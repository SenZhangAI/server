/* Copyright (C) Olivier Bertrand 2004 - 2016

  This program is free software; you can redistribute it and/or modify
  it under the terms of the GNU General Public License as published by
  the Free Software Foundation; version 2 of the License.

  This program is distributed in the hope that it will be useful,
  but WITHOUT ANY WARRANTY; without even the implied warranty of
  MERCHANTABILITY or FITNESS FOR A PARTICULAR PURPOSE.  See the
  GNU General Public License for more details.

  You should have received a copy of the GNU General Public License
  along with this program; if not, write to the Free Software
  Foundation, Inc., 59 Temple Place, Suite 330, Boston, MA  02111-1307  USA */

/**
  @file ha_connect.cc

  @brief
  The ha_connect engine is a stubbed storage engine that enables to create tables
  based on external data. Principally they are based on plain files of many
  different types, but also on collections of such files, collection of tables,
  local or remote MySQL/MariaDB tables retrieved via MySQL API,
  ODBC tables retrieving data from other DBMS having an ODBC server, and even
  virtual tables.

  @details
  ha_connect will let you create/open/delete tables, the created table can be
  done specifying an already existing file, the drop table command will just
  suppress the table definition but not the eventual data file.
  Indexes are not supported for all table types but data can be inserted,
  updated or deleted.

  You can enable the CONNECT storage engine in your build by doing the
  following during your build process:<br> ./configure
  --with-connect-storage-engine

  You can install the CONNECT handler as all other storage handlers.

  Once this is done, MySQL will let you create tables with:<br>
  CREATE TABLE <table name> (...) ENGINE=CONNECT;

  The example storage engine does not use table locks. It
  implements an example "SHARE" that is inserted into a hash by table
  name. This is not used yet.

  Please read the object definition in ha_connect.h before reading the rest
  of this file.

  @note
  This MariaDB CONNECT handler is currently an adaptation of the XDB handler
  that was written for MySQL version 4.1.2-alpha. Its overall design should
  be enhanced in the future to meet MariaDB requirements.

  @note
  It was written also from the Brian's ha_example handler and contains parts
  of it that are there, such as table and system  variables.

  @note
  When you create an CONNECT table, the MySQL Server creates a table .frm
  (format) file in the database directory, using the table name as the file
  name as is customary with MySQL.
  For file based tables, if a file name is not specified, this is an inward
  table. An empty file is made in the current data directory that you can
  populate later like for other engine tables. This file modified on ALTER
  and is deleted when dropping the table.
  If a file name is specified, this in an outward table. The specified file
  will be used as representing the table data and will not be modified or
  deleted on command such as ALTER or DROP.
  To get an idea of what occurs, here is an example select that would do
  a scan of an entire table:

  @code
  ha-connect::open
  ha_connect::store_lock
  ha_connect::external_lock
  ha_connect::info
  ha_connect::rnd_init
  ha_connect::extra
  ENUM HA_EXTRA_CACHE        Cache record in HA_rrnd()
  ha_connect::rnd_next
  ha_connect::rnd_next
  ha_connect::rnd_next
  ha_connect::rnd_next
  ha_connect::rnd_next
  ha_connect::rnd_next
  ha_connect::rnd_next
  ha_connect::rnd_next
  ha_connect::rnd_next
  ha_connect::extra
  ENUM HA_EXTRA_NO_CACHE     End caching of records (def)
  ha_connect::external_lock
  ha_connect::extra
  ENUM HA_EXTRA_RESET        Reset database to after open
  @endcode

  Here you see that the connect storage engine has 9 rows called before
  rnd_next signals that it has reached the end of its data. Calls to
  ha_connect::extra() are hints as to what will be occuring to the request.

  Happy use!<br>
    -Olivier
*/

#ifdef USE_PRAGMA_IMPLEMENTATION
#pragma implementation        // gcc: Class implementation
#endif

#define MYSQL_SERVER 1
#define DONT_DEFINE_VOID
#include "sql_class.h"
#include "create_options.h"
#include "mysql_com.h"
#include "field.h"
#include "sql_parse.h"
#include "sql_base.h"
#include <sys/stat.h>
#if defined(NEW_WAY)
#include "sql_table.h"
#endif   // NEW_WAY
#include "sql_partition.h"
#undef  OFFSET

#define NOPARSE
#if defined(UNIX)
#include "osutil.h"
#endif   // UNIX
#include "global.h"
#include "plgdbsem.h"
#if defined(ODBC_SUPPORT)
#include "odbccat.h"
#endif   // ODBC_SUPPORT
#include "xtable.h"
#include "tabmysql.h"
#include "filamdbf.h"
#include "tabxcl.h"
#include "tabfmt.h"
#include "reldef.h"
#include "tabcol.h"
#include "xindex.h"
#if defined(__WIN__)
#include <io.h>
#include "tabwmi.h"
#endif   // __WIN__
#include "connect.h"
#include "user_connect.h"
#include "ha_connect.h"
#include "myutil.h"
#include "preparse.h"
#include "inihandl.h"
#if defined(LIBXML2_SUPPORT)
#include "libdoc.h"
#endif   // LIBXML2_SUPPORT
#include "taboccur.h"
#include "tabpivot.h"
#include "tabfix.h"

#define my_strupr(p)    my_caseup_str(default_charset_info, (p));
#define my_strlwr(p)    my_casedn_str(default_charset_info, (p));
#define my_stricmp(a,b) my_strcasecmp(default_charset_info, (a), (b))


/***********************************************************************/
/*  Initialize the ha_connect static members.                          */
/***********************************************************************/
#define SZCONV     8192
#define SZWORK 67108864             // Default work area size 64M
#define SZWMIN  4194304             // Minimum work area size  4M
#define JSONMAX      10             // JSON Default max grp size

extern "C" {
       char version[]= "Version 1.04.0006 March 12, 2016";
#if defined(__WIN__)
       char compver[]= "Version 1.04.0006 " __DATE__ " "  __TIME__;
       char slash= '\\';
#else   // !__WIN__
       char slash= '/';
#endif  // !__WIN__
} // extern "C"

#if defined(XMAP)
       my_bool xmap= false;
#endif   // XMAP

ulong  ha_connect::num= 0;

#if defined(XMSG)
extern "C" {
       char *msg_path;
} // extern "C"
#endif   // XMSG

/***********************************************************************/
/*  Utility functions.                                                 */
/***********************************************************************/
PQRYRES OEMColumns(PGLOBAL g, PTOS topt, char *tab, char *db, bool info);
PQRYRES VirColumns(PGLOBAL g, bool info);
PQRYRES JSONColumns(PGLOBAL g, char *db, PTOS topt, bool info);
PQRYRES XMLColumns(PGLOBAL g, char *db, char *tab, PTOS topt, bool info);
void    PushWarning(PGLOBAL g, THD *thd, int level);
bool    CheckSelf(PGLOBAL g, TABLE_SHARE *s, const char *host,
                  const char *db, char *tab, const char *src, int port);
bool    ExactInfo(void);
USETEMP UseTemp(void);
int     GetConvSize(void);
TYPCONV GetTypeConv(void);
uint    GetJsonGrpSize(void);
uint    GetWorkSize(void);
void    SetWorkSize(uint);
extern "C" const char *msglang(void);

static PCONNECT GetUser(THD *thd, PCONNECT xp);
static PGLOBAL  GetPlug(THD *thd, PCONNECT& lxp);

static handler *connect_create_handler(handlerton *hton,
                                       TABLE_SHARE *table,
                                       MEM_ROOT *mem_root);

static int connect_assisted_discovery(handlerton *hton, THD* thd,
                                      TABLE_SHARE *table_s,
                                      HA_CREATE_INFO *info);

/****************************************************************************/
/*  Return str as a zero terminated string.                                 */
/****************************************************************************/
static char *strz(PGLOBAL g, LEX_STRING &ls)
{
  char *str= (char*)PlugSubAlloc(g, NULL, ls.length + 1);

  memcpy(str, ls.str, ls.length);
  str[ls.length]= 0;
  return str;
} // end of strz

/***********************************************************************/
/*  CONNECT session variables definitions.                             */
/***********************************************************************/
// Tracing: 0 no, 1 yes, >1 more tracing
static MYSQL_THDVAR_INT(xtrace,
       PLUGIN_VAR_RQCMDARG, "Console trace value.",
       NULL, NULL, 0, 0, INT_MAX, 1);

// Getting exact info values
static MYSQL_THDVAR_BOOL(exact_info, PLUGIN_VAR_RQCMDARG,
       "Getting exact info values",
       NULL, NULL, 0);

/**
  Temporary file usage:
    no:    Not using temporary file
    auto:  Using temporary file when needed
    yes:   Allways using temporary file
    force: Force using temporary file (no MAP)
    test:  Reserved
*/
const char *usetemp_names[]=
{
  "NO", "AUTO", "YES", "FORCE", "TEST", NullS
};

TYPELIB usetemp_typelib=
{
  array_elements(usetemp_names) - 1, "usetemp_typelib",
  usetemp_names, NULL
};

static MYSQL_THDVAR_ENUM(
  use_tempfile,                    // name
  PLUGIN_VAR_RQCMDARG,             // opt
  "Temporary file use.",           // comment
  NULL,                            // check
  NULL,                            // update function
  1,                               // def (AUTO)
  &usetemp_typelib);               // typelib

// Size used for g->Sarea_Size
static MYSQL_THDVAR_UINT(work_size,
       PLUGIN_VAR_RQCMDARG, 
       "Size of the CONNECT work area.",
       NULL, NULL, SZWORK, SZWMIN, UINT_MAX, 1);

// Size used when converting TEXT columns to VARCHAR
static MYSQL_THDVAR_INT(conv_size,
       PLUGIN_VAR_RQCMDARG,             // opt
       "Size used when converting TEXT columns.",
       NULL, NULL, SZCONV, 0, 65500, 1);

/**
  Type conversion:
    no:   Unsupported types -> TYPE_ERROR
    yes:  TEXT -> VARCHAR
    skip: skip unsupported type columns in Discovery
*/
const char *xconv_names[]=
{
  "NO", "YES", "SKIP", NullS
};

TYPELIB xconv_typelib=
{
  array_elements(xconv_names) - 1, "xconv_typelib",
  xconv_names, NULL
};

static MYSQL_THDVAR_ENUM(
  type_conv,                       // name
  PLUGIN_VAR_RQCMDARG,             // opt
  "Unsupported types conversion.", // comment
  NULL,                            // check
  NULL,                            // update function
  0,                               // def (no)
  &xconv_typelib);                 // typelib

// Estimate max number of rows for JSON aggregate functions
static MYSQL_THDVAR_UINT(json_grp_size,
       PLUGIN_VAR_RQCMDARG,             // opt
       "max number of rows for JSON aggregate functions.",
       NULL, NULL, JSONMAX, 1, INT_MAX, 1);

#if defined(XMSG) || defined(NEWMSG)
const char *language_names[]=
{
  "default", "english", "french", NullS
};

TYPELIB language_typelib=
{
  array_elements(language_names) - 1, "language_typelib",
  language_names, NULL
};

static MYSQL_THDVAR_ENUM(
  msg_lang,                        // name
  PLUGIN_VAR_RQCMDARG,             // opt
  "Message language",              // comment
  NULL,                            // check
  NULL,                            // update
  1,                               // def (ENGLISH)      
  &language_typelib);              // typelib
#endif   // XMSG || NEWMSG

/***********************************************************************/
/*  The CONNECT handlerton object.                                     */
/***********************************************************************/
handlerton *connect_hton= NULL;

/***********************************************************************/
/*  Function to export session variable values to other source files.  */
/***********************************************************************/
extern "C" int GetTraceValue(void) 
  {return connect_hton ? THDVAR(current_thd, xtrace) : 0;}
bool ExactInfo(void) {return THDVAR(current_thd, exact_info);}
USETEMP UseTemp(void) {return (USETEMP)THDVAR(current_thd, use_tempfile);}
int GetConvSize(void) {return THDVAR(current_thd, conv_size);}
TYPCONV GetTypeConv(void) {return (TYPCONV)THDVAR(current_thd, type_conv);}
uint GetJsonGrpSize(void)
  {return connect_hton ? THDVAR(current_thd, json_grp_size) : 10;}
uint GetWorkSize(void) {return THDVAR(current_thd, work_size);}
void SetWorkSize(uint) 
{
  // Changing the session variable value seems to be impossible here
  // and should be done in a check function 
  push_warning(current_thd, Sql_condition::WARN_LEVEL_WARN, 0, 
    "Work size too big, try setting a smaller value");
} // end of SetWorkSize
#if defined(XMSG) || defined(NEWMSG)
extern "C" const char *msglang(void)
{
  return language_names[THDVAR(current_thd, msg_lang)];
} // end of msglang
#else   // !XMSG && !NEWMSG
extern "C" const char *msglang(void)
{
#if defined(FRENCH)
  return "french";
#else  // DEFAULT
  return "english";
#endif // DEFAULT
} // end of msglang
#endif  // !XMSG && !NEWMSG

#if 0
/***********************************************************************/
/*  Global variables update functions.                                 */
/***********************************************************************/
static void update_connect_zconv(MYSQL_THD thd,
                                  struct st_mysql_sys_var *var,
                                  void *var_ptr, const void *save)
{
  zconv= *(int *)var_ptr= *(int *)save;
} // end of update_connect_zconv

static void update_connect_xconv(MYSQL_THD thd,
                                 struct st_mysql_sys_var *var,
                                 void *var_ptr, const void *save)
{
  xconv= (int)(*(ulong *)var_ptr= *(ulong *)save);
} // end of update_connect_xconv

#if defined(XMAP)
static void update_connect_xmap(MYSQL_THD thd,
                                struct st_mysql_sys_var *var,
                                void *var_ptr, const void *save)
{
  xmap= (my_bool)(*(my_bool *)var_ptr= *(my_bool *)save);
} // end of update_connect_xmap
#endif   // XMAP
#endif // 0

#if 0 // (was XMSG) Unuseful because not called for default value
static void update_msg_path(MYSQL_THD thd,
                            struct st_mysql_sys_var *var,
                            void *var_ptr, const void *save)
{
  char *value= *(char**)save;
  char *old= *(char**)var_ptr;

  if (value)
    *(char**)var_ptr= my_strdup(value, MYF(0));
  else
    *(char**)var_ptr= 0;

  my_free(old);
} // end of update_msg_path

static int check_msg_path (MYSQL_THD thd, struct st_mysql_sys_var *var,
	                         void *save, struct st_mysql_value *value)
{
	const char *path;
	char	buff[512];
	int		len= sizeof(buff);

	path= value->val_str(value, buff, &len);

	if (path && *path != '*') {
		/* Save a pointer to the name in the
		'file_format_name_map' constant array. */
		*(char**)save= my_strdup(path, MYF(0));
		return(0);
	} else {
		push_warning_printf(thd,
		  Sql_condition::WARN_LEVEL_WARN,
		  ER_WRONG_ARGUMENTS,
		  "CONNECT: invalid message path");
	} // endif path

	*(char**)save= NULL;
	return(1);
} // end of check_msg_path
#endif   // 0

/**
  CREATE TABLE option list (table options)

  These can be specified in the CREATE TABLE:
  CREATE TABLE ( ... ) {...here...}
*/
ha_create_table_option connect_table_option_list[]=
{
  HA_TOPTION_STRING("TABLE_TYPE", type),
  HA_TOPTION_STRING("FILE_NAME", filename),
  HA_TOPTION_STRING("XFILE_NAME", optname),
//HA_TOPTION_STRING("CONNECT_STRING", connect),
  HA_TOPTION_STRING("TABNAME", tabname),
  HA_TOPTION_STRING("TABLE_LIST", tablist),
  HA_TOPTION_STRING("DBNAME", dbname),
  HA_TOPTION_STRING("SEP_CHAR", separator),
  HA_TOPTION_STRING("QCHAR", qchar),
  HA_TOPTION_STRING("MODULE", module),
  HA_TOPTION_STRING("SUBTYPE", subtype),
  HA_TOPTION_STRING("CATFUNC", catfunc),
  HA_TOPTION_STRING("SRCDEF", srcdef),
  HA_TOPTION_STRING("COLIST", colist),
  HA_TOPTION_STRING("OPTION_LIST", oplist),
  HA_TOPTION_STRING("DATA_CHARSET", data_charset),
  HA_TOPTION_NUMBER("LRECL", lrecl, 0, 0, INT_MAX32, 1),
  HA_TOPTION_NUMBER("BLOCK_SIZE", elements, 0, 0, INT_MAX32, 1),
//HA_TOPTION_NUMBER("ESTIMATE", estimate, 0, 0, INT_MAX32, 1),
  HA_TOPTION_NUMBER("MULTIPLE", multiple, 0, 0, 2, 1),
  HA_TOPTION_NUMBER("HEADER", header, 0, 0, 3, 1),
  HA_TOPTION_NUMBER("QUOTED", quoted, (ulonglong) -1, 0, 3, 1),
  HA_TOPTION_NUMBER("ENDING", ending, (ulonglong) -1, 0, INT_MAX32, 1),
  HA_TOPTION_NUMBER("COMPRESS", compressed, 0, 0, 2, 1),
//HA_TOPTION_BOOL("COMPRESS", compressed, 0),
  HA_TOPTION_BOOL("MAPPED", mapped, 0),
  HA_TOPTION_BOOL("HUGE", huge, 0),
  HA_TOPTION_BOOL("SPLIT", split, 0),
  HA_TOPTION_BOOL("READONLY", readonly, 0),
  HA_TOPTION_BOOL("SEPINDEX", sepindex, 0),
  HA_TOPTION_END
};


/**
  CREATE TABLE option list (field options)

  These can be specified in the CREATE TABLE per field:
  CREATE TABLE ( field ... {...here...}, ... )
*/
ha_create_table_option connect_field_option_list[]=
{
  HA_FOPTION_NUMBER("FLAG", offset, (ulonglong) -1, 0, INT_MAX32, 1),
  HA_FOPTION_NUMBER("MAX_DIST", freq, 0, 0, INT_MAX32, 1), // BLK_INDX
//HA_FOPTION_NUMBER("DISTRIB", opt, 0, 0, 2, 1),  // used for BLK_INDX
  HA_FOPTION_NUMBER("FIELD_LENGTH", fldlen, 0, 0, INT_MAX32, 1),
  HA_FOPTION_STRING("DATE_FORMAT", dateformat),
  HA_FOPTION_STRING("FIELD_FORMAT", fieldformat),
  HA_FOPTION_STRING("SPECIAL", special),
  HA_FOPTION_ENUM("DISTRIB", opt, "scattered,clustered,sorted", 0),
  HA_FOPTION_END
};

/*
  CREATE TABLE option list (index options)

  These can be specified in the CREATE TABLE per index:
  CREATE TABLE ( field ..., .., INDEX .... *here*, ... )
*/
ha_create_table_option connect_index_option_list[]=
{
  HA_IOPTION_BOOL("DYNAM", dynamic, 0),
  HA_IOPTION_BOOL("MAPPED", mapped, 0),
  HA_IOPTION_END
};

/***********************************************************************/
/*  Push G->Message as a MySQL warning.                                */
/***********************************************************************/
bool PushWarning(PGLOBAL g, PTDBASE tdbp, int level)
{
  PHC    phc;
  THD   *thd;
  MYCAT *cat= (MYCAT*)tdbp->GetDef()->GetCat();

  if (!cat || !(phc= cat->GetHandler()) || !phc->GetTable() ||
      !(thd= (phc->GetTable())->in_use))
    return true;

  PushWarning(g, thd, level);
  return false;
} // end of PushWarning

void PushWarning(PGLOBAL g, THD *thd, int level)
  {
  if (thd) {
    Sql_condition::enum_warning_level wlvl;

    wlvl= (Sql_condition::enum_warning_level)level;
    push_warning(thd, wlvl, 0, g->Message);
  } else
    htrc("%s\n", g->Message);

  } // end of PushWarning

#ifdef HAVE_PSI_INTERFACE
static PSI_mutex_key con_key_mutex_CONNECT_SHARE_mutex;

static PSI_mutex_info all_connect_mutexes[]=
{
  { &con_key_mutex_CONNECT_SHARE_mutex, "CONNECT_SHARE::mutex", 0}
};

static void init_connect_psi_keys()
{
  const char* category= "connect";
  int count;

  if (PSI_server == NULL)
    return;

  count= array_elements(all_connect_mutexes);
  PSI_server->register_mutex(category, all_connect_mutexes, count);
}
#else
static void init_connect_psi_keys() {}
#endif


DllExport LPCSTR PlugSetPath(LPSTR to, LPCSTR name, LPCSTR dir)
{
  const char *res= PlugSetPath(to, mysql_data_home, name, dir);
  return res;
}


/**
  @brief
  If frm_error() is called then we will use this to determine
  the file extensions that exist for the storage engine. This is also
  used by the default rename_table and delete_table method in
  handler.cc.

  For engines that have two file name extentions (separate meta/index file
  and data file), the order of elements is relevant. First element of engine
  file name extentions array should be meta/index file extention. Second
  element - data file extention. This order is assumed by
  prepare_for_repair() when REPAIR TABLE ... USE_FRM is issued.

  @see
  rename_table method in handler.cc and
  delete_table method in handler.cc
*/
static const char *ha_connect_exts[]= {
  ".dos", ".fix", ".csv", ".bin", ".fmt", ".dbf", ".xml", ".json", ".ini",
  ".vec", ".dnx", ".fnx", ".bnx", ".vnx", ".dbx", ".dop", ".fop", ".bop",
  ".vop", NULL};

/**
  @brief
  Plugin initialization
*/
static int connect_init_func(void *p)
{
  DBUG_ENTER("connect_init_func");

// added from Sergei mail  
#if 0 // (defined(LINUX))
  Dl_info dl_info;
  if (dladdr(&connect_hton, &dl_info))
  {
    if (dlopen(dl_info.dli_fname, RTLD_NOLOAD | RTLD_NOW | RTLD_GLOBAL) == 0)
    {
      sql_print_information("CONNECT: dlopen() failed, OEM table type is not supported");
      sql_print_information("CONNECT: %s", dlerror());
    }
  }
  else
  {
    sql_print_information("CONNECT: dladdr() failed, OEM table type is not supported");
    sql_print_information("CONNECT: %s", dlerror());
  }
#endif   // 0 (LINUX)

#if defined(__WIN__)
  sql_print_information("CONNECT: %s", compver);
#else   // !__WIN__
  sql_print_information("CONNECT: %s", version);
#endif  // !__WIN__

#ifdef LIBXML2_SUPPORT
  XmlInitParserLib();
#endif   // LIBXML2_SUPPORT

  init_connect_psi_keys();

  connect_hton= (handlerton *)p;
  connect_hton->state= SHOW_OPTION_YES;
  connect_hton->create= connect_create_handler;
//connect_hton->flags= HTON_TEMPORARY_NOT_SUPPORTED | HTON_NO_PARTITION;
  connect_hton->flags= HTON_TEMPORARY_NOT_SUPPORTED;
  connect_hton->table_options= connect_table_option_list;
  connect_hton->field_options= connect_field_option_list;
  connect_hton->index_options= connect_index_option_list;
  connect_hton->tablefile_extensions= ha_connect_exts;
  connect_hton->discover_table_structure= connect_assisted_discovery;

  if (trace)
    sql_print_information("connect_init: hton=%p", p);

  DTVAL::SetTimeShift();      // Initialize time zone shift once for all
  BINCOL::SetEndian();        // Initialize host endian setting
  DBUG_RETURN(0);
} // end of connect_init_func


/**
  @brief
  Plugin clean up
*/
static int connect_done_func(void *)
{
  int error= 0;
  PCONNECT pc, pn;
  DBUG_ENTER("connect_done_func");

#ifdef LIBXML2_SUPPORT
  XmlCleanupParserLib();
#endif   // LIBXML2_SUPPORT

#if !defined(__WIN__)
//PROFILE_End();                Causes signal 11
#endif   // !__WIN__

  for (pc= user_connect::to_users; pc; pc= pn) {
    if (pc->g)
      PlugCleanup(pc->g, true);

    pn= pc->next;
    delete pc;
    } // endfor pc

	connect_hton= NULL;
  DBUG_RETURN(error);
} // end of connect_done_func


/**
  @brief
  Example of simple lock controls. The "share" it creates is a
  structure we will pass to each CONNECT handler. Do you have to have
  one of these? Well, you have pieces that are used for locking, and
  they are needed to function.
*/

CONNECT_SHARE *ha_connect::get_share()
{
  CONNECT_SHARE *tmp_share;

  lock_shared_ha_data();

  if (!(tmp_share= static_cast<CONNECT_SHARE*>(get_ha_share_ptr()))) {
    tmp_share= new CONNECT_SHARE;
    if (!tmp_share)
      goto err;
    mysql_mutex_init(con_key_mutex_CONNECT_SHARE_mutex,
                     &tmp_share->mutex, MY_MUTEX_INIT_FAST);
    set_ha_share_ptr(static_cast<Handler_share*>(tmp_share));
    } // endif tmp_share

 err:
  unlock_shared_ha_data();
  return tmp_share;
} // end of get_share


static handler* connect_create_handler(handlerton *hton,
                                   TABLE_SHARE *table,
                                   MEM_ROOT *mem_root)
{
  handler *h= new (mem_root) ha_connect(hton, table);

  if (trace)
    htrc("New CONNECT %p, table: %.*s\n", h,
          table ? table->table_name.length : 6,
          table ? table->table_name.str : "<null>");

  return h;
} // end of connect_create_handler

/****************************************************************************/
/*  ha_connect constructor.                                                 */
/****************************************************************************/
ha_connect::ha_connect(handlerton *hton, TABLE_SHARE *table_arg)
       :handler(hton, table_arg)
{
  hnum= ++num;
  xp= (table) ? GetUser(ha_thd(), NULL) : NULL;
  if (xp)
    xp->SetHandler(this);
#if defined(__WIN__)
  datapath= ".\\";
#else   // !__WIN__
  datapath= "./";
#endif  // !__WIN__
  tdbp= NULL;
  sdvalin1= sdvalin2= sdvalin3= sdvalin4= NULL;
  sdvalout= NULL;
  xmod= MODE_ANY;
  istable= false;
  memset(partname, 0, sizeof(partname));
  bzero((char*) &xinfo, sizeof(XINFO));
  valid_info= false;
  valid_query_id= 0;
  creat_query_id= (table && table->in_use) ? table->in_use->query_id : 0;
  stop= false;
  alter= false;
  mrr= false;
  nox= true;
  abort= false;
  indexing= -1;
  locked= 0;
  part_id= NULL;
  data_file_name= NULL;
  index_file_name= NULL;
  enable_activate_all_index= 0;
  int_table_flags= (HA_NO_TRANSACTIONS | HA_NO_PREFIX_CHAR_KEYS);
  ref_length= sizeof(int);
  share= NULL;
  tshp= NULL;
} // end of ha_connect constructor


/****************************************************************************/
/*  ha_connect destructor.                                                  */
/****************************************************************************/
ha_connect::~ha_connect(void)
{
  if (trace)
    htrc("Delete CONNECT %p, table: %.*s, xp=%p count=%d\n", this,
                         table ? table->s->table_name.length : 6,
                         table ? table->s->table_name.str : "<null>",
                         xp, xp ? xp->count : 0);

  if (xp) {
    PCONNECT p;

    xp->count--;

    for (p= user_connect::to_users; p; p= p->next)
      if (p == xp)
        break;

    if (p && !p->count) {
      if (p->next)
        p->next->previous= p->previous;

      if (p->previous)
        p->previous->next= p->next;
      else
        user_connect::to_users= p->next;

      } // endif p

    if (!xp->count) {
      PlugCleanup(xp->g, true);
      delete xp;
      } // endif count

    } // endif xp

} // end of ha_connect destructor


/****************************************************************************/
/*  Get a pointer to the user of this handler.                              */
/****************************************************************************/
static PCONNECT GetUser(THD *thd, PCONNECT xp)
{
  if (!thd)
    return NULL;

  if (xp && thd == xp->thdp)
    return xp;

  for (xp= user_connect::to_users; xp; xp= xp->next)
    if (thd == xp->thdp)
      break;

  if (!xp) {
    xp= new user_connect(thd);

    if (xp->user_init()) {
      delete xp;
      xp= NULL;
      } // endif user_init

  } else
    xp->count++;

  return xp;
} // end of GetUser


/****************************************************************************/
/*  Get the global pointer of the user of this handler.                     */
/****************************************************************************/
static PGLOBAL GetPlug(THD *thd, PCONNECT& lxp)
{
  lxp= GetUser(thd, lxp);
  return (lxp) ? lxp->g : NULL;
} // end of GetPlug

/****************************************************************************/
/*  Get the implied table type.                                             */
/****************************************************************************/
TABTYPE ha_connect::GetRealType(PTOS pos)
{
  TABTYPE type;
  
  if (pos || (pos= GetTableOptionStruct())) {
    type= GetTypeID(pos->type);

    if (type == TAB_UNDEF)
      type= pos->srcdef ? TAB_MYSQL : pos->tabname ? TAB_PRX : TAB_DOS;

  } else
    type= TAB_UNDEF;

  return type;
} // end of GetRealType

/** @brief
  The name of the index type that will be used for display.
  Don't implement this method unless you really have indexes.
 */
const char *ha_connect::index_type(uint inx) 
{ 
  switch (GetIndexType(GetRealType())) {
    case 1:
      if (table_share)
        return (GetIndexOption(&table_share->key_info[inx], "Dynamic"))
             ? "KINDEX" : "XINDEX";
      else
        return "XINDEX";

    case 2: return "REMOTE";
    case 3: return "VIRTUAL";
    } // endswitch

  return "Unknown";
} // end of index_type

/** @brief
  This is a bitmap of flags that indicates how the storage engine
  implements indexes. The current index flags are documented in
  handler.h. If you do not implement indexes, just return zero here.

    @details
  part is the key part to check. First key part is 0.
  If all_parts is set, MySQL wants to know the flags for the combined
  index, up to and including 'part'.
*/
//ong ha_connect::index_flags(uint inx, uint part, bool all_parts) const
ulong ha_connect::index_flags(uint, uint, bool) const
{
  ulong       flags= HA_READ_NEXT | HA_READ_RANGE |
                     HA_KEYREAD_ONLY | HA_KEY_SCAN_NOT_ROR;
  ha_connect *hp= (ha_connect*)this;
  PTOS        pos= hp->GetTableOptionStruct();

  if (pos) {
    TABTYPE type= hp->GetRealType(pos);

    switch (GetIndexType(type)) {
      case 1: flags|= (HA_READ_ORDER | HA_READ_PREV); break;
      case 2: flags|= HA_READ_AFTER_KEY;              break;
      } // endswitch

    } // endif pos

  return flags;
} // end of index_flags

/** @brief
  This is a list of flags that indicate what functionality the storage
  engine implements. The current table flags are documented in handler.h
*/
ulonglong ha_connect::table_flags() const
{
  ulonglong   flags= HA_CAN_VIRTUAL_COLUMNS | HA_REC_NOT_IN_SEQ |
                     HA_NO_AUTO_INCREMENT | HA_NO_PREFIX_CHAR_KEYS |
                     HA_BINLOG_ROW_CAPABLE | HA_BINLOG_STMT_CAPABLE |
                     HA_PARTIAL_COLUMN_READ | HA_FILE_BASED |
//                   HA_NULL_IN_KEY |    not implemented yet
//                   HA_FAST_KEY_READ |  causes error when sorting (???)
                     HA_NO_TRANSACTIONS | HA_DUPLICATE_KEY_NOT_IN_ORDER |
                     HA_NO_BLOBS | HA_MUST_USE_TABLE_CONDITION_PUSHDOWN;
  ha_connect *hp= (ha_connect*)this;
  PTOS        pos= hp->GetTableOptionStruct();

  if (pos) {
    TABTYPE type= hp->GetRealType(pos);

    if (IsFileType(type))
      flags|= HA_FILE_BASED;

    if (IsExactType(type))
      flags|= (HA_HAS_RECORDS | HA_STATS_RECORDS_IS_EXACT);

    // No data change on ALTER for outward tables
    if (!IsFileType(type) || hp->FileExists(pos->filename, true))
      flags|= HA_NO_COPY_ON_ALTER;

    } // endif pos

  return flags;
} // end of table_flags

/****************************************************************************/
/*  Return the value of an option specified in an option list.              */
/****************************************************************************/
char *GetListOption(PGLOBAL g, const char *opname,
                               const char *oplist, const char *def)
{
  if (!oplist)
    return (char*)def;

  char  key[16], val[256];
  char *pk, *pv, *pn;
  char *opval= (char*) def;
  int   n;

  for (pk= (char*)oplist; pk; pk= ++pn) {
    pn= strchr(pk, ',');
    pv= strchr(pk, '=');

    if (pv && (!pn || pv < pn)) {
      n= pv - pk;
      memcpy(key, pk, n);
      key[n]= 0;
      pv++;

      if (pn) {
        n= pn - pv;
        memcpy(val, pv, n);
        val[n]= 0;
      } else
        strcpy(val, pv);

    } else {
      if (pn) {
        n= MY_MIN(pn - pk, 15);
        memcpy(key, pk, n);
        key[n]= 0;
      } else
        strcpy(key, pk);

      val[0]= 0;
    } // endif pv

    if (!stricmp(opname, key)) {
      opval= PlugDup(g, val);
      break;
    } else if (!pn)
      break;

    } // endfor pk

  return opval;
} // end of GetListOption

/****************************************************************************/
/*  Return the value of a string option or NULL if not specified.           */
/****************************************************************************/
char *GetStringTableOption(PGLOBAL g, PTOS options, char *opname, char *sdef)
{
  const char *opval= NULL;

  if (!options)
    return sdef;
  else if (!stricmp(opname, "Type"))
    opval= options->type;
  else if (!stricmp(opname, "Filename"))
    opval= options->filename;
  else if (!stricmp(opname, "Optname"))
    opval= options->optname;
  else if (!stricmp(opname, "Tabname"))
    opval= options->tabname;
  else if (!stricmp(opname, "Tablist"))
    opval= options->tablist;
  else if (!stricmp(opname, "Database") ||
           !stricmp(opname, "DBname"))
    opval= options->dbname;
  else if (!stricmp(opname, "Separator"))
    opval= options->separator;
  else if (!stricmp(opname, "Qchar"))
    opval= options->qchar;
  else if (!stricmp(opname, "Module"))
    opval= options->module;
  else if (!stricmp(opname, "Subtype"))
    opval= options->subtype;
  else if (!stricmp(opname, "Catfunc"))
    opval= options->catfunc;
  else if (!stricmp(opname, "Srcdef"))
    opval= options->srcdef;
  else if (!stricmp(opname, "Colist"))
    opval= options->colist;
  else if (!stricmp(opname, "Data_charset"))
    opval= options->data_charset;

  if (!opval && options && options->oplist)
    opval= GetListOption(g, opname, options->oplist);

  return opval ? (char*)opval : sdef;
} // end of GetStringTableOption

/****************************************************************************/
/*  Return the value of a Boolean option or bdef if not specified.          */
/****************************************************************************/
bool GetBooleanTableOption(PGLOBAL g, PTOS options, char *opname, bool bdef)
{
  bool  opval= bdef;
  char *pv;

  if (!options)
    return bdef;
  else if (!stricmp(opname, "Mapped"))
    opval= options->mapped;
  else if (!stricmp(opname, "Huge"))
    opval= options->huge;
  else if (!stricmp(opname, "Split"))
    opval= options->split;
  else if (!stricmp(opname, "Readonly"))
    opval= options->readonly;
  else if (!stricmp(opname, "SepIndex"))
    opval= options->sepindex;
  else if (!stricmp(opname, "Header"))
    opval= (options->header != 0);   // Is Boolean for some table types
  else if (options->oplist)
    if ((pv= GetListOption(g, opname, options->oplist)))
      opval= (!*pv || *pv == 'y' || *pv == 'Y' || atoi(pv) != 0);

  return opval;
} // end of GetBooleanTableOption

/****************************************************************************/
/*  Return the value of an integer option or NO_IVAL if not specified.      */
/****************************************************************************/
int GetIntegerTableOption(PGLOBAL g, PTOS options, char *opname, int idef)
{
  ulonglong opval= NO_IVAL;

  if (!options)
    return idef;
  else if (!stricmp(opname, "Lrecl"))
    opval= options->lrecl;
  else if (!stricmp(opname, "Elements"))
    opval= options->elements;
  else if (!stricmp(opname, "Multiple"))
    opval= options->multiple;
  else if (!stricmp(opname, "Header"))
    opval= options->header;
  else if (!stricmp(opname, "Quoted"))
    opval= options->quoted;
  else if (!stricmp(opname, "Ending"))
    opval= options->ending;
  else if (!stricmp(opname, "Compressed"))
    opval= (options->compressed);

  if ((ulonglong) opval == (ulonglong)NO_IVAL) {
    char *pv;

    if ((pv= GetListOption(g, opname, options->oplist)))
      opval= CharToNumber(pv, strlen(pv), ULONGLONG_MAX, true);
    else
      return idef;

    } // endif opval

  return (int)opval;
} // end of GetIntegerTableOption

/****************************************************************************/
/*  Return the table option structure.                                      */
/****************************************************************************/
PTOS ha_connect::GetTableOptionStruct(TABLE_SHARE *s)
{
  TABLE_SHARE *tsp= (tshp) ? tshp : (s) ? s : table_share;

	return (tsp && (!tsp->db_plugin || 
		              !stricmp(plugin_name(tsp->db_plugin)->str, "connect") ||
									!stricmp(plugin_name(tsp->db_plugin)->str, "partition")))
									? tsp->option_struct : NULL;
} // end of GetTableOptionStruct

/****************************************************************************/
/*  Return the string eventually formatted with partition name.             */
/****************************************************************************/
char *ha_connect::GetRealString(const char *s)
{
  char *sv;

  if (IsPartitioned() && s && partname && *partname) {
    sv= (char*)PlugSubAlloc(xp->g, NULL, 0);
    sprintf(sv, s, partname);
    PlugSubAlloc(xp->g, NULL, strlen(sv) + 1);
  } else
    sv= (char*)s;

  return sv;
} // end of GetRealString

/****************************************************************************/
/*  Return the value of a string option or sdef if not specified.           */
/****************************************************************************/
char *ha_connect::GetStringOption(char *opname, char *sdef)
{
  char *opval= NULL;
  PTOS  options= GetTableOptionStruct();

  if (!stricmp(opname, "Connect")) {
    LEX_STRING cnc= (tshp) ? tshp->connect_string 
                           : table->s->connect_string;

    if (cnc.length)
      opval= strz(xp->g, cnc);
		else
			opval= GetListOption(xp->g, opname, options->oplist);

  } else if (!stricmp(opname, "Query_String"))
    opval= thd_query_string(table->in_use)->str;
  else if (!stricmp(opname, "Partname"))
    opval= partname;
  else if (!stricmp(opname, "Table_charset")) {
    const CHARSET_INFO *chif= (tshp) ? tshp->table_charset 
                                     : table->s->table_charset;

    if (chif)
      opval= (char*)chif->csname;

  } else
    opval= GetStringTableOption(xp->g, options, opname, NULL);

  if (opval && (!stricmp(opname, "connect") 
             || !stricmp(opname, "tabname") 
             || !stricmp(opname, "filename")))
    opval = GetRealString(opval);

  if (!opval) {
    if (sdef && !strcmp(sdef, "*")) {
      // Return the handler default value
      if (!stricmp(opname, "Dbname") || !stricmp(opname, "Database"))
        opval= (char*)GetDBName(NULL);    // Current database
      else if (!stricmp(opname, "Type"))  // Default type
        opval= (!options) ? NULL :
               (options->srcdef)  ? (char*)"MYSQL" :
               (options->tabname) ? (char*)"PROXY" : (char*)"DOS";
      else if (!stricmp(opname, "User"))  // Connected user
        opval= (char *) "root";
      else if (!stricmp(opname, "Host"))  // Connected user host
        opval= (char *) "localhost";
      else
        opval= sdef;                      // Caller default

    } else
      opval= sdef;                        // Caller default

    } // endif !opval

  return opval;
} // end of GetStringOption

/****************************************************************************/
/*  Return the value of a Boolean option or bdef if not specified.          */
/****************************************************************************/
bool ha_connect::GetBooleanOption(char *opname, bool bdef)
{
  bool  opval;
  PTOS  options= GetTableOptionStruct();

  if (!stricmp(opname, "View"))
    opval= (tshp) ? tshp->is_view : table_share->is_view;
  else
    opval= GetBooleanTableOption(xp->g, options, opname, bdef);

  return opval;
} // end of GetBooleanOption

/****************************************************************************/
/*  Set the value of the opname option (does not work for oplist options)   */
/*  Currently used only to set the Sepindex value.                          */
/****************************************************************************/
bool ha_connect::SetBooleanOption(char *opname, bool b)
{
  PTOS options= GetTableOptionStruct();

  if (!options)
    return true;

  if (!stricmp(opname, "SepIndex"))
    options->sepindex= b;
  else
    return true;

  return false;
} // end of SetBooleanOption

/****************************************************************************/
/*  Return the value of an integer option or NO_IVAL if not specified.      */
/****************************************************************************/
int ha_connect::GetIntegerOption(char *opname)
{
  int          opval;
  PTOS         options= GetTableOptionStruct();
  TABLE_SHARE *tsp= (tshp) ? tshp : table_share;

  if (!stricmp(opname, "Avglen"))
    opval= (int)tsp->avg_row_length;
  else if (!stricmp(opname, "Estimate"))
    opval= (int)tsp->max_rows;
  else
    opval= GetIntegerTableOption(xp->g, options, opname, NO_IVAL);

  return opval;
} // end of GetIntegerOption

/****************************************************************************/
/*  Set the value of the opname option (does not work for oplist options)   */
/*  Currently used only to set the Lrecl value.                             */
/****************************************************************************/
bool ha_connect::SetIntegerOption(char *opname, int n)
{
  PTOS options= GetTableOptionStruct();

  if (!options)
    return true;

  if (!stricmp(opname, "Lrecl"))
    options->lrecl= n;
  else if (!stricmp(opname, "Elements"))
    options->elements= n;
//else if (!stricmp(opname, "Estimate"))
//  options->estimate= n;
  else if (!stricmp(opname, "Multiple"))
    options->multiple= n;
  else if (!stricmp(opname, "Header"))
    options->header= n;
  else if (!stricmp(opname, "Quoted"))
    options->quoted= n;
  else if (!stricmp(opname, "Ending"))
    options->ending= n;
  else if (!stricmp(opname, "Compressed"))
    options->compressed= n;
  else
    return true;
//else if (options->oplist)
//  SetListOption(opname, options->oplist, n);

  return false;
} // end of SetIntegerOption

/****************************************************************************/
/*  Return a field option structure.                                        */
/****************************************************************************/
PFOS ha_connect::GetFieldOptionStruct(Field *fdp)
{
  return fdp->option_struct;
} // end of GetFildOptionStruct

/****************************************************************************/
/*  Returns the column description structure used to make the column.       */
/****************************************************************************/
void *ha_connect::GetColumnOption(PGLOBAL g, void *field, PCOLINFO pcf)
{
  const char *cp;
  char   *chset, v;
  ha_field_option_struct *fop;
  Field*  fp;
  Field* *fldp;

  // Double test to be on the safe side
  if (!table)
    return NULL;

  // Find the column to describe
  if (field) {
    fldp= (Field**)field;
    fldp++;
  } else
    fldp= (tshp) ? tshp->field : table->field;

  if (!fldp || !(fp= *fldp))
    return NULL;

  // Get the CONNECT field options structure
  fop= GetFieldOptionStruct(fp);
  pcf->Flags= 0;

  // Now get column information
  pcf->Name= (char*)fp->field_name;

  if (fop && fop->special) {
    pcf->Fieldfmt= (char*)fop->special;
    pcf->Flags= U_SPECIAL;
    return fldp;
    } // endif special

  pcf->Scale= 0;
  pcf->Opt= (fop) ? (int)fop->opt : 0;

  if ((pcf->Length= fp->field_length) < 0)
    pcf->Length= 256;            // BLOB?

  pcf->Precision= pcf->Length;

  if (fop) {
    pcf->Offset= (int)fop->offset;
    pcf->Freq= (int)fop->freq;
    pcf->Datefmt= (char*)fop->dateformat;
    pcf->Fieldfmt= (char*)fop->fieldformat;
  } else {
    pcf->Offset= -1;
    pcf->Freq= 0;
    pcf->Datefmt= NULL;
    pcf->Fieldfmt= NULL;
  } // endif fop

  chset = (char *)fp->charset()->name;
  v = (!strcmp(chset, "binary")) ? 'B' : 0;

  switch (fp->type()) {
    case MYSQL_TYPE_BLOB:
    case MYSQL_TYPE_VARCHAR:
    case MYSQL_TYPE_VAR_STRING:
      pcf->Flags |= U_VAR;
      /* no break */
    default:
      pcf->Type= MYSQLtoPLG(fp->type(), &v);
      break;
    } // endswitch SQL type

  switch (pcf->Type) {
    case TYPE_STRING:
      // Do something for case
      cp= fp->charset()->name;

      // Find if collation name ends by _ci
      if (!strcmp(cp + strlen(cp) - 3, "_ci")) {
        pcf->Scale= 1;     // Case insensitive
        pcf->Opt= 0;       // Prevent index opt until it is safe
        } // endif ci

      break;
    case TYPE_DOUBLE:
      pcf->Scale= MY_MAX(MY_MIN(fp->decimals(), ((unsigned)pcf->Length - 2)), 0);
      break;
    case TYPE_DECIM:
      pcf->Precision= ((Field_new_decimal*)fp)->precision;
      pcf->Length= pcf->Precision;
      pcf->Scale= fp->decimals();
      break;
    case TYPE_DATE:
      // Field_length is only used for DATE columns
      if (fop && fop->fldlen)
        pcf->Length= (int)fop->fldlen;
      else {
        int len;

        if (pcf->Datefmt) {
          // Find the (max) length produced by the date format
          char    buf[256];
          PGLOBAL g= GetPlug(table->in_use, xp);
          PDTP    pdtp= MakeDateFormat(g, pcf->Datefmt, false, true, 0);
          struct tm datm;
          bzero(&datm, sizeof(datm));
          datm.tm_mday= 12;
          datm.tm_mon= 11;
          datm.tm_year= 112;
          mktime(&datm); // set other fields get proper day name
          len= strftime(buf, 256, pdtp->OutFmt, &datm);
        } else
          len= 0;

        // 11 is for signed numeric representation of the date
        pcf->Length= (len) ? len : 11;
        } // endelse

      // For Value setting
      pcf->Precision= MY_MAX(pcf->Precision, pcf->Length);
      break;
    default:
      break;
    } // endswitch type

  if (fp->flags & UNSIGNED_FLAG)
    pcf->Flags |= U_UNSIGNED;

  if (fp->flags & ZEROFILL_FLAG)
    pcf->Flags |= U_ZEROFILL;

  // This is used to skip null bit
  if (fp->real_maybe_null())
    pcf->Flags |= U_NULLS;

  // Mark virtual columns as such
  if (fp->vcol_info && !fp->stored_in_db)
    pcf->Flags |= U_VIRTUAL;

  pcf->Key= 0;   // Not used when called from MySQL

  // Get the comment if any
  if (fp->comment.str && fp->comment.length)
    pcf->Remark= strz(g, fp->comment);
  else
    pcf->Remark= NULL;

  return fldp;
} // end of GetColumnOption

/****************************************************************************/
/*  Return an index option structure.                                       */
/****************************************************************************/
PXOS ha_connect::GetIndexOptionStruct(KEY *kp)
{
  return kp->option_struct;
} // end of GetIndexOptionStruct

/****************************************************************************/
/*  Return a Boolean index option or false if not specified.                */
/****************************************************************************/
bool ha_connect::GetIndexOption(KEY *kp, char *opname)
{
  bool opval= false;
  PXOS options= GetIndexOptionStruct(kp);

  if (options) {
    if (!stricmp(opname, "Dynamic"))
      opval= options->dynamic;
    else if (!stricmp(opname, "Mapped"))
      opval= options->mapped;

  } else if (kp->comment.str && kp->comment.length) {
    char *pv, *oplist= strz(xp->g, kp->comment);

    if ((pv= GetListOption(xp->g, opname, oplist)))
      opval= (!*pv || *pv == 'y' || *pv == 'Y' || atoi(pv) != 0);

  } // endif comment

  return opval;
} // end of GetIndexOption

/****************************************************************************/
/*  Returns the index description structure used to make the index.         */
/****************************************************************************/
bool ha_connect::IsUnique(uint n)
{
  TABLE_SHARE *s= (table) ? table->s : NULL;
  KEY          kp= s->key_info[n];

  return (kp.flags & 1) != 0;
} // end of IsUnique

/****************************************************************************/
/*  Returns the index description structure used to make the index.         */
/****************************************************************************/
PIXDEF ha_connect::GetIndexInfo(TABLE_SHARE *s)
{
  char    *name, *pn;
  bool     unique;
  PIXDEF   xdp, pxd=NULL, toidx= NULL;
  PKPDEF   kpp, pkp;
  KEY      kp;
  PGLOBAL& g= xp->g;

  if (!s)
    s= table->s;

  for (int n= 0; (unsigned)n < s->keynames.count; n++) {
    if (trace)
      htrc("Getting created index %d info\n", n + 1);

    // Find the index to describe
    kp= s->key_info[n];

    // Now get index information
    pn= (char*)s->keynames.type_names[n];
    name= PlugDup(g, pn);
    unique= (kp.flags & 1) != 0;
    pkp= NULL;

    // Allocate the index description block
    xdp= new(g) INDEXDEF(name, unique, n);

    // Get the the key parts info
    for (int k= 0; (unsigned)k < kp.user_defined_key_parts; k++) {
      pn= (char*)kp.key_part[k].field->field_name;
      name= PlugDup(g, pn);

      // Allocate the key part description block
      kpp= new(g) KPARTDEF(name, k + 1);
      kpp->SetKlen(kp.key_part[k].length);

#if 0             // NIY
    // Index on auto increment column can be an XXROW index
    if (kp.key_part[k].field->flags & AUTO_INCREMENT_FLAG &&
        kp.uder_defined_key_parts == 1) {
      char   *type= GetStringOption("Type", "DOS");
      TABTYPE typ= GetTypeID(type);

      xdp->SetAuto(IsTypeFixed(typ));
      } // endif AUTO_INCREMENT
#endif // 0

      if (pkp)
        pkp->SetNext(kpp);
      else
        xdp->SetToKeyParts(kpp);

      pkp= kpp;
      } // endfor k

    xdp->SetNParts(kp.user_defined_key_parts);
    xdp->Dynamic= GetIndexOption(&kp, "Dynamic");
    xdp->Mapped= GetIndexOption(&kp, "Mapped");

    if (pxd)
      pxd->SetNext(xdp);
    else
      toidx= xdp;

    pxd= xdp;
    } // endfor n

  return toidx;
} // end of GetIndexInfo

/****************************************************************************/
/*  Returns the index description structure used to make the index.         */
/****************************************************************************/
bool ha_connect::CheckVirtualIndex(TABLE_SHARE *s)
{

  char    *rid;
  KEY      kp;
  Field   *fp;
  PGLOBAL& g= xp->g;

  if (!s)
    s= table->s;

  for (int n= 0; (unsigned)n < s->keynames.count; n++) {
    kp= s->key_info[n];

    // Now get index information

    // Get the the key parts info
    for (int k= 0; (unsigned)k < kp.user_defined_key_parts; k++) {
      fp= kp.key_part[k].field;
      rid= (fp->option_struct) ? fp->option_struct->special : NULL;

      if (!rid || (stricmp(rid, "ROWID") && stricmp(rid, "ROWNUM"))) {
        strcpy(g->Message, "Invalid virtual index");
        return true;
        } // endif rowid

      } // endfor k

    } // endfor n

  return false;
} // end of CheckVirtualIndex

bool ha_connect::IsPartitioned(void)
{
  if (tshp)
    return tshp->partition_info_str_len > 0;
  else if (table && table->part_info)
    return true;
  else
    return false;

} // end of IsPartitioned

const char *ha_connect::GetDBName(const char* name)
{
  return (name) ? name : table->s->db.str;
} // end of GetDBName

const char *ha_connect::GetTableName(void)
{
  return tshp ? tshp->table_name.str : table_share->table_name.str;
} // end of GetTableName

char *ha_connect::GetPartName(void)
{
  return (IsPartitioned()) ? partname : (char*)GetTableName();
} // end of GetTableName

#if 0
/****************************************************************************/
/*  Returns the column real or special name length of a field.              */
/****************************************************************************/
int ha_connect::GetColNameLen(Field *fp)
{
  int n;
  PFOS fop= GetFieldOptionStruct(fp);

  // Now get the column name length
  if (fop && fop->special)
    n= strlen(fop->special) + 1;
  else
    n= strlen(fp->field_name);

  return n;
} // end of GetColNameLen

/****************************************************************************/
/*  Returns the column real or special name of a field.                     */
/****************************************************************************/
char *ha_connect::GetColName(Field *fp)
{
  PFOS fop= GetFieldOptionStruct(fp);

  return (fop && fop->special) ? fop->special : (char*)fp->field_name;
} // end of GetColName

/****************************************************************************/
/*  Adds the column real or special name of a field to a string.            */
/****************************************************************************/
void ha_connect::AddColName(char *cp, Field *fp)
{
  PFOS fop= GetFieldOptionStruct(fp);

  // Now add the column name
  if (fop && fop->special)
    // The prefix * mark the column as "special"
    strcat(strcpy(cp, "*"), strupr(fop->special));
  else
    strcpy(cp, (char*)fp->field_name);

} // end of AddColName
#endif // 0

/***********************************************************************/
/*  This function sets the current database path.                      */
/***********************************************************************/
void ha_connect::SetDataPath(PGLOBAL g, const char *path) 
{
  datapath= SetPath(g, path);
} // end of SetDataPath

/****************************************************************************/
/*  Get the table description block of a CONNECT table.                     */
/****************************************************************************/
PTDB ha_connect::GetTDB(PGLOBAL g)
{
  const char *table_name;
  PTDB        tp;

  // Double test to be on the safe side
  if (!g || !table)
    return NULL;

  table_name= GetTableName();

  if (!xp->CheckQuery(valid_query_id) && tdbp
                      && !stricmp(tdbp->GetName(), table_name)
                      && (tdbp->GetMode() == xmod
                       || (tdbp->GetMode() == MODE_READ && xmod == MODE_READX)
                       || tdbp->GetAmType() == TYPE_AM_XML)) {
    tp= tdbp;
    tp->SetMode(xmod);
  } else if ((tp= CntGetTDB(g, table_name, xmod, this))) {
    valid_query_id= xp->last_query_id;
//  tp->SetMode(xmod);
  } else
    htrc("GetTDB: %s\n", g->Message);

  return tp;
} // end of GetTDB

/****************************************************************************/
/*  Open a CONNECT table, restricting column list if cols is true.          */
/****************************************************************************/
int ha_connect::OpenTable(PGLOBAL g, bool del)
{
  bool  rc= false;
  char *c1= NULL, *c2=NULL;

  // Double test to be on the safe side
  if (!g || !table) {
    htrc("OpenTable logical error; g=%p table=%p\n", g, table);
    return HA_ERR_INITIALIZATION;
    } // endif g

  if (!(tdbp= GetTDB(g)))
    return RC_FX;
  else if (tdbp->IsReadOnly())
    switch (xmod) {
      case MODE_WRITE:
      case MODE_INSERT:
      case MODE_UPDATE:
      case MODE_DELETE:
        strcpy(g->Message, MSG(READ_ONLY));
        return HA_ERR_TABLE_READONLY;
      default:
        break;
      } // endswitch xmode

  if (xmod != MODE_INSERT || tdbp->GetAmType() == TYPE_AM_ODBC
                          || tdbp->GetAmType() == TYPE_AM_MYSQL) {
    // Get the list of used fields (columns)
    char        *p;
    unsigned int k1, k2, n1, n2;
    Field*      *field;
    Field*       fp;
    MY_BITMAP   *map= (xmod == MODE_INSERT) ? table->write_set : table->read_set;
    MY_BITMAP   *ump= (xmod == MODE_UPDATE) ? table->write_set : NULL;

    k1= k2= 0;
    n1= n2= 1;         // 1 is space for final null character

    for (field= table->field; fp= *field; field++) {
      if (bitmap_is_set(map, fp->field_index)) {
        n1+= (strlen(fp->field_name) + 1);
        k1++;
        } // endif

      if (ump && bitmap_is_set(ump, fp->field_index)) {
        n2+= (strlen(fp->field_name) + 1);
        k2++;
        } // endif

      } // endfor field

    if (k1) {
      p= c1= (char*)PlugSubAlloc(g, NULL, n1);

      for (field= table->field; fp= *field; field++)
        if (bitmap_is_set(map, fp->field_index)) {
          strcpy(p, (char*)fp->field_name);
          p+= (strlen(p) + 1);
          } // endif used field

      *p= '\0';          // mark end of list
      } // endif k1

    if (k2) {
      p= c2= (char*)PlugSubAlloc(g, NULL, n2);

      for (field= table->field; fp= *field; field++)
        if (bitmap_is_set(ump, fp->field_index)) {
          strcpy(p, (char*)fp->field_name);

          if (part_id && bitmap_is_set(part_id, fp->field_index)) {
            // Trying to update a column used for partitioning
            // This cannot be currently done because it may require
            // a row to be moved in another partition.
            sprintf(g->Message, 
              "Cannot update column %s because it is used for partitioning",
              p);
            return HA_ERR_INTERNAL_ERROR;
            } // endif part_id

          p+= (strlen(p) + 1);
          } // endif used field

      *p= '\0';          // mark end of list
      } // endif k2

    } // endif xmod

  // Open the table
  if (!(rc= CntOpenTable(g, tdbp, xmod, c1, c2, del, this))) {
    istable= true;
//  strmake(tname, table_name, sizeof(tname)-1);

    // We may be in a create index query
    if (xmod == MODE_ANY && *tdbp->GetName() != '#') {
      // The current indexes
      PIXDEF oldpix= GetIndexInfo();
      } // endif xmod

  } else
    htrc("OpenTable: %s\n", g->Message);

  if (rc) {
    tdbp= NULL;
    valid_info= false;
    } // endif rc

  return (rc) ? HA_ERR_INITIALIZATION : 0;
} // end of OpenTable


/****************************************************************************/
/*  CheckColumnList: check that all bitmap columns do exist.                */
/****************************************************************************/
bool ha_connect::CheckColumnList(PGLOBAL g)
{
  // Check the list of used fields (columns)
  int        rc;
  bool       brc= false;
  PCOL       colp;
  Field*    *field;
  Field*     fp;
  MY_BITMAP *map= table->read_set;

  // Save stack and allocation environment and prepare error return
  if (g->jump_level == MAX_JUMP) {
    strcpy(g->Message, MSG(TOO_MANY_JUMPS));
    return true;
    } // endif jump_level

  if ((rc= setjmp(g->jumper[++g->jump_level])) == 0) {
    for (field= table->field; fp= *field; field++)
      if (bitmap_is_set(map, fp->field_index)) {
        if (!(colp= tdbp->ColDB(g, (PSZ)fp->field_name, 0))) {
          sprintf(g->Message, "Column %s not found in %s", 
                  fp->field_name, tdbp->GetName());
          brc= true;
          goto fin;
          } // endif colp

        if ((brc= colp->InitValue(g)))
          goto fin;

        colp->AddColUse(U_P);           // For PLG tables
        } // endif

  } else
    brc= true;

 fin:
  g->jump_level--;
  return brc;
} // end of CheckColumnList


/****************************************************************************/
/*  IsOpened: returns true if the table is already opened.                  */
/****************************************************************************/
bool ha_connect::IsOpened(void)
{
  return (!xp->CheckQuery(valid_query_id) && tdbp
                                          && tdbp->GetUse() == USE_OPEN);
} // end of IsOpened


/****************************************************************************/
/*  Close a CONNECT table.                                                  */
/****************************************************************************/
int ha_connect::CloseTable(PGLOBAL g)
{
  int rc= CntCloseTable(g, tdbp, nox, abort);
  tdbp= NULL;
  sdvalin1= sdvalin2= sdvalin3= sdvalin4= NULL;
  sdvalout=NULL;
  valid_info= false;
  indexing= -1;
  nox= true;
  abort= false;
  return rc;
} // end of CloseTable


/***********************************************************************/
/*  Make a pseudo record from current row values. Specific to MySQL.   */
/***********************************************************************/
int ha_connect::MakeRecord(char *buf)
{
  char          *p, *fmt, val[32];
  int            rc= 0;
  Field*        *field;
  Field         *fp;
  my_bitmap_map *org_bitmap;
  CHARSET_INFO  *charset= tdbp->data_charset();
//MY_BITMAP      readmap;
  MY_BITMAP     *map;
  PVAL           value;
  PCOL           colp= NULL;
  DBUG_ENTER("ha_connect::MakeRecord");

  if (trace > 1)
    htrc("Maps: read=%08X write=%08X vcol=%08X defr=%08X defw=%08X\n",
            *table->read_set->bitmap, *table->write_set->bitmap,
            *table->vcol_set->bitmap,
            *table->def_read_set.bitmap, *table->def_write_set.bitmap);

  // Avoid asserts in field::store() for columns that are not updated
  org_bitmap= dbug_tmp_use_all_columns(table, table->write_set);

  // This is for variable_length rows
  memset(buf, 0, table->s->null_bytes);

  // When sorting read_set selects all columns, so we use def_read_set
  map= (MY_BITMAP *)&table->def_read_set;

  // Make the pseudo record from field values
  for (field= table->field; *field && !rc; field++) {
    fp= *field;

    if (fp->vcol_info && !fp->stored_in_db)
      continue;            // This is a virtual column

    if (bitmap_is_set(map, fp->field_index) || alter) {
      // This is a used field, fill the buffer with value
      for (colp= tdbp->GetColumns(); colp; colp= colp->GetNext())
        if ((!mrr || colp->GetKcol()) &&
            !stricmp(colp->GetName(), (char*)fp->field_name))
          break;

      if (!colp) {
        if (mrr)
          continue;

        htrc("Column %s not found\n", fp->field_name);
        dbug_tmp_restore_column_map(table->write_set, org_bitmap);
        DBUG_RETURN(HA_ERR_WRONG_IN_RECORD);
        } // endif colp

      value= colp->GetValue();
      p= NULL;

      // All this was better optimized
      if (!value->IsNull()) {
        switch (value->GetType()) {
          case TYPE_DATE:
            if (!sdvalout)
              sdvalout= AllocateValue(xp->g, TYPE_STRING, 20);

            switch (fp->type()) {
              case MYSQL_TYPE_DATE:
                fmt= "%Y-%m-%d";
                break;
              case MYSQL_TYPE_TIME:
                fmt= "%H:%M:%S";
                break;
              case MYSQL_TYPE_YEAR:
                fmt= "%Y";
                break;
              default:
                fmt= "%Y-%m-%d %H:%M:%S";
                break;
              } // endswitch type

            // Get date in the format required by MySQL fields
            value->FormatValue(sdvalout, fmt);
            p= sdvalout->GetCharValue();
            rc= fp->store(p, strlen(p), charset, CHECK_FIELD_WARN);
            break;
          case TYPE_STRING:
          case TYPE_DECIM:
            p= value->GetCharString(val);
            charset= tdbp->data_charset();
            rc= fp->store(p, strlen(p), charset, CHECK_FIELD_WARN);
            break;
          case TYPE_DOUBLE:
            rc= fp->store(value->GetFloatValue());
            break;
          default:
            rc= fp->store(value->GetBigintValue(), value->IsUnsigned());
            break;
          } // endswitch Type

        // Store functions returns 1 on overflow and -1 on fatal error
        if (rc > 0) {
          char buf[256];
          THD *thd= ha_thd();

          sprintf(buf, "Out of range value %.140s for column '%s' at row %ld",
            value->GetCharString(val),
            fp->field_name, 
            thd->get_stmt_da()->current_row_for_warning());

          push_warning(thd, Sql_condition::WARN_LEVEL_WARN, 0, buf);
          DBUG_PRINT("MakeRecord", ("%s", buf));
          rc= 0;
        } else if (rc < 0)
          rc= HA_ERR_WRONG_IN_RECORD;

        fp->set_notnull();
      } else
        fp->set_null();

      } // endif bitmap

    } // endfor field

  // This is sometimes required for partition tables because the buf
  // can be different from the table->record[0] buffer
  if (buf != (char*)table->record[0])
    memcpy(buf, table->record[0], table->s->stored_rec_length);

  // This is copied from ha_tina and is necessary to avoid asserts
  dbug_tmp_restore_column_map(table->write_set, org_bitmap);
  DBUG_RETURN(rc);
} // end of MakeRecord


/***********************************************************************/
/*  Set row values from a MySQL pseudo record. Specific to MySQL.      */
/***********************************************************************/
int ha_connect::ScanRecord(PGLOBAL g, uchar *)
{
  char    attr_buffer[1024];
  char    data_buffer[1024];
  char   *fmt;
  int     rc= 0;
  PCOL    colp;
  PVAL    value, sdvalin;
  Field  *fp;
  PTDBASE tp= (PTDBASE)tdbp;
  String  attribute(attr_buffer, sizeof(attr_buffer),
                    table->s->table_charset);
  my_bitmap_map *bmap= dbug_tmp_use_all_columns(table, table->read_set);
  const CHARSET_INFO *charset= tdbp->data_charset();
  String  data_charset_value(data_buffer, sizeof(data_buffer),  charset);

  // Scan the pseudo record for field values and set column values
  for (Field **field=table->field ; *field ; field++) {
    fp= *field;

    if ((fp->vcol_info && !fp->stored_in_db) ||
         fp->option_struct->special)
      continue;            // Is a virtual column possible here ???

    if ((xmod == MODE_INSERT && tdbp->GetAmType() != TYPE_AM_MYSQL
                             && tdbp->GetAmType() != TYPE_AM_ODBC) ||
        bitmap_is_set(table->write_set, fp->field_index)) {
      for (colp= tp->GetSetCols(); colp; colp= colp->GetNext())
        if (!stricmp(colp->GetName(), fp->field_name))
          break;

      if (!colp) {
        htrc("Column %s not found\n", fp->field_name);
        rc= HA_ERR_WRONG_IN_RECORD;
        goto err;
      } else
        value= colp->GetValue();

      // This is a used field, fill the value from the row buffer
      // All this could be better optimized
      if (fp->is_null()) {
        if (colp->IsNullable())
          value->SetNull(true);

        value->Reset();
      } else switch (value->GetType()) {
        case TYPE_DOUBLE:
          value->SetValue(fp->val_real());
          break;
        case TYPE_DATE:
          // Get date in the format produced by MySQL fields
          switch (fp->type()) {
            case MYSQL_TYPE_DATE:
              if (!sdvalin2) {
                sdvalin2= (DTVAL*)AllocateValue(xp->g, TYPE_DATE, 19);
                fmt= "YYYY-MM-DD";
                ((DTVAL*)sdvalin2)->SetFormat(g, fmt, strlen(fmt));
                } // endif sdvalin1

              sdvalin= sdvalin2;
              break;
            case MYSQL_TYPE_TIME:
              if (!sdvalin3) {
                sdvalin3= (DTVAL*)AllocateValue(xp->g, TYPE_DATE, 19);
                fmt= "hh:mm:ss";
                ((DTVAL*)sdvalin3)->SetFormat(g, fmt, strlen(fmt));
                } // endif sdvalin1

              sdvalin= sdvalin3;
              break;
            case MYSQL_TYPE_YEAR:
              if (!sdvalin4) {
                sdvalin4= (DTVAL*)AllocateValue(xp->g, TYPE_DATE, 19);
                fmt= "YYYY";
                ((DTVAL*)sdvalin4)->SetFormat(g, fmt, strlen(fmt));
                } // endif sdvalin1

              sdvalin= sdvalin4;
              break;
            default:
              if (!sdvalin1) {
                sdvalin1= (DTVAL*)AllocateValue(xp->g, TYPE_DATE, 19);
                fmt= "YYYY-MM-DD hh:mm:ss";
                ((DTVAL*)sdvalin1)->SetFormat(g, fmt, strlen(fmt));
                } // endif sdvalin1

              sdvalin= sdvalin1;
            } // endswitch type

          sdvalin->SetNullable(colp->IsNullable());
          fp->val_str(&attribute);
          sdvalin->SetValue_psz(attribute.c_ptr_safe());
          value->SetValue_pval(sdvalin);
          break;
        default:
          fp->val_str(&attribute);

          if (charset != &my_charset_bin) {
            // Convert from SQL field charset to DATA_CHARSET
            uint cnv_errors;

            data_charset_value.copy(attribute.ptr(), attribute.length(),
                                    attribute.charset(), charset, &cnv_errors);
            value->SetValue_psz(data_charset_value.c_ptr_safe());
          } else
            value->SetValue_psz(attribute.c_ptr_safe());

          break;
        } // endswitch Type

#ifdef NEWCHANGE
    } else if (xmod == MODE_UPDATE) {
      PCOL cp;

      for (cp= tp->GetColumns(); cp; cp= cp->GetNext())
        if (!stricmp(colp->GetName(), cp->GetName()))
          break;

      if (!cp) {
        rc= HA_ERR_WRONG_IN_RECORD;
        goto err;
        } // endif cp

      value->SetValue_pval(cp->GetValue());
    } else // mode Insert
      value->Reset();
#else
    } // endif bitmap_is_set
#endif

    } // endfor field

 err:
  dbug_tmp_restore_column_map(table->read_set, bmap);
  return rc;
} // end of ScanRecord


/***********************************************************************/
/*  Check change in index column. Specific to MySQL.                   */
/*  Should be elaborated to check for real changes.                    */
/***********************************************************************/
int ha_connect::CheckRecord(PGLOBAL g, const uchar *, uchar *newbuf)
{
	return ScanRecord(g, newbuf);
} // end of dummy CheckRecord


/***********************************************************************/
/*  Return true if this field is used in current indexing.             */
/***********************************************************************/
bool ha_connect::IsIndexed(Field *fp)
{
	if (active_index < MAX_KEY) {
		KEY_PART_INFO *kpart;
		KEY           *kfp= &table->key_info[active_index];
		uint           rem= kfp->user_defined_key_parts;

		for (kpart= kfp->key_part; rem; rem--, kpart++)
			if (kpart->field == fp)
				return true;

	} // endif active_index

	return false;
} // end of IsIndexed


/***********************************************************************/
/*  Return the where clause for remote indexed read.                   */
/***********************************************************************/
bool ha_connect::MakeKeyWhere(PGLOBAL g, PSTRG qry, OPVAL vop, char q,
	                            const key_range *kr)
{
	const uchar     *ptr;
//uint             i, rem, len, klen, stlen;
	uint             i, rem, len, stlen;
	bool             nq, both, oom= false;
	OPVAL            op;
	Field           *fp;
	const key_range *ranges[2];
	my_bitmap_map   *old_map;
	KEY             *kfp;
  KEY_PART_INFO   *kpart;

  if (active_index == MAX_KEY)
    return false;

	ranges[0]= kr;
	ranges[1]= (end_range && !eq_range) ? &save_end_range : NULL;

	if (!ranges[0] && !ranges[1]) {
		strcpy(g->Message, "MakeKeyWhere: No key");
	  return true;
	}	else
		both= ranges[0] && ranges[1];

	kfp= &table->key_info[active_index];
	old_map= dbug_tmp_use_all_columns(table, table->write_set);

	for (i = 0; i <= 1; i++) {
		if (ranges[i] == NULL)
			continue;

		if (both && i > 0)
			oom|= qry->Append(") AND (");
		else
			oom|= qry->Append(" WHERE (");

//	klen= len= ranges[i]->length;
		len= ranges[i]->length;
		rem= kfp->user_defined_key_parts;
		ptr= ranges[i]->key;

		for (kpart= kfp->key_part; rem; rem--, kpart++) {
			fp= kpart->field;
			stlen= kpart->store_length;
			nq= fp->str_needs_quotes();

			if (kpart != kfp->key_part)
				oom|= qry->Append(" AND ");

			if (q) {
				oom|= qry->Append(q);
				oom|= qry->Append((PSZ)fp->field_name);
				oom|= qry->Append(q);
			}	else
				oom|= qry->Append((PSZ)fp->field_name);

			switch (ranges[i]->flag) {
			case HA_READ_KEY_EXACT:
//			op= (stlen >= len || !nq || fp->result_type() != STRING_RESULT)
//				? OP_EQ : OP_LIKE;
				op= OP_EQ;
				break;
			case HA_READ_AFTER_KEY:	  
				op= (stlen >= len || i > 0) ? (i > 0 ? OP_LE : OP_GT) : OP_GE;
				break;
			case HA_READ_KEY_OR_NEXT:
				op= OP_GE;
				break;
			case HA_READ_BEFORE_KEY:	
				op= (stlen >= len) ? OP_LT : OP_LE;
				break;
			case HA_READ_KEY_OR_PREV:
				op= OP_LE;
				break;
			default:
				sprintf(g->Message, "cannot handle flag %d", ranges[i]->flag);
				goto err;
			}	// endswitch flag

			oom|= qry->Append((PSZ)GetValStr(op, false));

			if (nq)
				oom|= qry->Append('\'');

			if (kpart->key_part_flag & HA_VAR_LENGTH_PART) {
				String varchar;
				uint   var_length= uint2korr(ptr);

				varchar.set_quick((char*)ptr + HA_KEY_BLOB_LENGTH,
					var_length, &my_charset_bin);
				oom|= qry->Append(varchar.ptr(), varchar.length(), nq);
			}	else {
				char   strbuff[MAX_FIELD_WIDTH];
				String str(strbuff, sizeof(strbuff), kpart->field->charset()), *res;

				res= fp->val_str(&str, ptr);
				oom|= qry->Append(res->ptr(), res->length(), nq);
			} // endif flag

			if (nq)
				oom |= qry->Append('\'');

			if (stlen >= len)
				break;

			len-= stlen;

			/* For nullable columns, null-byte is already skipped before, that is
			ptr was incremented by 1. Since store_length still counts null-byte,
			we need to subtract 1 from store_length. */
			ptr+= stlen - MY_TEST(kpart->null_bit);
		} // endfor kpart

		} // endfor i

  if ((oom|= qry->Append(")")))
    strcpy(g->Message, "Out of memory");

	dbug_tmp_restore_column_map(table->write_set, old_map);
	return oom;

err:
	dbug_tmp_restore_column_map(table->write_set, old_map);
	return true;
} // end of MakeKeyWhere


/***********************************************************************/
/*  Return the string representing an operator.                        */
/***********************************************************************/
const char *ha_connect::GetValStr(OPVAL vop, bool neg)
{
  const char *val;

  switch (vop) {
    case OP_EQ:
      val= " = ";
      break;
    case OP_NE:
      val= " <> ";
      break;
    case OP_GT:
      val= " > ";
      break;
    case OP_GE:
      val= " >= ";
      break;
    case OP_LT:
      val= " < ";
      break;
    case OP_LE:
      val= " <= ";
      break;
    case OP_IN:
      val= (neg) ? " NOT IN (" : " IN (";
      break;
    case OP_NULL:
      val= (neg) ? " IS NOT NULL" : " IS NULL";
      break;
    case OP_LIKE:
      val= " LIKE ";
      break;
    case OP_XX:
      val= (neg) ? " NOT BETWEEN " : " BETWEEN ";
      break;
    case OP_EXIST:
      val= (neg) ? " NOT EXISTS " : " EXISTS ";
      break;
    case OP_AND:
      val= " AND ";
      break;
    case OP_OR:
      val= " OR ";
      break;
    case OP_NOT:
      val= " NOT ";
      break;
    case OP_CNC:
      val= " || ";
      break;
    case OP_ADD:
      val= " + ";
      break;
    case OP_SUB:
      val= " - ";
      break;
    case OP_MULT:
      val= " * ";
      break;
    case OP_DIV:
      val= " / ";
      break;
    default:
      val= " ? ";
      break;
    } /* endswitch */

  return val;
} // end of GetValStr

#if 0
/***********************************************************************/
/*  Check the WHERE condition and return a CONNECT filter.             */
/***********************************************************************/
PFIL ha_connect::CheckFilter(PGLOBAL g)
{
  return CondFilter(g, (Item *)pushed_cond);
} // end of CheckFilter
#endif // 0

/***********************************************************************/
/*  Check the WHERE condition and return a CONNECT filter.             */
/***********************************************************************/
PFIL ha_connect::CondFilter(PGLOBAL g, Item *cond)
{
  unsigned int i;
  bool  ismul= false;
  OPVAL vop= OP_XX;
  PFIL  filp= NULL;

  if (!cond)
    return NULL;

  if (trace)
    htrc("Cond type=%d\n", cond->type());

  if (cond->type() == COND::COND_ITEM) {
    PFIL       fp;
    Item_cond *cond_item= (Item_cond *)cond;

    if (trace)
      htrc("Cond: Ftype=%d name=%s\n", cond_item->functype(),
                                       cond_item->func_name());

    switch (cond_item->functype()) {
      case Item_func::COND_AND_FUNC: vop= OP_AND; break;
      case Item_func::COND_OR_FUNC:  vop= OP_OR;  break;
      default: return NULL;
      } // endswitch functype

    List<Item>* arglist= cond_item->argument_list();
    List_iterator<Item> li(*arglist);
    Item *subitem;

    for (i= 0; i < arglist->elements; i++)
      if ((subitem= li++)) {
        if (!(fp= CondFilter(g, subitem))) {
          if (vop == OP_OR)
            return NULL;
        } else
          filp= (filp) ? MakeFilter(g, filp, vop, fp) : fp;

      } else
        return NULL;

  } else if (cond->type() == COND::FUNC_ITEM) {
    unsigned int i;
    bool       iscol, neg= FALSE;
    PCOL       colp[2]= {NULL,NULL};
    PPARM      pfirst= NULL, pprec= NULL;
    POPER      pop;
    Item_func *condf= (Item_func *)cond;
    Item*     *args= condf->arguments();

    if (trace)
      htrc("Func type=%d argnum=%d\n", condf->functype(),
                                       condf->argument_count());

    switch (condf->functype()) {
      case Item_func::EQUAL_FUNC:
      case Item_func::EQ_FUNC: vop= OP_EQ;  break;
      case Item_func::NE_FUNC: vop= OP_NE;  break;
      case Item_func::LT_FUNC: vop= OP_LT;  break;
      case Item_func::LE_FUNC: vop= OP_LE;  break;
      case Item_func::GE_FUNC: vop= OP_GE;  break;
      case Item_func::GT_FUNC: vop= OP_GT;  break;
      case Item_func::IN_FUNC: vop= OP_IN;
      case Item_func::BETWEEN:
        ismul= true;
        neg= ((Item_func_opt_neg *)condf)->negated;
        break;
      default: return NULL;
      } // endswitch functype

    pop= (POPER)PlugSubAlloc(g, NULL, sizeof(OPER));
    pop->Name= NULL;
    pop->Val=vop;
    pop->Mod= 0;

    if (condf->argument_count() < 2)
      return NULL;

    for (i= 0; i < condf->argument_count(); i++) {
      if (trace)
        htrc("Argtype(%d)=%d\n", i, args[i]->type());

      if (i >= 2 && !ismul) {
        if (trace)
          htrc("Unexpected arg for vop=%d\n", vop);

        continue;
        } // endif i

      if ((iscol= args[i]->type() == COND::FIELD_ITEM)) {
        Item_field *pField= (Item_field *)args[i];

        // IN and BETWEEN clauses should be col VOP list
        if (i && ismul)
          return NULL;

        if (pField->field->table != table ||
            !(colp[i]= tdbp->ColDB(g, (PSZ)pField->field->field_name, 0)))
          return NULL;  // Column does not belong to this table

				// These types are not yet implemented (buggy)
				switch (pField->field->type()) {
				case MYSQL_TYPE_TIMESTAMP:
				case MYSQL_TYPE_DATE:
				case MYSQL_TYPE_TIME:
				case MYSQL_TYPE_DATETIME:
				case MYSQL_TYPE_YEAR:
				case MYSQL_TYPE_NEWDATE:
					return NULL;
				default:
					break;
				} // endswitch type

        if (trace) {
          htrc("Field index=%d\n", pField->field->field_index);
          htrc("Field name=%s\n", pField->field->field_name);
          } // endif trace

      } else {
        char    buff[256];
        String *res, tmp(buff, sizeof(buff), &my_charset_bin);
        Item_basic_constant *pval= (Item_basic_constant *)args[i];
        PPARM pp= (PPARM)PlugSubAlloc(g, NULL, sizeof(PARM));

        // IN and BETWEEN clauses should be col VOP list
        if (!i && (ismul))
          return NULL;

				switch (args[i]->real_type()) {
          case COND::STRING_ITEM:
						res= pval->val_str(&tmp);
						pp->Value= PlugSubAllocStr(g, NULL, res->ptr(), res->length());
            pp->Type= (pp->Value) ? TYPE_STRING : TYPE_ERROR;
            break;
          case COND::INT_ITEM:
            pp->Type= TYPE_INT;
            pp->Value= PlugSubAlloc(g, NULL, sizeof(int));
            *((int*)pp->Value)= (int)pval->val_int();
            break;
          case COND::DATE_ITEM:
            pp->Type= TYPE_DATE;
            pp->Value= PlugSubAlloc(g, NULL, sizeof(int));
            *((int*)pp->Value)= (int)pval->val_int_from_date();
            break;
          case COND::REAL_ITEM:
            pp->Type= TYPE_DOUBLE;
            pp->Value= PlugSubAlloc(g, NULL, sizeof(double));
            *((double*)pp->Value)= pval->val_real();
            break;
          case COND::DECIMAL_ITEM:
            pp->Type= TYPE_DOUBLE;
            pp->Value= PlugSubAlloc(g, NULL, sizeof(double));
            *((double*)pp->Value)= pval->val_real_from_decimal();
            break;
          case COND::CACHE_ITEM:    // Possible ???
          case COND::NULL_ITEM:     // TODO: handle this
          default:
            return NULL;
          } // endswitch type

				if (trace)
          htrc("Value type=%hd\n", pp->Type);

        // Append the value to the argument list
        if (pprec)
          pprec->Next= pp;
        else
          pfirst= pp;

        pp->Domain= i;
        pp->Next= NULL;
        pprec= pp;
      } // endif type

      } // endfor i

    filp= MakeFilter(g, colp, pop, pfirst, neg);
  } else {
    if (trace)
      htrc("Unsupported condition\n");

    return NULL;
  } // endif's type

  return filp;
} // end of CondFilter

/***********************************************************************/
/*  Check the WHERE condition and return a MYSQL/ODBC/WQL filter.      */
/***********************************************************************/
PCFIL ha_connect::CheckCond(PGLOBAL g, PCFIL filp, const Item *cond)
{
	AMT   tty = filp->Type;
  char *body= filp->Body;
  unsigned int i;
  bool  ismul= false, x= (tty == TYPE_AM_MYX || tty == TYPE_AM_XDBC);
  bool  nonul= (tty == TYPE_AM_ODBC && (tdbp->GetMode() == MODE_INSERT ||
                                        tdbp->GetMode() == MODE_DELETE));
  OPVAL vop= OP_XX;

  if (!cond)
    return NULL;

  if (trace)
    htrc("Cond type=%d\n", cond->type());

  if (cond->type() == COND::COND_ITEM) {
    char      *p1, *p2;
    Item_cond *cond_item= (Item_cond *)cond;

    if (x)
      return NULL;

    if (trace)
      htrc("Cond: Ftype=%d name=%s\n", cond_item->functype(),
                                       cond_item->func_name());

    switch (cond_item->functype()) {
      case Item_func::COND_AND_FUNC: vop= OP_AND; break;
      case Item_func::COND_OR_FUNC:  vop= OP_OR;  break;
      default: return NULL;
      } // endswitch functype

    List<Item>* arglist= cond_item->argument_list();
    List_iterator<Item> li(*arglist);
    const Item *subitem;

    p1= body + strlen(body);
    strcpy(p1, "(");
    p2= p1 + 1;

    for (i= 0; i < arglist->elements; i++)
      if ((subitem= li++)) {
        if (!CheckCond(g, filp, subitem)) {
          if (vop == OP_OR || nonul)
            return NULL;
          else
            *p2= 0;

        } else {
          p1= p2 + strlen(p2);
          strcpy(p1, GetValStr(vop, false));
          p2= p1 + strlen(p1);
        } // endif CheckCond

      } else
        return NULL;

    if (*p1 != '(')
      strcpy(p1, ")");
    else
      return NULL;

  } else if (cond->type() == COND::FUNC_ITEM) {
    unsigned int i;
    bool       iscol, neg= FALSE;
    Item_func *condf= (Item_func *)cond;
    Item*     *args= condf->arguments();

    if (trace)
      htrc("Func type=%d argnum=%d\n", condf->functype(),
                                       condf->argument_count());

    switch (condf->functype()) {
      case Item_func::EQUAL_FUNC:
			case Item_func::EQ_FUNC:     vop= OP_EQ;   break;
			case Item_func::NE_FUNC:     vop= OP_NE;   break;
			case Item_func::LT_FUNC:     vop= OP_LT;   break;
			case Item_func::LE_FUNC:     vop= OP_LE;   break;
			case Item_func::GE_FUNC:     vop= OP_GE;   break;
			case Item_func::GT_FUNC:     vop= OP_GT;   break;
			case Item_func::LIKE_FUNC:   vop= OP_LIKE; break;
			case Item_func::ISNOTNULL_FUNC:
				neg = true;
			case Item_func::ISNULL_FUNC: vop= OP_NULL; break;
			case Item_func::IN_FUNC:     vop= OP_IN;
      case Item_func::BETWEEN:
        ismul= true;
        neg= ((Item_func_opt_neg *)condf)->negated;
        break;
      default: return NULL;
      } // endswitch functype

    if (condf->argument_count() < 2)
      return NULL;
    else if (ismul && tty == TYPE_AM_WMI)
      return NULL;        // Not supported by WQL

    if (x && (neg || !(vop == OP_EQ || vop == OP_IN || vop == OP_NULL)))
      return NULL;

    for (i= 0; i < condf->argument_count(); i++) {
      if (trace)
        htrc("Argtype(%d)=%d\n", i, args[i]->type());

      if (i >= 2 && !ismul) {
        if (trace)
          htrc("Unexpected arg for vop=%d\n", vop);

        continue;
        } // endif i

      if ((iscol= args[i]->type() == COND::FIELD_ITEM)) {
        const char *fnm;
        ha_field_option_struct *fop;
        Item_field *pField= (Item_field *)args[i];

        if (x && i)
          return NULL;
				else if (pField->field->table != table)
					return NULL;  // Field does not belong to this table
				else if (tty != TYPE_AM_WMI && IsIndexed(pField->field))
					return NULL;  // Will be handled by ReadKey
        else
          fop= GetFieldOptionStruct(pField->field);

        if (fop && fop->special) {
          if (tty == TYPE_AM_TBL && !stricmp(fop->special, "TABID"))
            fnm= "TABID";
          else if (tty == TYPE_AM_PLG)
            fnm= fop->special;
          else
            return NULL;

        } else if (tty == TYPE_AM_TBL)
          return NULL;
        else
          fnm= pField->field->field_name;

        if (trace) {
          htrc("Field index=%d\n", pField->field->field_index);
          htrc("Field name=%s\n", pField->field->field_name);
          htrc("Field type=%d\n", pField->field->type());
          htrc("Field_type=%d\n", args[i]->field_type());
          } // endif trace

        // IN and BETWEEN clauses should be col VOP list
        if (i && ismul)
          return NULL;

        strcat(body, fnm);
      } else if (args[i]->type() == COND::FUNC_ITEM) {
        if (tty == TYPE_AM_MYSQL) {
          if (!CheckCond(g, filp, args[i]))
            return NULL;

        } else
          return NULL;

      } else {
        char    buff[256];
        String *res, tmp(buff, sizeof(buff), &my_charset_bin);
        Item_basic_constant *pval= (Item_basic_constant *)args[i];
        Item::Type type= args[i]->real_type();

        switch (type) {
          case COND::STRING_ITEM:
          case COND::INT_ITEM:
          case COND::REAL_ITEM:
          case COND::NULL_ITEM:
          case COND::DECIMAL_ITEM:
          case COND::DATE_ITEM:
          case COND::CACHE_ITEM:
            break;
          default:
            return NULL;
          } // endswitch type

        if ((res= pval->val_str(&tmp)) == NULL)
          return NULL;                      // To be clarified

        if (trace)
          htrc("Value=%.*s\n", res->length(), res->ptr());

        // IN and BETWEEN clauses should be col VOP list
        if (!i && (x || ismul))
          return NULL;

        if (!x) {
          // Append the value to the filter
          switch (args[i]->field_type()) {
            case MYSQL_TYPE_TIMESTAMP:
            case MYSQL_TYPE_DATETIME:
              if (tty == TYPE_AM_ODBC) {
                strcat(body, "{ts '");
                strncat(body, res->ptr(), res->length());

                if (res->length() < 19)
                  strcat(body, "1970-01-01 00:00:00" + res->length());

                strcat(body, "'}");
                break;
                } // endif ODBC

            case MYSQL_TYPE_DATE:
              if (tty == TYPE_AM_ODBC) {
                strcat(body, "{d '");
                strcat(strncat(body, res->ptr(), res->length()), "'}");
                break;
                } // endif ODBC

            case MYSQL_TYPE_TIME:
              if (tty == TYPE_AM_ODBC) {
                strcat(body, "{t '");
                strcat(strncat(body, res->ptr(), res->length()), "'}");
                break;
                } // endif ODBC

            case MYSQL_TYPE_VARCHAR:
              if (tty == TYPE_AM_ODBC && i) {
                switch (args[0]->field_type()) {
                  case MYSQL_TYPE_TIMESTAMP:
                  case MYSQL_TYPE_DATETIME:
                    strcat(body, "{ts '");
                    strncat(body, res->ptr(), res->length());

                    if (res->length() < 19)
                      strcat(body, "1970-01-01 00:00:00" + res->length());

                    strcat(body, "'}");
                    break;
                  case MYSQL_TYPE_DATE:
                    strcat(body, "{d '");
                    strncat(body, res->ptr(), res->length());
                    strcat(body, "'}");
                    break;
                  case MYSQL_TYPE_TIME:
                    strcat(body, "{t '");
                    strncat(body, res->ptr(), res->length());
                    strcat(body, "'}");
                    break;
                  default:
                    strcat(body, "'");
                    strncat(body, res->ptr(), res->length());
                    strcat(body, "'");
                  } // endswitch field type

              } else {
                strcat(body, "'");
                strncat(body, res->ptr(), res->length());
                strcat(body, "'");
              } // endif tty

              break;
            default:
              strncat(body, res->ptr(), res->length());
            } // endswitch field type

        } else {
          if (args[i]->field_type() == MYSQL_TYPE_VARCHAR) {
            // Add the command to the list
            PCMD *ncp, cmdp= new(g) CMD(g, (char*)res->c_ptr());

            for (ncp= &filp->Cmds; *ncp; ncp= &(*ncp)->Next) ;

            *ncp= cmdp;
          } else
            return NULL;

        } // endif x

      } // endif

      if (!x) {
        if (!i)
          strcat(body, GetValStr(vop, neg));
        else if (vop == OP_XX && i == 1)
          strcat(body, " AND ");
        else if (vop == OP_IN)
          strcat(body, (i == condf->argument_count() - 1) ? ")" : ",");

        } // endif x

      } // endfor i

    if (x)
      filp->Op= vop;

  } else {
    if (trace)
      htrc("Unsupported condition\n");

    return NULL;
  } // endif's type

  return filp;
} // end of CheckCond


 /**
   Push condition down to the table handler.

   @param  cond   Condition to be pushed. The condition tree must not be
                  modified by the caller.

   @return
     The 'remainder' condition that caller must use to filter out records.
     NULL means the handler will not return rows that do not match the
     passed condition.

   @note
     CONNECT handles the filtering only for table types that construct
     an SQL or WQL query, but still leaves it to MySQL because only some
     parts of the filter may be relevant.
     The first suballocate finds the position where the string will be
     constructed in the sarea. The second one does make the suballocation
     with the proper length.
 */
const COND *ha_connect::cond_push(const COND *cond)
{
  DBUG_ENTER("ha_connect::cond_push");

  if (tdbp) {
    int      rc;
    PGLOBAL& g= xp->g;
    AMT      tty= tdbp->GetAmType();
    bool     x= (tty == TYPE_AM_MYX || tty == TYPE_AM_XDBC);
    bool     b= (tty == TYPE_AM_WMI || tty == TYPE_AM_ODBC  ||
                 tty == TYPE_AM_TBL || tty == TYPE_AM_MYSQL ||
                 tty == TYPE_AM_PLG || x);

    // Save stack and allocation environment and prepare error return
    if (g->jump_level == MAX_JUMP) {
      strcpy(g->Message, MSG(TOO_MANY_JUMPS));
      DBUG_RETURN(cond);      
      } // endif jump_level

    // This should never happen but is done to avoid crashing
    if ((rc= setjmp(g->jumper[++g->jump_level])) != 0)
      goto fin;

    if (b) {
			PCFIL filp;

			if ((filp= tdbp->GetCondFil()) &&	filp->Cond == cond && 
				   filp->Idx == active_index && filp->Type == tty)
				goto fin;   // Already done

      filp= new(g) CONDFIL(cond, active_index, tty);
      filp->Body= (char*)PlugSubAlloc(g, NULL, (x) ? 128 : 0);
      *filp->Body= 0;

      if (CheckCond(g, filp, cond)) {
        if (trace)
          htrc("cond_push: %s\n", filp->Body);

        if (!x)
          PlugSubAlloc(g, NULL, strlen(filp->Body) + 1);
        else
          cond= NULL;             // Does this work?

        tdbp->SetCondFil(filp);
      } else if (x && cond)
        tdbp->SetCondFil(filp);   // Wrong filter

    } else if (tty != TYPE_AM_JSN && tty != TYPE_AM_JSON)
      tdbp->SetFilter(CondFilter(g, (Item *)cond));

   fin:
    g->jump_level--;
    } // endif tdbp

  // Let MySQL do the filtering
  DBUG_RETURN(cond);
} // end of cond_push

/**
  Number of rows in table. It will only be called if
  (table_flags() & (HA_HAS_RECORDS | HA_STATS_RECORDS_IS_EXACT)) != 0
*/
ha_rows ha_connect::records()
{
  if (!valid_info)
    info(HA_STATUS_VARIABLE);

  if (tdbp)
    return stats.records;
  else
    return HA_POS_ERROR;

} // end of records


/**
  Return an error message specific to this handler.

  @param error  error code previously returned by handler
  @param buf    pointer to String where to add error message

  @return
    Returns true if this is a temporary error
*/
bool ha_connect::get_error_message(int error, String* buf)
{
  DBUG_ENTER("ha_connect::get_error_message");

  if (xp && xp->g) {
    PGLOBAL g= xp->g;
    char    msg[3072];         // MAX_STR * 3
    uint    dummy_errors;
    uint32  len= copy_and_convert(msg, strlen(g->Message) * 3,
                               system_charset_info,
                               g->Message, strlen(g->Message),
                               &my_charset_latin1,
                               &dummy_errors);

    if (trace)
      htrc("GEM(%d): len=%u %s\n", error, len, g->Message);

    msg[len]= '\0';
    buf->copy(msg, (uint)strlen(msg), system_charset_info);
  } else
    buf->copy("Cannot retrieve msg", 19, system_charset_info);

  DBUG_RETURN(false);
} // end of get_error_message

/**
  Convert a filename partition name to system
*/
static char *decode(PGLOBAL g, const char *pn)
  {
  char  *buf= (char*)PlugSubAlloc(g, NULL, strlen(pn) + 1);
  uint   dummy_errors;
  uint32 len= copy_and_convert(buf, strlen(pn) + 1,
                               system_charset_info,
                               pn, strlen(pn),
                               &my_charset_filename,
                               &dummy_errors);
  buf[len]= '\0';
  return buf;
  } // end of decode

/**
  @brief
  Used for opening tables. The name will be the name of the file.

  @details
  A table is opened when it needs to be opened; e.g. when a request comes in
  for a SELECT on the table (tables are not open and closed for each request,
  they are cached).

  Called from handler.cc by handler::ha_open(). The server opens all tables by
  calling ha_open() which then calls the handler specific open().

  @note
  For CONNECT no open can be done here because field information is not yet
  updated. >>>>> TO BE CHECKED <<<<<
  (Thread information could be get by using 'ha_thd')

  @see
  handler::ha_open() in handler.cc
*/
int ha_connect::open(const char *name, int mode, uint test_if_locked)
{
  int rc= 0;
  DBUG_ENTER("ha_connect::open");

  if (trace)
     htrc("open: name=%s mode=%d test=%u\n", name, mode, test_if_locked);

  if (!(share= get_share()))
    DBUG_RETURN(1);

  thr_lock_data_init(&share->lock,&lock,NULL);

  // Try to get the user if possible
  xp= GetUser(ha_thd(), xp);
  PGLOBAL g= (xp) ? xp->g : NULL;

  // Try to set the database environment
  if (g) {
    rc= (CntCheckDB(g, this, name)) ? (-2) : 0;

    if (g->Mrr) {
      // This should only happen for the mrr secondary handler
      mrr= true;
      g->Mrr= false;
    } else
      mrr= false;

#if defined(WITH_PARTITION_STORAGE_ENGINE)
    if (table->part_info) {
      if (GetStringOption("Filename") || GetStringOption("Tabname")
                                      || GetStringOption("Connect")) {
        strncpy(partname, decode(g, strrchr(name, '#') + 1), sizeof(partname) - 1);
//      strcpy(partname, table->part_info->curr_part_elem->partition_name);
//      part_id= &table->part_info->full_part_field_set;
      } else       // Inward table
        strncpy(partname, strrchr(name, slash) + 1, sizeof(partname) - 1);

      part_id= &table->part_info->full_part_field_set; // Temporary
      } // endif part_info
#endif   // WITH_PARTITION_STORAGE_ENGINE
  } else
    rc= HA_ERR_INTERNAL_ERROR;

  DBUG_RETURN(rc);
} // end of open

/**
  @brief
  Make the indexes for this table
*/
int ha_connect::optimize(THD* thd, HA_CHECK_OPT*)
{
  int      rc= 0;
  PGLOBAL& g= xp->g;
  PDBUSER  dup= PlgGetUser(g);

  // Ignore error on the opt file
  dup->Check &= ~CHK_OPT;
  tdbp= GetTDB(g);
  dup->Check |= CHK_OPT;

  if (tdbp) {
    bool dop= IsTypeIndexable(GetRealType(NULL));
    bool dox= (((PTDBASE)tdbp)->GetDef()->Indexable() == 1);

    if ((rc= ((PTDBASE)tdbp)->ResetTableOpt(g, dop, dox))) {
      if (rc == RC_INFO) {
        push_warning(thd, Sql_condition::WARN_LEVEL_WARN, 0, g->Message);
        rc= 0;
      } else
        rc= HA_ERR_INTERNAL_ERROR;

      } // endif rc

  } else
    rc= HA_ERR_INTERNAL_ERROR;

  return rc;
} // end of optimize

/**
  @brief
  Closes a table.

  @details
  Called from sql_base.cc, sql_select.cc, and table.cc. In sql_select.cc it is
  only used to close up temporary tables or during the process where a
  temporary table is converted over to being a myisam table.

  For sql_base.cc look at close_data_tables().

  @see
  sql_base.cc, sql_select.cc and table.cc
*/
int ha_connect::close(void)
{
  int rc= 0;
  DBUG_ENTER("ha_connect::close");

  // If this is called by a later query, the table may have
  // been already closed and the tdbp is not valid anymore.
  if (tdbp && xp->last_query_id == valid_query_id)
    rc= CloseTable(xp->g);

  DBUG_RETURN(rc);
} // end of close


/**
  @brief
  write_row() inserts a row. No extra() hint is given currently if a bulk load
  is happening. buf() is a byte array of data. You can use the field
  information to extract the data from the native byte array type.

    @details
  Example of this would be:
    @code
  for (Field **field=table->field ; *field ; field++)
  {
    ...
  }
    @endcode

  See ha_tina.cc for an example of extracting all of the data as strings.
  ha_berekly.cc has an example of how to store it intact by "packing" it
  for ha_berkeley's own native storage type.

  See the note for update_row() on auto_increments and timestamps. This
  case also applies to write_row().

  Called from item_sum.cc, item_sum.cc, sql_acl.cc, sql_insert.cc,
  sql_insert.cc, sql_select.cc, sql_table.cc, sql_udf.cc, and sql_update.cc.

    @see
  item_sum.cc, item_sum.cc, sql_acl.cc, sql_insert.cc,
  sql_insert.cc, sql_select.cc, sql_table.cc, sql_udf.cc and sql_update.cc
*/
int ha_connect::write_row(uchar *buf)
{
  int      rc= 0;
  PGLOBAL& g= xp->g;
  DBUG_ENTER("ha_connect::write_row");

  // This is not tested yet
  if (xmod == MODE_ALTER) {
    if (IsPartitioned() && GetStringOption("Filename", NULL))
      // Why does this happen now that check_if_supported_inplace_alter is called?
      DBUG_RETURN(0);     // Alter table on an outward partition table

    xmod= MODE_INSERT;
  } else if (xmod == MODE_ANY)
    DBUG_RETURN(0);       // Probably never met

  // Open the table if it was not opened yet (locked)
  if (!IsOpened() || xmod != tdbp->GetMode()) {
    if (IsOpened())
      CloseTable(g);

    if ((rc= OpenTable(g)))
      DBUG_RETURN(rc);

    } // endif isopened

#if 0                // AUTO_INCREMENT NIY
  if (table->next_number_field && buf == table->record[0]) {
    int error;

    if ((error= update_auto_increment()))
      return error;

    } // endif nex_number_field
#endif // 0

  // Set column values from the passed pseudo record
  if ((rc= ScanRecord(g, buf)))
    DBUG_RETURN(rc);

  // Return result code from write operation
  if (CntWriteRow(g, tdbp)) {
    DBUG_PRINT("write_row", ("%s", g->Message));
    htrc("write_row: %s\n", g->Message);
    rc= HA_ERR_INTERNAL_ERROR;
  } else                // Table is modified
    nox= false;         // Indexes to be remade

  DBUG_RETURN(rc);
} // end of write_row


/**
  @brief
  Yes, update_row() does what you expect, it updates a row. old_data will have
  the previous row record in it, while new_data will have the newest data in it.
  Keep in mind that the server can do updates based on ordering if an ORDER BY
  clause was used. Consecutive ordering is not guaranteed.

    @details
  Currently new_data will not have an updated auto_increament record, or
  and updated timestamp field. You can do these for example by doing:
    @code
  if (table->timestamp_field_type & TIMESTAMP_AUTO_SET_ON_UPDATE)
    table->timestamp_field->set_time();
  if (table->next_number_field && record == table->record[0])
    update_auto_increment();
    @endcode

  Called from sql_select.cc, sql_acl.cc, sql_update.cc, and sql_insert.cc.

    @see
  sql_select.cc, sql_acl.cc, sql_update.cc and sql_insert.cc
*/
int ha_connect::update_row(const uchar *old_data, uchar *new_data)
{
  int      rc= 0;
  PGLOBAL& g= xp->g;
  DBUG_ENTER("ha_connect::update_row");

  if (trace > 1)
    htrc("update_row: old=%s new=%s\n", old_data, new_data);

  // Check values for possible change in indexed column
  if ((rc= CheckRecord(g, old_data, new_data)))
    DBUG_RETURN(rc);

  if (CntUpdateRow(g, tdbp)) {
    DBUG_PRINT("update_row", ("%s", g->Message));
    htrc("update_row CONNECT: %s\n", g->Message);
    rc= HA_ERR_INTERNAL_ERROR;
  } else
    nox= false;               // Table is modified

  DBUG_RETURN(rc);
} // end of update_row


/**
  @brief
  This will delete a row. buf will contain a copy of the row to be deleted.
  The server will call this right after the current row has been called (from
  either a previous rnd_nexT() or index call).

  @details
  If you keep a pointer to the last row or can access a primary key it will
  make doing the deletion quite a bit easier. Keep in mind that the server does
  not guarantee consecutive deletions. ORDER BY clauses can be used.

  Called in sql_acl.cc and sql_udf.cc to manage internal table
  information.  Called in sql_delete.cc, sql_insert.cc, and
  sql_select.cc. In sql_select it is used for removing duplicates
  while in insert it is used for REPLACE calls.

  @see
  sql_acl.cc, sql_udf.cc, sql_delete.cc, sql_insert.cc and sql_select.cc
*/
int ha_connect::delete_row(const uchar *)
{
  int rc= 0;
  DBUG_ENTER("ha_connect::delete_row");

  if (CntDeleteRow(xp->g, tdbp, false)) {
    rc= HA_ERR_INTERNAL_ERROR;
    htrc("delete_row CONNECT: %s\n", xp->g->Message);
  } else
    nox= false;             // To remake indexes

  DBUG_RETURN(rc);
} // end of delete_row


/****************************************************************************/
/*  We seem to come here at the begining of an index use.                   */
/****************************************************************************/
int ha_connect::index_init(uint idx, bool sorted)
{
  int rc;
  PGLOBAL& g= xp->g;
  DBUG_ENTER("index_init");

  if (trace)
    htrc("index_init: this=%p idx=%u sorted=%d\n", this, idx, sorted);

  if (GetIndexType(GetRealType()) == 2) {
    if (xmod == MODE_READ)
      // This is a remote index
      xmod= MODE_READX;

    if (!(rc= rnd_init(0))) {
//    if (xmod == MODE_READX) {
        active_index= idx;
        indexing= IsUnique(idx) ? 1 : 2;
//    } else {
//      active_index= MAX_KEY;
//      indexing= 0;
//    } // endif xmod

      } //endif rc

    DBUG_RETURN(rc);
    } // endif index type

  if ((rc= rnd_init(0)))
    DBUG_RETURN(rc);

  if (locked == 2) {
    // Indexes are not updated in lock write mode
    active_index= MAX_KEY;
    indexing= 0;
    DBUG_RETURN(0);
    } // endif locked

  indexing= CntIndexInit(g, tdbp, (signed)idx, sorted);

  if (indexing <= 0) {
    DBUG_PRINT("index_init", ("%s", g->Message));
    htrc("index_init CONNECT: %s\n", g->Message);
    active_index= MAX_KEY;
    rc= HA_ERR_INTERNAL_ERROR;
  } else if (((PTDBDOX)tdbp)->To_Kindex) {
    if (((PTDBDOX)tdbp)->To_Kindex->GetNum_K()) {
      if (((PTDBASE)tdbp)->GetFtype() != RECFM_NAF)
        ((PTDBDOX)tdbp)->GetTxfp()->ResetBuffer(g);

      active_index= idx;
//  } else {        // Void table
//    active_index= MAX_KEY;
//    indexing= 0;
    } // endif Num

    rc= 0;
  } // endif indexing

  if (trace)
    htrc("index_init: rc=%d indexing=%d active_index=%d\n",
            rc, indexing, active_index);

  DBUG_RETURN(rc);
} // end of index_init

/****************************************************************************/
/*  We seem to come here at the end of an index use.                        */
/****************************************************************************/
int ha_connect::index_end()
{
  DBUG_ENTER("index_end");
  active_index= MAX_KEY;
  ds_mrr.dsmrr_close();
  DBUG_RETURN(rnd_end());
} // end of index_end


/****************************************************************************/
/*  This is internally called by all indexed reading functions.             */
/****************************************************************************/
int ha_connect::ReadIndexed(uchar *buf, OPVAL op, const key_range *kr) 
{
  int rc;

//statistic_increment(ha_read_key_count, &LOCK_status);

  switch (CntIndexRead(xp->g, tdbp, op, kr, mrr)) {
    case RC_OK:
      xp->fnd++;
      rc= MakeRecord((char*)buf);
      break;
    case RC_EF:         // End of file
      rc= HA_ERR_END_OF_FILE;
      break;
    case RC_NF:         // Not found
      xp->nfd++;
      rc= (op == OP_SAME) ? HA_ERR_END_OF_FILE : HA_ERR_KEY_NOT_FOUND;
      break;
    default:          // Read error
      DBUG_PRINT("ReadIndexed", ("%s", xp->g->Message));
      htrc("ReadIndexed: %s\n", xp->g->Message);
      rc= HA_ERR_INTERNAL_ERROR;
      break;
    } // endswitch RC

  if (trace > 1)
    htrc("ReadIndexed: op=%d rc=%d\n", op, rc);

  table->status= (rc == RC_OK) ? 0 : STATUS_NOT_FOUND;
  return rc;
} // end of ReadIndexed


#ifdef NOT_USED
/**
  @brief
  Positions an index cursor to the index specified in the handle. Fetches the
  row if available. If the key value is null, begin at the first key of the
  index.
*/
int ha_connect::index_read_map(uchar *buf, const uchar *key,
                               key_part_map keypart_map __attribute__((unused)),
                               enum ha_rkey_function find_flag
                               __attribute__((unused)))
{
  DBUG_ENTER("ha_connect::index_read");
  DBUG_RETURN(HA_ERR_WRONG_COMMAND);
}
#endif // NOT_USED


/****************************************************************************/
/*  This is called by handler::index_read_map.                              */
/****************************************************************************/
int ha_connect::index_read(uchar * buf, const uchar * key, uint key_len,
                           enum ha_rkey_function find_flag)
{
  int rc;
  OPVAL op= OP_XX;
  DBUG_ENTER("ha_connect::index_read");

  switch(find_flag) {
    case HA_READ_KEY_EXACT:   op= OP_EQ; break;
    case HA_READ_AFTER_KEY:   op= OP_GT; break;
    case HA_READ_KEY_OR_NEXT: op= OP_GE; break;
    default: DBUG_RETURN(-1);      break;
    } // endswitch find_flag

  if (trace > 1)
    htrc("%p index_read: op=%d\n", this, op);

  if (indexing > 0) {
		start_key.key= key;
		start_key.length= key_len;
		start_key.flag= find_flag;
		start_key.keypart_map= 0;

    rc= ReadIndexed(buf, op, &start_key);

    if (rc == HA_ERR_INTERNAL_ERROR) {
      nox= true;                  // To block making indexes
      abort= true;                // Don't rename temp file
      } // endif rc

  } else
    rc= HA_ERR_INTERNAL_ERROR;  // HA_ERR_KEY_NOT_FOUND ?

  DBUG_RETURN(rc);
} // end of index_read


/**
  @brief
  Used to read forward through the index.
*/
int ha_connect::index_next(uchar *buf)
{
  int rc;
  DBUG_ENTER("ha_connect::index_next");
  //statistic_increment(ha_read_next_count, &LOCK_status);

  if (indexing > 0)
    rc= ReadIndexed(buf, OP_NEXT);
  else if (!indexing)
    rc= rnd_next(buf);
  else
    rc= HA_ERR_INTERNAL_ERROR;

  DBUG_RETURN(rc);
} // end of index_next


/**
  @brief
  Used to read backwards through the index.
*/
int ha_connect::index_prev(uchar *buf)
{
  DBUG_ENTER("ha_connect::index_prev");
  int rc;

  if (indexing > 0) {
    rc= ReadIndexed(buf, OP_PREV);
  } else
    rc= HA_ERR_WRONG_COMMAND;

  DBUG_RETURN(rc);
} // end of index_prev


/**
  @brief
  index_first() asks for the first key in the index.

    @details
  Called from opt_range.cc, opt_sum.cc, sql_handler.cc, and sql_select.cc.

    @see
  opt_range.cc, opt_sum.cc, sql_handler.cc and sql_select.cc
*/
int ha_connect::index_first(uchar *buf)
{
  int rc;
  DBUG_ENTER("ha_connect::index_first");

  if (indexing > 0)
    rc= ReadIndexed(buf, OP_FIRST);
  else if (indexing < 0)
    rc= HA_ERR_INTERNAL_ERROR;
  else if (CntRewindTable(xp->g, tdbp)) {
    table->status= STATUS_NOT_FOUND;
    rc= HA_ERR_INTERNAL_ERROR;
  } else
    rc= rnd_next(buf);

  DBUG_RETURN(rc);
} // end of index_first


/**
  @brief
  index_last() asks for the last key in the index.

    @details
  Called from opt_range.cc, opt_sum.cc, sql_handler.cc, and sql_select.cc.

    @see
  opt_range.cc, opt_sum.cc, sql_handler.cc and sql_select.cc
*/
int ha_connect::index_last(uchar *buf)
{
  DBUG_ENTER("ha_connect::index_last");
  int rc;

  if (indexing <= 0) {
    rc= HA_ERR_INTERNAL_ERROR;
  } else
    rc= ReadIndexed(buf, OP_LAST);

  DBUG_RETURN(rc);
}


/****************************************************************************/
/*  This is called to get more rows having the same index value.            */
/****************************************************************************/
//t ha_connect::index_next_same(uchar *buf, const uchar *key, uint keylen)
int ha_connect::index_next_same(uchar *buf, const uchar *, uint)
{
  int rc;
  DBUG_ENTER("ha_connect::index_next_same");
//statistic_increment(ha_read_next_count, &LOCK_status);

  if (!indexing)
    rc= rnd_next(buf);
  else if (indexing > 0)
    rc= ReadIndexed(buf, OP_SAME);
  else
    rc= HA_ERR_INTERNAL_ERROR;

  DBUG_RETURN(rc);
} // end of index_next_same


/**
  @brief
  rnd_init() is called when the system wants the storage engine to do a table
  scan. See the example in the introduction at the top of this file to see when
  rnd_init() is called.

    @details
  Called from filesort.cc, records.cc, sql_handler.cc, sql_select.cc, sql_table.cc,
  and sql_update.cc.

    @note
  We always call open and extern_lock/start_stmt before comming here.

    @see
  filesort.cc, records.cc, sql_handler.cc, sql_select.cc, sql_table.cc and sql_update.cc
*/
int ha_connect::rnd_init(bool scan)
{
  PGLOBAL g= ((table && table->in_use) ? GetPlug(table->in_use, xp) :
              (xp) ? xp->g : NULL);
  DBUG_ENTER("ha_connect::rnd_init");

  // This is not tested yet
  if (xmod == MODE_ALTER) {
    xmod= MODE_READ;
    alter= 1;
    } // endif xmod

  if (trace)
    htrc("rnd_init: this=%p scan=%d xmod=%d alter=%d\n",
            this, scan, xmod, alter);

  if (!g || !table || xmod == MODE_INSERT)
    DBUG_RETURN(HA_ERR_INITIALIZATION);

  // Do not close the table if it was opened yet (locked?)
  if (IsOpened()) {
    if (IsPartitioned() && xmod != MODE_INSERT)
      if (CheckColumnList(g)) // map can have been changed
        DBUG_RETURN(HA_ERR_INTERNAL_ERROR);

    if (tdbp->OpenDB(g))      // Rewind table
      DBUG_RETURN(HA_ERR_INTERNAL_ERROR);
    else
      DBUG_RETURN(0);

  } else if (xp->CheckQuery(valid_query_id))
    tdbp= NULL;       // Not valid anymore

  // When updating, to avoid skipped update, force the table
  // handler to retrieve write-only fields to be able to compare
  // records and detect data change.
  if (xmod == MODE_UPDATE)
    bitmap_union(table->read_set, table->write_set);

  if (OpenTable(g, xmod == MODE_DELETE))
    DBUG_RETURN(HA_ERR_INITIALIZATION);

  xp->nrd= xp->fnd= xp->nfd= 0;
  xp->tb1= my_interval_timer();
  DBUG_RETURN(0);
} // end of rnd_init

/**
  @brief
  Not described.

  @note
  The previous version said:
  Stop scanning of table. Note that this may be called several times during
  execution of a sub select.
  =====> This has been moved to external lock to avoid closing subselect tables.
*/
int ha_connect::rnd_end()
{
  int rc= 0;
  DBUG_ENTER("ha_connect::rnd_end");

  // If this is called by a later query, the table may have
  // been already closed and the tdbp is not valid anymore.
//  if (tdbp && xp->last_query_id == valid_query_id)
//    rc= CloseTable(xp->g);

  ds_mrr.dsmrr_close();
  DBUG_RETURN(rc);
} // end of rnd_end


/**
  @brief
  This is called for each row of the table scan. When you run out of records
  you should return HA_ERR_END_OF_FILE. Fill buff up with the row information.
  The Field structure for the table is the key to getting data into buf
  in a manner that will allow the server to understand it.

    @details
  Called from filesort.cc, records.cc, sql_handler.cc, sql_select.cc, sql_table.cc,
  and sql_update.cc.

    @see
  filesort.cc, records.cc, sql_handler.cc, sql_select.cc, sql_table.cc and sql_update.cc
*/
int ha_connect::rnd_next(uchar *buf)
{
  int rc;
  DBUG_ENTER("ha_connect::rnd_next");
//statistic_increment(ha_read_rnd_next_count, &LOCK_status);

  if (tdbp->GetMode() == MODE_ANY) {
    // We will stop on next read
    if (!stop) {
      stop= true;
      DBUG_RETURN(RC_OK);
    } else
      DBUG_RETURN(HA_ERR_END_OF_FILE);

    } // endif Mode

  switch (CntReadNext(xp->g, tdbp)) {
    case RC_OK:
      rc= MakeRecord((char*)buf);
      break;
    case RC_EF:         // End of file
      rc= HA_ERR_END_OF_FILE;
      break;
    case RC_NF:         // Not found
      rc= HA_ERR_RECORD_DELETED;
      break;
    default:            // Read error
      htrc("rnd_next CONNECT: %s\n", xp->g->Message);
      rc= (records()) ? HA_ERR_INTERNAL_ERROR : HA_ERR_END_OF_FILE;
      break;
    } // endswitch RC

  if (trace > 1 && (rc || !(xp->nrd++ % 16384))) {
    ulonglong tb2= my_interval_timer();
    double elapsed= (double) (tb2 - xp->tb1) / 1000000000ULL;
    DBUG_PRINT("rnd_next", ("rc=%d nrd=%u fnd=%u nfd=%u sec=%.3lf\n",
                             rc, (uint)xp->nrd, (uint)xp->fnd,
                             (uint)xp->nfd, elapsed));
    htrc("rnd_next: rc=%d nrd=%u fnd=%u nfd=%u sec=%.3lf\n",
                             rc, (uint)xp->nrd, (uint)xp->fnd,
                             (uint)xp->nfd, elapsed);
    xp->tb1= tb2;
    xp->fnd= xp->nfd= 0;
    } // endif nrd

  table->status= (!rc) ? 0 : STATUS_NOT_FOUND;
  DBUG_RETURN(rc);
} // end of rnd_next


/**
  @brief
  position() is called after each call to rnd_next() if the data needs
  to be ordered. You can do something like the following to store
  the position:
    @code
  my_store_ptr(ref, ref_length, current_position);
    @endcode

    @details
  The server uses ref to store data. ref_length in the above case is
  the size needed to store current_position. ref is just a byte array
  that the server will maintain. If you are using offsets to mark rows, then
  current_position should be the offset. If it is a primary key like in
  BDB, then it needs to be a primary key.

  Called from filesort.cc, sql_select.cc, sql_delete.cc, and sql_update.cc.

    @see
  filesort.cc, sql_select.cc, sql_delete.cc and sql_update.cc
*/
void ha_connect::position(const uchar *)
{
  DBUG_ENTER("ha_connect::position");
//if (((PTDBASE)tdbp)->GetDef()->Indexable())
    my_store_ptr(ref, ref_length, (my_off_t)((PTDBASE)tdbp)->GetRecpos());

  if (trace > 1)
    htrc("position: pos=%d\n", ((PTDBASE)tdbp)->GetRecpos());

  DBUG_VOID_RETURN;
} // end of position


/**
  @brief
  This is like rnd_next, but you are given a position to use
  to determine the row. The position will be of the type that you stored in
  ref. You can use my_get_ptr(pos,ref_length) to retrieve whatever key
  or position you saved when position() was called.

    @details
  Called from filesort.cc, records.cc, sql_insert.cc, sql_select.cc, and sql_update.cc.

    @note
  Is this really useful? It was never called even when sorting.

    @see
  filesort.cc, records.cc, sql_insert.cc, sql_select.cc and sql_update.cc
*/
int ha_connect::rnd_pos(uchar *buf, uchar *pos)
{
  int     rc;
  PTDBASE tp= (PTDBASE)tdbp;
  DBUG_ENTER("ha_connect::rnd_pos");

  if (!tp->SetRecpos(xp->g, (int)my_get_ptr(pos, ref_length))) {
    if (trace)
      htrc("rnd_pos: %d\n", tp->GetRecpos());

    tp->SetFilter(NULL);
    rc= rnd_next(buf);
  } else
    rc= HA_ERR_KEY_NOT_FOUND;

  DBUG_RETURN(rc);
} // end of rnd_pos


/**
  @brief
  ::info() is used to return information to the optimizer. See my_base.h for
  the complete description.

    @details
  Currently this table handler doesn't implement most of the fields really needed.
  SHOW also makes use of this data.

  You will probably want to have the following in your code:
    @code
  if (records < 2)
    records= 2;
    @endcode
  The reason is that the server will optimize for cases of only a single
  record. If, in a table scan, you don't know the number of records, it
  will probably be better to set records to two so you can return as many
  records as you need. Along with records, a few more variables you may wish
  to set are:
    records
    deleted
    data_file_length
    index_file_length
    delete_length
    check_time
  Take a look at the public variables in handler.h for more information.

  Called in filesort.cc, ha_heap.cc, item_sum.cc, opt_sum.cc, sql_delete.cc,
  sql_delete.cc, sql_derived.cc, sql_select.cc, sql_select.cc, sql_select.cc,
  sql_select.cc, sql_select.cc, sql_show.cc, sql_show.cc, sql_show.cc, sql_show.cc,
  sql_table.cc, sql_union.cc, and sql_update.cc.

    @see
  filesort.cc, ha_heap.cc, item_sum.cc, opt_sum.cc, sql_delete.cc, sql_delete.cc,
  sql_derived.cc, sql_select.cc, sql_select.cc, sql_select.cc, sql_select.cc,
  sql_select.cc, sql_show.cc, sql_show.cc, sql_show.cc, sql_show.cc, sql_table.cc,
  sql_union.cc and sql_update.cc
*/
int ha_connect::info(uint flag)
{
  bool    pure= false;
  PGLOBAL g= GetPlug((table) ? table->in_use : NULL, xp);

  DBUG_ENTER("ha_connect::info");

  if (trace)
    htrc("%p In info: flag=%u valid_info=%d\n", this, flag, valid_info);

  // tdbp must be available to get updated info
  if (xp->CheckQuery(valid_query_id) || !tdbp) {
    PDBUSER dup= PlgGetUser(g);
    PCATLG  cat= (dup) ? dup->Catalog : NULL;

    if (xmod == MODE_ANY || xmod == MODE_ALTER) {
      // Pure info, not a query
      pure= true;
      xp->CheckCleanup();
      } // endif xmod

    // This is necessary for getting file length
    if (table)
      SetDataPath(g, table->s->db.str);
    else
      DBUG_RETURN(HA_ERR_INTERNAL_ERROR);       // Should never happen

    if (!(tdbp= GetTDB(g)))
      DBUG_RETURN(HA_ERR_INTERNAL_ERROR);       // Should never happen

    valid_info = false;
    } // endif tdbp

  if (!valid_info) {
    valid_info= CntInfo(g, tdbp, &xinfo);

    if (((signed)xinfo.records) < 0)
      DBUG_RETURN(HA_ERR_INITIALIZATION);  // Error in Cardinality

    } // endif valid_info

  if (flag & HA_STATUS_VARIABLE) {
    stats.records= xinfo.records;
    stats.deleted= 0;
    stats.data_file_length= xinfo.data_file_length;
    stats.index_file_length= 0;
    stats.delete_length= 0;
    stats.check_time= 0;
    stats.mean_rec_length= xinfo.mean_rec_length;
    } // endif HA_STATUS_VARIABLE

  if (flag & HA_STATUS_CONST) {
    // This is imported from the previous handler and must be reconsidered
    stats.max_data_file_length= 4294967295LL;
    stats.max_index_file_length= 4398046510080LL;
    stats.create_time= 0;
    data_file_name= xinfo.data_file_name;
    index_file_name= NULL;
//  sortkey= (uint) - 1;           // Table is not sorted
    ref_length= sizeof(int);      // Pointer size to row
    table->s->db_options_in_use= 03;
    stats.block_size= 1024;
    table->s->keys_in_use.set_prefix(table->s->keys);
    table->s->keys_for_keyread= table->s->keys_in_use;
//  table->s->keys_for_keyread.subtract(table->s->read_only_keys);
    table->s->db_record_offset= 0;
    } // endif HA_STATUS_CONST

  if (flag & HA_STATUS_ERRKEY) {
    errkey= 0;
    } // endif HA_STATUS_ERRKEY

  if (flag & HA_STATUS_TIME)
    stats.update_time= 0;

  if (flag & HA_STATUS_AUTO)
    stats.auto_increment_value= 1;

  if (tdbp && pure)
    CloseTable(g);        // Not used anymore

  DBUG_RETURN(0);
} // end of info


/**
  @brief
  extra() is called whenever the server wishes to send a hint to
  the storage engine. The myisam engine implements the most hints.
  ha_innodb.cc has the most exhaustive list of these hints.

  @note
  This is not yet implemented for CONNECT.

  @see
  ha_innodb.cc
*/
int ha_connect::extra(enum ha_extra_function /*operation*/)
{
  DBUG_ENTER("ha_connect::extra");
  DBUG_RETURN(0);
} // end of extra


/**
  @brief
  Used to delete all rows in a table, including cases of truncate and cases where
  the optimizer realizes that all rows will be removed as a result of an SQL statement.

    @details
  Called from item_sum.cc by Item_func_group_concat::clear(),
  Item_sum_count_distinct::clear(), and Item_func_group_concat::clear().
  Called from sql_delete.cc by mysql_delete().
  Called from sql_select.cc by JOIN::reinit().
  Called from sql_union.cc by st_select_lex_unit::exec().

    @see
  Item_func_group_concat::clear(), Item_sum_count_distinct::clear() and
  Item_func_group_concat::clear() in item_sum.cc;
  mysql_delete() in sql_delete.cc;
  JOIN::reinit() in sql_select.cc and
  st_select_lex_unit::exec() in sql_union.cc.
*/
int ha_connect::delete_all_rows()
{
  int     rc= 0;
  PGLOBAL g= xp->g;
  DBUG_ENTER("ha_connect::delete_all_rows");

  if (tdbp && tdbp->GetUse() == USE_OPEN &&
      tdbp->GetAmType() != TYPE_AM_XML &&
      ((PTDBASE)tdbp)->GetFtype() != RECFM_NAF)
    // Close and reopen the table so it will be deleted
    rc= CloseTable(g);

  if (!(rc= OpenTable(g))) {
    if (CntDeleteRow(g, tdbp, true)) {
      htrc("%s\n", g->Message);
      rc= HA_ERR_INTERNAL_ERROR;
    } else
      nox= false;

    } // endif rc

  DBUG_RETURN(rc);
} // end of delete_all_rows


bool ha_connect::check_privileges(THD *thd, PTOS options, char *dbn, bool quick)
{
  const char *db= (dbn && *dbn) ? dbn : NULL;
  TABTYPE     type=GetRealType(options);

  switch (type) {
    case TAB_UNDEF:
//  case TAB_CATLG:
    case TAB_PLG:
    case TAB_JCT:
    case TAB_DMY:
    case TAB_NIY:
      my_printf_error(ER_UNKNOWN_ERROR,
                      "Unsupported table type %s", MYF(0), options->type);
      return true;

    case TAB_DOS:
    case TAB_FIX:
    case TAB_BIN:
    case TAB_CSV:
    case TAB_FMT:
    case TAB_DBF:
    case TAB_XML:
    case TAB_INI:
    case TAB_VEC:
    case TAB_JSON:
      if (options->filename && *options->filename) {
        if (!quick) {
        char *s, path[FN_REFLEN], dbpath[FN_REFLEN];
#if defined(__WIN__)
        s= "\\";
#else   // !__WIN__
        s= "/";
#endif  // !__WIN__
        strcpy(dbpath, mysql_real_data_home);

        if (db)
          strcat(strcat(dbpath, db), s);

        (void) fn_format(path, options->filename, dbpath, "",
                         MY_RELATIVE_PATH | MY_UNPACK_FILENAME);

        if (!is_secure_file_path(path)) {
          my_error(ER_OPTION_PREVENTS_STATEMENT, MYF(0), "--secure-file-priv");
          return true;
          } // endif path
        }
      } else
        return false;

      /* Fall through to check FILE_ACL */
    case TAB_ODBC:
    case TAB_MYSQL:
    case TAB_DIR:
    case TAB_MAC:
    case TAB_WMI:
    case TAB_OEM:
#ifdef NO_EMBEDDED_ACCESS_CHECKS
      return false;
#endif
      /*
        If table or table->mdl_ticket is NULL - it's a DLL, e.g. CREATE TABLE.
        if the table has an MDL_EXCLUSIVE lock - it's a DDL too, e.g. the
        insert step of CREATE ... SELECT.

        Otherwise it's a DML, the table was normally opened, locked,
        privilege were already checked, and table->grant.privilege is set.
        With SQL SECURITY DEFINER, table->grant.privilege has definer's privileges.

        Unless we're in prelocking mode, in this case table->grant.privilege
        is only checked in start_stmt(), not in external_lock().
      */
      if (!table || !table->mdl_ticket || table->mdl_ticket->get_type() == MDL_EXCLUSIVE)
        return check_access(thd, FILE_ACL, db, NULL, NULL, 0, 0);
      if ((!quick && thd->lex->requires_prelocking()) || table->grant.privilege & FILE_ACL)
        return false;
      status_var_increment(thd->status_var.access_denied_errors);
      my_error(access_denied_error_code(thd->password), MYF(0),
               thd->security_ctx->priv_user, thd->security_ctx->priv_host,
               (thd->password ?  ER(ER_YES) : ER(ER_NO)));
      return true;

    // This is temporary until a solution is found
    case TAB_TBL:
    case TAB_XCL:
    case TAB_PRX:
    case TAB_OCCUR:
    case TAB_PIVOT:
    case TAB_VIR:
      return false;
    } // endswitch type

  my_printf_error(ER_UNKNOWN_ERROR, "check_privileges failed", MYF(0));
  return true;
} // end of check_privileges

// Check that two indexes are equivalent
bool ha_connect::IsSameIndex(PIXDEF xp1, PIXDEF xp2)
{
  bool   b= true;
  PKPDEF kp1, kp2;

  if (stricmp(xp1->Name, xp2->Name))
    b= false;
  else if (xp1->Nparts  != xp2->Nparts  ||
           xp1->MaxSame != xp2->MaxSame ||
           xp1->Unique  != xp2->Unique)
    b= false;
  else for (kp1= xp1->ToKeyParts, kp2= xp2->ToKeyParts;
            b && (kp1 || kp2);
            kp1= kp1->Next, kp2= kp2->Next)
    if (!kp1 || !kp2)
      b= false;
    else if (stricmp(kp1->Name, kp2->Name))
      b= false;
    else if (kp1->Klen != kp2->Klen)
      b= false;

  return b;
} // end of IsSameIndex

MODE ha_connect::CheckMode(PGLOBAL g, THD *thd,
                           MODE newmode, bool *chk, bool *cras)
{
  if (trace) {
    LEX_STRING *query_string= thd_query_string(thd);
    htrc("%p check_mode: cmdtype=%d\n", this, thd_sql_command(thd));
    htrc("Cmd=%.*s\n", (int) query_string->length, query_string->str);
    } // endif trace

  // Next code is temporarily replaced until sql_command is set
  stop= false;

  if (newmode == MODE_WRITE) {
    switch (thd_sql_command(thd)) {
      case SQLCOM_LOCK_TABLES:
        locked= 2;
      case SQLCOM_CREATE_TABLE:
      case SQLCOM_INSERT:
      case SQLCOM_LOAD:
      case SQLCOM_INSERT_SELECT:
        newmode= MODE_INSERT;
        break;
//    case SQLCOM_REPLACE:
//    case SQLCOM_REPLACE_SELECT:
//      newmode= MODE_UPDATE;               // To be checked
//      break;
      case SQLCOM_DELETE:
      case SQLCOM_DELETE_MULTI:
      case SQLCOM_TRUNCATE:
        newmode= MODE_DELETE;
        break;
      case SQLCOM_UPDATE:
      case SQLCOM_UPDATE_MULTI:
        newmode= MODE_UPDATE;
        break;
      case SQLCOM_SELECT:
      case SQLCOM_OPTIMIZE:
        newmode= MODE_READ;
        break;
      case SQLCOM_FLUSH:
        locked= 0;
      case SQLCOM_DROP_TABLE:
      case SQLCOM_RENAME_TABLE:
        newmode= MODE_ANY;
        break;
      case SQLCOM_CREATE_VIEW:
      case SQLCOM_DROP_VIEW:
        newmode= MODE_ANY;
        break;
      case SQLCOM_ALTER_TABLE:
        newmode= MODE_ALTER;
        break;
      case SQLCOM_DROP_INDEX:
      case SQLCOM_CREATE_INDEX:
//      if (!IsPartitioned()) {
          newmode= MODE_ANY;
          break;
//        } // endif partitioned

      default:
        htrc("Unsupported sql_command=%d\n", thd_sql_command(thd));
        strcpy(g->Message, "CONNECT Unsupported command");
        my_message(ER_NOT_ALLOWED_COMMAND, g->Message, MYF(0));
        newmode= MODE_ERROR;
        break;
      } // endswitch newmode

  } else if (newmode == MODE_READ) {
    switch (thd_sql_command(thd)) {
      case SQLCOM_CREATE_TABLE:
        *chk= true;
        *cras= true;
      case SQLCOM_INSERT:
      case SQLCOM_LOAD:
      case SQLCOM_INSERT_SELECT:
//    case SQLCOM_REPLACE:
//    case SQLCOM_REPLACE_SELECT:
      case SQLCOM_DELETE:
      case SQLCOM_DELETE_MULTI:
      case SQLCOM_TRUNCATE:
      case SQLCOM_UPDATE:
      case SQLCOM_UPDATE_MULTI:
      case SQLCOM_SELECT:
      case SQLCOM_OPTIMIZE:
      case SQLCOM_SET_OPTION:
        break;
      case SQLCOM_LOCK_TABLES:
        locked= 1;
        break;
      case SQLCOM_DROP_TABLE:
      case SQLCOM_RENAME_TABLE:
        newmode= MODE_ANY;
        break;
      case SQLCOM_CREATE_VIEW:
      case SQLCOM_DROP_VIEW:
        newmode= MODE_ANY;
        break;
      case SQLCOM_ALTER_TABLE:
        *chk= true;
        newmode= MODE_ALTER;
        break;
      case SQLCOM_DROP_INDEX:
      case SQLCOM_CREATE_INDEX:
//      if (!IsPartitioned()) {
          *chk= true;
          newmode= MODE_ANY;
          break;
//        } // endif partitioned

      case SQLCOM_END:
        // Met in procedures: IF(EXISTS(SELECT...
        newmode= MODE_READ;
        break;
      default:
        htrc("Unsupported sql_command=%d\n", thd_sql_command(thd));
        strcpy(g->Message, "CONNECT Unsupported command");
        my_message(ER_NOT_ALLOWED_COMMAND, g->Message, MYF(0));
        newmode= MODE_ERROR;
        break;
      } // endswitch newmode

  } // endif's newmode

  if (trace)
    htrc("New mode=%d\n", newmode);

  return newmode;
} // end of check_mode

int ha_connect::start_stmt(THD *thd, thr_lock_type lock_type)
{
  int     rc= 0;
  bool    chk=false, cras= false;
  MODE    newmode;
  PGLOBAL g= GetPlug(thd, xp);
  DBUG_ENTER("ha_connect::start_stmt");

  if (check_privileges(thd, GetTableOptionStruct(), table->s->db.str, true))
    DBUG_RETURN(HA_ERR_INTERNAL_ERROR);

  // Action will depend on lock_type
  switch (lock_type) {
    case TL_WRITE_ALLOW_WRITE:
    case TL_WRITE_CONCURRENT_INSERT:
    case TL_WRITE_DELAYED:
    case TL_WRITE_DEFAULT:
    case TL_WRITE_LOW_PRIORITY:
    case TL_WRITE:
    case TL_WRITE_ONLY:
      newmode= MODE_WRITE;
      break;
    case TL_READ:
    case TL_READ_WITH_SHARED_LOCKS:
    case TL_READ_HIGH_PRIORITY:
    case TL_READ_NO_INSERT:
    case TL_READ_DEFAULT:
      newmode= MODE_READ;
      break;
    case TL_UNLOCK:
    default:
      newmode= MODE_ANY;
      break;
    } // endswitch mode

  xmod= CheckMode(g, thd, newmode, &chk, &cras);
  DBUG_RETURN((xmod == MODE_ERROR) ? HA_ERR_INTERNAL_ERROR : 0);
} // end of start_stmt

/**
  @brief
  This create a lock on the table. If you are implementing a storage engine
  that can handle transacations look at ha_berkely.cc to see how you will
  want to go about doing this. Otherwise you should consider calling flock()
  here. Hint: Read the section "locking functions for mysql" in lock.cc to understand
  this.

    @details
  Called from lock.cc by lock_external() and unlock_external(). Also called
  from sql_table.cc by copy_data_between_tables().

    @note
  Following what we did in the MySQL XDB handler, we use this call to actually
  physically open the table. This could be reconsider when finalizing this handler
  design, which means we have a better understanding of what MariaDB does.

    @see
  lock.cc by lock_external() and unlock_external() in lock.cc;
  the section "locking functions for mysql" in lock.cc;
  copy_data_between_tables() in sql_table.cc.
*/
int ha_connect::external_lock(THD *thd, int lock_type)
{
  int     rc= 0;
  bool    xcheck=false, cras= false;
  MODE    newmode;
  PTOS    options= GetTableOptionStruct();
  PGLOBAL g= GetPlug(thd, xp);
  DBUG_ENTER("ha_connect::external_lock");

  DBUG_ASSERT(thd == current_thd);

  if (trace)
    htrc("external_lock: this=%p thd=%p xp=%p g=%p lock_type=%d\n",
            this, thd, xp, g, lock_type);

  if (!g)
    DBUG_RETURN(HA_ERR_INTERNAL_ERROR);

  // Action will depend on lock_type
  switch (lock_type) {
    case F_WRLCK:
      newmode= MODE_WRITE;
      break;
    case F_RDLCK:
      newmode= MODE_READ;
      break;
    case F_UNLCK:
    default:
      newmode= MODE_ANY;
      break;
    } // endswitch mode

  if (newmode == MODE_ANY) {
    int sqlcom= thd_sql_command(thd);

    // This is unlocking, do it by closing the table
    if (xp->CheckQueryID() && sqlcom != SQLCOM_UNLOCK_TABLES
                           && sqlcom != SQLCOM_LOCK_TABLES
                           && sqlcom != SQLCOM_FLUSH
                           && sqlcom != SQLCOM_BEGIN
                           && sqlcom != SQLCOM_DROP_TABLE) {
      sprintf(g->Message, "external_lock: unexpected command %d", sqlcom);
      push_warning(thd, Sql_condition::WARN_LEVEL_WARN, 0, g->Message);
      DBUG_RETURN(0);
    } else if (g->Xchk) {
      if (!tdbp) {
        if (!(tdbp= GetTDB(g)))
          DBUG_RETURN(HA_ERR_INTERNAL_ERROR);
        else if (!((PTDBASE)tdbp)->GetDef()->Indexable()) {
          sprintf(g->Message, "external_lock: Table %s is not indexable", tdbp->GetName());
//        DBUG_RETURN(HA_ERR_INTERNAL_ERROR);  causes assert error
          push_warning(thd, Sql_condition::WARN_LEVEL_WARN, 0, g->Message);
          DBUG_RETURN(0);
        } else if (((PTDBASE)tdbp)->GetDef()->Indexable() == 1) {
          bool    oldsep= ((PCHK)g->Xchk)->oldsep;
          bool    newsep= ((PCHK)g->Xchk)->newsep;
          PTDBDOS tdp= (PTDBDOS)tdbp;
      
          PDOSDEF ddp= (PDOSDEF)tdp->GetDef();
          PIXDEF  xp, xp1, xp2, drp=NULL, adp= NULL;
          PIXDEF  oldpix= ((PCHK)g->Xchk)->oldpix;
          PIXDEF  newpix= ((PCHK)g->Xchk)->newpix;
          PIXDEF *xlst, *xprc; 
      
          ddp->SetIndx(oldpix);
      
          if (oldsep != newsep) {
            // All indexes have to be remade
            ddp->DeleteIndexFile(g, NULL);
            oldpix= NULL;
            ddp->SetIndx(NULL);
            SetBooleanOption("Sepindex", newsep);
          } else if (newsep) {
            // Make the list of dropped indexes
            xlst= &drp; xprc= &oldpix;
      
            for (xp2= oldpix; xp2; xp2= xp) {
              for (xp1= newpix; xp1; xp1= xp1->Next)
                if (IsSameIndex(xp1, xp2))
                  break;        // Index not to drop
      
              xp= xp2->GetNext();
      
              if (!xp1) {
                *xlst= xp2;
                *xprc= xp;
                *(xlst= &xp2->Next)= NULL;
              } else
                xprc= &xp2->Next;
      
              } // endfor xp2
      
            if (drp) {
              // Here we erase the index files
              ddp->DeleteIndexFile(g, drp);
              } // endif xp1
      
          } else if (oldpix) {
            // TODO: optimize the case of just adding new indexes
            if (!newpix)
              ddp->DeleteIndexFile(g, NULL);
      
            oldpix= NULL;     // To remake all indexes
            ddp->SetIndx(NULL);
          } // endif sepindex
      
          // Make the list of new created indexes
          xlst= &adp; xprc= &newpix;
      
          for (xp1= newpix; xp1; xp1= xp) {
            for (xp2= oldpix; xp2; xp2= xp2->Next)
              if (IsSameIndex(xp1, xp2))
                break;        // Index already made
      
            xp= xp1->Next;
      
            if (!xp2) {
              *xlst= xp1;
              *xprc= xp;
              *(xlst= &xp1->Next)= NULL;
            } else
              xprc= &xp1->Next;
      
            } // endfor xp1
      
          if (adp)
            // Here we do make the new indexes
            if (tdp->MakeIndex(g, adp, true) == RC_FX) {
              // Make it a warning to avoid crash
              push_warning(thd, Sql_condition::WARN_LEVEL_WARN, 
                                0, g->Message);
              rc= 0;
              } // endif MakeIndex
      
        } else if (((PTDBASE)tdbp)->GetDef()->Indexable() == 3) {
          if (CheckVirtualIndex(NULL)) {
            // Make it a warning to avoid crash
            push_warning(thd, Sql_condition::WARN_LEVEL_WARN, 
                              0, g->Message);
            rc= 0;
            } // endif Check

        } // endif indexable

        } // endif Tdbp

      } // endelse Xchk

    if (CloseTable(g)) {
      // This is an error while builing index
      // Make it a warning to avoid crash
      push_warning(thd, Sql_condition::WARN_LEVEL_WARN, 0, g->Message);
      rc= 0;
      } // endif Close

    locked= 0;
    xmod= MODE_ANY;              // For info commands
    DBUG_RETURN(rc);
    } // endif MODE_ANY
  else
  if (check_privileges(thd, options, table->s->db.str)) {
    strcpy(g->Message, "This operation requires the FILE privilege");
    htrc("%s\n", g->Message);
    DBUG_RETURN(HA_ERR_INTERNAL_ERROR);
    } // endif check_privileges


  DBUG_ASSERT(table && table->s);

  // Table mode depends on the query type
  newmode= CheckMode(g, thd, newmode, &xcheck, &cras);

  if (newmode == MODE_ERROR)
    DBUG_RETURN(HA_ERR_INTERNAL_ERROR);

  // If this is the start of a new query, cleanup the previous one
  if (xp->CheckCleanup()) {
    tdbp= NULL;
    valid_info= false;
    } // endif CheckCleanup

#if 0
  if (xcheck) {
    // This must occur after CheckCleanup
    if (!g->Xchk) {
      g->Xchk= new(g) XCHK;
      ((PCHK)g->Xchk)->oldsep= GetBooleanOption("Sepindex", false);
      ((PCHK)g->Xchk)->oldpix= GetIndexInfo();
      } // endif Xchk

  } else
    g->Xchk= NULL;
#endif // 0

  if (cras)
    g->Createas= 1;       // To tell created table to ignore FLAG

  if (trace) {
#if 0
    htrc("xcheck=%d cras=%d\n", xcheck, cras);

    if (xcheck)
      htrc("oldsep=%d oldpix=%p\n",
              ((PCHK)g->Xchk)->oldsep, ((PCHK)g->Xchk)->oldpix);
#endif // 0
    htrc("Calling CntCheckDB db=%s cras=%d\n", GetDBName(NULL), cras);
    } // endif trace

  // Set or reset the good database environment
  if (CntCheckDB(g, this, GetDBName(NULL))) {
    htrc("%p external_lock: %s\n", this, g->Message);
    rc= HA_ERR_INTERNAL_ERROR;
  // This can NOT be called without open called first, but
  // the table can have been closed since then
  } else if (!tdbp || xp->CheckQuery(valid_query_id) || xmod != newmode) {
    if (tdbp) {
      // If this is called by a later query, the table may have
      // been already closed and the tdbp is not valid anymore.
      if (xp->last_query_id == valid_query_id)
        rc= CloseTable(g);
      else
        tdbp= NULL;

      } // endif tdbp

    xmod= newmode;

    // Delay open until used fields are known
  } // endif tdbp

  if (trace)
    htrc("external_lock: rc=%d\n", rc);

  DBUG_RETURN(rc);
} // end of external_lock


/**
  @brief
  The idea with handler::store_lock() is: The statement decides which locks
  should be needed for the table. For updates/deletes/inserts we get WRITE
  locks, for SELECT... we get read locks.

    @details
  Before adding the lock into the table lock handler (see thr_lock.c),
  mysqld calls store lock with the requested locks. Store lock can now
  modify a write lock to a read lock (or some other lock), ignore the
  lock (if we don't want to use MySQL table locks at all), or add locks
  for many tables (like we do when we are using a MERGE handler).

  Berkeley DB, for example, changes all WRITE locks to TL_WRITE_ALLOW_WRITE
  (which signals that we are doing WRITES, but are still allowing other
  readers and writers).

  When releasing locks, store_lock() is also called. In this case one
  usually doesn't have to do anything.

  In some exceptional cases MySQL may send a request for a TL_IGNORE;
  This means that we are requesting the same lock as last time and this
  should also be ignored. (This may happen when someone does a flush
  table when we have opened a part of the tables, in which case mysqld
  closes and reopens the tables and tries to get the same locks at last
  time). In the future we will probably try to remove this.

  Called from lock.cc by get_lock_data().

    @note
  In this method one should NEVER rely on table->in_use, it may, in fact,
  refer to a different thread! (this happens if get_lock_data() is called
  from mysql_lock_abort_for_thread() function)

    @see
  get_lock_data() in lock.cc
*/
THR_LOCK_DATA **ha_connect::store_lock(THD *,
                                       THR_LOCK_DATA **to,
                                       enum thr_lock_type lock_type)
{
  if (lock_type != TL_IGNORE && lock.type == TL_UNLOCK)
    lock.type=lock_type;
  *to++ = &lock;
  return to;
}


/**
  Searches for a pointer to the last occurrence of  the
  character c in the string src.
  Returns true on failure, false on success.
*/
static bool
strnrchr(LEX_CSTRING *ls, const char *src, size_t length, int c)
{
  const char *srcend, *s;
  for (s= srcend= src + length; s > src; s--)
  {
    if (s[-1] == c)
    {
      ls->str= s;
      ls->length= srcend - s;
      return false;
    }
  }
  return true;
}


/**
  Split filename into database and table name.
*/
static bool
filename_to_dbname_and_tablename(const char *filename,
                                 char *database, size_t database_size,
                                 char *table, size_t table_size)
{
  LEX_CSTRING d, t;
  size_t length= strlen(filename);

  /* Find filename - the rightmost directory part */
  if (strnrchr(&t, filename, length, slash) || t.length + 1 > table_size)
    return true;
  memcpy(table, t.str, t.length);
  table[t.length]= '\0';
  if (!(length-= t.length))
    return true;

  length--; /* Skip slash */

  /* Find database name - the second rightmost directory part */
  if (strnrchr(&d, filename, length, slash) || d.length + 1 > database_size)
    return true;
  memcpy(database, d.str, d.length);
  database[d.length]= '\0';
  return false;
} // end of filename_to_dbname_and_tablename

/**
  @brief
  Used to delete or rename a table. By the time delete_table() has been
  called all opened references to this table will have been closed
  (and your globally shared references released) ===> too bad!!!
  The variable name will just be the name of the table.
  You will need to remove or rename any files you have created at
  this point.

    @details
  If you do not implement this, the default delete_table() is called from
  handler.cc and it will delete all files with the file extensions returned
  by bas_ext().

  Called from handler.cc by delete_table and ha_create_table(). Only used
  during create if the table_flag HA_DROP_BEFORE_CREATE was specified for
  the storage engine.

    @see
  delete_table and ha_create_table() in handler.cc
*/
int ha_connect::delete_or_rename_table(const char *name, const char *to)
{
  DBUG_ENTER("ha_connect::delete_or_rename_table");
  char db[128], tabname[128];
  int  rc= 0;
  bool ok= false;
  THD *thd= current_thd;
  int  sqlcom= thd_sql_command(thd);

  if (trace) {
    if (to)
      htrc("rename_table: this=%p thd=%p sqlcom=%d from=%s to=%s\n",
              this, thd, sqlcom, name, to);
    else
      htrc("delete_table: this=%p thd=%p sqlcom=%d name=%s\n",
              this, thd, sqlcom, name);

    } // endif trace

  if (to && (filename_to_dbname_and_tablename(to, db, sizeof(db),
                                             tabname, sizeof(tabname))
      || (*tabname == '#' && sqlcom == SQLCOM_CREATE_INDEX)))
    DBUG_RETURN(0);

  if (filename_to_dbname_and_tablename(name, db, sizeof(db),
                                       tabname, sizeof(tabname))
      || (*tabname == '#' && sqlcom == SQLCOM_CREATE_INDEX))
    DBUG_RETURN(0);

  // If a temporary file exists, all the tests below were passed
  // successfully when making it, so they are not needed anymore
  // in particular because they sometimes cause DBUG_ASSERT crash.
  // Also, for partitioned tables, no test can be done because when
  // this function is called, the .par file is already deleted and
  // this causes the open_table_def function to fail.
  // Not having any other clues (table and table_share are NULL)
  // the only mean we have to test for partitioning is this:
  if (*tabname != '#' && !strstr(tabname, "#P#")) {
    // We have to retrieve the information about this table options.
    ha_table_option_struct *pos;
    char         key[MAX_DBKEY_LENGTH];
    uint         key_length;
    TABLE_SHARE *share;

//  if ((p= strstr(tabname, "#P#")))   won't work, see above
//    *p= 0;             // Get the main the table name

    key_length= tdc_create_key(key, db, tabname);

    // share contains the option struct that we need
    if (!(share= alloc_table_share(db, tabname, key, key_length)))
      DBUG_RETURN(rc);

    // Get the share info from the .frm file
    if (!open_table_def(thd, share)) {
      // Now we can work
      if ((pos= share->option_struct)) {
        if (check_privileges(thd, pos, db))
          rc= HA_ERR_INTERNAL_ERROR;         // ???
        else
          if (IsFileType(GetRealType(pos)) && !pos->filename)
            ok= true;

        } // endif pos

      } // endif open_table_def

//  This below was done to avoid DBUG_ASSERT in some case that
//  we don't know anymore what they were. It was suppressed because
//  it did cause assertion in other cases (see MDEV-7935)
//  } else       // Avoid infamous DBUG_ASSERT
//    thd->get_stmt_da()->reset_diagnostics_area();

    free_table_share(share);
  } else              // Temporary file
    ok= true;

  if (ok) {
    // Let the base handler do the job
    if (to)
      rc= handler::rename_table(name, to);
    else if ((rc= handler::delete_table(name)) == ENOENT)
      rc= 0;        // No files is not an error for CONNECT

    } // endif ok

  DBUG_RETURN(rc);
} // end of delete_or_rename_table

int ha_connect::delete_table(const char *name)
{
  return delete_or_rename_table(name, NULL);
} // end of delete_table

int ha_connect::rename_table(const char *from, const char *to)
{
  return delete_or_rename_table(from, to);
} // end of rename_table

/**
  @brief
  Given a starting key and an ending key, estimate the number of rows that
  will exist between the two keys.

  @details
  end_key may be empty, in which case determine if start_key matches any rows.

  Called from opt_range.cc by check_quick_keys().

  @see
  check_quick_keys() in opt_range.cc
*/
ha_rows ha_connect::records_in_range(uint inx, key_range *min_key,
                                               key_range *max_key)
{
  ha_rows rows;
  DBUG_ENTER("ha_connect::records_in_range");

  if (indexing < 0 || inx != active_index)
    if (index_init(inx, false))
      DBUG_RETURN(HA_POS_ERROR);

  if (trace)
    htrc("records_in_range: inx=%d indexing=%d\n", inx, indexing);

  if (indexing > 0) {
    int          nval;
    uint         len[2];
    const uchar *key[2];
    bool         incl[2];
    key_part_map kmap[2];

    key[0]= (min_key) ? min_key->key : NULL;
    key[1]= (max_key) ? max_key->key : NULL;
    len[0]= (min_key) ? min_key->length : 0;
    len[1]= (max_key) ? max_key->length : 0;
    incl[0]= (min_key) ? (min_key->flag == HA_READ_KEY_EXACT) : false;
    incl[1]= (max_key) ? (max_key->flag == HA_READ_AFTER_KEY) : false;
    kmap[0]= (min_key) ? min_key->keypart_map : 0;
    kmap[1]= (max_key) ? max_key->keypart_map : 0;

    if ((nval= CntIndexRange(xp->g, tdbp, key, len, incl, kmap)) < 0)
      rows= HA_POS_ERROR;
    else
      rows= (ha_rows)nval;

  } else if (indexing == 0)
    rows= 100000000;        // Don't use missing index
  else
    rows= HA_POS_ERROR;

  if (trace)
    htrc("records_in_range: rows=%llu\n", rows);

  DBUG_RETURN(rows);
} // end of records_in_range

// Used to check whether a MYSQL table is created on itself
bool CheckSelf(PGLOBAL g, TABLE_SHARE *s, const char *host,
                      const char *db, char *tab, const char *src, int port)
{
  if (src)
    return false;
  else if (host && stricmp(host, "localhost") && strcmp(host, "127.0.0.1"))
    return false;
  else if (db && stricmp(db, s->db.str))
    return false;
  else if (tab && stricmp(tab, s->table_name.str))
    return false;
  else if (port && port != (signed)GetDefaultPort())
    return false;

  strcpy(g->Message, "This MySQL table is defined on itself");
  return true;
} // end of CheckSelf

/**
  Convert an ISO-8859-1 column name to UTF-8
*/
static char *encode(PGLOBAL g, const char *cnm)
  {
  char  *buf= (char*)PlugSubAlloc(g, NULL, strlen(cnm) * 3);
  uint   dummy_errors;
  uint32 len= copy_and_convert(buf, strlen(cnm) * 3,
                               &my_charset_utf8_general_ci,
                               cnm, strlen(cnm),
                               &my_charset_latin1,
                               &dummy_errors);
  buf[len]= '\0';
  return buf;
  } // end of encode

/**
  Store field definition for create.

  @return
    Return 0 if ok
*/
static bool add_field(String *sql, const char *field_name, int typ, int len,
                      int dec, char *key, uint tm, const char *rem, char *dft,
                      char *xtra, char *fmt, int flag, bool dbf, char v)
{
  char var = (len > 255) ? 'V' : v;
  bool q, error= false;
  const char *type= PLGtoMYSQLtype(typ, dbf, var);

  error|= sql->append('`');
  error|= sql->append(field_name);
  error|= sql->append("` ");
  error|= sql->append(type);

	if (len && typ != TYPE_DATE && (typ != TYPE_DOUBLE || dec >= 0)) {
    error|= sql->append('(');
    error|= sql->append_ulonglong(len);

		if (typ == TYPE_DOUBLE) {
      error|= sql->append(',');
      // dec must be < len and < 31
      error|= sql->append_ulonglong(MY_MIN(dec, (MY_MIN(len, 31) - 1)));
    } else if (dec > 0 && !strcmp(type, "DECIMAL")) {
      error|= sql->append(',');
      // dec must be < len
      error|= sql->append_ulonglong(MY_MIN(dec, len - 1));
    } // endif dec

    error|= sql->append(')');
    } // endif len

  if (v == 'U')
    error|= sql->append(" UNSIGNED");
  else if (v == 'Z')
    error|= sql->append(" ZEROFILL");

  if (key && *key) {
    error|= sql->append(" ");
    error|= sql->append(key);
    } // endif key

  if (tm)
    error|= sql->append(STRING_WITH_LEN(" NOT NULL"), system_charset_info);

  if (dft && *dft) {
    error|= sql->append(" DEFAULT ");

    if (typ == TYPE_DATE)
      q = (strspn(dft, "0123456789 -:/") == strlen(dft));
    else
      q = !IsTypeNum(typ);

    if (q) {
      error|= sql->append("'");
      error|= sql->append_for_single_quote(dft, strlen(dft));
      error|= sql->append("'");
    } else
      error|= sql->append(dft);

    } // endif dft

  if (xtra && *xtra) {
    error|= sql->append(" ");
    error|= sql->append(xtra);
    } // endif rem

  if (rem && *rem) {
    error|= sql->append(" COMMENT '");
    error|= sql->append_for_single_quote(rem, strlen(rem));
    error|= sql->append("'");
    } // endif rem

  if (fmt && *fmt) {
    error|= sql->append(" FIELD_FORMAT='");
    error|= sql->append_for_single_quote(fmt, strlen(fmt));
    error|= sql->append("'");
    } // endif flag

  if (flag) {
    error|= sql->append(" FLAG=");
    error|= sql->append_ulonglong(flag);
    } // endif flag

  error|= sql->append(',');
  return error;
} // end of add_field

/**
  Initialise the table share with the new columns.

  @return
    Return 0 if ok
*/
static int init_table_share(THD* thd,
                            TABLE_SHARE *table_s,
                            HA_CREATE_INFO *create_info,
                            String *sql)
{
  bool oom= false;
  PTOS topt= table_s->option_struct;

  sql->length(sql->length()-1); // remove the trailing comma
  sql->append(')');

  for (ha_create_table_option *opt= connect_table_option_list;
       opt->name; opt++) {
    ulonglong   vull;
    const char *vstr;

    switch (opt->type) {
      case HA_OPTION_TYPE_ULL:
        vull= *(ulonglong*)(((char*)topt) + opt->offset);

        if (vull != opt->def_value) {
          oom|= sql->append(' ');
          oom|= sql->append(opt->name);
          oom|= sql->append('=');
          oom|= sql->append_ulonglong(vull);
          } // endif vull

        break;
      case HA_OPTION_TYPE_STRING:
        vstr= *(char**)(((char*)topt) + opt->offset);

        if (vstr) {
          oom|= sql->append(' ');
          oom|= sql->append(opt->name);
          oom|= sql->append("='");
          oom|= sql->append_for_single_quote(vstr, strlen(vstr));
          oom|= sql->append('\'');
          } // endif vstr

        break;
      case HA_OPTION_TYPE_BOOL:
        vull= *(bool*)(((char*)topt) + opt->offset);

        if (vull != opt->def_value) {
          oom|= sql->append(' ');
          oom|= sql->append(opt->name);
          oom|= sql->append('=');
          oom|= sql->append(vull ? "YES" : "NO");
          } // endif vull

        break;
      default: // no enums here, good :)
        break;
      } // endswitch type

    if (oom)
      return HA_ERR_OUT_OF_MEM;

    } // endfor opt

  if (create_info->connect_string.length) {
    oom|= sql->append(' ');
    oom|= sql->append("CONNECTION='");
    oom|= sql->append_for_single_quote(create_info->connect_string.str,
                                       create_info->connect_string.length);
    oom|= sql->append('\'');

    if (oom)
      return HA_ERR_OUT_OF_MEM;

    } // endif string

  if (create_info->default_table_charset) {
    oom|= sql->append(' ');
    oom|= sql->append("CHARSET=");
    oom|= sql->append(create_info->default_table_charset->csname);

    if (oom)
      return HA_ERR_OUT_OF_MEM;

    } // endif charset

  if (trace)
    htrc("s_init: %.*s\n", sql->length(), sql->ptr());

  return table_s->init_from_sql_statement_string(thd, true,
                                                 sql->ptr(), sql->length());
} // end of init_table_share

/**
  @brief
  connect_assisted_discovery() is called when creating a table with no columns.

  @details
  When assisted discovery is used the .frm file have not already been
  created. You can overwrite some definitions at this point but the
  main purpose of it is to define the columns for some table types.

  @note
  this function is no more called in case of CREATE .. SELECT
*/
static int connect_assisted_discovery(handlerton *, THD* thd,
                                      TABLE_SHARE *table_s,
                                      HA_CREATE_INFO *create_info)
{
  char        v=0, spc= ',', qch= 0;
  const char *fncn= "?";
  const char *user, *fn, *db, *host, *pwd, *sep, *tbl, *src;
  const char *col, *ocl, *rnk, *pic, *fcl, *skc;
  char       *tab, *dsn, *shm, *dpath; 
#if defined(__WIN__)
  char       *nsp= NULL, *cls= NULL;
#endif   // __WIN__
  int         port= 0, hdr= 0, mxr= 0, mxe= 0, rc= 0;
  int         cop __attribute__((unused))= 0, lrecl= 0;
#if defined(ODBC_SUPPORT)
  POPARM      sop = NULL;
  char       *ucnc = NULL;
  bool        cnc= false;
  int         cto= -1, qto= -1;
#endif   // ODBC_SUPPORT
  uint        tm, fnc= FNC_NO, supfnc= (FNC_NO | FNC_COL);
  bool        bif, ok= false, dbf= false;
  TABTYPE     ttp= TAB_UNDEF;
  PQRYRES     qrp= NULL;
  PCOLRES     crp;
  PCONNECT    xp= NULL;
  PGLOBAL     g= GetPlug(thd, xp);
  PDBUSER     dup= PlgGetUser(g);
  PCATLG      cat= (dup) ? dup->Catalog : NULL;
  PTOS        topt= table_s->option_struct;
#if defined(NEW_WAY)
//CHARSET_INFO *cs;
  Alter_info  alter_info;
#else   // !NEW_WAY
  char        buf[1024];
  String      sql(buf, sizeof(buf), system_charset_info);

  sql.copy(STRING_WITH_LEN("CREATE TABLE whatever ("), system_charset_info);
#endif  // !NEW_WAY

  if (!g)
    return HA_ERR_INTERNAL_ERROR;

  user= host= pwd= tbl= src= col= ocl= pic= fcl= skc= rnk= dsn= NULL;

  // Get the useful create options
  ttp= GetTypeID(topt->type);
  fn=  topt->filename;
  tab= (char*)topt->tabname;
  src= topt->srcdef;
  db=  topt->dbname;
  fncn= topt->catfunc;
  fnc= GetFuncID(fncn);
  sep= topt->separator;
  spc= (!sep) ? ',' : *sep;
  qch= topt->qchar ? *topt->qchar : (signed)topt->quoted >= 0 ? '"' : 0;
  hdr= (int)topt->header;
  tbl= topt->tablist;
  col= topt->colist;

  if (topt->oplist) {
    host= GetListOption(g, "host", topt->oplist, "localhost");
    user= GetListOption(g, "user", topt->oplist, 
                       (ttp == TAB_ODBC ? NULL : "root"));
    // Default value db can come from the DBNAME=xxx option.
    db= GetListOption(g, "database", topt->oplist, db);
    col= GetListOption(g, "colist", topt->oplist, col);
    ocl= GetListOption(g, "occurcol", topt->oplist, NULL);
    pic= GetListOption(g, "pivotcol", topt->oplist, NULL);
    fcl= GetListOption(g, "fnccol", topt->oplist, NULL);
    skc= GetListOption(g, "skipcol", topt->oplist, NULL);
    rnk= GetListOption(g, "rankcol", topt->oplist, NULL);
    pwd= GetListOption(g, "password", topt->oplist);
#if defined(__WIN__)
    nsp= GetListOption(g, "namespace", topt->oplist);
    cls= GetListOption(g, "class", topt->oplist);
#endif   // __WIN__
    port= atoi(GetListOption(g, "port", topt->oplist, "0"));
#if defined(ODBC_SUPPORT)
    mxr= atoi(GetListOption(g,"maxres", topt->oplist, "0"));
    cto= atoi(GetListOption(g,"ConnectTimeout", topt->oplist, "-1"));
    qto= atoi(GetListOption(g,"QueryTimeout", topt->oplist, "-1"));
    
    if ((ucnc= GetListOption(g, "UseDSN", topt->oplist)))
      cnc= (!*ucnc || *ucnc == 'y' || *ucnc == 'Y' || atoi(ucnc) != 0);
#endif
    mxe= atoi(GetListOption(g,"maxerr", topt->oplist, "0"));
#if defined(PROMPT_OK)
    cop= atoi(GetListOption(g, "checkdsn", topt->oplist, "0"));
#endif   // PROMPT_OK
  } else {
    host= "localhost";
    user= (ttp == TAB_ODBC ? NULL : "root");
  } // endif option_list

  if (!(shm= (char*)db))
    db= table_s->db.str;                   // Default value

  // Check table type
  if (ttp == TAB_UNDEF) {
    topt->type= (src) ? "MYSQL" : (tab) ? "PROXY" : "DOS";
    ttp= GetTypeID(topt->type);
    sprintf(g->Message, "No table_type. Was set to %s", topt->type);
    push_warning(thd, Sql_condition::WARN_LEVEL_WARN, 0, g->Message);
  } else if (ttp == TAB_NIY) {
    sprintf(g->Message, "Unsupported table type %s", topt->type);
    my_message(ER_UNKNOWN_ERROR, g->Message, MYF(0));
    return HA_ERR_INTERNAL_ERROR;
  } // endif ttp

  // Save stack and allocation environment and prepare error return
  if (g->jump_level == MAX_JUMP) {
    strcpy(g->Message, MSG(TOO_MANY_JUMPS));
    return HA_ERR_INTERNAL_ERROR;
    } // endif jump_level

  if ((rc= setjmp(g->jumper[++g->jump_level])) != 0) {
    my_message(ER_UNKNOWN_ERROR, g->Message, MYF(0));
    goto err;
    } // endif rc

  if (!tab) {
    if (ttp == TAB_TBL) {
      // Make tab the first table of the list
      char *p;

      if (!tbl) {
        strcpy(g->Message, "Missing table list");
        my_message(ER_UNKNOWN_ERROR, g->Message, MYF(0));
        goto err;
        } // endif tbl

      tab= PlugDup(g, tbl);

      if ((p= strchr(tab, ',')))
        *p= 0;

      if ((p=strchr(tab, '.'))) {
        *p= 0;
        db= tab;
        tab= p + 1;
        } // endif p

    } else if (ttp != TAB_ODBC || !(fnc & (FNC_TABLE | FNC_COL)))
      tab= table_s->table_name.str;           // Default value

#if defined(NEW_WAY)
//  add_option(thd, create_info, "tabname", tab);
#endif   // NEW_WAY
    } // endif tab

  switch (ttp) {
#if defined(ODBC_SUPPORT)
    case TAB_ODBC:
      dsn= strz(g, create_info->connect_string);

      if (fnc & (FNC_DSN | FNC_DRIVER)) {
        ok= true;
#if defined(PROMPT_OK)
      } else if (!stricmp(thd->main_security_ctx.host, "localhost")
                && cop == 1) {
        if ((dsn = ODBCCheckConnection(g, dsn, cop)) != NULL) {
          thd->make_lex_string(&create_info->connect_string, dsn, strlen(dsn));
          ok= true;
          } // endif dsn
#endif   // PROMPT_OK

      } else if (!dsn) {
        sprintf(g->Message, "Missing %s connection string", topt->type);
      } else {
        // Store ODBC additional parameters
        sop= (POPARM)PlugSubAlloc(g, NULL, sizeof(ODBCPARM));
        sop->User= (char*)user;
        sop->Pwd= (char*)pwd;
        sop->Cto= cto;
        sop->Qto= qto;
        sop->UseCnc= cnc;
        ok= true;
      } // endif's

      supfnc |= (FNC_TABLE | FNC_DSN | FNC_DRIVER);
      break;
#endif   // ODBC_SUPPORT
    case TAB_DBF:
      dbf= true;
      // Passthru
    case TAB_CSV:
      if (!fn && fnc != FNC_NO)
        sprintf(g->Message, "Missing %s file name", topt->type);
			else if (sep && strlen(sep) > 1)
				sprintf(g->Message, "Invalid separator %s", sep);
			else
				ok= true;

      break;
    case TAB_MYSQL:
      ok= true;

      if (create_info->connect_string.str &&
          create_info->connect_string.length) {
        PMYDEF  mydef= new(g) MYSQLDEF();

        dsn= strz(g, create_info->connect_string);
        mydef->SetName(create_info->alias);

        if (!mydef->ParseURL(g, dsn, false)) {
          if (mydef->GetHostname())
            host= mydef->GetHostname();

          if (mydef->GetUsername())
            user= mydef->GetUsername();

          if (mydef->GetPassword())
            pwd=  mydef->GetPassword();

          if (mydef->GetDatabase())
            db= mydef->GetDatabase();

          if (mydef->GetTabname())
            tab= mydef->GetTabname();

          if (mydef->GetPortnumber())
            port= mydef->GetPortnumber();

        } else
          ok= false;

      } else if (!user)
        user= "root";

      if (ok && CheckSelf(g, table_s, host, db, tab, src, port))
        ok= false;

      break;
#if defined(__WIN__)
    case TAB_WMI:
      ok= true;
      break;
#endif   // __WIN__
#if defined(PIVOT_SUPPORT)
    case TAB_PIVOT:
      supfnc= FNC_NO;
#endif   // PIVOT_SUPPORT
    case TAB_PRX:
    case TAB_TBL:
    case TAB_XCL:
    case TAB_OCCUR:
      if (!src && !stricmp(tab, create_info->alias) &&
         (!db || !stricmp(db, table_s->db.str)))
        sprintf(g->Message, "A %s table cannot refer to itself", topt->type);
      else
        ok= true;

      break;
    case TAB_OEM:
      if (topt->module && topt->subtype)
        ok= true;
      else
        strcpy(g->Message, "Missing OEM module or subtype");

      break;
#if defined(LIBXML2_SUPPORT) || defined(DOMDOC_SUPPORT)
    case TAB_XML:
#endif   // LIBXML2_SUPPORT  ||         DOMDOC_SUPPORT
    case TAB_JSON:
      if (!fn)
        sprintf(g->Message, "Missing %s file name", topt->type);
      else
        ok= true;

      break;
    case TAB_VIR:
      ok= true;
      break;
    default:
      sprintf(g->Message, "Cannot get column info for table type %s", topt->type);
      break;
    } // endif ttp

  // Check for supported catalog function
  if (ok && !(supfnc & fnc)) {
    sprintf(g->Message, "Unsupported catalog function %s for table type %s",
                        fncn, topt->type);
    ok= false;
    } // endif supfnc

  if (src && fnc != FNC_NO) {
    strcpy(g->Message, "Cannot make catalog table from srcdef");
    ok= false;
    } // endif src

  if (ok) {
    char   *cnm, *rem, *dft, *xtra, *key, *fmt;
    int     i, len, prec, dec, typ, flg;

//  if (cat)
//    cat->SetDataPath(g, table_s->db.str);
//  else
//    return HA_ERR_INTERNAL_ERROR;           // Should never happen

    dpath= SetPath(g, table_s->db.str);

    if (src && ttp != TAB_PIVOT && ttp != TAB_ODBC) {
      qrp= SrcColumns(g, host, db, user, pwd, src, port);

      if (qrp && ttp == TAB_OCCUR)
        if (OcrSrcCols(g, qrp, col, ocl, rnk)) {
          my_message(ER_UNKNOWN_ERROR, g->Message, MYF(0));
          goto err;
          } // endif OcrSrcCols

    } else switch (ttp) {
      case TAB_DBF:
        qrp= DBFColumns(g, dpath, fn, fnc == FNC_COL);
        break;
#if defined(ODBC_SUPPORT)
      case TAB_ODBC:
        switch (fnc) {
          case FNC_NO:
          case FNC_COL:
            if (src) {
              qrp= ODBCSrcCols(g, dsn, (char*)src, sop); 
              src= NULL;     // for next tests
            } else
              qrp= ODBCColumns(g, dsn, shm, tab, NULL, 
                               mxr, fnc == FNC_COL, sop);

            break;
          case FNC_TABLE:
            qrp= ODBCTables(g, dsn, shm, tab, mxr, true, sop);
            break;
          case FNC_DSN:
            qrp= ODBCDataSources(g, mxr, true);
            break;
          case FNC_DRIVER:
            qrp= ODBCDrivers(g, mxr, true);
            break;
          default:
            sprintf(g->Message, "invalid catfunc %s", fncn);
            break;
        } // endswitch info

        break;
#endif   // ODBC_SUPPORT
      case TAB_MYSQL:
        qrp= MyColumns(g, thd, host, db, user, pwd, tab,
                       NULL, port, fnc == FNC_COL);
        break;
      case TAB_CSV:
        qrp= CSVColumns(g, dpath, fn, spc, qch, hdr, mxe, fnc == FNC_COL);
        break;
#if defined(__WIN__)
      case TAB_WMI:
        qrp= WMIColumns(g, nsp, cls, fnc == FNC_COL);
        break;
#endif   // __WIN__
      case TAB_PRX:
      case TAB_TBL:
      case TAB_XCL:
      case TAB_OCCUR:
        bif= fnc == FNC_COL;
        qrp= TabColumns(g, thd, db, tab, bif);

        if (!qrp && bif && fnc != FNC_COL)         // tab is a view
          qrp= MyColumns(g, thd, host, db, user, pwd, tab, NULL, port, false);

        if (qrp && ttp == TAB_OCCUR && fnc != FNC_COL)
          if (OcrColumns(g, qrp, col, ocl, rnk)) {
            my_message(ER_UNKNOWN_ERROR, g->Message, MYF(0));
            goto err;
            } // endif OcrColumns

        break;
#if defined(PIVOT_SUPPORT)
      case TAB_PIVOT:
        qrp= PivotColumns(g, tab, src, pic, fcl, skc, host, db, user, pwd, port);
        break;
#endif   // PIVOT_SUPPORT
      case TAB_VIR:
        qrp= VirColumns(g, fnc == FNC_COL);
        break;
      case TAB_JSON:
        qrp= JSONColumns(g, (char*)db, topt, fnc == FNC_COL);
        break;
#if defined(LIBXML2_SUPPORT) || defined(DOMDOC_SUPPORT)
      case TAB_XML:
        qrp= XMLColumns(g, (char*)db, tab, topt, fnc == FNC_COL);
        break;
#endif   // LIBXML2_SUPPORT  ||         DOMDOC_SUPPORT
      case TAB_OEM:
        qrp= OEMColumns(g, topt, tab, (char*)db, fnc == FNC_COL);
        break;
      default:
        strcpy(g->Message, "System error during assisted discovery");
        break;
      } // endswitch ttp

    if (!qrp) {
      my_message(ER_UNKNOWN_ERROR, g->Message, MYF(0));
      goto err;
      } // endif !qrp

    if (fnc != FNC_NO || src || ttp == TAB_PIVOT) {
      // Catalog like table
      for (crp= qrp->Colresp; !rc && crp; crp= crp->Next) {
        cnm= (ttp == TAB_PIVOT) ? crp->Name : encode(g, crp->Name);
        typ= crp->Type;
        len= crp->Length;
        dec= crp->Prec;
        flg= crp->Flag;
        v= crp->Var;
				tm= (crp->Kdata->IsNullable()) ? 0 : NOT_NULL_FLAG;

        if (!len && typ == TYPE_STRING)
          len= 256;      // STRBLK's have 0 length

        // Now add the field
#if defined(NEW_WAY)
        rc= add_fields(g, thd, &alter_info, cnm, typ, len, dec,
                       tm, "", flg, dbf, v);
#else   // !NEW_WAY
        if (add_field(&sql, cnm, typ, len, dec, NULL, tm,
                      NULL, NULL, NULL, NULL, flg, dbf, v))
          rc= HA_ERR_OUT_OF_MEM;
#endif  // !NEW_WAY
      } // endfor crp

    } else {
      char *schem= NULL;

      // Not a catalog table
      if (!qrp->Nblin) {
        if (tab)
          sprintf(g->Message, "Cannot get columns from %s", tab);
        else
          strcpy(g->Message, "Fail to retrieve columns");

        my_message(ER_UNKNOWN_ERROR, g->Message, MYF(0));
        goto err;
        } // endif !nblin

      for (i= 0; !rc && i < qrp->Nblin; i++) {
        typ= len= prec= dec= 0;
        tm= NOT_NULL_FLAG;
        cnm= (char*)"noname";
        dft= xtra= key= fmt= NULL;
        v= ' ';
#if defined(NEW_WAY)
        rem= "";
//      cs= NULL;
#else   // !NEW_WAY
        rem= NULL;
#endif  // !NEW_WAY

        for (crp= qrp->Colresp; crp; crp= crp->Next)
          switch (crp->Fld) {
            case FLD_NAME:
              if (ttp == TAB_PRX || 
                 (ttp == TAB_CSV && topt->data_charset &&
                 (!stricmp(topt->data_charset, "UTF8") ||
                  !stricmp(topt->data_charset, "UTF-8"))))
                cnm= crp->Kdata->GetCharValue(i);
              else
                cnm= encode(g, crp->Kdata->GetCharValue(i));

              break;
            case FLD_TYPE:
              typ= crp->Kdata->GetIntValue(i);
              v = (crp->Nulls) ? crp->Nulls[i] : 0;
              break;
            case FLD_PREC:
              // PREC must be always before LENGTH
              len= prec= crp->Kdata->GetIntValue(i);
              break;
            case FLD_LENGTH:
              len= crp->Kdata->GetIntValue(i);
              break;
            case FLD_SCALE:
							dec = (!crp->Kdata->IsNull(i)) ? crp->Kdata->GetIntValue(i) : -1;
              break;
            case FLD_NULL:
              if (crp->Kdata->GetIntValue(i))
                tm= 0;               // Nullable

              break;
            case FLD_FORMAT:
              fmt= (crp->Kdata) ? crp->Kdata->GetCharValue(i) : NULL;
              break;
            case FLD_REM:
              rem= crp->Kdata->GetCharValue(i);
              break;
//          case FLD_CHARSET:
              // No good because remote table is already translated
//            if (*(csn= crp->Kdata->GetCharValue(i)))
//              cs= get_charset_by_name(csn, 0);

//            break;
            case FLD_DEFAULT:
              dft= crp->Kdata->GetCharValue(i);
              break;
            case FLD_EXTRA:
              xtra= crp->Kdata->GetCharValue(i);

              // Auto_increment is not supported yet
              if (!stricmp(xtra, "AUTO_INCREMENT"))
                xtra= NULL;

              break;
            case FLD_KEY:
              if (ttp == TAB_VIR)
                key= crp->Kdata->GetCharValue(i);

              break;
            case FLD_SCHEM:
#if defined(ODBC_SUPPORT)
              if (ttp == TAB_ODBC && crp->Kdata) {
                if (schem && stricmp(schem, crp->Kdata->GetCharValue(i))) {
                  sprintf(g->Message, 
                         "Several %s tables found, specify DBNAME", tab);
                  my_message(ER_UNKNOWN_ERROR, g->Message, MYF(0));
                  goto err;
               } else if (!schem)
                  schem= crp->Kdata->GetCharValue(i);

                } // endif ttp
#endif   // ODBC_SUPPORT
            default:
              break;                 // Ignore
            } // endswitch Fld

#if defined(ODBC_SUPPORT)
        if (ttp == TAB_ODBC) {
          int  plgtyp;
          bool w= false;            // Wide character type

          // typ must be PLG type, not SQL type
          if (!(plgtyp= TranslateSQLType(typ, dec, prec, v, w))) {
            if (GetTypeConv() == TPC_SKIP) {
              // Skip this column
              sprintf(g->Message, "Column %s skipped (unsupported type %d)",
                      cnm, typ);
              push_warning(thd, Sql_condition::WARN_LEVEL_WARN, 0, g->Message);
              continue;
            } else {
              sprintf(g->Message, "Unsupported SQL type %d", typ);
              my_message(ER_UNKNOWN_ERROR, g->Message, MYF(0));
              goto err;
            } // endif type_conv

          } else
            typ= plgtyp;

          switch (typ) {
            case TYPE_STRING:
              if (w) {
                sprintf(g->Message, "Column %s is wide characters", cnm);
                push_warning(thd, Sql_condition::WARN_LEVEL_NOTE, 0, g->Message);
                } // endif w

              break;
            case TYPE_DOUBLE:
              // Some data sources do not count dec in length (prec)
              prec += (dec + 2);        // To be safe
              break;
            case TYPE_DECIM:
              prec= len;
              break;
            default:
              dec= 0;
            } // endswitch typ

        } else
#endif   // ODBC_SUPPORT
        // Make the arguments as required by add_fields
				if (typ == TYPE_DOUBLE)
					prec= len;

				if (typ == TYPE_DATE)
          prec= 0;

        // Now add the field
#if defined(NEW_WAY)
        rc= add_fields(g, thd, &alter_info, cnm, typ, prec, dec,
                       tm, rem, 0, dbf, v);
#else   // !NEW_WAY
        if (add_field(&sql, cnm, typ, prec, dec, key, tm, rem, dft, xtra,
                      fmt, 0, dbf, v))
          rc= HA_ERR_OUT_OF_MEM;
#endif  // !NEW_WAY
        } // endfor i

    } // endif fnc

#if defined(NEW_WAY)
    rc= init_table_share(thd, table_s, create_info, &alter_info);
#else   // !NEW_WAY
    if (!rc)
      rc= init_table_share(thd, table_s, create_info, &sql);
//    rc= init_table_share(thd, table_s, create_info, dsn, &sql);
#endif   // !NEW_WAY

    g->jump_level--;
    return rc;
    } // endif ok

  my_message(ER_UNKNOWN_ERROR, g->Message, MYF(0));

 err:
  g->jump_level--;
  return HA_ERR_INTERNAL_ERROR;
} // end of connect_assisted_discovery

/**
  Get the database name from a qualified table name.
*/
char *ha_connect::GetDBfromName(const char *name)
{
  char *db, dbname[128], tbname[128];

  if (filename_to_dbname_and_tablename(name, dbname, sizeof(dbname),
                                             tbname, sizeof(tbname)))
    *dbname= 0;

  if (*dbname) {
    assert(xp && xp->g);
    db= (char*)PlugSubAlloc(xp->g, NULL, strlen(dbname + 1));
    strcpy(db, dbname);
  } else
    db= NULL;

  return db;
} // end of GetDBfromName


/**
  @brief
  create() is called to create a database. The variable name will have the name
  of the table.

  @details
  When create() is called you do not need to worry about
  opening the table. Also, the .frm file will have already been
  created so adjusting create_info is not necessary. You can overwrite
  the .frm file at this point if you wish to change the table
  definition, but there are no methods currently provided for doing
  so.

  Called from handle.cc by ha_create_table().

  @note
  Currently we do some checking on the create definitions and stop
  creating if an error is found. We wish we could change the table
  definition such as providing a default table type. However, as said
  above, there are no method to do so.

  @see
  ha_create_table() in handle.cc
*/

int ha_connect::create(const char *name, TABLE *table_arg,
                       HA_CREATE_INFO *create_info)
{
  int     rc= RC_OK;
  bool    dbf, inward;
  Field* *field;
  Field  *fp;
  TABTYPE type;
  TABLE  *st= table;                       // Probably unuseful
  THD    *thd= ha_thd();
#if defined(WITH_PARTITION_STORAGE_ENGINE)
  partition_info *part_info= table_arg->part_info;
#endif   // WITH_PARTITION_STORAGE_ENGINE
  xp= GetUser(thd, xp);
  PGLOBAL g= xp->g;

  DBUG_ENTER("ha_connect::create");
  /*
    This assignment fixes test failures if some
    "ALTER TABLE t1 ADD KEY(a)" query exits on ER_ACCESS_DENIED_ERROR
    (e.g. on missing FILE_ACL). All following "CREATE TABLE" failed with
    "ERROR 1105: CONNECT index modification should be in-place"
    TODO: check with Olivier.
  */
  g->Xchk= NULL;
  int  sqlcom= thd_sql_command(table_arg->in_use);
  PTOS options= GetTableOptionStruct(table_arg->s);

  table= table_arg;         // Used by called functions

  if (trace)
    htrc("create: this=%p thd=%p xp=%p g=%p sqlcom=%d name=%s\n",
           this, thd, xp, g, sqlcom, GetTableName());

  // CONNECT engine specific table options:
  DBUG_ASSERT(options);
  type= GetTypeID(options->type);

  // Check table type
  if (type == TAB_UNDEF) {
    options->type= (options->srcdef)  ? "MYSQL" :
                   (options->tabname) ? "PROXY" : "DOS";
    type= GetTypeID(options->type);
    sprintf(g->Message, "No table_type. Will be set to %s", options->type);

    if (sqlcom == SQLCOM_CREATE_TABLE)
      push_warning(thd, Sql_condition::WARN_LEVEL_WARN, 0, g->Message);

  } else if (type == TAB_NIY) {
    sprintf(g->Message, "Unsupported table type %s", options->type);
    my_message(ER_UNKNOWN_ERROR, g->Message, MYF(0));
    DBUG_RETURN(HA_ERR_INTERNAL_ERROR);
  } // endif ttp

  if (check_privileges(thd, options, GetDBfromName(name)))
    DBUG_RETURN(HA_ERR_INTERNAL_ERROR);

  inward= IsFileType(type) && !options->filename;

  if (options->data_charset) {
    const CHARSET_INFO *data_charset;

    if (!(data_charset= get_charset_by_csname(options->data_charset,
                                              MY_CS_PRIMARY, MYF(0)))) {
      my_error(ER_UNKNOWN_CHARACTER_SET, MYF(0), options->data_charset);
      DBUG_RETURN(HA_ERR_INTERNAL_ERROR);
      } // endif charset

    if (type == TAB_XML && data_charset != &my_charset_utf8_general_ci) {
      my_printf_error(ER_UNKNOWN_ERROR,
                      "DATA_CHARSET='%s' is not supported for TABLE_TYPE=XML",
                        MYF(0), options->data_charset);
      DBUG_RETURN(HA_ERR_INTERNAL_ERROR);
      } // endif utf8

    } // endif charset

  if (!g) {
    rc= HA_ERR_INTERNAL_ERROR;
    DBUG_RETURN(rc);
  } else
    dbf= (GetTypeID(options->type) == TAB_DBF && !options->catfunc);

  // Can be null in ALTER TABLE
  if (create_info->alias)
    // Check whether a table is defined on itself
    switch (type) {
      case TAB_PRX:
      case TAB_XCL:
      case TAB_PIVOT:
      case TAB_OCCUR:
        if (options->srcdef) {
          strcpy(g->Message, "Cannot check looping reference");
          push_warning(thd, Sql_condition::WARN_LEVEL_WARN, 0, g->Message);
        } else if (options->tabname) {
          if (!stricmp(options->tabname, create_info->alias) &&
             (!options->dbname || 
              !stricmp(options->dbname, table_arg->s->db.str))) {
            sprintf(g->Message, "A %s table cannot refer to itself",
                                options->type);
            my_message(ER_UNKNOWN_ERROR, g->Message, MYF(0));
            DBUG_RETURN(HA_ERR_INTERNAL_ERROR);
            } // endif tab

        } else {
          strcpy(g->Message, "Missing object table name or definition");
          my_message(ER_UNKNOWN_ERROR, g->Message, MYF(0));
          DBUG_RETURN(HA_ERR_INTERNAL_ERROR);
        } // endif tabname

      case TAB_MYSQL:
#if defined(WITH_PARTITION_STORAGE_ENGINE)
        if (!part_info)
#endif   // WITH_PARTITION_STORAGE_ENGINE
       {const char *src= options->srcdef;
        char *host, *db, *tab= (char*)options->tabname;
        int   port;

        host= GetListOption(g, "host", options->oplist, NULL);
        db= GetStringOption("database", NULL);
        port= atoi(GetListOption(g, "port", options->oplist, "0"));

        if (create_info->connect_string.str &&
            create_info->connect_string.length) {
          char   *dsn= strz(g, create_info->connect_string);
          PMYDEF  mydef= new(g) MYSQLDEF();

          mydef->SetName(create_info->alias);

          if (!mydef->ParseURL(g, dsn, false)) {
            if (mydef->GetHostname())
              host= mydef->GetHostname();

            if (mydef->GetDatabase())
              db= mydef->GetDatabase();

            if (mydef->GetTabname())
              tab= mydef->GetTabname();

            if (mydef->GetPortnumber())
              port= mydef->GetPortnumber();

          } else {
            my_message(ER_UNKNOWN_ERROR, g->Message, MYF(0));
            DBUG_RETURN(HA_ERR_INTERNAL_ERROR);
          } // endif ParseURL

          } // endif connect_string

        if (CheckSelf(g, table_arg->s, host, db, tab, src, port)) {
          my_message(ER_UNKNOWN_ERROR, g->Message, MYF(0));
          DBUG_RETURN(HA_ERR_INTERNAL_ERROR);
          } // endif CheckSelf

       }break;
      default: /* do nothing */;
        break;
     } // endswitch ttp

  if (type == TAB_XML) {
    bool  dom;                  // True: MS-DOM, False libxml2
    char *xsup= GetListOption(g, "Xmlsup", options->oplist, "*");

    // Note that if no support is specified, the default is MS-DOM
    // on Windows and libxml2 otherwise
    switch (*xsup) {
      case '*':
#if defined(__WIN__)
        dom= true;
#else   // !__WIN__
        dom= false;
#endif  // !__WIN__
        break;
      case 'M':
      case 'D':
        dom= true;
        break;
      default:
        dom= false;
        break;
      } // endswitch xsup

#if !defined(DOMDOC_SUPPORT)
    if (dom) {
      strcpy(g->Message, "MS-DOM not supported by this version");
      xsup= NULL;
      } // endif DomDoc
#endif   // !DOMDOC_SUPPORT

#if !defined(LIBXML2_SUPPORT)
    if (!dom) {
      strcpy(g->Message, "libxml2 not supported by this version");
      xsup= NULL;
      } // endif Libxml2
#endif   // !LIBXML2_SUPPORT

    if (!xsup) {
      my_message(ER_UNKNOWN_ERROR, g->Message, MYF(0));
      rc= HA_ERR_INTERNAL_ERROR;
      DBUG_RETURN(rc);
      } // endif xsup

    } // endif type

  if (type == TAB_JSON) {
    int pretty= atoi(GetListOption(g, "Pretty", options->oplist, "2"));

    if (!options->lrecl && pretty != 2) {
      sprintf(g->Message, "LRECL must be specified for pretty=%d", pretty);
      my_message(ER_UNKNOWN_ERROR, g->Message, MYF(0));
      rc= HA_ERR_INTERNAL_ERROR;
      DBUG_RETURN(rc);
      } // endif lrecl

    } // endif type	JSON

	if (type == TAB_CSV) {
		const char *sep = options->separator;

		if (sep && strlen(sep) > 1) {
			sprintf(g->Message, "Invalid separator %s", sep);
			my_message(ER_UNKNOWN_ERROR, g->Message, MYF(0));
			rc= HA_ERR_INTERNAL_ERROR;
			DBUG_RETURN(rc);
		} // endif sep

	} // endif type	CSV

  // Check column types
  for (field= table_arg->field; *field; field++) {
    fp= *field;

    if (fp->vcol_info && !fp->stored_in_db)
      continue;            // This is a virtual column

    if (fp->flags & AUTO_INCREMENT_FLAG) {
      strcpy(g->Message, "Auto_increment is not supported yet");
      my_message(ER_UNKNOWN_ERROR, g->Message, MYF(0));
      rc= HA_ERR_INTERNAL_ERROR;
      DBUG_RETURN(rc);
      } // endif flags

    if (fp->flags & (BLOB_FLAG | ENUM_FLAG | SET_FLAG)) {
      sprintf(g->Message, "Unsupported type for column %s",
                          fp->field_name);
      my_message(ER_UNKNOWN_ERROR, g->Message, MYF(0));
      rc= HA_ERR_INTERNAL_ERROR;
      DBUG_RETURN(rc);
      } // endif flags

    if (type == TAB_VIR)
      if (!fp->option_struct || !fp->option_struct->special) {
        strcpy(g->Message, "Virtual tables accept only special or virtual columns");
        my_message(ER_UNKNOWN_ERROR, g->Message, MYF(0));
        rc= HA_ERR_INTERNAL_ERROR;
        DBUG_RETURN(rc);
        } // endif special
      
    switch (fp->type()) {
      case MYSQL_TYPE_SHORT:
      case MYSQL_TYPE_LONG:
      case MYSQL_TYPE_FLOAT:
      case MYSQL_TYPE_DOUBLE:
      case MYSQL_TYPE_TIMESTAMP:
      case MYSQL_TYPE_DATE:
      case MYSQL_TYPE_TIME:
      case MYSQL_TYPE_DATETIME:
      case MYSQL_TYPE_YEAR:
      case MYSQL_TYPE_NEWDATE:
      case MYSQL_TYPE_LONGLONG:
      case MYSQL_TYPE_TINY:
      case MYSQL_TYPE_DECIMAL:
      case MYSQL_TYPE_NEWDECIMAL:
      case MYSQL_TYPE_INT24:
        break;                     // Ok
      case MYSQL_TYPE_VARCHAR:
      case MYSQL_TYPE_VAR_STRING:
      case MYSQL_TYPE_STRING:
        if (!fp->field_length) {
          sprintf(g->Message, "Unsupported 0 length for column %s",
                              fp->field_name);
          rc= HA_ERR_INTERNAL_ERROR;
          my_printf_error(ER_UNKNOWN_ERROR,
                          "Unsupported 0 length for column %s",
                          MYF(0), fp->field_name);
          DBUG_RETURN(rc);
          } // endif fp

        break;                     // To be checked
      case MYSQL_TYPE_BIT:
      case MYSQL_TYPE_NULL:
      case MYSQL_TYPE_ENUM:
      case MYSQL_TYPE_SET:
      case MYSQL_TYPE_TINY_BLOB:
      case MYSQL_TYPE_MEDIUM_BLOB:
      case MYSQL_TYPE_LONG_BLOB:
      case MYSQL_TYPE_BLOB:
      case MYSQL_TYPE_GEOMETRY:
      default:
//      fprintf(stderr, "Unsupported type column %s\n", fp->field_name);
        sprintf(g->Message, "Unsupported type for column %s",
                            fp->field_name);
        rc= HA_ERR_INTERNAL_ERROR;
        my_printf_error(ER_UNKNOWN_ERROR, "Unsupported type for column %s",
                        MYF(0), fp->field_name);
        DBUG_RETURN(rc);
        break;
      } // endswitch type

    if ((fp)->real_maybe_null() && !IsTypeNullable(type)) {
      my_printf_error(ER_UNKNOWN_ERROR,
                      "Table type %s does not support nullable columns",
                      MYF(0), options->type);
      DBUG_RETURN(HA_ERR_UNSUPPORTED);
      } // endif !nullable

    if (dbf) {
      bool b= false;

      if ((b= strlen(fp->field_name) > 10))
        sprintf(g->Message, "DBF: Column name '%s' is too long (max=10)",
                            fp->field_name);
      else if ((b= fp->field_length > 255))
        sprintf(g->Message, "DBF: Column length too big for '%s' (max=255)",
                            fp->field_name);

      if (b) {
        my_message(ER_UNKNOWN_ERROR, g->Message, MYF(0));
        rc= HA_ERR_INTERNAL_ERROR;
        DBUG_RETURN(rc);
        } // endif b

      } // endif dbf

    } // endfor field

  if ((sqlcom == SQLCOM_CREATE_TABLE || *GetTableName() == '#') && inward) {
    // The file name is not specified, create a default file in
    // the database directory named table_name.table_type.
    // (temporarily not done for XML because a void file causes
    // the XML parsers to report an error on the first Insert)
    char buf[_MAX_PATH], fn[_MAX_PATH], dbpath[_MAX_PATH], lwt[12];
    int  h;

    // Check for incompatible options
    if (options->sepindex) {
      my_message(ER_UNKNOWN_ERROR,
            "SEPINDEX is incompatible with unspecified file name",
            MYF(0));
      DBUG_RETURN(HA_ERR_UNSUPPORTED);
    } else if (GetTypeID(options->type) == TAB_VEC)
      if (!table->s->max_rows || options->split) {
        my_printf_error(ER_UNKNOWN_ERROR,
            "%s tables whose file name is unspecified cannot be split",
            MYF(0), options->type);
        DBUG_RETURN(HA_ERR_UNSUPPORTED);
      } else if (options->header == 2) {
        my_printf_error(ER_UNKNOWN_ERROR,
        "header=2 is not allowed for %s tables whose file name is unspecified",
            MYF(0), options->type);
        DBUG_RETURN(HA_ERR_UNSUPPORTED);
      } // endif's

    // Fold type to lower case
    for (int i= 0; i < 12; i++)
      if (!options->type[i]) {
        lwt[i]= 0;
        break;
      } else
        lwt[i]= tolower(options->type[i]);

#if defined(WITH_PARTITION_STORAGE_ENGINE)
    if (part_info) {
      char *p;

      strcpy(dbpath, name);
      p= strrchr(dbpath, slash);
      strncpy(partname, ++p, sizeof(partname) - 1);
      strcat(strcat(strcpy(buf, p), "."), lwt);
      *p= 0;
    } else {
#endif   // WITH_PARTITION_STORAGE_ENGINE
      strcat(strcat(strcpy(buf, GetTableName()), "."), lwt);
      sprintf(g->Message, "No file name. Table will use %s", buf);
  
      if (sqlcom == SQLCOM_CREATE_TABLE)
        push_warning(thd, Sql_condition::WARN_LEVEL_WARN, 0, g->Message);
  
      strcat(strcat(strcpy(dbpath, "./"), table->s->db.str), "/");
#if defined(WITH_PARTITION_STORAGE_ENGINE)
    } // endif part_info
#endif   // WITH_PARTITION_STORAGE_ENGINE

    PlugSetPath(fn, buf, dbpath);

    if ((h= ::open(fn, O_CREAT | O_EXCL, 0666)) == -1) {
      if (errno == EEXIST)
        sprintf(g->Message, "Default file %s already exists", fn);
      else
        sprintf(g->Message, "Error %d creating file %s", errno, fn);

      push_warning(thd, Sql_condition::WARN_LEVEL_WARN, 0, g->Message);
    } else
      ::close(h);
    
    if ((type == TAB_FMT || options->readonly) && sqlcom == SQLCOM_CREATE_TABLE)
      push_warning(thd, Sql_condition::WARN_LEVEL_WARN, 0,
        "Congratulation, you just created a read-only void table!");

    } // endif sqlcom

  if (trace)
    htrc("xchk=%p createas=%d\n", g->Xchk, g->Createas);

  // To check whether indexes have to be made or remade
  if (!g->Xchk) {
    PIXDEF xdp;

    // We should be in CREATE TABLE, ALTER_TABLE or CREATE INDEX
    if (!(sqlcom == SQLCOM_CREATE_TABLE || sqlcom == SQLCOM_ALTER_TABLE ||
          sqlcom == SQLCOM_CREATE_INDEX || sqlcom == SQLCOM_DROP_INDEX))  
//         (sqlcom == SQLCOM_CREATE_INDEX && part_info) ||  
//         (sqlcom == SQLCOM_DROP_INDEX && part_info)))  
      push_warning(thd, Sql_condition::WARN_LEVEL_WARN, 0,
        "Unexpected command in create, please contact CONNECT team");

#if defined(WITH_PARTITION_STORAGE_ENGINE)
    if (part_info && !inward)
      strncpy(partname, decode(g, strrchr(name, '#') + 1), sizeof(partname) - 1);
//    strcpy(partname, part_info->curr_part_elem->partition_name);
#endif   // WITH_PARTITION_STORAGE_ENGINE

    if (g->Alchecked == 0 &&
        (!IsFileType(type) || FileExists(options->filename, false))) {
      if (part_info) {
        sprintf(g->Message, "Data repartition in %s is unchecked", partname); 
        push_warning(thd, Sql_condition::WARN_LEVEL_WARN, 0, g->Message);
      } else if (sqlcom == SQLCOM_ALTER_TABLE) {
        // This is an ALTER to CONNECT from another engine.
        // It cannot be accepted because the table data would be modified
        // except when the target file does not exist.
        strcpy(g->Message, "Operation denied. Table data would be modified.");
        my_message(ER_UNKNOWN_ERROR, g->Message, MYF(0));
        DBUG_RETURN(HA_ERR_INTERNAL_ERROR);
      } // endif part_info

      } // endif outward

    // Get the index definitions
    if ((xdp= GetIndexInfo()) || sqlcom == SQLCOM_DROP_INDEX) {
      if (options->multiple) {
        strcpy(g->Message, "Multiple tables are not indexable");
        my_message(ER_UNKNOWN_ERROR, g->Message, MYF(0));
        rc= HA_ERR_UNSUPPORTED;
      } else if (options->compressed) {
        strcpy(g->Message, "Compressed tables are not indexable");
        my_message(ER_UNKNOWN_ERROR, g->Message, MYF(0));
        rc= HA_ERR_UNSUPPORTED;
      } else if (GetIndexType(type) == 1) {
        PDBUSER dup= PlgGetUser(g);
        PCATLG  cat= (dup) ? dup->Catalog : NULL;

        SetDataPath(g, table_arg->s->db.str);

        if (cat) {
//        cat->SetDataPath(g, table_arg->s->db.str);

#if defined(WITH_PARTITION_STORAGE_ENGINE)
          if (part_info)
            strncpy(partname, 
                    decode(g, strrchr(name, (inward ? slash : '#')) + 1),
										sizeof(partname) - 1);
#endif   // WITH_PARTITION_STORAGE_ENGINE

          if ((rc= optimize(table->in_use, NULL))) {
            htrc("Create rc=%d %s\n", rc, g->Message);
            my_message(ER_UNKNOWN_ERROR, g->Message, MYF(0));
            rc= HA_ERR_INTERNAL_ERROR;
          } else
            CloseTable(g);

          } // endif cat
    
      } else if (GetIndexType(type) == 3) {
        if (CheckVirtualIndex(table_arg->s)) {
          my_message(ER_UNKNOWN_ERROR, g->Message, MYF(0));
          rc= HA_ERR_UNSUPPORTED;
          } // endif Check

      } else if (!GetIndexType(type)) {
        sprintf(g->Message, "Table type %s is not indexable", options->type);
        my_message(ER_UNKNOWN_ERROR, g->Message, MYF(0));
        rc= HA_ERR_UNSUPPORTED;
      } // endif index type

      } // endif xdp

  } else {
    // This should not happen anymore with indexing new way
    my_message(ER_UNKNOWN_ERROR,
               "CONNECT index modification should be in-place", MYF(0));
    DBUG_RETURN(HA_ERR_UNSUPPORTED);
  } // endif Xchk

  table= st;
  DBUG_RETURN(rc);
} // end of create

/**
  Used to check whether a file based outward table can be populated by
  an ALTER TABLE command. The conditions are:
  - file does not exist or is void
  - user has file privilege
*/
bool ha_connect::FileExists(const char *fn, bool bf)
{
  if (!fn || !*fn)
    return false;
  else if (IsPartitioned() && bf)
    return true;

  if (table) {
    char *s, tfn[_MAX_PATH], filename[_MAX_PATH], path[_MAX_PATH];
    bool  b= false;
    int   n;
    struct stat info;

#if defined(__WIN__)
    s= "\\";
#else   // !__WIN__
    s= "/";
#endif  // !__WIN__
    if (IsPartitioned()) {
      sprintf(tfn, fn, GetPartName());

      // This is to avoid an initialization error raised by the
      // test on check_table_flags made in ha_partition::open
      // that can fail if some partition files are empty.
      b= true;
    } else
      strcpy(tfn, fn);

    strcat(strcat(strcat(strcpy(path, "."), s), table->s->db.str), s);
    PlugSetPath(filename, tfn, path);
    n= stat(filename, &info);

    if (n < 0) {
      if (errno != ENOENT) {
        char buf[_MAX_PATH + 20];

        sprintf(buf, "Error %d for file %s", errno, filename);
        push_warning(table->in_use, Sql_condition::WARN_LEVEL_WARN, 0, buf);
        return true;
      } else
        return false;

    } else
      return (info.st_size || b) ? true : false;

    } // endif table

  return true;
} // end of FileExists

// Called by SameString and NoFieldOptionChange
bool ha_connect::CheckString(const char *str1, const char *str2)
{
  bool  b1= (!str1 || !*str1), b2= (!str2 || !*str2);

  if (b1 && b2)
    return true;
  else if ((b1 && !b2) || (!b1 && b2) || stricmp(str1, str2))
    return false;

  return true;
} // end of CheckString

/**
  check whether a string option have changed
  */
bool ha_connect::SameString(TABLE *tab, char *opn)
{
  char *str1, *str2;

  tshp= tab->s;                 // The altered table
  str1= GetStringOption(opn);
  tshp= NULL;
  str2= GetStringOption(opn);
  return CheckString(str1, str2);
} // end of SameString

/**
  check whether a Boolean option have changed
  */
bool ha_connect::SameBool(TABLE *tab, char *opn)
{
  bool b1, b2;

  tshp= tab->s;                 // The altered table
  b1= GetBooleanOption(opn, false);
  tshp= NULL;
  b2= GetBooleanOption(opn, false);
  return (b1 == b2);
} // end of SameBool

/**
  check whether an integer option have changed
  */
bool ha_connect::SameInt(TABLE *tab, char *opn)
{
  int i1, i2;

  tshp= tab->s;                 // The altered table
  i1= GetIntegerOption(opn);
  tshp= NULL;
  i2= GetIntegerOption(opn);

  if (!stricmp(opn, "lrecl"))
    return (i1 == i2 || !i1 || !i2);
  else if (!stricmp(opn, "ending"))
    return (i1 == i2 || i1 <= 0 || i2 <= 0);
  else
    return (i1 == i2);

} // end of SameInt

/**
  check whether a field option have changed
  */
bool ha_connect::NoFieldOptionChange(TABLE *tab)
{
  bool rc= true;
  ha_field_option_struct *fop1, *fop2;
  Field* *fld1= table->s->field;
  Field* *fld2= tab->s->field;

  for (; rc && *fld1 && *fld2; fld1++, fld2++) {
    fop1= (*fld1)->option_struct;
    fop2= (*fld2)->option_struct;

    rc= (fop1->offset == fop2->offset &&
         fop1->fldlen == fop2->fldlen &&
         CheckString(fop1->dateformat, fop2->dateformat) &&
         CheckString(fop1->fieldformat, fop2->fieldformat) &&
         CheckString(fop1->special, fop2->special));
    } // endfor fld

  return rc;
} // end of NoFieldOptionChange

 /**
    Check if a storage engine supports a particular alter table in-place

    @param    altered_table     TABLE object for new version of table.
    @param    ha_alter_info     Structure describing changes to be done
                                by ALTER TABLE and holding data used
                                during in-place alter.

    @retval   HA_ALTER_ERROR                  Unexpected error.
    @retval   HA_ALTER_INPLACE_NOT_SUPPORTED  Not supported, must use copy.
    @retval   HA_ALTER_INPLACE_EXCLUSIVE_LOCK Supported, but requires X lock.
    @retval   HA_ALTER_INPLACE_SHARED_LOCK_AFTER_PREPARE
                                              Supported, but requires SNW lock
                                              during main phase. Prepare phase
                                              requires X lock.
    @retval   HA_ALTER_INPLACE_SHARED_LOCK    Supported, but requires SNW lock.
    @retval   HA_ALTER_INPLACE_NO_LOCK_AFTER_PREPARE
                                              Supported, concurrent reads/writes
                                              allowed. However, prepare phase
                                              requires X lock.
    @retval   HA_ALTER_INPLACE_NO_LOCK        Supported, concurrent
                                              reads/writes allowed.

    @note The default implementation uses the old in-place ALTER API
    to determine if the storage engine supports in-place ALTER or not.

    @note Called without holding thr_lock.c lock.
 */
enum_alter_inplace_result
ha_connect::check_if_supported_inplace_alter(TABLE *altered_table,
                                Alter_inplace_info *ha_alter_info)
{
  DBUG_ENTER("check_if_supported_alter");

  bool            idx= false, outward= false;
  THD            *thd= ha_thd();
  int             sqlcom= thd_sql_command(thd);
  TABTYPE         newtyp, type= TAB_UNDEF;
  HA_CREATE_INFO *create_info= ha_alter_info->create_info;
  PTOS            newopt, oldopt;
  xp= GetUser(thd, xp);
  PGLOBAL         g= xp->g;

  if (!g || !table) {
    my_message(ER_UNKNOWN_ERROR, "Cannot check ALTER operations", MYF(0));
    DBUG_RETURN(HA_ALTER_ERROR);
    } // endif Xchk

  newopt= altered_table->s->option_struct;
  oldopt= table->s->option_struct;

  // If this is the start of a new query, cleanup the previous one
  if (xp->CheckCleanup()) {
    tdbp= NULL;
    valid_info= false;
    } // endif CheckCleanup

  g->Alchecked= 1;       // Tested in create
  g->Xchk= NULL;
  type= GetRealType(oldopt);
  newtyp= GetRealType(newopt);

  // No copy algorithm for outward tables
  outward= (!IsFileType(type) || (oldopt->filename && *oldopt->filename));

  // Index operations
  Alter_inplace_info::HA_ALTER_FLAGS index_operations=
    Alter_inplace_info::ADD_INDEX |
    Alter_inplace_info::DROP_INDEX |
    Alter_inplace_info::ADD_UNIQUE_INDEX |
    Alter_inplace_info::DROP_UNIQUE_INDEX |
    Alter_inplace_info::ADD_PK_INDEX |
    Alter_inplace_info::DROP_PK_INDEX;

  Alter_inplace_info::HA_ALTER_FLAGS inplace_offline_operations=
    Alter_inplace_info::ALTER_COLUMN_EQUAL_PACK_LENGTH |
    Alter_inplace_info::ALTER_COLUMN_NAME |
    Alter_inplace_info::ALTER_COLUMN_DEFAULT |
    Alter_inplace_info::CHANGE_CREATE_OPTION |
    Alter_inplace_info::ALTER_RENAME |
    Alter_inplace_info::ALTER_PARTITIONED | index_operations;

  if (ha_alter_info->handler_flags & index_operations ||
      !SameString(altered_table, "optname") ||
      !SameBool(altered_table, "sepindex")) {
    if (newopt->multiple) {
      strcpy(g->Message, "Multiple tables are not indexable");
      my_message(ER_UNKNOWN_ERROR, g->Message, MYF(0));
      DBUG_RETURN(HA_ALTER_ERROR);
    } else if (newopt->compressed) {
      strcpy(g->Message, "Compressed tables are not indexable");
      my_message(ER_UNKNOWN_ERROR, g->Message, MYF(0));
      DBUG_RETURN(HA_ALTER_ERROR);
    } else if (GetIndexType(type) == 1) {
      g->Xchk= new(g) XCHK;
      PCHK xcp= (PCHK)g->Xchk;
  
      xcp->oldpix= GetIndexInfo(table->s);
      xcp->newpix= GetIndexInfo(altered_table->s);
      xcp->oldsep= GetBooleanOption("sepindex", false);
      xcp->oldsep= xcp->SetName(g, GetStringOption("optname"));
      tshp= altered_table->s;
      xcp->newsep= GetBooleanOption("sepindex", false);
      xcp->newsep= xcp->SetName(g, GetStringOption("optname"));
      tshp= NULL;
  
      if (trace && g->Xchk)
        htrc(
          "oldsep=%d newsep=%d oldopn=%s newopn=%s oldpix=%p newpix=%p\n",
                xcp->oldsep, xcp->newsep, 
                SVP(xcp->oldopn), SVP(xcp->newopn), 
                xcp->oldpix, xcp->newpix);
  
      if (sqlcom == SQLCOM_ALTER_TABLE)
        idx= true;
      else
        DBUG_RETURN(HA_ALTER_INPLACE_EXCLUSIVE_LOCK);

    } else if (GetIndexType(type) == 3) {
      if (CheckVirtualIndex(altered_table->s)) {
        my_message(ER_UNKNOWN_ERROR, g->Message, MYF(0));
        DBUG_RETURN(HA_ALTER_ERROR);
        } // endif Check

    } else if (!GetIndexType(type)) {
      sprintf(g->Message, "Table type %s is not indexable", oldopt->type);
      my_message(ER_UNKNOWN_ERROR, g->Message, MYF(0));
      DBUG_RETURN(HA_ALTER_ERROR);
    } // endif index type

    } // endif index operation

  if (!SameString(altered_table, "filename")) {
    if (!outward) {
      // Conversion to outward table is only allowed for file based
      // tables whose file does not exist.
      tshp= altered_table->s;
      char *fn= GetStringOption("filename");
      tshp= NULL;

      if (FileExists(fn, false)) {
        strcpy(g->Message, "Operation denied. Table data would be lost.");
        my_message(ER_UNKNOWN_ERROR, g->Message, MYF(0));
        DBUG_RETURN(HA_ALTER_ERROR);
      } else
        goto fin;

    } else
      goto fin;

    } // endif filename

  /* Is there at least one operation that requires copy algorithm? */
  if (ha_alter_info->handler_flags & ~inplace_offline_operations)
    goto fin;

  /*
    ALTER TABLE tbl_name CONVERT TO CHARACTER SET .. and
    ALTER TABLE table_name DEFAULT CHARSET = .. most likely
    change column charsets and so not supported in-place through
    old API.

    Changing of PACK_KEYS, MAX_ROWS and ROW_FORMAT options were
    not supported as in-place operations in old API either.
  */
  if (create_info->used_fields & (HA_CREATE_USED_CHARSET |
                                  HA_CREATE_USED_DEFAULT_CHARSET |
                                  HA_CREATE_USED_PACK_KEYS |
                                  HA_CREATE_USED_MAX_ROWS) ||
      (table->s->row_type != create_info->row_type))
    goto fin;

#if 0
  uint table_changes= (ha_alter_info->handler_flags &
                       Alter_inplace_info::ALTER_COLUMN_EQUAL_PACK_LENGTH) ?
    IS_EQUAL_PACK_LENGTH : IS_EQUAL_YES;

  if (table->file->check_if_incompatible_data(create_info, table_changes)
      == COMPATIBLE_DATA_YES)
    DBUG_RETURN(HA_ALTER_INPLACE_EXCLUSIVE_LOCK);
#endif // 0

  // This was in check_if_incompatible_data
  if (NoFieldOptionChange(altered_table) &&
      type == newtyp &&
      SameInt(altered_table, "lrecl") &&
      SameInt(altered_table, "elements") &&
      SameInt(altered_table, "header") &&
      SameInt(altered_table, "quoted") &&
      SameInt(altered_table, "ending") &&
      SameInt(altered_table, "compressed"))
    DBUG_RETURN(HA_ALTER_INPLACE_EXCLUSIVE_LOCK);

fin:
  if (idx) {
    // Indexing is only supported inplace
    my_message(ER_ALTER_OPERATION_NOT_SUPPORTED,
      "Alter operations not supported together by CONNECT", MYF(0));
    DBUG_RETURN(HA_ALTER_ERROR);
  } else if (outward) {
    if (IsFileType(type))
      push_warning(thd, Sql_condition::WARN_LEVEL_WARN, 0,
        "This is an outward table, table data were not modified.");

    DBUG_RETURN(HA_ALTER_INPLACE_EXCLUSIVE_LOCK);
  } else
    DBUG_RETURN(HA_ALTER_INPLACE_NOT_SUPPORTED);

} // end of check_if_supported_inplace_alter


/**
  check_if_incompatible_data() called if ALTER TABLE can't detect otherwise
  if new and old definition are compatible

  @details If there are no other explicit signs like changed number of
  fields this function will be called by compare_tables()
  (sql/sql_tables.cc) to decide should we rewrite whole table or only .frm
  file.

  @note: This function is no more called by check_if_supported_inplace_alter
*/

bool ha_connect::check_if_incompatible_data(HA_CREATE_INFO *, uint)
{
  DBUG_ENTER("ha_connect::check_if_incompatible_data");
  // TO DO: really implement and check it.
  push_warning(ha_thd(), Sql_condition::WARN_LEVEL_WARN, 0,
      "Unexpected call to check_if_incompatible_data.");
  DBUG_RETURN(COMPATIBLE_DATA_NO);
} // end of check_if_incompatible_data

/****************************************************************************
 * CONNECT MRR implementation: use DS-MRR
   This is just copied from myisam
 ***************************************************************************/

int ha_connect::multi_range_read_init(RANGE_SEQ_IF *seq, void *seq_init_param,
                                     uint n_ranges, uint mode,
                                     HANDLER_BUFFER *buf)
{
  return ds_mrr.dsmrr_init(this, seq, seq_init_param, n_ranges, mode, buf);
} // end of multi_range_read_init

int ha_connect::multi_range_read_next(range_id_t *range_info)
{
  return ds_mrr.dsmrr_next(range_info);
} // end of multi_range_read_next

ha_rows ha_connect::multi_range_read_info_const(uint keyno, RANGE_SEQ_IF *seq,
                                               void *seq_init_param,
                                               uint n_ranges, uint *bufsz,
                                               uint *flags, Cost_estimate *cost)
{
  /*
    This call is here because there is no location where this->table would
    already be known.
    TODO: consider moving it into some per-query initialization call.
  */
  ds_mrr.init(this, table);

  // MMR is implemented for "local" file based tables only
  if (!IsFileType(GetRealType(GetTableOptionStruct())))
    *flags|= HA_MRR_USE_DEFAULT_IMPL;

  ha_rows rows= ds_mrr.dsmrr_info_const(keyno, seq, seq_init_param, n_ranges,
                                        bufsz, flags, cost);
  xp->g->Mrr= !(*flags & HA_MRR_USE_DEFAULT_IMPL);
  return rows;
} // end of multi_range_read_info_const

ha_rows ha_connect::multi_range_read_info(uint keyno, uint n_ranges, uint keys,
                                         uint key_parts, uint *bufsz,
                                         uint *flags, Cost_estimate *cost)
{
  ds_mrr.init(this, table);

  // MMR is implemented for "local" file based tables only
  if (!IsFileType(GetRealType(GetTableOptionStruct())))
    *flags|= HA_MRR_USE_DEFAULT_IMPL;

  ha_rows rows= ds_mrr.dsmrr_info(keyno, n_ranges, keys, key_parts, bufsz,
                                  flags, cost);
  xp->g->Mrr= !(*flags & HA_MRR_USE_DEFAULT_IMPL);
  return rows;
} // end of multi_range_read_info


int ha_connect::multi_range_read_explain_info(uint mrr_mode, char *str,
                                             size_t size)
{
  return ds_mrr.dsmrr_explain_info(mrr_mode, str, size);
} // end of multi_range_read_explain_info

/* CONNECT MRR implementation ends */

#if 0
// Does this make sens for CONNECT?
Item *ha_connect::idx_cond_push(uint keyno_arg, Item* idx_cond_arg)
{
  pushed_idx_cond_keyno= keyno_arg;
  pushed_idx_cond= idx_cond_arg;
  in_range_check_pushed_down= TRUE;
  if (active_index == pushed_idx_cond_keyno)
    mi_set_index_cond_func(file, handler_index_cond_check, this);
  return NULL;
}
#endif // 0


struct st_mysql_storage_engine connect_storage_engine=
{ MYSQL_HANDLERTON_INTERFACE_VERSION };

/***********************************************************************/
/*  CONNECT global variables definitions.                              */
/***********************************************************************/
#if defined(XMAP)
// Using file mapping for indexes if true
static MYSQL_SYSVAR_BOOL(indx_map, xmap, PLUGIN_VAR_RQCMDARG,
       "Using file mapping for indexes", NULL, NULL, 0);
#endif   // XMAP

#if defined(XMSG)
static MYSQL_SYSVAR_STR(errmsg_dir_path, msg_path,
//     PLUGIN_VAR_RQCMDARG | PLUGIN_VAR_MEMALLOC,
       PLUGIN_VAR_RQCMDARG | PLUGIN_VAR_READONLY,
       "Path to the directory where are the message files",
//     check_msg_path, update_msg_path,
       NULL, NULL,
       "../../../../storage/connect/");     // for testing
#endif   // XMSG

static struct st_mysql_sys_var* connect_system_variables[]= {
  MYSQL_SYSVAR(xtrace),
  MYSQL_SYSVAR(conv_size),
  MYSQL_SYSVAR(type_conv),
#if defined(XMAP)
  MYSQL_SYSVAR(indx_map),
#endif   // XMAP
  MYSQL_SYSVAR(work_size),
  MYSQL_SYSVAR(use_tempfile),
  MYSQL_SYSVAR(exact_info),
#if defined(XMSG) || defined(NEWMSG)
  MYSQL_SYSVAR(msg_lang),
#endif   // XMSG || NEWMSG
#if defined(XMSG)
  MYSQL_SYSVAR(errmsg_dir_path),
#endif   // XMSG
  MYSQL_SYSVAR(json_grp_size),
  NULL
};

maria_declare_plugin(connect)
{
  MYSQL_STORAGE_ENGINE_PLUGIN,
  &connect_storage_engine,
  "CONNECT",
  "Olivier Bertrand",
  "Management of External Data (SQL/MED), including many file formats",
  PLUGIN_LICENSE_GPL,
  connect_init_func,                            /* Plugin Init */
  connect_done_func,                            /* Plugin Deinit */
  0x0104,                                       /* version number (1.04) */
  NULL,                                         /* status variables */
  connect_system_variables,                     /* system variables */
  "1.04.0006",                                  /* string version */
<<<<<<< HEAD
  MariaDB_PLUGIN_MATURITY_GAMMA                 /* maturity */
=======
  MariaDB_PLUGIN_MATURITY_BETA                  /* maturity */
>>>>>>> cee9ab9d
}
maria_declare_plugin_end;<|MERGE_RESOLUTION|>--- conflicted
+++ resolved
@@ -6791,10 +6791,6 @@
   NULL,                                         /* status variables */
   connect_system_variables,                     /* system variables */
   "1.04.0006",                                  /* string version */
-<<<<<<< HEAD
   MariaDB_PLUGIN_MATURITY_GAMMA                 /* maturity */
-=======
-  MariaDB_PLUGIN_MATURITY_BETA                  /* maturity */
->>>>>>> cee9ab9d
 }
 maria_declare_plugin_end;