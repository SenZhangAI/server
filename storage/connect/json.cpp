--- conflicted
+++ resolved
@@ -594,11 +594,7 @@
   if (fs) {
 		fputs(EL, fs);
     fclose(fs);
-<<<<<<< HEAD
-		str = (err) ? NULL : (char*) "Ok";
-=======
 		str = (err) ? NULL : strcpy(g->Message, "Ok");
->>>>>>> 3e20a0d8
   } else if (!err) {
     str = ((JOUTSTR*)jp)->Strp;
     jp->WriteChr('\0');
