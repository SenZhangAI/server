--- conflicted
+++ resolved
@@ -295,18 +295,11 @@
     }
   }
 
-<<<<<<< HEAD
   if (! db || ! table_name)
     DBUG_RETURN(1);
 
-  DBUG_PRINT("myrg", ("open: '%.*s'.'%.*s'", db_length, db,
-                      table_name_length, table_name));
-
-=======
-  DBUG_PRINT("myrg", ("open: '%.*s'.'%.*s'", (int) child_l->db_length,
-                      child_l->db, (int) child_l->table_name_length,
-                      child_l->table_name));
->>>>>>> 0eb26fdf
+  DBUG_PRINT("myrg", ("open: '%.*s'.'%.*s'", (int) db_length, db,
+                      (int) table_name_length, table_name));
 
   /* Convert to lowercase if required. */
   if (lower_case_table_names && table_name_length)
@@ -593,14 +586,9 @@
     (Mrg_attach_children_callback_param*) callback_param;
   TABLE         *parent= param->parent_l->table;
   TABLE         *child;
-<<<<<<< HEAD
   TABLE_LIST    *child_l= param->next_child_attach;
   Mrg_child_def *mrg_child_def= param->mrg_child_def;
   MI_INFO       *myisam= NULL;
-=======
-  TABLE_LIST    *child_l;
-  MI_INFO       *UNINIT_VAR(myisam);
->>>>>>> 0eb26fdf
   DBUG_ENTER("myisammrg_attach_children_callback");
 
   if (!child_l)
