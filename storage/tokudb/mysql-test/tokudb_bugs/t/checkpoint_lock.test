--- conflicted
+++ resolved
@@ -8,17 +8,9 @@
 
 connection default;
 --sleep 2
-<<<<<<< HEAD
---replace_result Execute Query
-select DB, command, state, info from information_schema.processlist order by info;
-flush logs;
---replace_result Execute Query
-select DB, command, state, info from information_schema.processlist order by info;
-=======
 select DB, command, state, info from information_schema.processlist where id != connection_id();
 flush logs;
 select DB, command, state, info from information_schema.processlist where id != connection_id();
->>>>>>> 22d7860d
 
 connection conn1;
 set tokudb_checkpoint_lock=1;
@@ -28,12 +20,7 @@
 
 connection conn1;
 --sleep 2
-<<<<<<< HEAD
---replace_result Execute Query
-select DB, command, state, info from information_schema.processlist order by info;
-=======
 select DB, command, state, info from information_schema.processlist where id != connection_id();
->>>>>>> 22d7860d
 set tokudb_checkpoint_lock=0;
 
 connection default;
