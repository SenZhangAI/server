/*****************************************************************************

Copyright (c) 1996, 2017, Oracle and/or its affiliates. All Rights Reserved.
Copyright (c) 2014, 2019, MariaDB Corporation.

This program is free software; you can redistribute it and/or modify it under
the terms of the GNU General Public License as published by the Free Software
Foundation; version 2 of the License.

This program is distributed in the hope that it will be useful, but WITHOUT
ANY WARRANTY; without even the implied warranty of MERCHANTABILITY or FITNESS
FOR A PARTICULAR PURPOSE. See the GNU General Public License for more details.

You should have received a copy of the GNU General Public License along with
this program; if not, write to the Free Software Foundation, Inc.,
51 Franklin Street, Fifth Floor, Boston, MA 02110-1335 USA

*****************************************************************************/

/**************************************************//**
@file lock/lock0lock.cc
The transaction lock system

Created 5/7/1996 Heikki Tuuri
*******************************************************/

#define LOCK_MODULE_IMPLEMENTATION

#include "univ.i"

#include <mysql/service_thd_error_context.h>
#include <sql_class.h>

#include "lock0lock.h"
#include "lock0priv.h"
#include "dict0mem.h"
#include "trx0purge.h"
#include "trx0sys.h"
#include "ut0vec.h"
#include "btr0cur.h"
#include "row0sel.h"
#include "row0mysql.h"
#include "row0vers.h"
#include "pars0pars.h"

#include <set>

#ifdef WITH_WSREP
#include <mysql/service_wsrep.h>
#endif /* WITH_WSREP */

/** Lock scheduling algorithm */
ulong innodb_lock_schedule_algorithm;

/** The value of innodb_deadlock_detect */
my_bool	innobase_deadlock_detect;

/*********************************************************************//**
Checks if a waiting record lock request still has to wait in a queue.
@return lock that is causing the wait */
static
const lock_t*
lock_rec_has_to_wait_in_queue(
/*==========================*/
	const lock_t*	wait_lock);	/*!< in: waiting record lock */

/** Grant a lock to a waiting lock request and release the waiting transaction
after lock_reset_lock_and_trx_wait() has been called. */
static void lock_grant_after_reset(lock_t* lock);

extern "C" void thd_rpl_deadlock_check(MYSQL_THD thd, MYSQL_THD other_thd);
extern "C" int thd_need_wait_reports(const MYSQL_THD thd);
extern "C" int thd_need_ordering_with(const MYSQL_THD thd, const MYSQL_THD other_thd);

<<<<<<< HEAD
/** Print info of a table lock.
=======
extern "C" int thd_deadlock_victim_preference(const MYSQL_THD thd1, const MYSQL_THD thd2);

/** Pretty-print a table lock.
>>>>>>> a7e9395f
@param[in,out]	file	output stream
@param[in]	lock	table lock */
static void lock_table_print(FILE* file, const lock_t* lock);

/** Pretty-print a record lock.
@param[in,out]	file	output stream
@param[in]	lock	record lock
@param[in,out]	mtr	mini-transaction for accessing the record */
static void lock_rec_print(FILE* file, const lock_t* lock, mtr_t& mtr);

/** Deadlock checker. */
class DeadlockChecker {
public:
	/** Check if a joining lock request results in a deadlock.
	If a deadlock is found, we will resolve the deadlock by
	choosing a victim transaction and rolling it back.
	We will attempt to resolve all deadlocks.

	@param[in]	lock	the lock request
	@param[in,out]	trx	transaction requesting the lock

	@return trx if it was chosen as victim
	@retval	NULL if another victim was chosen,
	or there is no deadlock (any more) */
	static const trx_t* check_and_resolve(const lock_t* lock, trx_t* trx);

private:
	/** Do a shallow copy. Default destructor OK.
	@param trx the start transaction (start node)
	@param wait_lock lock that a transaction wants
	@param mark_start visited node counter
	@param report_waiters whether to call thd_rpl_deadlock_check() */
	DeadlockChecker(
		const trx_t*	trx,
		const lock_t*	wait_lock,
		ib_uint64_t	mark_start,
		bool report_waiters)
		:
		m_cost(),
		m_start(trx),
		m_too_deep(),
		m_wait_lock(wait_lock),
		m_mark_start(mark_start),
		m_n_elems(),
		m_report_waiters(report_waiters)
	{
	}

	/** Check if the search is too deep. */
	bool is_too_deep() const
	{
		return(m_n_elems > LOCK_MAX_DEPTH_IN_DEADLOCK_CHECK
		       || m_cost > LOCK_MAX_N_STEPS_IN_DEADLOCK_CHECK);
	}

	/** Save current state.
	@param lock lock to push on the stack.
	@param heap_no the heap number to push on the stack.
	@return false if stack is full. */
	bool push(const lock_t*	lock, ulint heap_no)
	{
		ut_ad((lock_get_type_low(lock) & LOCK_REC)
		      || (lock_get_type_low(lock) & LOCK_TABLE));

		ut_ad(((lock_get_type_low(lock) & LOCK_TABLE) != 0)
		      == (heap_no == ULINT_UNDEFINED));

		/* Ensure that the stack is bounded. */
		if (m_n_elems >= UT_ARR_SIZE(s_states)) {
			return(false);
		}

		state_t&	state = s_states[m_n_elems++];

		state.m_lock = lock;
		state.m_wait_lock = m_wait_lock;
		state.m_heap_no =heap_no;

		return(true);
	}

	/** Restore state.
	@param[out] lock current lock
	@param[out] heap_no current heap_no */
	void pop(const lock_t*& lock, ulint& heap_no)
	{
		ut_a(m_n_elems > 0);

		const state_t&	state = s_states[--m_n_elems];

		lock = state.m_lock;
		heap_no = state.m_heap_no;
		m_wait_lock = state.m_wait_lock;
	}

	/** Check whether the node has been visited.
	@param lock lock to check
	@return true if the node has been visited */
	bool is_visited(const lock_t* lock) const
	{
		return(lock->trx->lock.deadlock_mark > m_mark_start);
	}

	/** Get the next lock in the queue that is owned by a transaction
	whose sub-tree has not already been searched.
	Note: "next" here means PREV for table locks.
	@param lock Lock in queue
	@param heap_no heap_no if lock is a record lock else ULINT_UNDEFINED
	@return next lock or NULL if at end of queue */
	const lock_t* get_next_lock(const lock_t* lock, ulint heap_no) const;

	/** Get the first lock to search. The search starts from the current
	wait_lock. What we are really interested in is an edge from the
	current wait_lock's owning transaction to another transaction that has
	a lock ahead in the queue. We skip locks where the owning transaction's
	sub-tree has already been searched.

	Note: The record locks are traversed from the oldest lock to the
	latest. For table locks we go from latest to oldest.

	For record locks, we first position the iterator on first lock on
	the page and then reposition on the actual heap_no. This is required
	due to the way the record lock has is implemented.

	@param[out] heap_no if rec lock, else ULINT_UNDEFINED.

	@return first lock or NULL */
	const lock_t* get_first_lock(ulint* heap_no) const;

	/** Notify that a deadlock has been detected and print the conflicting
	transaction info.
	@param lock lock causing deadlock */
	void notify(const lock_t* lock) const;

	/** Select the victim transaction that should be rolledback.
	@return victim transaction */
	const trx_t* select_victim() const;

	/** Rollback transaction selected as the victim. */
	void trx_rollback();

	/** Looks iteratively for a deadlock. Note: the joining transaction
	may have been granted its lock by the deadlock checks.

	@return 0 if no deadlock else the victim transaction.*/
	const trx_t* search();

	/** Print transaction data to the deadlock file and possibly to stderr.
	@param trx transaction
	@param max_query_len max query length to print */
	static void print(const trx_t* trx, ulint max_query_len);

	/** rewind(3) the file used for storing the latest detected deadlock
	and print a heading message to stderr if printing of all deadlocks to
	stderr is enabled. */
	static void start_print();

	/** Print lock data to the deadlock file and possibly to stderr.
	@param lock record or table type lock */
	static void print(const lock_t* lock);

	/** Print a message to the deadlock file and possibly to stderr.
	@param msg message to print */
	static void print(const char* msg);

	/** Print info about transaction that was rolled back.
	@param trx transaction rolled back
	@param lock lock trx wants */
	static void rollback_print(const trx_t* trx, const lock_t* lock);

private:
	/** DFS state information, used during deadlock checking. */
	struct state_t {
		const lock_t*	m_lock;		/*!< Current lock */
		const lock_t*	m_wait_lock;	/*!< Waiting for lock */
		ulint		m_heap_no;	/*!< heap number if rec lock */
	};

	/** Used in deadlock tracking. Protected by lock_sys.mutex. */
	static ib_uint64_t	s_lock_mark_counter;

	/** Calculation steps thus far. It is the count of the nodes visited. */
	ulint			m_cost;

	/** Joining transaction that is requesting a lock in an
	incompatible mode */
	const trx_t*		m_start;

	/** TRUE if search was too deep and was aborted */
	bool			m_too_deep;

	/** Lock that trx wants */
	const lock_t*		m_wait_lock;

	/**  Value of lock_mark_count at the start of the deadlock check. */
	ib_uint64_t		m_mark_start;

	/** Number of states pushed onto the stack */
	size_t			m_n_elems;

	/** This is to avoid malloc/free calls. */
	static state_t		s_states[MAX_STACK_SIZE];

	/** Set if thd_rpl_deadlock_check() should be called for waits. */
	const bool m_report_waiters;
};

/** Counter to mark visited nodes during deadlock search. */
ib_uint64_t	DeadlockChecker::s_lock_mark_counter = 0;

/** The stack used for deadlock searches. */
DeadlockChecker::state_t	DeadlockChecker::s_states[MAX_STACK_SIZE];

#ifdef UNIV_DEBUG
/*********************************************************************//**
Validates the lock system.
@return TRUE if ok */
static
bool
lock_validate();
/*============*/

/*********************************************************************//**
Validates the record lock queues on a page.
@return TRUE if ok */
static
ibool
lock_rec_validate_page(
/*===================*/
	const buf_block_t*	block)	/*!< in: buffer block */
	MY_ATTRIBUTE((warn_unused_result));
#endif /* UNIV_DEBUG */

/* The lock system */
lock_sys_t lock_sys;

/** We store info on the latest deadlock error to this buffer. InnoDB
Monitor will then fetch it and print */
static bool	lock_deadlock_found = false;

/** Only created if !srv_read_only_mode */
static FILE*		lock_latest_err_file;

/*********************************************************************//**
Reports that a transaction id is insensible, i.e., in the future. */
void
lock_report_trx_id_insanity(
/*========================*/
	trx_id_t	trx_id,		/*!< in: trx id */
	const rec_t*	rec,		/*!< in: user record */
	dict_index_t*	index,		/*!< in: index */
	const ulint*	offsets,	/*!< in: rec_get_offsets(rec, index) */
	trx_id_t	max_trx_id)	/*!< in: trx_sys.get_max_trx_id() */
{
	ut_ad(rec_offs_validate(rec, index, offsets));
	ut_ad(!rec_is_metadata(rec, index));

	ib::error()
		<< "Transaction id " << trx_id
		<< " associated with record" << rec_offsets_print(rec, offsets)
		<< " in index " << index->name
		<< " of table " << index->table->name
		<< " is greater than the global counter " << max_trx_id
		<< "! The table is corrupted.";
}

/*********************************************************************//**
Checks that a transaction id is sensible, i.e., not in the future.
@return true if ok */
bool
lock_check_trx_id_sanity(
/*=====================*/
	trx_id_t	trx_id,		/*!< in: trx id */
	const rec_t*	rec,		/*!< in: user record */
	dict_index_t*	index,		/*!< in: index */
	const ulint*	offsets)	/*!< in: rec_get_offsets(rec, index) */
{
	ut_ad(rec_offs_validate(rec, index, offsets));
	ut_ad(!rec_is_metadata(rec, index));

	trx_id_t	max_trx_id = trx_sys.get_max_trx_id();
	ut_ad(max_trx_id || srv_force_recovery >= SRV_FORCE_NO_UNDO_LOG_SCAN);

	if (max_trx_id && trx_id >= max_trx_id) {
		lock_report_trx_id_insanity(
			trx_id, rec, index, offsets, max_trx_id);
                return false;
	}
	return(true);
}

/*********************************************************************//**
Checks that a record is seen in a consistent read.
@return true if sees, or false if an earlier version of the record
should be retrieved */
bool
lock_clust_rec_cons_read_sees(
/*==========================*/
	const rec_t*	rec,	/*!< in: user record which should be read or
				passed over by a read cursor */
	dict_index_t*	index,	/*!< in: clustered index */
	const ulint*	offsets,/*!< in: rec_get_offsets(rec, index) */
	ReadView*	view)	/*!< in: consistent read view */
{
	ut_ad(dict_index_is_clust(index));
	ut_ad(page_rec_is_user_rec(rec));
	ut_ad(rec_offs_validate(rec, index, offsets));
	ut_ad(!rec_is_metadata(rec, index));

	/* Temp-tables are not shared across connections and multiple
	transactions from different connections cannot simultaneously
	operate on same temp-table and so read of temp-table is
	always consistent read. */
	if (index->table->is_temporary()) {
		return(true);
	}

	/* NOTE that we call this function while holding the search
	system latch. */

	trx_id_t	trx_id = row_get_rec_trx_id(rec, index, offsets);

	return(view->changes_visible(trx_id, index->table->name));
}

/*********************************************************************//**
Checks that a non-clustered index record is seen in a consistent read.

NOTE that a non-clustered index page contains so little information on
its modifications that also in the case false, the present version of
rec may be the right, but we must check this from the clustered index
record.

@return true if certainly sees, or false if an earlier version of the
clustered index record might be needed */
bool
lock_sec_rec_cons_read_sees(
/*========================*/
	const rec_t*		rec,	/*!< in: user record which
					should be read or passed over
					by a read cursor */
	const dict_index_t*	index,	/*!< in: index */
	const ReadView*	view)	/*!< in: consistent read view */
{
	ut_ad(page_rec_is_user_rec(rec));
	ut_ad(!index->is_primary());
	ut_ad(!rec_is_metadata(rec, index));

	/* NOTE that we might call this function while holding the search
	system latch. */

	if (index->table->is_temporary()) {

		/* Temp-tables are not shared across connections and multiple
		transactions from different connections cannot simultaneously
		operate on same temp-table and so read of temp-table is
		always consistent read. */

		return(true);
	}

	trx_id_t	max_trx_id = page_get_max_trx_id(page_align(rec));

	ut_ad(max_trx_id > 0);

	return(view->sees(max_trx_id));
}


/**
  Creates the lock system at database start.

  @param[in] n_cells number of slots in lock hash table
*/
void lock_sys_t::create(ulint n_cells)
{
	ut_ad(this == &lock_sys);

	m_initialised= true;

	waiting_threads = static_cast<srv_slot_t*>
		(ut_zalloc_nokey(srv_max_n_threads * sizeof *waiting_threads));
	last_slot = waiting_threads;

	mutex_create(LATCH_ID_LOCK_SYS, &mutex);

	mutex_create(LATCH_ID_LOCK_SYS_WAIT, &wait_mutex);

	timeout_event = os_event_create(0);

	rec_hash = hash_create(n_cells);
	prdt_hash = hash_create(n_cells);
	prdt_page_hash = hash_create(n_cells);

	if (!srv_read_only_mode) {
		lock_latest_err_file = os_file_create_tmpfile();
		ut_a(lock_latest_err_file);
	}
}

/** Calculates the fold value of a lock: used in migrating the hash table.
@param[in]	lock	record lock object
@return	folded value */
static
ulint
lock_rec_lock_fold(
	const lock_t*	lock)
{
	return(lock_rec_fold(lock->un_member.rec_lock.space,
			     lock->un_member.rec_lock.page_no));
}


/**
  Resize the lock hash table.

  @param[in] n_cells number of slots in lock hash table
*/
void lock_sys_t::resize(ulint n_cells)
{
	ut_ad(this == &lock_sys);

	mutex_enter(&mutex);

	hash_table_t* old_hash = rec_hash;
	rec_hash = hash_create(n_cells);
	HASH_MIGRATE(old_hash, rec_hash, lock_t, hash,
		     lock_rec_lock_fold);
	hash_table_free(old_hash);

	old_hash = prdt_hash;
	prdt_hash = hash_create(n_cells);
	HASH_MIGRATE(old_hash, prdt_hash, lock_t, hash,
		     lock_rec_lock_fold);
	hash_table_free(old_hash);

	old_hash = prdt_page_hash;
	prdt_page_hash = hash_create(n_cells);
	HASH_MIGRATE(old_hash, prdt_page_hash, lock_t, hash,
		     lock_rec_lock_fold);
	hash_table_free(old_hash);

	/* need to update block->lock_hash_val */
	for (ulint i = 0; i < srv_buf_pool_instances; ++i) {
		buf_pool_t*	buf_pool = buf_pool_from_array(i);

		buf_pool_mutex_enter(buf_pool);
		buf_page_t*	bpage;
		bpage = UT_LIST_GET_FIRST(buf_pool->LRU);

		while (bpage != NULL) {
			if (buf_page_get_state(bpage)
			    == BUF_BLOCK_FILE_PAGE) {
				buf_block_t*	block;
				block = reinterpret_cast<buf_block_t*>(
					bpage);

				block->lock_hash_val
					= lock_rec_hash(
						bpage->id.space(),
						bpage->id.page_no());
			}
			bpage = UT_LIST_GET_NEXT(LRU, bpage);
		}
		buf_pool_mutex_exit(buf_pool);
	}

	mutex_exit(&mutex);
}


/** Closes the lock system at database shutdown. */
void lock_sys_t::close()
{
	ut_ad(this == &lock_sys);

	if (!m_initialised) return;

	if (lock_latest_err_file != NULL) {
		fclose(lock_latest_err_file);
		lock_latest_err_file = NULL;
	}

	hash_table_free(rec_hash);
	hash_table_free(prdt_hash);
	hash_table_free(prdt_page_hash);

	os_event_destroy(timeout_event);

	mutex_destroy(&mutex);
	mutex_destroy(&wait_mutex);

	for (ulint i = srv_max_n_threads; i--; ) {
		if (os_event_t& event = waiting_threads[i].event) {
			os_event_destroy(event);
		}
	}

	ut_free(waiting_threads);
	m_initialised= false;
}

/*********************************************************************//**
Gets the size of a lock struct.
@return size in bytes */
ulint
lock_get_size(void)
/*===============*/
{
	return((ulint) sizeof(lock_t));
}

static inline void lock_grant_have_trx_mutex(lock_t* lock)
{
	lock_reset_lock_and_trx_wait(lock);
	lock_grant_after_reset(lock);
}

/*********************************************************************//**
Gets the gap flag of a record lock.
@return LOCK_GAP or 0 */
UNIV_INLINE
ulint
lock_rec_get_gap(
/*=============*/
	const lock_t*	lock)	/*!< in: record lock */
{
	ut_ad(lock);
	ut_ad(lock_get_type_low(lock) == LOCK_REC);

	return(lock->type_mode & LOCK_GAP);
}

/*********************************************************************//**
Gets the LOCK_REC_NOT_GAP flag of a record lock.
@return LOCK_REC_NOT_GAP or 0 */
UNIV_INLINE
ulint
lock_rec_get_rec_not_gap(
/*=====================*/
	const lock_t*	lock)	/*!< in: record lock */
{
	ut_ad(lock);
	ut_ad(lock_get_type_low(lock) == LOCK_REC);

	return(lock->type_mode & LOCK_REC_NOT_GAP);
}

/*********************************************************************//**
Gets the waiting insert flag of a record lock.
@return LOCK_INSERT_INTENTION or 0 */
UNIV_INLINE
ulint
lock_rec_get_insert_intention(
/*==========================*/
	const lock_t*	lock)	/*!< in: record lock */
{
	ut_ad(lock);
	ut_ad(lock_get_type_low(lock) == LOCK_REC);

	return(lock->type_mode & LOCK_INSERT_INTENTION);
}

/*********************************************************************//**
Checks if a lock request for a new lock has to wait for request lock2.
@return TRUE if new lock has to wait for lock2 to be removed */
UNIV_INLINE
bool
lock_rec_has_to_wait(
/*=================*/
	bool		for_locking,
				/*!< in is called locking or releasing */
	const trx_t*	trx,	/*!< in: trx of new lock */
	ulint		type_mode,/*!< in: precise mode of the new lock
				to set: LOCK_S or LOCK_X, possibly
				ORed to LOCK_GAP or LOCK_REC_NOT_GAP,
				LOCK_INSERT_INTENTION */
	const lock_t*	lock2,	/*!< in: another record lock; NOTE that
				it is assumed that this has a lock bit
				set on the same record as in the new
				lock we are setting */
	bool		lock_is_on_supremum)
				/*!< in: TRUE if we are setting the
				lock on the 'supremum' record of an
				index page: we know then that the lock
				request is really for a 'gap' type lock */
{
	ut_ad(trx && lock2);
	ut_ad(lock_get_type_low(lock2) == LOCK_REC);

	if (trx == lock2->trx
	    || lock_mode_compatible(
		       static_cast<lock_mode>(LOCK_MODE_MASK & type_mode),
		       lock_get_mode(lock2))) {
		return false;
	}

	/* We have somewhat complex rules when gap type record locks
	cause waits */

	if ((lock_is_on_supremum || (type_mode & LOCK_GAP))
	    && !(type_mode & LOCK_INSERT_INTENTION)) {

		/* Gap type locks without LOCK_INSERT_INTENTION flag
		do not need to wait for anything. This is because
		different users can have conflicting lock types
		on gaps. */

		return false;
	}

	if (!(type_mode & LOCK_INSERT_INTENTION) && lock_rec_get_gap(lock2)) {

		/* Record lock (LOCK_ORDINARY or LOCK_REC_NOT_GAP
		does not need to wait for a gap type lock */

		return false;
	}

	if ((type_mode & LOCK_GAP) && lock_rec_get_rec_not_gap(lock2)) {

		/* Lock on gap does not need to wait for
		a LOCK_REC_NOT_GAP type lock */

		return false;
	}

	if (lock_rec_get_insert_intention(lock2)) {

		/* No lock request needs to wait for an insert
		intention lock to be removed. This is ok since our
		rules allow conflicting locks on gaps. This eliminates
		a spurious deadlock caused by a next-key lock waiting
		for an insert intention lock; when the insert
		intention lock was granted, the insert deadlocked on
		the waiting next-key lock.

		Also, insert intention locks do not disturb each
		other. */

		return false;
	}

	if ((type_mode & LOCK_GAP || lock_rec_get_gap(lock2))
	    && !thd_need_ordering_with(trx->mysql_thd, lock2->trx->mysql_thd)) {
		/* If the upper server layer has already decided on the
		commit order between the transaction requesting the
		lock and the transaction owning the lock, we do not
		need to wait for gap locks. Such ordeering by the upper
		server layer happens in parallel replication, where the
		commit order is fixed to match the original order on the
		master.

		Such gap locks are mainly needed to get serialisability
		between transactions so that they will be binlogged in
		the correct order so that statement-based replication
		will give the correct results. Since the right order
		was already determined on the master, we do not need
		to enforce it again here.

		Skipping the locks is not essential for correctness,
		since in case of deadlock we will just kill the later
		transaction and retry it. But it can save some
		unnecessary rollbacks and retries. */

		return false;
	}

#ifdef WITH_WSREP
<<<<<<< HEAD
	/* if BF thread is locking and has conflict with another BF
	   thread, we need to look at trx ordering and lock types */
	if (wsrep_thd_is_BF(trx->mysql_thd, FALSE)
	    && wsrep_thd_is_BF(lock2->trx->mysql_thd, TRUE)) {

		if (wsrep_debug) {
			ib::info() << "BF-BF lock conflict, locking: "
				   << for_locking;
			lock_rec_print(stderr, lock2);
			ib::info()
				<< " SQL1: " << wsrep_thd_query(trx->mysql_thd)
				<< " SQL2: "
				<< wsrep_thd_query(lock2->trx->mysql_thd);
		}

		if (wsrep_trx_order_before(trx->mysql_thd,
					   lock2->trx->mysql_thd)
		    && (type_mode & LOCK_MODE_MASK) == LOCK_X
		    && (lock2->type_mode & LOCK_MODE_MASK) == LOCK_X) {
			if (for_locking || wsrep_debug) {
				/* exclusive lock conflicts are not
				   accepted */
				ib::info()
					<< "BF-BF X lock conflict,mode: "
					<< type_mode
					<< " supremum: " << lock_is_on_supremum
					<< "conflicts states: my "
					<< wsrep_thd_conflict_state(
						   trx->mysql_thd, FALSE)
					<< " locked "
					<< wsrep_thd_conflict_state(
						   lock2->trx->mysql_thd,
						   FALSE);
				lock_rec_print(stderr, lock2);
=======
		/* if BF thread is locking and has conflict with another BF
		   thread, we need to look at trx ordering and lock types */
		if (wsrep_thd_is_BF(trx->mysql_thd, FALSE)         &&
		    wsrep_thd_is_BF(lock2->trx->mysql_thd, TRUE)) {
			mtr_t mtr;

			if (wsrep_debug) {
				ib::info() <<
					"BF-BF lock conflict, locking: " << for_locking;
				lock_rec_print(stderr, lock2, mtr);
>>>>>>> a7e9395f
				ib::info() << " SQL1: "
					   << wsrep_thd_query(trx->mysql_thd)
					   << " SQL2: "
					   << wsrep_thd_query(
						      lock2->trx->mysql_thd);

<<<<<<< HEAD
				if (for_locking) {
					return false;
=======
			if (wsrep_trx_order_before(trx->mysql_thd,
						   lock2->trx->mysql_thd) &&
			    (type_mode & LOCK_MODE_MASK) == LOCK_X        &&
			    (lock2->type_mode & LOCK_MODE_MASK) == LOCK_X) {
				if (for_locking || wsrep_debug) {
					/* exclusive lock conflicts are not
					   accepted */
					ib::info() <<
						"BF-BF X lock conflict,"
						"mode: " << type_mode <<
						" supremum: " << lock_is_on_supremum;
					ib::info() <<
						"conflicts states: my "
						   << wsrep_thd_conflict_state(trx->mysql_thd, FALSE)
						   << " locked "
						   << wsrep_thd_conflict_state(lock2->trx->mysql_thd, FALSE);
					lock_rec_print(stderr, lock2, mtr);
					ib::info() << " SQL1: "
						   << wsrep_thd_query(trx->mysql_thd);
					ib::info() << " SQL2: "
						   << wsrep_thd_query(lock2->trx->mysql_thd);

					if (for_locking) {
						return FALSE;
					}
				}
			} else {
				/* if lock2->index->n_uniq <=
				   lock2->index->n_user_defined_cols
				   operation is on uniq index
				*/
				if (wsrep_debug) {
					ib::info() <<
						"BF conflict, modes: "
						   << type_mode << ":" << lock2->type_mode
						   << " idx: " << lock2->index->name()
						   << " table: " << lock2->index->table->name.m_name
						   << " n_uniq: " << lock2->index->n_uniq
						   << " n_user: " << lock2->index->n_user_defined_cols;
					ib::info() << " SQL1: "
						   << wsrep_thd_query(trx->mysql_thd);
					ib::info() << " SQL2: "
						   << wsrep_thd_query(lock2->trx->mysql_thd);
>>>>>>> a7e9395f
				}
			}
		} else {
			/* if lock2->index->n_uniq <=
			   lock2->index->n_user_defined_cols
			   operation is on uniq index
			*/
			if (wsrep_debug) {
				ib::info()
					<< "BF conflict, modes: " << type_mode
					<< ":" << lock2->type_mode
					<< " idx: " << lock2->index->name()
					<< " table: "
					<< lock2->index->table->name.m_name
					<< " n_uniq: " << lock2->index->n_uniq
					<< " n_user: "
					<< lock2->index->n_user_defined_cols
					<< " SQL1: "
					<< wsrep_thd_query(trx->mysql_thd)
					<< " SQL2: "
					<< wsrep_thd_query(
						   lock2->trx->mysql_thd);
			}
			return false;
		}
	}
#endif /* WITH_WSREP */

	return true;
}

/*********************************************************************//**
Checks if a lock request lock1 has to wait for request lock2.
@return TRUE if lock1 has to wait for lock2 to be removed */
bool
lock_has_to_wait(
/*=============*/
	const lock_t*	lock1,	/*!< in: waiting lock */
	const lock_t*	lock2)	/*!< in: another lock; NOTE that it is
				assumed that this has a lock bit set
				on the same record as in lock1 if the
				locks are record locks */
{
	ut_ad(lock1 && lock2);

	if (lock1->trx == lock2->trx
	    || lock_mode_compatible(lock_get_mode(lock1),
				    lock_get_mode(lock2))) {
		return false;
	}

	if (lock_get_type_low(lock1) != LOCK_REC) {
		return true;
	}

	ut_ad(lock_get_type_low(lock2) == LOCK_REC);

	if (lock1->type_mode & (LOCK_PREDICATE | LOCK_PRDT_PAGE)) {
		return lock_prdt_has_to_wait(lock1->trx, lock1->type_mode,
					     lock_get_prdt_from_lock(lock1),
					     lock2);
	}

	return lock_rec_has_to_wait(
		false, lock1->trx, lock1->type_mode, lock2,
		lock_rec_get_nth_bit(lock1, PAGE_HEAP_NO_SUPREMUM));
}

/*============== RECORD LOCK BASIC FUNCTIONS ============================*/

/**********************************************************************//**
Looks for a set bit in a record lock bitmap. Returns ULINT_UNDEFINED,
if none found.
@return bit index == heap number of the record, or ULINT_UNDEFINED if
none found */
ulint
lock_rec_find_set_bit(
/*==================*/
	const lock_t*	lock)	/*!< in: record lock with at least one bit set */
{
	for (ulint i = 0; i < lock_rec_get_n_bits(lock); ++i) {

		if (lock_rec_get_nth_bit(lock, i)) {

			return(i);
		}
	}

	return(ULINT_UNDEFINED);
}

/*********************************************************************//**
Determines if there are explicit record locks on a page.
@return an explicit record lock on the page, or NULL if there are none */
lock_t*
lock_rec_expl_exist_on_page(
/*========================*/
	ulint	space,	/*!< in: space id */
	ulint	page_no)/*!< in: page number */
{
	lock_t*	lock;

	lock_mutex_enter();
	/* Only used in ibuf pages, so rec_hash is good enough */
	lock = lock_rec_get_first_on_page_addr(lock_sys.rec_hash,
					       space, page_no);
	lock_mutex_exit();

	return(lock);
}

/*********************************************************************//**
Resets the record lock bitmap to zero. NOTE: does not touch the wait_lock
pointer in the transaction! This function is used in lock object creation
and resetting. */
static
void
lock_rec_bitmap_reset(
/*==================*/
	lock_t*	lock)	/*!< in: record lock */
{
	ulint	n_bytes;

	ut_ad(lock_get_type_low(lock) == LOCK_REC);

	/* Reset to zero the bitmap which resides immediately after the lock
	struct */

	n_bytes = lock_rec_get_n_bits(lock) / 8;

	ut_ad((lock_rec_get_n_bits(lock) % 8) == 0);

	memset(&lock[1], 0, n_bytes);
}

/*********************************************************************//**
Copies a record lock to heap.
@return copy of lock */
static
lock_t*
lock_rec_copy(
/*==========*/
	const lock_t*	lock,	/*!< in: record lock */
	mem_heap_t*	heap)	/*!< in: memory heap */
{
	ulint	size;

	ut_ad(lock_get_type_low(lock) == LOCK_REC);

	size = sizeof(lock_t) + lock_rec_get_n_bits(lock) / 8;

	return(static_cast<lock_t*>(mem_heap_dup(heap, lock, size)));
}

/*********************************************************************//**
Gets the previous record lock set on a record.
@return previous lock on the same record, NULL if none exists */
const lock_t*
lock_rec_get_prev(
/*==============*/
	const lock_t*	in_lock,/*!< in: record lock */
	ulint		heap_no)/*!< in: heap number of the record */
{
	lock_t*		lock;
	ulint		space;
	ulint		page_no;
	lock_t*		found_lock	= NULL;
	hash_table_t*	hash;

	ut_ad(lock_mutex_own());
	ut_ad(lock_get_type_low(in_lock) == LOCK_REC);

	space = in_lock->un_member.rec_lock.space;
	page_no = in_lock->un_member.rec_lock.page_no;

	hash = lock_hash_get(in_lock->type_mode);

	for (lock = lock_rec_get_first_on_page_addr(hash, space, page_no);
	     /* No op */;
	     lock = lock_rec_get_next_on_page(lock)) {

		ut_ad(lock);

		if (lock == in_lock) {

			return(found_lock);
		}

		if (lock_rec_get_nth_bit(lock, heap_no)) {

			found_lock = lock;
		}
	}
}

/*============= FUNCTIONS FOR ANALYZING RECORD LOCK QUEUE ================*/

/*********************************************************************//**
Checks if a transaction has a GRANTED explicit lock on rec stronger or equal
to precise_mode.
@return lock or NULL */
UNIV_INLINE
lock_t*
lock_rec_has_expl(
/*==============*/
	ulint			precise_mode,/*!< in: LOCK_S or LOCK_X
					possibly ORed to LOCK_GAP or
					LOCK_REC_NOT_GAP, for a
					supremum record we regard this
					always a gap type request */
	const buf_block_t*	block,	/*!< in: buffer block containing
					the record */
	ulint			heap_no,/*!< in: heap number of the record */
	const trx_t*		trx)	/*!< in: transaction */
{
	lock_t*	lock;

	ut_ad(lock_mutex_own());
	ut_ad((precise_mode & LOCK_MODE_MASK) == LOCK_S
	      || (precise_mode & LOCK_MODE_MASK) == LOCK_X);
	ut_ad(!(precise_mode & LOCK_INSERT_INTENTION));

	for (lock = lock_rec_get_first(lock_sys.rec_hash, block, heap_no);
	     lock != NULL;
	     lock = lock_rec_get_next(heap_no, lock)) {

		if (lock->trx == trx
		    && !lock_rec_get_insert_intention(lock)
		    && lock_mode_stronger_or_eq(
			    lock_get_mode(lock),
			    static_cast<lock_mode>(
				    precise_mode & LOCK_MODE_MASK))
		    && !lock_get_wait(lock)
		    && (!lock_rec_get_rec_not_gap(lock)
			|| (precise_mode & LOCK_REC_NOT_GAP)
			|| heap_no == PAGE_HEAP_NO_SUPREMUM)
		    && (!lock_rec_get_gap(lock)
			|| (precise_mode & LOCK_GAP)
			|| heap_no == PAGE_HEAP_NO_SUPREMUM)) {

			return(lock);
		}
	}

	return(NULL);
}

#ifdef UNIV_DEBUG
/*********************************************************************//**
Checks if some other transaction has a lock request in the queue.
@return lock or NULL */
static
lock_t*
lock_rec_other_has_expl_req(
/*========================*/
	lock_mode		mode,	/*!< in: LOCK_S or LOCK_X */
	const buf_block_t*	block,	/*!< in: buffer block containing
					the record */
	bool			wait,	/*!< in: whether also waiting locks
					are taken into account */
	ulint			heap_no,/*!< in: heap number of the record */
	const trx_t*		trx)	/*!< in: transaction, or NULL if
					requests by all transactions
					are taken into account */
{

	ut_ad(lock_mutex_own());
	ut_ad(mode == LOCK_X || mode == LOCK_S);

	/* Only GAP lock can be on SUPREMUM, and we are not looking for
	GAP lock */
	if (heap_no == PAGE_HEAP_NO_SUPREMUM) {
		return(NULL);
	}

	for (lock_t* lock = lock_rec_get_first(lock_sys.rec_hash,
						     block, heap_no);
	     lock != NULL;
	     lock = lock_rec_get_next(heap_no, lock)) {

		if (lock->trx != trx
		    && !lock_rec_get_gap(lock)
		    && (wait || !lock_get_wait(lock))
		    && lock_mode_stronger_or_eq(lock_get_mode(lock), mode)) {

			return(lock);
		}
	}

	return(NULL);
}
#endif /* UNIV_DEBUG */

#ifdef WITH_WSREP
static
void
wsrep_kill_victim(
/*==============*/
	const trx_t * const trx,
	const lock_t *lock)
{
	ut_ad(lock_mutex_own());
	ut_ad(trx_mutex_own(lock->trx));

	/* quit for native mysql */
	if (!wsrep_on(trx->mysql_thd)) {
		return;
	}

	my_bool bf_this  = wsrep_thd_is_BF(trx->mysql_thd, FALSE);
	my_bool bf_other = wsrep_thd_is_BF(lock->trx->mysql_thd, TRUE);
	mtr_t mtr;

	if ((bf_this && !bf_other) ||
		(bf_this && bf_other && wsrep_trx_order_before(
			trx->mysql_thd, lock->trx->mysql_thd))) {

		if (lock->trx->lock.que_state == TRX_QUE_LOCK_WAIT) {
			if (wsrep_debug) {
				ib::info() << "WSREP: BF victim waiting\n";
			}
			/* cannot release lock, until our lock
			is in the queue*/
		} else if (lock->trx != trx) {
			if (wsrep_log_conflicts) {
				if (bf_this) {
					ib::info() << "*** Priority TRANSACTION:";
				} else {
					ib::info() << "*** Victim TRANSACTION:";
				}

				trx_print_latched(stderr, trx, 3000);

				if (bf_other) {
					ib::info() << "*** Priority TRANSACTION:";
				} else {
					ib::info() << "*** Victim TRANSACTION:";
				}
                                trx_print_latched(stderr, lock->trx, 3000);

				ib::info() << "*** WAITING FOR THIS LOCK TO BE GRANTED:";

				if (lock_get_type(lock) == LOCK_REC) {
					lock_rec_print(stderr, lock, mtr);
				} else {
					lock_table_print(stderr, lock);
				}

				ib::info() << " SQL1: "
					   << wsrep_thd_query(trx->mysql_thd);
				ib::info() << " SQL2: "
					   << wsrep_thd_query(lock->trx->mysql_thd);
			}

			wsrep_innobase_kill_one_trx(trx->mysql_thd,
						    trx, lock->trx, TRUE);
		}
	}
}
#endif /* WITH_WSREP */

/*********************************************************************//**
Checks if some other transaction has a conflicting explicit lock request
in the queue, so that we have to wait.
@return lock or NULL */
static
lock_t*
lock_rec_other_has_conflicting(
/*===========================*/
	ulint			mode,	/*!< in: LOCK_S or LOCK_X,
					possibly ORed to LOCK_GAP or
					LOC_REC_NOT_GAP,
					LOCK_INSERT_INTENTION */
	const buf_block_t*	block,	/*!< in: buffer block containing
					the record */
	ulint			heap_no,/*!< in: heap number of the record */
	const trx_t*		trx)	/*!< in: our transaction */
{
	lock_t*		lock;

	ut_ad(lock_mutex_own());

	bool	is_supremum = (heap_no == PAGE_HEAP_NO_SUPREMUM);

	for (lock = lock_rec_get_first(lock_sys.rec_hash, block, heap_no);
	     lock != NULL;
	     lock = lock_rec_get_next(heap_no, lock)) {

		if (lock_rec_has_to_wait(true, trx, mode, lock, is_supremum)) {
#ifdef WITH_WSREP
			if (wsrep_on_trx(trx)) {
				trx_mutex_enter(lock->trx);
				/* Below function will roll back either trx
				or lock->trx depending on priority of the
				transaction. */
				wsrep_kill_victim(const_cast<trx_t*>(trx), lock);
				trx_mutex_exit(lock->trx);
			}
#endif /* WITH_WSREP */
			return(lock);
		}
	}

	return(NULL);
}

/*********************************************************************//**
Checks if some transaction has an implicit x-lock on a record in a secondary
index.
@return transaction id of the transaction which has the x-lock, or 0;
NOTE that this function can return false positives but never false
negatives. The caller must confirm all positive results by calling
trx_is_active(). */
static
trx_t*
lock_sec_rec_some_has_impl(
/*=======================*/
	trx_t*		caller_trx,/*!<in/out: trx of current thread */
	const rec_t*	rec,	/*!< in: user record */
	dict_index_t*	index,	/*!< in: secondary index */
	const ulint*	offsets)/*!< in: rec_get_offsets(rec, index) */
{
	trx_t*		trx;
	trx_id_t	max_trx_id;
	const page_t*	page = page_align(rec);

	ut_ad(!lock_mutex_own());
	ut_ad(!dict_index_is_clust(index));
	ut_ad(page_rec_is_user_rec(rec));
	ut_ad(rec_offs_validate(rec, index, offsets));
	ut_ad(!rec_is_metadata(rec, index));

	max_trx_id = page_get_max_trx_id(page);

	/* Some transaction may have an implicit x-lock on the record only
	if the max trx id for the page >= min trx id for the trx list, or
	database recovery is running. We do not write the changes of a page
	max trx id to the log, and therefore during recovery, this value
	for a page may be incorrect. */

	if (max_trx_id < trx_sys.get_min_trx_id()) {

		trx = 0;

	} else if (!lock_check_trx_id_sanity(max_trx_id, rec, index, offsets)) {

		/* The page is corrupt: try to avoid a crash by returning 0 */
		trx = 0;

	/* In this case it is possible that some transaction has an implicit
	x-lock. We have to look in the clustered index. */

	} else {
		trx = row_vers_impl_x_locked(caller_trx, rec, index, offsets);
	}

	return(trx);
}

/*********************************************************************//**
Return approximate number or record locks (bits set in the bitmap) for
this transaction. Since delete-marked records may be removed, the
record count will not be precise.
The caller must be holding lock_sys.mutex. */
ulint
lock_number_of_rows_locked(
/*=======================*/
	const trx_lock_t*	trx_lock)	/*!< in: transaction locks */
{
	ut_ad(lock_mutex_own());

	return(trx_lock->n_rec_locks);
}

/*********************************************************************//**
Return the number of table locks for a transaction.
The caller must be holding lock_sys.mutex. */
ulint
lock_number_of_tables_locked(
/*=========================*/
	const trx_lock_t*	trx_lock)	/*!< in: transaction locks */
{
	const lock_t*	lock;
	ulint		n_tables = 0;

	ut_ad(lock_mutex_own());

	for (lock = UT_LIST_GET_FIRST(trx_lock->trx_locks);
	     lock != NULL;
	     lock = UT_LIST_GET_NEXT(trx_locks, lock)) {

		if (lock_get_type_low(lock) == LOCK_TABLE) {
			n_tables++;
		}
	}

	return(n_tables);
}

/*============== RECORD LOCK CREATION AND QUEUE MANAGEMENT =============*/

#ifdef WITH_WSREP
static
void
wsrep_print_wait_locks(
/*===================*/
	lock_t*		c_lock) /* conflicting lock to print */
{
	if (wsrep_debug &&  c_lock->trx->lock.wait_lock != c_lock) {
		mtr_t mtr;
		ib::info() << "WSREP: c_lock != wait lock";
		ib::info() << " SQL: "
			   << wsrep_thd_query(c_lock->trx->mysql_thd);

		if (lock_get_type_low(c_lock) & LOCK_TABLE) {
			lock_table_print(stderr, c_lock);
		} else {
			lock_rec_print(stderr, c_lock, mtr);
		}

		if (lock_get_type_low(c_lock->trx->lock.wait_lock) & LOCK_TABLE) {
			lock_table_print(stderr, c_lock->trx->lock.wait_lock);
		} else {
			lock_rec_print(stderr, c_lock->trx->lock.wait_lock,
				       mtr);
		}
	}
}
#endif /* WITH_WSREP */

/** Create a new record lock and inserts it to the lock queue,
without checking for deadlocks or conflicts.
@param[in]	type_mode	lock mode and wait flag; type will be replaced
				with LOCK_REC
@param[in]	space		tablespace id
@param[in]	page_no		index page number
@param[in]	page		R-tree index page, or NULL
@param[in]	heap_no		record heap number in the index page
@param[in]	index		the index tree
@param[in,out]	trx		transaction
@param[in]	holds_trx_mutex	whether the caller holds trx->mutex
@return created lock */
lock_t*
lock_rec_create_low(
#ifdef WITH_WSREP
	lock_t*		c_lock,	/*!< conflicting lock */
	que_thr_t*	thr,	/*!< thread owning trx */
#endif
	ulint		type_mode,
	ulint		space,
	ulint		page_no,
	const page_t*	page,
	ulint		heap_no,
	dict_index_t*	index,
	trx_t*		trx,
	bool		holds_trx_mutex)
{
	lock_t*		lock;
	ulint		n_bits;
	ulint		n_bytes;

	ut_ad(lock_mutex_own());
	ut_ad(holds_trx_mutex == trx_mutex_own(trx));
	ut_ad(dict_index_is_clust(index) || !dict_index_is_online_ddl(index));

#ifdef UNIV_DEBUG
	/* Non-locking autocommit read-only transactions should not set
	any locks. See comment in trx_set_rw_mode explaining why this
	conditional check is required in debug code. */
	if (holds_trx_mutex) {
		check_trx_state(trx);
	}
#endif /* UNIV_DEBUG */

	/* If rec is the supremum record, then we reset the gap and
	LOCK_REC_NOT_GAP bits, as all locks on the supremum are
	automatically of the gap type */

	if (UNIV_UNLIKELY(heap_no == PAGE_HEAP_NO_SUPREMUM)) {
		ut_ad(!(type_mode & LOCK_REC_NOT_GAP));
		type_mode = type_mode & ~(LOCK_GAP | LOCK_REC_NOT_GAP);
	}

	if (UNIV_LIKELY(!(type_mode & (LOCK_PREDICATE | LOCK_PRDT_PAGE)))) {
		/* Make lock bitmap bigger by a safety margin */
		n_bits = page_dir_get_n_heap(page) + LOCK_PAGE_BITMAP_MARGIN;
		n_bytes = 1 + n_bits / 8;
	} else {
		ut_ad(heap_no == PRDT_HEAPNO);

		/* The lock is always on PAGE_HEAP_NO_INFIMUM (0), so
		we only need 1 bit (which round up to 1 byte) for
		lock bit setting */
		n_bytes = 1;

		if (type_mode & LOCK_PREDICATE) {
			ulint	tmp = UNIV_WORD_SIZE - 1;

			/* We will attach predicate structure after lock.
			Make sure the memory is aligned on 8 bytes,
			the mem_heap_alloc will align it with
			MEM_SPACE_NEEDED anyway. */
			n_bytes = (n_bytes + sizeof(lock_prdt_t) + tmp) & ~tmp;
			ut_ad(n_bytes == sizeof(lock_prdt_t) + UNIV_WORD_SIZE);
		}
	}

	if (trx->lock.rec_cached >= UT_ARR_SIZE(trx->lock.rec_pool)
	    || sizeof *lock + n_bytes > sizeof *trx->lock.rec_pool) {
		lock = static_cast<lock_t*>(
			mem_heap_alloc(trx->lock.lock_heap,
				       sizeof *lock + n_bytes));
	} else {
		lock = &trx->lock.rec_pool[trx->lock.rec_cached++].lock;
	}

	lock->trx = trx;
	lock->type_mode = (type_mode & ~LOCK_TYPE_MASK) | LOCK_REC;
	lock->index = index;
	lock->un_member.rec_lock.space = uint32_t(space);
	lock->un_member.rec_lock.page_no = uint32_t(page_no);

	if (UNIV_LIKELY(!(type_mode & (LOCK_PREDICATE | LOCK_PRDT_PAGE)))) {
		lock->un_member.rec_lock.n_bits = uint32_t(n_bytes * 8);
	} else {
		/* Predicate lock always on INFIMUM (0) */
		lock->un_member.rec_lock.n_bits = 8;
 	}
	lock_rec_bitmap_reset(lock);
	lock_rec_set_nth_bit(lock, heap_no);
	index->table->n_rec_locks++;
	ut_ad(index->table->get_ref_count() > 0 || !index->table->can_be_evicted);

#ifdef WITH_WSREP
	if (c_lock && wsrep_on_trx(trx)
	    && wsrep_thd_is_BF(trx->mysql_thd, FALSE)) {
		lock_t *hash	= (lock_t *)c_lock->hash;
		lock_t *prev	= NULL;

		while (hash && wsrep_thd_is_BF(hash->trx->mysql_thd, TRUE)
		       && wsrep_trx_order_before(hash->trx->mysql_thd,
						 trx->mysql_thd)) {
			prev = hash;
			hash = (lock_t *)hash->hash;
		}
		lock->hash = hash;
		if (prev) {
			prev->hash = lock;
		} else {
			c_lock->hash = lock;
		}
		/*
		 * delayed conflict resolution '...kill_one_trx' was not called,
		 * if victim was waiting for some other lock
		 */
		trx_mutex_enter(c_lock->trx);
		if (c_lock->trx->lock.que_state == TRX_QUE_LOCK_WAIT) {

			c_lock->trx->lock.was_chosen_as_deadlock_victim = TRUE;

			if (wsrep_debug) {
				wsrep_print_wait_locks(c_lock);
			}

			trx->lock.que_state = TRX_QUE_LOCK_WAIT;
			lock_set_lock_and_trx_wait(lock, trx);
			UT_LIST_ADD_LAST(trx->lock.trx_locks, lock);

			trx->lock.wait_thr = thr;
			thr->state = QUE_THR_LOCK_WAIT;

			/* have to release trx mutex for the duration of
			   victim lock release. This will eventually call
			   lock_grant, which wants to grant trx mutex again
			*/
			if (holds_trx_mutex) {
				trx_mutex_exit(trx);
			}
			lock_cancel_waiting_and_release(
				c_lock->trx->lock.wait_lock);

			if (holds_trx_mutex) {
				trx_mutex_enter(trx);
			}

			trx_mutex_exit(c_lock->trx);

			if (wsrep_debug) {
				ib::info() << "WSREP: c_lock canceled "
					   << ib::hex(c_lock->trx->id)
					   << " SQL: "
					   << wsrep_thd_query(
						   c_lock->trx->mysql_thd);
			}

			/* have to bail out here to avoid lock_set_lock... */
			return(lock);
		}
		trx_mutex_exit(c_lock->trx);
	} else
#endif /* WITH_WSREP */
	if (!(type_mode & (LOCK_WAIT | LOCK_PREDICATE | LOCK_PRDT_PAGE))
	    && innodb_lock_schedule_algorithm
	    == INNODB_LOCK_SCHEDULE_ALGORITHM_VATS
	    && !thd_is_replication_slave_thread(trx->mysql_thd)) {
		HASH_PREPEND(lock_t, hash, lock_sys.rec_hash,
			     lock_rec_fold(space, page_no), lock);
	} else {
		HASH_INSERT(lock_t, hash, lock_hash_get(type_mode),
			    lock_rec_fold(space, page_no), lock);
	}

	if (!holds_trx_mutex) {
		trx_mutex_enter(trx);
	}
	ut_ad(trx_mutex_own(trx));
	if (type_mode & LOCK_WAIT) {
		lock_set_lock_and_trx_wait(lock, trx);
	}
	UT_LIST_ADD_LAST(trx->lock.trx_locks, lock);
	if (!holds_trx_mutex) {
		trx_mutex_exit(trx);
	}
	MONITOR_INC(MONITOR_RECLOCK_CREATED);
	MONITOR_INC(MONITOR_NUM_RECLOCK);

	return lock;
}

/*********************************************************************//**
Check if lock1 has higher priority than lock2.
NULL has lowest priority.
If neither of them is wait lock, the first one has higher priority.
If only one of them is a wait lock, it has lower priority.
If either is a high priority transaction, the lock has higher priority.
Otherwise, the one with an older transaction has higher priority.
@returns true if lock1 has higher priority, false otherwise. */
static bool has_higher_priority(lock_t *lock1, lock_t *lock2)
{
	if (lock1 == NULL) {
		return false;
	} else if (lock2 == NULL) {
		return true;
	}
	// Granted locks has higher priority.
	if (!lock_get_wait(lock1)) {
		return true;
	} else if (!lock_get_wait(lock2)) {
		return false;
	}
	return lock1->trx->start_time_micro <= lock2->trx->start_time_micro;
}

/*********************************************************************//**
Insert a lock to the hash list according to the mode (whether it is a wait
lock) and the age of the transaction the it is associated with.
If the lock is not a wait lock, insert it to the head of the hash list.
Otherwise, insert it to the middle of the wait locks according to the age of
the transaciton. */
static
dberr_t
lock_rec_insert_by_trx_age(
	lock_t	*in_lock) /*!< in: lock to be insert */{
	ulint				space;
	ulint				page_no;
	ulint				rec_fold;
	lock_t*				node;
	lock_t*				next;
	hash_table_t*		hash;
	hash_cell_t*		cell;

	space = in_lock->un_member.rec_lock.space;
	page_no = in_lock->un_member.rec_lock.page_no;
	rec_fold = lock_rec_fold(space, page_no);
	hash = lock_hash_get(in_lock->type_mode);
	cell = hash_get_nth_cell(hash,
				 hash_calc_hash(rec_fold, hash));

	node = (lock_t *) cell->node;
	// If in_lock is not a wait lock, we insert it to the head of the list.
	if (node == NULL || !lock_get_wait(in_lock) || has_higher_priority(in_lock, node)) {
		cell->node = in_lock;
		in_lock->hash = node;
		if (lock_get_wait(in_lock)) {
			lock_grant_have_trx_mutex(in_lock);
			return DB_SUCCESS_LOCKED_REC;
		}
		return DB_SUCCESS;
	}
	while (node != NULL && has_higher_priority((lock_t *) node->hash,
						   in_lock)) {
		node = (lock_t *) node->hash;
	}
	next = (lock_t *) node->hash;
	node->hash = in_lock;
	in_lock->hash = next;

	if (lock_get_wait(in_lock) && !lock_rec_has_to_wait_in_queue(in_lock)) {
		lock_grant_have_trx_mutex(in_lock);
		if (cell->node != in_lock) {
			// Move it to the front of the queue
			node->hash = in_lock->hash;
			next = (lock_t *) cell->node;
			cell->node = in_lock;
			in_lock->hash = next;
		}
		return DB_SUCCESS_LOCKED_REC;
	}

	return DB_SUCCESS;
}

#ifdef UNIV_DEBUG
static
bool
lock_queue_validate(
	const lock_t	*in_lock) /*!< in: lock whose hash list is to be validated */
{
	ulint				space;
	ulint				page_no;
	ulint				rec_fold;
	hash_table_t*		hash;
	hash_cell_t*		cell;
	lock_t*				next;
	bool				wait_lock __attribute__((unused))= false;

	if (in_lock == NULL) {
		return true;
	}

	space = in_lock->un_member.rec_lock.space;
	page_no = in_lock->un_member.rec_lock.page_no;
	rec_fold = lock_rec_fold(space, page_no);
	hash = lock_hash_get(in_lock->type_mode);
	cell = hash_get_nth_cell(hash,
			hash_calc_hash(rec_fold, hash));
	next = (lock_t *) cell->node;
	while (next != NULL) {
		// If this is a granted lock, check that there's no wait lock before it.
		if (!lock_get_wait(next)) {
			ut_ad(!wait_lock);
		} else {
			wait_lock = true;
		}
		next = next->hash;
	}
	return true;
}
#endif /* UNIV_DEBUG */

static
void
lock_rec_insert_to_head(
	lock_t *in_lock,   /*!< in: lock to be insert */
	ulint	rec_fold)  /*!< in: rec_fold of the page */
{
	hash_table_t*		hash;
	hash_cell_t*		cell;
	lock_t*				node;

	if (in_lock == NULL) {
		return;
	}

	hash = lock_hash_get(in_lock->type_mode);
	cell = hash_get_nth_cell(hash,
			hash_calc_hash(rec_fold, hash));
	node = (lock_t *) cell->node;
	if (node != in_lock) {
		cell->node = in_lock;
		in_lock->hash = node;
	}
}

/** Enqueue a waiting request for a lock which cannot be granted immediately.
Check for deadlocks.
@param[in]	type_mode	the requested lock mode (LOCK_S or LOCK_X)
				possibly ORed with LOCK_GAP or
				LOCK_REC_NOT_GAP, ORed with
				LOCK_INSERT_INTENTION if this
				waiting lock request is set
				when performing an insert of
				an index record
@param[in]	block		leaf page in the index
@param[in]	heap_no		record heap number in the block
@param[in]	index		index tree
@param[in,out]	thr		query thread
@param[in]	prdt		minimum bounding box (spatial index)
@retval	DB_LOCK_WAIT		if the waiting lock was enqueued
@retval	DB_DEADLOCK		if this transaction was chosen as the victim
@retval	DB_SUCCESS_LOCKED_REC	if the other transaction was chosen as a victim
				(or it happened to commit) */
dberr_t
lock_rec_enqueue_waiting(
#ifdef WITH_WSREP
	lock_t*			c_lock,	/*!< conflicting lock */
#endif
	ulint			type_mode,
	const buf_block_t*	block,
	ulint			heap_no,
	dict_index_t*		index,
	que_thr_t*		thr,
	lock_prdt_t*		prdt)
{
	ut_ad(lock_mutex_own());
	ut_ad(!srv_read_only_mode);
	ut_ad(dict_index_is_clust(index) || !dict_index_is_online_ddl(index));

	trx_t* trx = thr_get_trx(thr);

	ut_ad(trx_mutex_own(trx));
	ut_a(!que_thr_stop(thr));

	switch (trx_get_dict_operation(trx)) {
	case TRX_DICT_OP_NONE:
		break;
	case TRX_DICT_OP_TABLE:
	case TRX_DICT_OP_INDEX:
		ib::error() << "A record lock wait happens in a dictionary"
			" operation. index "
			<< index->name
			<< " of table "
			<< index->table->name
			<< ". " << BUG_REPORT_MSG;
		ut_ad(0);
	}

	if (trx->mysql_thd && thd_lock_wait_timeout(trx->mysql_thd) == 0) {
		trx->error_state = DB_LOCK_WAIT_TIMEOUT;
		return DB_LOCK_WAIT_TIMEOUT;
	}

	/* Enqueue the lock request that will wait to be granted, note that
	we already own the trx mutex. */
	lock_t* lock = lock_rec_create(
#ifdef WITH_WSREP
		c_lock, thr,
#endif
		type_mode | LOCK_WAIT, block, heap_no, index, trx, TRUE);

	if (prdt && type_mode & LOCK_PREDICATE) {
		lock_prdt_set_prdt(lock, prdt);
	}

	if (ut_d(const trx_t* victim =)
	    DeadlockChecker::check_and_resolve(lock, trx)) {
		ut_ad(victim == trx);
		lock_reset_lock_and_trx_wait(lock);
		lock_rec_reset_nth_bit(lock, heap_no);
		return DB_DEADLOCK;
	}

	if (!trx->lock.wait_lock) {
		/* If there was a deadlock but we chose another
		transaction as a victim, it is possible that we
		already have the lock now granted! */
#ifdef WITH_WSREP
		if (wsrep_debug) {
			ib::info() << "WSREP: BF thread got lock granted early, ID " << ib::hex(trx->id)
				   << " query: " << wsrep_thd_query(trx->mysql_thd);
		}
#endif
		return DB_SUCCESS_LOCKED_REC;
	}

	trx->lock.que_state = TRX_QUE_LOCK_WAIT;

	trx->lock.was_chosen_as_deadlock_victim = false;
	trx->lock.wait_started = time(NULL);

	ut_a(que_thr_stop(thr));

	DBUG_LOG("ib_lock", "trx " << ib::hex(trx->id)
		 << " waits for lock in index " << index->name
		 << " of table " << index->table->name);

	MONITOR_INC(MONITOR_LOCKREC_WAIT);

	if (innodb_lock_schedule_algorithm
	    == INNODB_LOCK_SCHEDULE_ALGORITHM_VATS
	    && !prdt
	    && !thd_is_replication_slave_thread(lock->trx->mysql_thd)) {
		HASH_DELETE(lock_t, hash, lock_sys.rec_hash,
			    lock_rec_lock_fold(lock), lock);
		dberr_t res = lock_rec_insert_by_trx_age(lock);
		if (res != DB_SUCCESS) {
			return res;
		}
	}

	return DB_LOCK_WAIT;
}

/*********************************************************************//**
Adds a record lock request in the record queue. The request is normally
added as the last in the queue, but if there are no waiting lock requests
on the record, and the request to be added is not a waiting request, we
can reuse a suitable record lock object already existing on the same page,
just setting the appropriate bit in its bitmap. This is a low-level function
which does NOT check for deadlocks or lock compatibility!
@return lock where the bit was set */
static
void
lock_rec_add_to_queue(
/*==================*/
	ulint			type_mode,/*!< in: lock mode, wait, gap
					etc. flags; type is ignored
					and replaced by LOCK_REC */
	const buf_block_t*	block,	/*!< in: buffer block containing
					the record */
	ulint			heap_no,/*!< in: heap number of the record */
	dict_index_t*		index,	/*!< in: index of record */
	trx_t*			trx,	/*!< in/out: transaction */
	bool			caller_owns_trx_mutex)
					/*!< in: TRUE if caller owns the
					transaction mutex */
{
#ifdef UNIV_DEBUG
	ut_ad(lock_mutex_own());
	ut_ad(caller_owns_trx_mutex == trx_mutex_own(trx));
	ut_ad(dict_index_is_clust(index)
	      || dict_index_get_online_status(index) != ONLINE_INDEX_CREATION);
	switch (type_mode & LOCK_MODE_MASK) {
	case LOCK_X:
	case LOCK_S:
		break;
	default:
		ut_error;
	}

	if (!(type_mode & (LOCK_WAIT | LOCK_GAP))) {
		lock_mode	mode = (type_mode & LOCK_MODE_MASK) == LOCK_S
			? LOCK_X
			: LOCK_S;
		const lock_t*	other_lock
			= lock_rec_other_has_expl_req(
				mode, block, false, heap_no, trx);
#ifdef WITH_WSREP
		//ut_a(!other_lock || (wsrep_thd_is_BF(trx->mysql_thd, FALSE) &&
                //                     wsrep_thd_is_BF(other_lock->trx->mysql_thd, TRUE)));
		if (other_lock &&
			wsrep_on(trx->mysql_thd) &&
			!wsrep_thd_is_BF(trx->mysql_thd, FALSE) &&
			!wsrep_thd_is_BF(other_lock->trx->mysql_thd, TRUE)) {

			ib::info() << "WSREP BF lock conflict for my lock:\n BF:" <<
				((wsrep_thd_is_BF(trx->mysql_thd, FALSE)) ? "BF" : "normal") << " exec: " <<
				wsrep_thd_exec_mode(trx->mysql_thd) << " conflict: " <<
				wsrep_thd_conflict_state(trx->mysql_thd, false) << " seqno: " <<
				wsrep_thd_trx_seqno(trx->mysql_thd) << " SQL: " <<
				wsrep_thd_query(trx->mysql_thd);
			trx_t* otrx = other_lock->trx;
			ib::info() << "WSREP other lock:\n BF:" <<
				((wsrep_thd_is_BF(otrx->mysql_thd, FALSE)) ? "BF" : "normal") << " exec: " <<
				wsrep_thd_exec_mode(otrx->mysql_thd) << " conflict: " <<
				wsrep_thd_conflict_state(otrx->mysql_thd, false) << " seqno: " <<
				wsrep_thd_trx_seqno(otrx->mysql_thd) << " SQL: " <<
				wsrep_thd_query(otrx->mysql_thd);
		}
#else
		ut_a(!other_lock);
#endif /* WITH_WSREP */
	}
#endif /* UNIV_DEBUG */

	type_mode |= LOCK_REC;

	/* If rec is the supremum record, then we can reset the gap bit, as
	all locks on the supremum are automatically of the gap type, and we
	try to avoid unnecessary memory consumption of a new record lock
	struct for a gap type lock */

	if (heap_no == PAGE_HEAP_NO_SUPREMUM) {
		ut_ad(!(type_mode & LOCK_REC_NOT_GAP));

		/* There should never be LOCK_REC_NOT_GAP on a supremum
		record, but let us play safe */

		type_mode &= ~(LOCK_GAP | LOCK_REC_NOT_GAP);
	}

	lock_t*		lock;
	lock_t*		first_lock;
	hash_table_t*	hash = lock_hash_get(type_mode);

	/* Look for a waiting lock request on the same record or on a gap */

	for (first_lock = lock = lock_rec_get_first_on_page(hash, block);
	     lock != NULL;
	     lock = lock_rec_get_next_on_page(lock)) {

		if (lock_get_wait(lock)
		    && lock_rec_get_nth_bit(lock, heap_no)) {

			break;
		}
	}

	if (lock == NULL && !(type_mode & LOCK_WAIT)) {

		/* Look for a similar record lock on the same page:
		if one is found and there are no waiting lock requests,
		we can just set the bit */

		lock = lock_rec_find_similar_on_page(
			type_mode, heap_no, first_lock, trx);

		if (lock != NULL) {

			lock_rec_set_nth_bit(lock, heap_no);

			return;
		}
	}

	lock_rec_create(
#ifdef WITH_WSREP
		NULL, NULL,
#endif
		type_mode, block, heap_no, index, trx, caller_owns_trx_mutex);
}

/*********************************************************************//**
Tries to lock the specified record in the mode requested. If not immediately
possible, enqueues a waiting lock request. This is a low-level function
which does NOT look at implicit locks! Checks lock compatibility within
explicit locks. This function sets a normal next-key lock, or in the case
of a page supremum record, a gap type lock.
@return DB_SUCCESS, DB_SUCCESS_LOCKED_REC, DB_LOCK_WAIT, or DB_DEADLOCK */
static
dberr_t
lock_rec_lock(
/*==========*/
	bool			impl,	/*!< in: if true, no lock is set
					if no wait is necessary: we
					assume that the caller will
					set an implicit lock */
	ulint			mode,	/*!< in: lock mode: LOCK_X or
					LOCK_S possibly ORed to either
					LOCK_GAP or LOCK_REC_NOT_GAP */
	const buf_block_t*	block,	/*!< in: buffer block containing
					the record */
	ulint			heap_no,/*!< in: heap number of record */
	dict_index_t*		index,	/*!< in: index of record */
	que_thr_t*		thr)	/*!< in: query thread */
{
  trx_t *trx= thr_get_trx(thr);
  dberr_t err= DB_SUCCESS;

  ut_ad(!srv_read_only_mode);
  ut_ad((LOCK_MODE_MASK & mode) == LOCK_S ||
        (LOCK_MODE_MASK & mode) == LOCK_X);
  ut_ad((mode & LOCK_TYPE_MASK) == LOCK_GAP ||
        (mode & LOCK_TYPE_MASK) == LOCK_REC_NOT_GAP ||
        (mode & LOCK_TYPE_MASK) == 0);
  ut_ad(dict_index_is_clust(index) || !dict_index_is_online_ddl(index));
  DBUG_EXECUTE_IF("innodb_report_deadlock", return DB_DEADLOCK;);

  lock_mutex_enter();
  ut_ad((LOCK_MODE_MASK & mode) != LOCK_S ||
        lock_table_has(trx, index->table, LOCK_IS));
  ut_ad((LOCK_MODE_MASK & mode) != LOCK_X ||
         lock_table_has(trx, index->table, LOCK_IX));

  if (lock_t *lock= lock_rec_get_first_on_page(lock_sys.rec_hash, block))
  {
    trx_mutex_enter(trx);
    if (lock_rec_get_next_on_page(lock) ||
        lock->trx != trx ||
        lock->type_mode != (ulint(mode) | LOCK_REC) ||
        lock_rec_get_n_bits(lock) <= heap_no)
    {
      /* Do nothing if the trx already has a strong enough lock on rec */
      if (!lock_rec_has_expl(mode, block, heap_no, trx))
      {
        if (
#ifdef WITH_WSREP
	    lock_t *c_lock=
#endif
	    lock_rec_other_has_conflicting(mode, block, heap_no, trx))
        {
          /*
            If another transaction has a non-gap conflicting
            request in the queue, as this transaction does not
            have a lock strong enough already granted on the
	    record, we have to wait. */
	    err = lock_rec_enqueue_waiting(
#ifdef WITH_WSREP
			c_lock,
#endif /* WITH_WSREP */
			mode, block, heap_no, index, thr, NULL);
        }
        else if (!impl)
        {
          /* Set the requested lock on the record. */
          lock_rec_add_to_queue(LOCK_REC | mode, block, heap_no, index, trx,
                                true);
          err= DB_SUCCESS_LOCKED_REC;
        }
      }
    }
    else if (!impl)
    {
      /*
        If the nth bit of the record lock is already set then we do not set
        a new lock bit, otherwise we do set
      */
      if (!lock_rec_get_nth_bit(lock, heap_no))
      {
        lock_rec_set_nth_bit(lock, heap_no);
        err= DB_SUCCESS_LOCKED_REC;
      }
    }
    trx_mutex_exit(trx);
  }
  else
  {
    /*
      Simplified and faster path for the most common cases
      Note that we don't own the trx mutex.
    */
    if (!impl)
      lock_rec_create(
#ifdef WITH_WSREP
         NULL, NULL,
#endif
        mode, block, heap_no, index, trx, false);

    err= DB_SUCCESS_LOCKED_REC;
  }
  lock_mutex_exit();
  MONITOR_ATOMIC_INC(MONITOR_NUM_RECLOCK_REQ);
  return err;
}

/*********************************************************************//**
Checks if a waiting record lock request still has to wait in a queue.
@return lock that is causing the wait */
static
const lock_t*
lock_rec_has_to_wait_in_queue(
/*==========================*/
	const lock_t*	wait_lock)	/*!< in: waiting record lock */
{
	const lock_t*	lock;
	ulint		space;
	ulint		page_no;
	ulint		heap_no;
	ulint		bit_mask;
	ulint		bit_offset;
	hash_table_t*	hash;

	ut_ad(lock_mutex_own());
	ut_ad(lock_get_wait(wait_lock));
	ut_ad(lock_get_type_low(wait_lock) == LOCK_REC);

	space = wait_lock->un_member.rec_lock.space;
	page_no = wait_lock->un_member.rec_lock.page_no;
	heap_no = lock_rec_find_set_bit(wait_lock);

	bit_offset = heap_no / 8;
	bit_mask = static_cast<ulint>(1) << (heap_no % 8);

	hash = lock_hash_get(wait_lock->type_mode);

	for (lock = lock_rec_get_first_on_page_addr(hash, space, page_no);
	     lock != wait_lock;
	     lock = lock_rec_get_next_on_page_const(lock)) {

		const byte*	p = (const byte*) &lock[1];

		if (heap_no < lock_rec_get_n_bits(lock)
		    && (p[bit_offset] & bit_mask)
		    && lock_has_to_wait(wait_lock, lock)) {
#ifdef WITH_WSREP
			if (wsrep_thd_is_BF(wait_lock->trx->mysql_thd, FALSE) &&
			    wsrep_thd_is_BF(lock->trx->mysql_thd, TRUE)) {
				if (wsrep_debug) {
					mtr_t mtr;
					ib::info() << "WSREP: waiting BF trx: " << ib::hex(wait_lock->trx->id)
						   << " query: " << wsrep_thd_query(wait_lock->trx->mysql_thd);
					lock_rec_print(stderr, wait_lock, mtr);
					ib::info() << "WSREP: do not wait another BF trx: " << ib::hex(lock->trx->id)
						   << " query: " << wsrep_thd_query(lock->trx->mysql_thd);
					lock_rec_print(stderr, lock, mtr);
				}
				/* don't wait for another BF lock */
				continue;
			}
#endif /* WITH_WSREP */

			return(lock);
		}
	}

	return(NULL);
}

/** Grant a lock to a waiting lock request and release the waiting transaction
after lock_reset_lock_and_trx_wait() has been called. */
static void lock_grant_after_reset(lock_t* lock)
{
	ut_ad(lock_mutex_own());
	ut_ad(trx_mutex_own(lock->trx));

	if (lock_get_mode(lock) == LOCK_AUTO_INC) {
		dict_table_t*	table = lock->un_member.tab_lock.table;

		if (table->autoinc_trx == lock->trx) {
			ib::error() << "Transaction already had an"
				<< " AUTO-INC lock!";
		} else {
			table->autoinc_trx = lock->trx;

			ib_vector_push(lock->trx->autoinc_locks, &lock);
		}
	}

	DBUG_PRINT("ib_lock", ("wait for trx " TRX_ID_FMT " ends",
			       trx_get_id_for_print(lock->trx)));

	/* If we are resolving a deadlock by choosing another transaction
	as a victim, then our original transaction may not be in the
	TRX_QUE_LOCK_WAIT state, and there is no need to end the lock wait
	for it */

	if (lock->trx->lock.que_state == TRX_QUE_LOCK_WAIT) {
		que_thr_t*	thr;

		thr = que_thr_end_lock_wait(lock->trx);

		if (thr != NULL) {
			lock_wait_release_thread_if_suspended(thr);
		}
	}
}

/** Grant a lock to a waiting lock request and release the waiting transaction. */
static void lock_grant(lock_t* lock)
{
	lock_reset_lock_and_trx_wait(lock);
	trx_mutex_enter(lock->trx);
	lock_grant_after_reset(lock);
	trx_mutex_exit(lock->trx);
}

/*************************************************************//**
Cancels a waiting record lock request and releases the waiting transaction
that requested it. NOTE: does NOT check if waiting lock requests behind this
one can now be granted! */
static
void
lock_rec_cancel(
/*============*/
	lock_t*	lock)	/*!< in: waiting record lock request */
{
	que_thr_t*	thr;

	ut_ad(lock_mutex_own());
	ut_ad(lock_get_type_low(lock) == LOCK_REC);

	/* Reset the bit (there can be only one set bit) in the lock bitmap */
	lock_rec_reset_nth_bit(lock, lock_rec_find_set_bit(lock));

	/* Reset the wait flag and the back pointer to lock in trx */

	lock_reset_lock_and_trx_wait(lock);

	/* The following function releases the trx from lock wait */

	trx_mutex_enter(lock->trx);

	thr = que_thr_end_lock_wait(lock->trx);

	if (thr != NULL) {
		lock_wait_release_thread_if_suspended(thr);
	}

	trx_mutex_exit(lock->trx);
}

static
void
lock_grant_and_move_on_page(ulint rec_fold, ulint space, ulint page_no)
{
	lock_t*		lock;
	lock_t*		previous = static_cast<lock_t*>(
		hash_get_nth_cell(lock_sys.rec_hash,
				  hash_calc_hash(rec_fold, lock_sys.rec_hash))
		->node);
	if (previous == NULL) {
		return;
	}
	if (previous->un_member.rec_lock.space == space &&
		previous->un_member.rec_lock.page_no == page_no) {
		lock = previous;
	}
	else {
		while (previous->hash &&
				(previous->hash->un_member.rec_lock.space != space ||
				previous->hash->un_member.rec_lock.page_no != page_no)) {
					previous = previous->hash;
		}
		lock = previous->hash;
	}

	ut_ad(previous->hash == lock || previous == lock);
	/* Grant locks if there are no conflicting locks ahead.
	 Move granted locks to the head of the list. */
	while (lock) {
		/* If the lock is a wait lock on this page, and it does not need to wait. */
		if (lock_get_wait(lock)
		    && lock->un_member.rec_lock.space == space
		    && lock->un_member.rec_lock.page_no == page_no
		    && !lock_rec_has_to_wait_in_queue(lock)) {
			lock_grant(lock);

			if (previous != NULL) {
				/* Move the lock to the head of the list. */
				HASH_GET_NEXT(hash, previous) = HASH_GET_NEXT(hash, lock);
				lock_rec_insert_to_head(lock, rec_fold);
			} else {
				/* Already at the head of the list. */
				previous = lock;
			}
			/* Move on to the next lock. */
			lock = static_cast<lock_t *>(HASH_GET_NEXT(hash, previous));
		} else {
			previous = lock;
			lock = static_cast<lock_t *>(HASH_GET_NEXT(hash, lock));
		}
	}
}

/** Remove a record lock request, waiting or granted, from the queue and
grant locks to other transactions in the queue if they now are entitled
to a lock. NOTE: all record locks contained in in_lock are removed.
@param[in,out]	in_lock		record lock */
static void lock_rec_dequeue_from_page(lock_t* in_lock)
{
	ulint		space;
	ulint		page_no;
	hash_table_t*	lock_hash;

	ut_ad(lock_mutex_own());
	ut_ad(lock_get_type_low(in_lock) == LOCK_REC);
	/* We may or may not be holding in_lock->trx->mutex here. */

	space = in_lock->un_member.rec_lock.space;
	page_no = in_lock->un_member.rec_lock.page_no;

	in_lock->index->table->n_rec_locks--;

	lock_hash = lock_hash_get(in_lock->type_mode);

	ulint rec_fold = lock_rec_fold(space, page_no);

	HASH_DELETE(lock_t, hash, lock_hash, rec_fold, in_lock);
	UT_LIST_REMOVE(in_lock->trx->lock.trx_locks, in_lock);

	MONITOR_INC(MONITOR_RECLOCK_REMOVED);
	MONITOR_DEC(MONITOR_NUM_RECLOCK);

	if (innodb_lock_schedule_algorithm
	    == INNODB_LOCK_SCHEDULE_ALGORITHM_FCFS
	    || lock_hash != lock_sys.rec_hash
	    || thd_is_replication_slave_thread(in_lock->trx->mysql_thd)) {
		/* Check if waiting locks in the queue can now be granted:
		grant locks if there are no conflicting locks ahead. Stop at
		the first X lock that is waiting or has been granted. */

		for (lock_t* lock = lock_rec_get_first_on_page_addr(
			     lock_hash, space, page_no);
		     lock != NULL;
		     lock = lock_rec_get_next_on_page(lock)) {

			if (lock_get_wait(lock)
			    && !lock_rec_has_to_wait_in_queue(lock)) {
				/* Grant the lock */
				ut_ad(lock->trx != in_lock->trx);
				lock_grant(lock);
			}
		}
	} else {
		lock_grant_and_move_on_page(rec_fold, space, page_no);
	}
}

/*************************************************************//**
Removes a record lock request, waiting or granted, from the queue. */
void
lock_rec_discard(
/*=============*/
	lock_t*		in_lock)	/*!< in: record lock object: all
					record locks which are contained
					in this lock object are removed */
{
	ulint		space;
	ulint		page_no;
	trx_lock_t*	trx_lock;

	ut_ad(lock_mutex_own());
	ut_ad(lock_get_type_low(in_lock) == LOCK_REC);

	trx_lock = &in_lock->trx->lock;

	space = in_lock->un_member.rec_lock.space;
	page_no = in_lock->un_member.rec_lock.page_no;

	in_lock->index->table->n_rec_locks--;

	HASH_DELETE(lock_t, hash, lock_hash_get(in_lock->type_mode),
			    lock_rec_fold(space, page_no), in_lock);

	UT_LIST_REMOVE(trx_lock->trx_locks, in_lock);

	MONITOR_INC(MONITOR_RECLOCK_REMOVED);
	MONITOR_DEC(MONITOR_NUM_RECLOCK);
}

/*************************************************************//**
Removes record lock objects set on an index page which is discarded. This
function does not move locks, or check for waiting locks, therefore the
lock bitmaps must already be reset when this function is called. */
static
void
lock_rec_free_all_from_discard_page_low(
/*====================================*/
	ulint		space,
	ulint		page_no,
	hash_table_t*	lock_hash)
{
	lock_t*	lock;
	lock_t*	next_lock;

	lock = lock_rec_get_first_on_page_addr(lock_hash, space, page_no);

	while (lock != NULL) {
		ut_ad(lock_rec_find_set_bit(lock) == ULINT_UNDEFINED);
		ut_ad(!lock_get_wait(lock));

		next_lock = lock_rec_get_next_on_page(lock);

		lock_rec_discard(lock);

		lock = next_lock;
	}
}

/*************************************************************//**
Removes record lock objects set on an index page which is discarded. This
function does not move locks, or check for waiting locks, therefore the
lock bitmaps must already be reset when this function is called. */
void
lock_rec_free_all_from_discard_page(
/*================================*/
	const buf_block_t*	block)	/*!< in: page to be discarded */
{
	ulint	space;
	ulint	page_no;

	ut_ad(lock_mutex_own());

	space = block->page.id.space();
	page_no = block->page.id.page_no();

	lock_rec_free_all_from_discard_page_low(
		space, page_no, lock_sys.rec_hash);
	lock_rec_free_all_from_discard_page_low(
		space, page_no, lock_sys.prdt_hash);
	lock_rec_free_all_from_discard_page_low(
		space, page_no, lock_sys.prdt_page_hash);
}

/*============= RECORD LOCK MOVING AND INHERITING ===================*/

/*************************************************************//**
Resets the lock bits for a single record. Releases transactions waiting for
lock requests here. */
static
void
lock_rec_reset_and_release_wait_low(
/*================================*/
	hash_table_t*		hash,	/*!< in: hash table */
	const buf_block_t*	block,	/*!< in: buffer block containing
					the record */
	ulint			heap_no)/*!< in: heap number of record */
{
	lock_t*	lock;

	ut_ad(lock_mutex_own());

	for (lock = lock_rec_get_first(hash, block, heap_no);
	     lock != NULL;
	     lock = lock_rec_get_next(heap_no, lock)) {

		if (lock_get_wait(lock)) {
			lock_rec_cancel(lock);
		} else {
			lock_rec_reset_nth_bit(lock, heap_no);
		}
	}
}

/*************************************************************//**
Resets the lock bits for a single record. Releases transactions waiting for
lock requests here. */
static
void
lock_rec_reset_and_release_wait(
/*============================*/
	const buf_block_t*	block,	/*!< in: buffer block containing
					the record */
	ulint			heap_no)/*!< in: heap number of record */
{
	lock_rec_reset_and_release_wait_low(
		lock_sys.rec_hash, block, heap_no);

	lock_rec_reset_and_release_wait_low(
		lock_sys.prdt_hash, block, PAGE_HEAP_NO_INFIMUM);
	lock_rec_reset_and_release_wait_low(
		lock_sys.prdt_page_hash, block, PAGE_HEAP_NO_INFIMUM);
}

/*************************************************************//**
Makes a record to inherit the locks (except LOCK_INSERT_INTENTION type)
of another record as gap type locks, but does not reset the lock bits of
the other record. Also waiting lock requests on rec are inherited as
GRANTED gap locks. */
static
void
lock_rec_inherit_to_gap(
/*====================*/
	const buf_block_t*	heir_block,	/*!< in: block containing the
						record which inherits */
	const buf_block_t*	block,		/*!< in: block containing the
						record from which inherited;
						does NOT reset the locks on
						this record */
	ulint			heir_heap_no,	/*!< in: heap_no of the
						inheriting record */
	ulint			heap_no)	/*!< in: heap_no of the
						donating record */
{
	lock_t*	lock;

	ut_ad(lock_mutex_own());

	/* If srv_locks_unsafe_for_binlog is TRUE or session is using
	READ COMMITTED isolation level, we do not want locks set
	by an UPDATE or a DELETE to be inherited as gap type locks. But we
	DO want S-locks/X-locks(taken for replace) set by a consistency
	constraint to be inherited also then. */

	for (lock = lock_rec_get_first(lock_sys.rec_hash, block, heap_no);
	     lock != NULL;
	     lock = lock_rec_get_next(heap_no, lock)) {

		if (!lock_rec_get_insert_intention(lock)
		    && !((srv_locks_unsafe_for_binlog
			  || lock->trx->isolation_level
			  <= TRX_ISO_READ_COMMITTED)
			 && lock_get_mode(lock) ==
			 (lock->trx->duplicates ? LOCK_S : LOCK_X))) {
			lock_rec_add_to_queue(
				LOCK_REC | LOCK_GAP
				| ulint(lock_get_mode(lock)),
				heir_block, heir_heap_no, lock->index,
				lock->trx, FALSE);
		}
	}
}

/*************************************************************//**
Makes a record to inherit the gap locks (except LOCK_INSERT_INTENTION type)
of another record as gap type locks, but does not reset the lock bits of the
other record. Also waiting lock requests are inherited as GRANTED gap locks. */
static
void
lock_rec_inherit_to_gap_if_gap_lock(
/*================================*/
	const buf_block_t*	block,		/*!< in: buffer block */
	ulint			heir_heap_no,	/*!< in: heap_no of
						record which inherits */
	ulint			heap_no)	/*!< in: heap_no of record
						from which inherited;
						does NOT reset the locks
						on this record */
{
	lock_t*	lock;

	lock_mutex_enter();

	for (lock = lock_rec_get_first(lock_sys.rec_hash, block, heap_no);
	     lock != NULL;
	     lock = lock_rec_get_next(heap_no, lock)) {

		if (!lock_rec_get_insert_intention(lock)
		    && (heap_no == PAGE_HEAP_NO_SUPREMUM
			|| !lock_rec_get_rec_not_gap(lock))) {

			lock_rec_add_to_queue(
				LOCK_REC | LOCK_GAP
				| ulint(lock_get_mode(lock)),
				block, heir_heap_no, lock->index,
				lock->trx, FALSE);
		}
	}

	lock_mutex_exit();
}

/*************************************************************//**
Moves the locks of a record to another record and resets the lock bits of
the donating record. */
static
void
lock_rec_move_low(
/*==============*/
	hash_table_t*		lock_hash,	/*!< in: hash table to use */
	const buf_block_t*	receiver,	/*!< in: buffer block containing
						the receiving record */
	const buf_block_t*	donator,	/*!< in: buffer block containing
						the donating record */
	ulint			receiver_heap_no,/*!< in: heap_no of the record
						which gets the locks; there
						must be no lock requests
						on it! */
	ulint			donator_heap_no)/*!< in: heap_no of the record
						which gives the locks */
{
	lock_t*	lock;

	ut_ad(lock_mutex_own());

	/* If the lock is predicate lock, it resides on INFIMUM record */
	ut_ad(lock_rec_get_first(
		lock_hash, receiver, receiver_heap_no) == NULL
	      || lock_hash == lock_sys.prdt_hash
	      || lock_hash == lock_sys.prdt_page_hash);

	for (lock = lock_rec_get_first(lock_hash,
				       donator, donator_heap_no);
	     lock != NULL;
	     lock = lock_rec_get_next(donator_heap_no, lock)) {

		const ulint	type_mode = lock->type_mode;

		lock_rec_reset_nth_bit(lock, donator_heap_no);

		if (type_mode & LOCK_WAIT) {
			lock_reset_lock_and_trx_wait(lock);
		}

		/* Note that we FIRST reset the bit, and then set the lock:
		the function works also if donator == receiver */

		lock_rec_add_to_queue(
			type_mode, receiver, receiver_heap_no,
			lock->index, lock->trx, FALSE);
	}

	ut_ad(lock_rec_get_first(lock_sys.rec_hash,
				 donator, donator_heap_no) == NULL);
}

/** Move all the granted locks to the front of the given lock list.
All the waiting locks will be at the end of the list.
@param[in,out]	lock_list	the given lock list.  */
static
void
lock_move_granted_locks_to_front(
	UT_LIST_BASE_NODE_T(lock_t)&	lock_list)
{
	lock_t*	lock;

	bool seen_waiting_lock = false;

	for (lock = UT_LIST_GET_FIRST(lock_list); lock;
	     lock = UT_LIST_GET_NEXT(trx_locks, lock)) {

		if (!seen_waiting_lock) {
			if (lock->is_waiting()) {
				seen_waiting_lock = true;
			}
			continue;
		}

		ut_ad(seen_waiting_lock);

		if (!lock->is_waiting()) {
			lock_t* prev = UT_LIST_GET_PREV(trx_locks, lock);
			ut_a(prev);
			ut_list_move_to_front(lock_list, lock);
			lock = prev;
		}
	}
}

/*************************************************************//**
Moves the locks of a record to another record and resets the lock bits of
the donating record. */
UNIV_INLINE
void
lock_rec_move(
/*==========*/
	const buf_block_t*	receiver,       /*!< in: buffer block containing
						the receiving record */
	const buf_block_t*	donator,        /*!< in: buffer block containing
						the donating record */
	ulint			receiver_heap_no,/*!< in: heap_no of the record
						which gets the locks; there
						must be no lock requests
						on it! */
	ulint			donator_heap_no)/*!< in: heap_no of the record
                                                which gives the locks */
{
	lock_rec_move_low(lock_sys.rec_hash, receiver, donator,
			  receiver_heap_no, donator_heap_no);
}

/*************************************************************//**
Updates the lock table when we have reorganized a page. NOTE: we copy
also the locks set on the infimum of the page; the infimum may carry
locks if an update of a record is occurring on the page, and its locks
were temporarily stored on the infimum. */
void
lock_move_reorganize_page(
/*======================*/
	const buf_block_t*	block,	/*!< in: old index page, now
					reorganized */
	const buf_block_t*	oblock)	/*!< in: copy of the old, not
					reorganized page */
{
	lock_t*		lock;
	UT_LIST_BASE_NODE_T(lock_t)	old_locks;
	mem_heap_t*	heap		= NULL;
	ulint		comp;

	lock_mutex_enter();

	/* FIXME: This needs to deal with predicate lock too */
	lock = lock_rec_get_first_on_page(lock_sys.rec_hash, block);

	if (lock == NULL) {
		lock_mutex_exit();

		return;
	}

	heap = mem_heap_create(256);

	/* Copy first all the locks on the page to heap and reset the
	bitmaps in the original locks; chain the copies of the locks
	using the trx_locks field in them. */

	UT_LIST_INIT(old_locks, &lock_t::trx_locks);

	do {
		/* Make a copy of the lock */
		lock_t*	old_lock = lock_rec_copy(lock, heap);

		UT_LIST_ADD_LAST(old_locks, old_lock);

		/* Reset bitmap of lock */
		lock_rec_bitmap_reset(lock);

		if (lock_get_wait(lock)) {

			lock_reset_lock_and_trx_wait(lock);
		}

		lock = lock_rec_get_next_on_page(lock);
	} while (lock != NULL);

	comp = page_is_comp(block->frame);
	ut_ad(comp == page_is_comp(oblock->frame));

	lock_move_granted_locks_to_front(old_locks);

	DBUG_EXECUTE_IF("do_lock_reverse_page_reorganize",
			ut_list_reverse(old_locks););

	for (lock = UT_LIST_GET_FIRST(old_locks); lock;
	     lock = UT_LIST_GET_NEXT(trx_locks, lock)) {

		/* NOTE: we copy also the locks set on the infimum and
		supremum of the page; the infimum may carry locks if an
		update of a record is occurring on the page, and its locks
		were temporarily stored on the infimum */
		const rec_t*	rec1 = page_get_infimum_rec(
			buf_block_get_frame(block));
		const rec_t*	rec2 = page_get_infimum_rec(
			buf_block_get_frame(oblock));

		/* Set locks according to old locks */
		for (;;) {
			ulint	old_heap_no;
			ulint	new_heap_no;
			ut_d(const rec_t* const orec = rec1);
			ut_ad(page_rec_is_metadata(rec1)
			      == page_rec_is_metadata(rec2));

			if (comp) {
				old_heap_no = rec_get_heap_no_new(rec2);
				new_heap_no = rec_get_heap_no_new(rec1);

				rec1 = page_rec_get_next_low(rec1, TRUE);
				rec2 = page_rec_get_next_low(rec2, TRUE);
			} else {
				old_heap_no = rec_get_heap_no_old(rec2);
				new_heap_no = rec_get_heap_no_old(rec1);
				ut_ad(!memcmp(rec1, rec2,
					      rec_get_data_size_old(rec2)));

				rec1 = page_rec_get_next_low(rec1, FALSE);
				rec2 = page_rec_get_next_low(rec2, FALSE);
			}

			/* Clear the bit in old_lock. */
			if (old_heap_no < lock->un_member.rec_lock.n_bits
			    && lock_rec_reset_nth_bit(lock, old_heap_no)) {
				ut_ad(!page_rec_is_metadata(orec));

				/* NOTE that the old lock bitmap could be too
				small for the new heap number! */

				lock_rec_add_to_queue(
					lock->type_mode, block, new_heap_no,
					lock->index, lock->trx, FALSE);
			}

			if (new_heap_no == PAGE_HEAP_NO_SUPREMUM) {
				ut_ad(old_heap_no == PAGE_HEAP_NO_SUPREMUM);
				break;
			}
		}

		ut_ad(lock_rec_find_set_bit(lock) == ULINT_UNDEFINED);
	}

	lock_mutex_exit();

	mem_heap_free(heap);

#ifdef UNIV_DEBUG_LOCK_VALIDATE
	ut_ad(lock_rec_validate_page(block));
#endif
}

/*************************************************************//**
Moves the explicit locks on user records to another page if a record
list end is moved to another page. */
void
lock_move_rec_list_end(
/*===================*/
	const buf_block_t*	new_block,	/*!< in: index page to move to */
	const buf_block_t*	block,		/*!< in: index page */
	const rec_t*		rec)		/*!< in: record on page: this
						is the first record moved */
{
	lock_t*		lock;
	const ulint	comp	= page_rec_is_comp(rec);

	ut_ad(buf_block_get_frame(block) == page_align(rec));
	ut_ad(comp == page_is_comp(buf_block_get_frame(new_block)));

	lock_mutex_enter();

	/* Note: when we move locks from record to record, waiting locks
	and possible granted gap type locks behind them are enqueued in
	the original order, because new elements are inserted to a hash
	table to the end of the hash chain, and lock_rec_add_to_queue
	does not reuse locks if there are waiters in the queue. */

	for (lock = lock_rec_get_first_on_page(lock_sys.rec_hash, block); lock;
	     lock = lock_rec_get_next_on_page(lock)) {
		const rec_t*	rec1	= rec;
		const rec_t*	rec2;
		const ulint	type_mode = lock->type_mode;

		if (comp) {
			if (page_offset(rec1) == PAGE_NEW_INFIMUM) {
				rec1 = page_rec_get_next_low(rec1, TRUE);
			}

			rec2 = page_rec_get_next_low(
				buf_block_get_frame(new_block)
				+ PAGE_NEW_INFIMUM, TRUE);
		} else {
			if (page_offset(rec1) == PAGE_OLD_INFIMUM) {
				rec1 = page_rec_get_next_low(rec1, FALSE);
			}

			rec2 = page_rec_get_next_low(
				buf_block_get_frame(new_block)
				+ PAGE_OLD_INFIMUM, FALSE);
		}

		/* Copy lock requests on user records to new page and
		reset the lock bits on the old */

		for (;;) {
			ut_ad(page_rec_is_metadata(rec1)
			      == page_rec_is_metadata(rec2));
			ut_d(const rec_t* const orec = rec1);

			ulint	rec1_heap_no;
			ulint	rec2_heap_no;

			if (comp) {
				rec1_heap_no = rec_get_heap_no_new(rec1);

				if (rec1_heap_no == PAGE_HEAP_NO_SUPREMUM) {
					break;
				}

				rec2_heap_no = rec_get_heap_no_new(rec2);
				rec1 = page_rec_get_next_low(rec1, TRUE);
				rec2 = page_rec_get_next_low(rec2, TRUE);
			} else {
				rec1_heap_no = rec_get_heap_no_old(rec1);

				if (rec1_heap_no == PAGE_HEAP_NO_SUPREMUM) {
					break;
				}

				rec2_heap_no = rec_get_heap_no_old(rec2);

				ut_ad(rec_get_data_size_old(rec1)
				      == rec_get_data_size_old(rec2));

				ut_ad(!memcmp(rec1, rec2,
					      rec_get_data_size_old(rec1)));

				rec1 = page_rec_get_next_low(rec1, FALSE);
				rec2 = page_rec_get_next_low(rec2, FALSE);
			}

			if (rec1_heap_no < lock->un_member.rec_lock.n_bits
			    && lock_rec_reset_nth_bit(lock, rec1_heap_no)) {
				ut_ad(!page_rec_is_metadata(orec));

				if (type_mode & LOCK_WAIT) {
					lock_reset_lock_and_trx_wait(lock);
				}

				lock_rec_add_to_queue(
					type_mode, new_block, rec2_heap_no,
					lock->index, lock->trx, FALSE);
			}
		}
	}

	lock_mutex_exit();

#ifdef UNIV_DEBUG_LOCK_VALIDATE
	ut_ad(lock_rec_validate_page(block));
	ut_ad(lock_rec_validate_page(new_block));
#endif
}

/*************************************************************//**
Moves the explicit locks on user records to another page if a record
list start is moved to another page. */
void
lock_move_rec_list_start(
/*=====================*/
	const buf_block_t*	new_block,	/*!< in: index page to
						move to */
	const buf_block_t*	block,		/*!< in: index page */
	const rec_t*		rec,		/*!< in: record on page:
						this is the first
						record NOT copied */
	const rec_t*		old_end)	/*!< in: old
						previous-to-last
						record on new_page
						before the records
						were copied */
{
	lock_t*		lock;
	const ulint	comp	= page_rec_is_comp(rec);

	ut_ad(block->frame == page_align(rec));
	ut_ad(new_block->frame == page_align(old_end));
	ut_ad(comp == page_rec_is_comp(old_end));
	ut_ad(!page_rec_is_metadata(rec));

	lock_mutex_enter();

	for (lock = lock_rec_get_first_on_page(lock_sys.rec_hash, block); lock;
	     lock = lock_rec_get_next_on_page(lock)) {
		const rec_t*	rec1;
		const rec_t*	rec2;
		const ulint	type_mode = lock->type_mode;

		if (comp) {
			rec1 = page_rec_get_next_low(
				buf_block_get_frame(block)
				+ PAGE_NEW_INFIMUM, TRUE);
			rec2 = page_rec_get_next_low(old_end, TRUE);
		} else {
			rec1 = page_rec_get_next_low(
				buf_block_get_frame(block)
				+ PAGE_OLD_INFIMUM, FALSE);
			rec2 = page_rec_get_next_low(old_end, FALSE);
		}

		/* Copy lock requests on user records to new page and
		reset the lock bits on the old */

		while (rec1 != rec) {
			ut_ad(page_rec_is_metadata(rec1)
			      == page_rec_is_metadata(rec2));
			ut_d(const rec_t* const prev = rec1);

			ulint	rec1_heap_no;
			ulint	rec2_heap_no;

			if (comp) {
				rec1_heap_no = rec_get_heap_no_new(rec1);
				rec2_heap_no = rec_get_heap_no_new(rec2);

				rec1 = page_rec_get_next_low(rec1, TRUE);
				rec2 = page_rec_get_next_low(rec2, TRUE);
			} else {
				rec1_heap_no = rec_get_heap_no_old(rec1);
				rec2_heap_no = rec_get_heap_no_old(rec2);

				ut_ad(!memcmp(rec1, rec2,
					      rec_get_data_size_old(rec2)));

				rec1 = page_rec_get_next_low(rec1, FALSE);
				rec2 = page_rec_get_next_low(rec2, FALSE);
			}

			if (rec1_heap_no < lock->un_member.rec_lock.n_bits
			    && lock_rec_reset_nth_bit(lock, rec1_heap_no)) {
				ut_ad(!page_rec_is_metadata(prev));

				if (type_mode & LOCK_WAIT) {
					lock_reset_lock_and_trx_wait(lock);
				}

				lock_rec_add_to_queue(
					type_mode, new_block, rec2_heap_no,
					lock->index, lock->trx, FALSE);
			}
		}

#ifdef UNIV_DEBUG
		if (page_rec_is_supremum(rec)) {
			ulint	i;

			for (i = PAGE_HEAP_NO_USER_LOW;
			     i < lock_rec_get_n_bits(lock); i++) {
				if (lock_rec_get_nth_bit(lock, i)) {
					ib::fatal()
						<< "lock_move_rec_list_start():"
						<< i << " not moved in "
						<<  (void*) lock;
				}
			}
		}
#endif /* UNIV_DEBUG */
	}

	lock_mutex_exit();

#ifdef UNIV_DEBUG_LOCK_VALIDATE
	ut_ad(lock_rec_validate_page(block));
#endif
}

/*************************************************************//**
Moves the explicit locks on user records to another page if a record
list start is moved to another page. */
void
lock_rtr_move_rec_list(
/*===================*/
	const buf_block_t*	new_block,	/*!< in: index page to
						move to */
	const buf_block_t*	block,		/*!< in: index page */
	rtr_rec_move_t*		rec_move,       /*!< in: recording records
						moved */
	ulint			num_move)       /*!< in: num of rec to move */
{
	lock_t*		lock;
	ulint		comp;

	if (!num_move) {
		return;
	}

	comp = page_rec_is_comp(rec_move[0].old_rec);

	ut_ad(block->frame == page_align(rec_move[0].old_rec));
	ut_ad(new_block->frame == page_align(rec_move[0].new_rec));
	ut_ad(comp == page_rec_is_comp(rec_move[0].new_rec));

	lock_mutex_enter();

	for (lock = lock_rec_get_first_on_page(lock_sys.rec_hash, block); lock;
	     lock = lock_rec_get_next_on_page(lock)) {
		ulint		moved = 0;
		const rec_t*	rec1;
		const rec_t*	rec2;
		const ulint	type_mode = lock->type_mode;

		/* Copy lock requests on user records to new page and
		reset the lock bits on the old */

		while (moved < num_move) {
			ulint	rec1_heap_no;
			ulint	rec2_heap_no;

			rec1 = rec_move[moved].old_rec;
			rec2 = rec_move[moved].new_rec;
			ut_ad(!page_rec_is_metadata(rec1));
			ut_ad(!page_rec_is_metadata(rec2));

			if (comp) {
				rec1_heap_no = rec_get_heap_no_new(rec1);
				rec2_heap_no = rec_get_heap_no_new(rec2);

			} else {
				rec1_heap_no = rec_get_heap_no_old(rec1);
				rec2_heap_no = rec_get_heap_no_old(rec2);

				ut_ad(!memcmp(rec1, rec2,
					      rec_get_data_size_old(rec2)));
			}

			if (rec1_heap_no < lock->un_member.rec_lock.n_bits
			    && lock_rec_reset_nth_bit(lock, rec1_heap_no)) {
				if (type_mode & LOCK_WAIT) {
					lock_reset_lock_and_trx_wait(lock);
				}

				lock_rec_add_to_queue(
					type_mode, new_block, rec2_heap_no,
					lock->index, lock->trx, FALSE);

				rec_move[moved].moved = true;
			}

			moved++;
		}
	}

	lock_mutex_exit();

#ifdef UNIV_DEBUG_LOCK_VALIDATE
	ut_ad(lock_rec_validate_page(block));
#endif
}
/*************************************************************//**
Updates the lock table when a page is split to the right. */
void
lock_update_split_right(
/*====================*/
	const buf_block_t*	right_block,	/*!< in: right page */
	const buf_block_t*	left_block)	/*!< in: left page */
{
	ulint	heap_no = lock_get_min_heap_no(right_block);

	lock_mutex_enter();

	/* Move the locks on the supremum of the left page to the supremum
	of the right page */

	lock_rec_move(right_block, left_block,
		      PAGE_HEAP_NO_SUPREMUM, PAGE_HEAP_NO_SUPREMUM);

	/* Inherit the locks to the supremum of left page from the successor
	of the infimum on right page */

	lock_rec_inherit_to_gap(left_block, right_block,
				PAGE_HEAP_NO_SUPREMUM, heap_no);

	lock_mutex_exit();
}

/*************************************************************//**
Updates the lock table when a page is merged to the right. */
void
lock_update_merge_right(
/*====================*/
	const buf_block_t*	right_block,	/*!< in: right page to
						which merged */
	const rec_t*		orig_succ,	/*!< in: original
						successor of infimum
						on the right page
						before merge */
	const buf_block_t*	left_block)	/*!< in: merged index
						page which will be
						discarded */
{
	ut_ad(!page_rec_is_metadata(orig_succ));

	lock_mutex_enter();

	/* Inherit the locks from the supremum of the left page to the
	original successor of infimum on the right page, to which the left
	page was merged */

	lock_rec_inherit_to_gap(right_block, left_block,
				page_rec_get_heap_no(orig_succ),
				PAGE_HEAP_NO_SUPREMUM);

	/* Reset the locks on the supremum of the left page, releasing
	waiting transactions */

	lock_rec_reset_and_release_wait_low(
		lock_sys.rec_hash, left_block, PAGE_HEAP_NO_SUPREMUM);

	/* there should exist no page lock on the left page,
	otherwise, it will be blocked from merge */
	ut_ad(!lock_rec_get_first_on_page_addr(lock_sys.prdt_page_hash,
					       left_block->page.id.space(),
					       left_block->page.id.page_no()));

	lock_rec_free_all_from_discard_page(left_block);

	lock_mutex_exit();
}

/*************************************************************//**
Updates the lock table when the root page is copied to another in
btr_root_raise_and_insert. Note that we leave lock structs on the
root page, even though they do not make sense on other than leaf
pages: the reason is that in a pessimistic update the infimum record
of the root page will act as a dummy carrier of the locks of the record
to be updated. */
void
lock_update_root_raise(
/*===================*/
	const buf_block_t*	block,	/*!< in: index page to which copied */
	const buf_block_t*	root)	/*!< in: root page */
{
	lock_mutex_enter();

	/* Move the locks on the supremum of the root to the supremum
	of block */

	lock_rec_move(block, root,
		      PAGE_HEAP_NO_SUPREMUM, PAGE_HEAP_NO_SUPREMUM);
	lock_mutex_exit();
}

/*************************************************************//**
Updates the lock table when a page is copied to another and the original page
is removed from the chain of leaf pages, except if page is the root! */
void
lock_update_copy_and_discard(
/*=========================*/
	const buf_block_t*	new_block,	/*!< in: index page to
						which copied */
	const buf_block_t*	block)		/*!< in: index page;
						NOT the root! */
{
	lock_mutex_enter();

	/* Move the locks on the supremum of the old page to the supremum
	of new_page */

	lock_rec_move(new_block, block,
		      PAGE_HEAP_NO_SUPREMUM, PAGE_HEAP_NO_SUPREMUM);
	lock_rec_free_all_from_discard_page(block);

	lock_mutex_exit();
}

/*************************************************************//**
Updates the lock table when a page is split to the left. */
void
lock_update_split_left(
/*===================*/
	const buf_block_t*	right_block,	/*!< in: right page */
	const buf_block_t*	left_block)	/*!< in: left page */
{
	ulint	heap_no = lock_get_min_heap_no(right_block);

	lock_mutex_enter();

	/* Inherit the locks to the supremum of the left page from the
	successor of the infimum on the right page */

	lock_rec_inherit_to_gap(left_block, right_block,
				PAGE_HEAP_NO_SUPREMUM, heap_no);

	lock_mutex_exit();
}

/*************************************************************//**
Updates the lock table when a page is merged to the left. */
void
lock_update_merge_left(
/*===================*/
	const buf_block_t*	left_block,	/*!< in: left page to
						which merged */
	const rec_t*		orig_pred,	/*!< in: original predecessor
						of supremum on the left page
						before merge */
	const buf_block_t*	right_block)	/*!< in: merged index page
						which will be discarded */
{
	const rec_t*	left_next_rec;

	ut_ad(left_block->frame == page_align(orig_pred));

	lock_mutex_enter();

	left_next_rec = page_rec_get_next_const(orig_pred);

	if (!page_rec_is_supremum(left_next_rec)) {

		/* Inherit the locks on the supremum of the left page to the
		first record which was moved from the right page */

		lock_rec_inherit_to_gap(left_block, left_block,
					page_rec_get_heap_no(left_next_rec),
					PAGE_HEAP_NO_SUPREMUM);

		/* Reset the locks on the supremum of the left page,
		releasing waiting transactions */

		lock_rec_reset_and_release_wait_low(
			lock_sys.rec_hash, left_block, PAGE_HEAP_NO_SUPREMUM);
	}

	/* Move the locks from the supremum of right page to the supremum
	of the left page */

	lock_rec_move(left_block, right_block,
		      PAGE_HEAP_NO_SUPREMUM, PAGE_HEAP_NO_SUPREMUM);

	/* there should exist no page lock on the right page,
	otherwise, it will be blocked from merge */
	ut_ad(!lock_rec_get_first_on_page_addr(
		      lock_sys.prdt_page_hash,
		      right_block->page.id.space(),
		      right_block->page.id.page_no()));

	lock_rec_free_all_from_discard_page(right_block);

	lock_mutex_exit();
}

/*************************************************************//**
Resets the original locks on heir and replaces them with gap type locks
inherited from rec. */
void
lock_rec_reset_and_inherit_gap_locks(
/*=================================*/
	const buf_block_t*	heir_block,	/*!< in: block containing the
						record which inherits */
	const buf_block_t*	block,		/*!< in: block containing the
						record from which inherited;
						does NOT reset the locks on
						this record */
	ulint			heir_heap_no,	/*!< in: heap_no of the
						inheriting record */
	ulint			heap_no)	/*!< in: heap_no of the
						donating record */
{
	lock_mutex_enter();

	lock_rec_reset_and_release_wait(heir_block, heir_heap_no);

	lock_rec_inherit_to_gap(heir_block, block, heir_heap_no, heap_no);

	lock_mutex_exit();
}

/*************************************************************//**
Updates the lock table when a page is discarded. */
void
lock_update_discard(
/*================*/
	const buf_block_t*	heir_block,	/*!< in: index page
						which will inherit the locks */
	ulint			heir_heap_no,	/*!< in: heap_no of the record
						which will inherit the locks */
	const buf_block_t*	block)		/*!< in: index page
						which will be discarded */
{
	const page_t*	page = block->frame;
	const rec_t*	rec;
	ulint		heap_no;

	lock_mutex_enter();

	if (lock_rec_get_first_on_page(lock_sys.rec_hash, block)) {
		ut_ad(!lock_rec_get_first_on_page(lock_sys.prdt_hash, block));
		ut_ad(!lock_rec_get_first_on_page(lock_sys.prdt_page_hash,
						  block));
		/* Inherit all the locks on the page to the record and
		reset all the locks on the page */

		if (page_is_comp(page)) {
			rec = page + PAGE_NEW_INFIMUM;

			do {
				heap_no = rec_get_heap_no_new(rec);

				lock_rec_inherit_to_gap(heir_block, block,
							heir_heap_no, heap_no);

				lock_rec_reset_and_release_wait(
					block, heap_no);

				rec = page + rec_get_next_offs(rec, TRUE);
			} while (heap_no != PAGE_HEAP_NO_SUPREMUM);
		} else {
			rec = page + PAGE_OLD_INFIMUM;

			do {
				heap_no = rec_get_heap_no_old(rec);

				lock_rec_inherit_to_gap(heir_block, block,
							heir_heap_no, heap_no);

				lock_rec_reset_and_release_wait(
					block, heap_no);

				rec = page + rec_get_next_offs(rec, FALSE);
			} while (heap_no != PAGE_HEAP_NO_SUPREMUM);
		}

		lock_rec_free_all_from_discard_page_low(
			block->page.id.space(), block->page.id.page_no(),
			lock_sys.rec_hash);
	} else {
		lock_rec_free_all_from_discard_page_low(
			block->page.id.space(), block->page.id.page_no(),
			lock_sys.prdt_hash);
		lock_rec_free_all_from_discard_page_low(
			block->page.id.space(), block->page.id.page_no(),
			lock_sys.prdt_page_hash);
	}

	lock_mutex_exit();
}

/*************************************************************//**
Updates the lock table when a new user record is inserted. */
void
lock_update_insert(
/*===============*/
	const buf_block_t*	block,	/*!< in: buffer block containing rec */
	const rec_t*		rec)	/*!< in: the inserted record */
{
	ulint	receiver_heap_no;
	ulint	donator_heap_no;

	ut_ad(block->frame == page_align(rec));
	ut_ad(!page_rec_is_metadata(rec));

	/* Inherit the gap-locking locks for rec, in gap mode, from the next
	record */

	if (page_rec_is_comp(rec)) {
		receiver_heap_no = rec_get_heap_no_new(rec);
		donator_heap_no = rec_get_heap_no_new(
			page_rec_get_next_low(rec, TRUE));
	} else {
		receiver_heap_no = rec_get_heap_no_old(rec);
		donator_heap_no = rec_get_heap_no_old(
			page_rec_get_next_low(rec, FALSE));
	}

	lock_rec_inherit_to_gap_if_gap_lock(
		block, receiver_heap_no, donator_heap_no);
}

/*************************************************************//**
Updates the lock table when a record is removed. */
void
lock_update_delete(
/*===============*/
	const buf_block_t*	block,	/*!< in: buffer block containing rec */
	const rec_t*		rec)	/*!< in: the record to be removed */
{
	const page_t*	page = block->frame;
	ulint		heap_no;
	ulint		next_heap_no;

	ut_ad(page == page_align(rec));
	ut_ad(!page_rec_is_metadata(rec));

	if (page_is_comp(page)) {
		heap_no = rec_get_heap_no_new(rec);
		next_heap_no = rec_get_heap_no_new(page
						   + rec_get_next_offs(rec,
								       TRUE));
	} else {
		heap_no = rec_get_heap_no_old(rec);
		next_heap_no = rec_get_heap_no_old(page
						   + rec_get_next_offs(rec,
								       FALSE));
	}

	lock_mutex_enter();

	/* Let the next record inherit the locks from rec, in gap mode */

	lock_rec_inherit_to_gap(block, block, next_heap_no, heap_no);

	/* Reset the lock bits on rec and release waiting transactions */

	lock_rec_reset_and_release_wait(block, heap_no);

	lock_mutex_exit();
}

/*********************************************************************//**
Stores on the page infimum record the explicit locks of another record.
This function is used to store the lock state of a record when it is
updated and the size of the record changes in the update. The record
is moved in such an update, perhaps to another page. The infimum record
acts as a dummy carrier record, taking care of lock releases while the
actual record is being moved. */
void
lock_rec_store_on_page_infimum(
/*===========================*/
	const buf_block_t*	block,	/*!< in: buffer block containing rec */
	const rec_t*		rec)	/*!< in: record whose lock state
					is stored on the infimum
					record of the same page; lock
					bits are reset on the
					record */
{
	ulint	heap_no = page_rec_get_heap_no(rec);

	ut_ad(block->frame == page_align(rec));

	lock_mutex_enter();

	lock_rec_move(block, block, PAGE_HEAP_NO_INFIMUM, heap_no);

	lock_mutex_exit();
}

/*********************************************************************//**
Restores the state of explicit lock requests on a single record, where the
state was stored on the infimum of the page. */
void
lock_rec_restore_from_page_infimum(
/*===============================*/
	const buf_block_t*	block,	/*!< in: buffer block containing rec */
	const rec_t*		rec,	/*!< in: record whose lock state
					is restored */
	const buf_block_t*	donator)/*!< in: page (rec is not
					necessarily on this page)
					whose infimum stored the lock
					state; lock bits are reset on
					the infimum */
{
	ulint	heap_no = page_rec_get_heap_no(rec);

	lock_mutex_enter();

	lock_rec_move(block, donator, heap_no, PAGE_HEAP_NO_INFIMUM);

	lock_mutex_exit();
}

/*========================= TABLE LOCKS ==============================*/

/** Functor for accessing the embedded node within a table lock. */
struct TableLockGetNode {
	ut_list_node<lock_t>& operator() (lock_t& elem)
	{
		return(elem.un_member.tab_lock.locks);
	}
};

/*********************************************************************//**
Creates a table lock object and adds it as the last in the lock queue
of the table. Does NOT check for deadlocks or lock compatibility.
@return own: new lock object */
UNIV_INLINE
lock_t*
lock_table_create(
/*==============*/
	dict_table_t*	table,	/*!< in/out: database table
				in dictionary cache */
	ulint		type_mode,/*!< in: lock mode possibly ORed with
				LOCK_WAIT */
	trx_t*		trx	/*!< in: trx */
#ifdef WITH_WSREP
	, lock_t*	c_lock = NULL	/*!< in: conflicting lock */
#endif
	)
{
	lock_t*		lock;

	ut_ad(table && trx);
	ut_ad(lock_mutex_own());
	ut_ad(trx_mutex_own(trx));

	check_trx_state(trx);

	if ((type_mode & LOCK_MODE_MASK) == LOCK_AUTO_INC) {
		++table->n_waiting_or_granted_auto_inc_locks;
	}

	/* For AUTOINC locking we reuse the lock instance only if
	there is no wait involved else we allocate the waiting lock
	from the transaction lock heap. */
	if (type_mode == LOCK_AUTO_INC) {

		lock = table->autoinc_lock;

		table->autoinc_trx = trx;

		ib_vector_push(trx->autoinc_locks, &lock);

	} else if (trx->lock.table_cached
		   < UT_ARR_SIZE(trx->lock.table_pool)) {
		lock = &trx->lock.table_pool[trx->lock.table_cached++];
	} else {

		lock = static_cast<lock_t*>(
			mem_heap_alloc(trx->lock.lock_heap, sizeof(*lock)));

	}

	lock->type_mode = ib_uint32_t(type_mode | LOCK_TABLE);
	lock->trx = trx;

	lock->un_member.tab_lock.table = table;

	ut_ad(table->get_ref_count() > 0 || !table->can_be_evicted);

	UT_LIST_ADD_LAST(trx->lock.trx_locks, lock);

#ifdef WITH_WSREP
	if (c_lock && wsrep_on_trx(trx)) {
		if (wsrep_thd_is_BF(trx->mysql_thd, FALSE)) {
			ut_list_insert(table->locks, c_lock, lock,
				       TableLockGetNode());
			if (wsrep_debug) {
				ib::info() << "table lock BF conflict for "
					   << ib::hex(c_lock->trx->id)
					   << " SQL: "
					   << wsrep_thd_query(
						   c_lock->trx->mysql_thd);
			}
		} else {
			ut_list_append(table->locks, lock, TableLockGetNode());
		}

		trx_mutex_enter(c_lock->trx);

		if (c_lock->trx->lock.que_state == TRX_QUE_LOCK_WAIT) {
			c_lock->trx->lock.was_chosen_as_deadlock_victim = TRUE;

			if (wsrep_debug) {
				wsrep_print_wait_locks(c_lock);
			}

			/* The lock release will call lock_grant(),
			which would acquire trx->mutex again. */
			trx_mutex_exit(trx);
			lock_cancel_waiting_and_release(
				c_lock->trx->lock.wait_lock);
			trx_mutex_enter(trx);

			if (wsrep_debug) {
				ib::info() << "WSREP: c_lock canceled "
					   << ib::hex(c_lock->trx->id)
					   << " SQL: "
					   << wsrep_thd_query(
						   c_lock->trx->mysql_thd);
			}
		}

		trx_mutex_exit(c_lock->trx);
	} else
#endif /* WITH_WSREP */
	ut_list_append(table->locks, lock, TableLockGetNode());

	if (type_mode & LOCK_WAIT) {

		lock_set_lock_and_trx_wait(lock, trx);
	}

	lock->trx->lock.table_locks.push_back(lock);

	MONITOR_INC(MONITOR_TABLELOCK_CREATED);
	MONITOR_INC(MONITOR_NUM_TABLELOCK);

	return(lock);
}

/*************************************************************//**
Pops autoinc lock requests from the transaction's autoinc_locks. We
handle the case where there are gaps in the array and they need to
be popped off the stack. */
UNIV_INLINE
void
lock_table_pop_autoinc_locks(
/*=========================*/
	trx_t*	trx)	/*!< in/out: transaction that owns the AUTOINC locks */
{
	ut_ad(lock_mutex_own());
	ut_ad(!ib_vector_is_empty(trx->autoinc_locks));

	/* Skip any gaps, gaps are NULL lock entries in the
	trx->autoinc_locks vector. */

	do {
		ib_vector_pop(trx->autoinc_locks);

		if (ib_vector_is_empty(trx->autoinc_locks)) {
			return;
		}

	} while (*(lock_t**) ib_vector_get_last(trx->autoinc_locks) == NULL);
}

/*************************************************************//**
Removes an autoinc lock request from the transaction's autoinc_locks. */
UNIV_INLINE
void
lock_table_remove_autoinc_lock(
/*===========================*/
	lock_t*	lock,	/*!< in: table lock */
	trx_t*	trx)	/*!< in/out: transaction that owns the lock */
{
	lock_t*	autoinc_lock;
	lint	i = ib_vector_size(trx->autoinc_locks) - 1;

	ut_ad(lock_mutex_own());
	ut_ad(lock_get_mode(lock) == LOCK_AUTO_INC);
	ut_ad(lock_get_type_low(lock) & LOCK_TABLE);
	ut_ad(!ib_vector_is_empty(trx->autoinc_locks));

	/* With stored functions and procedures the user may drop
	a table within the same "statement". This special case has
	to be handled by deleting only those AUTOINC locks that were
	held by the table being dropped. */

	autoinc_lock = *static_cast<lock_t**>(
		ib_vector_get(trx->autoinc_locks, i));

	/* This is the default fast case. */

	if (autoinc_lock == lock) {
		lock_table_pop_autoinc_locks(trx);
	} else {
		/* The last element should never be NULL */
		ut_a(autoinc_lock != NULL);

		/* Handle freeing the locks from within the stack. */

		while (--i >= 0) {
			autoinc_lock = *static_cast<lock_t**>(
				ib_vector_get(trx->autoinc_locks, i));

			if (autoinc_lock == lock) {
				void*	null_var = NULL;
				ib_vector_set(trx->autoinc_locks, i, &null_var);
				return;
			}
		}

		/* Must find the autoinc lock. */
		ut_error;
	}
}

/*************************************************************//**
Removes a table lock request from the queue and the trx list of locks;
this is a low-level function which does NOT check if waiting requests
can now be granted. */
UNIV_INLINE
void
lock_table_remove_low(
/*==================*/
	lock_t*	lock)	/*!< in/out: table lock */
{
	trx_t*		trx;
	dict_table_t*	table;

	ut_ad(lock_mutex_own());

	trx = lock->trx;
	table = lock->un_member.tab_lock.table;

	/* Remove the table from the transaction's AUTOINC vector, if
	the lock that is being released is an AUTOINC lock. */
	if (lock_get_mode(lock) == LOCK_AUTO_INC) {

		/* The table's AUTOINC lock can get transferred to
		another transaction before we get here. */
		if (table->autoinc_trx == trx) {
			table->autoinc_trx = NULL;
		}

		/* The locks must be freed in the reverse order from
		the one in which they were acquired. This is to avoid
		traversing the AUTOINC lock vector unnecessarily.

		We only store locks that were granted in the
		trx->autoinc_locks vector (see lock_table_create()
		and lock_grant()). Therefore it can be empty and we
		need to check for that. */

		if (!lock_get_wait(lock)
		    && !ib_vector_is_empty(trx->autoinc_locks)) {

			lock_table_remove_autoinc_lock(lock, trx);
		}

		ut_a(table->n_waiting_or_granted_auto_inc_locks > 0);
		table->n_waiting_or_granted_auto_inc_locks--;
	}

	UT_LIST_REMOVE(trx->lock.trx_locks, lock);
	ut_list_remove(table->locks, lock, TableLockGetNode());

	MONITOR_INC(MONITOR_TABLELOCK_REMOVED);
	MONITOR_DEC(MONITOR_NUM_TABLELOCK);
}

/*********************************************************************//**
Enqueues a waiting request for a table lock which cannot be granted
immediately. Checks for deadlocks.
@retval	DB_LOCK_WAIT	if the waiting lock was enqueued
@retval	DB_DEADLOCK	if this transaction was chosen as the victim
@retval	DB_SUCCESS	if the other transaction committed or aborted */
static
dberr_t
lock_table_enqueue_waiting(
/*=======================*/
	ulint		mode,	/*!< in: lock mode this transaction is
				requesting */
	dict_table_t*	table,	/*!< in/out: table */
	que_thr_t*	thr	/*!< in: query thread */
#ifdef WITH_WSREP
	, lock_t*	c_lock	/*!< in: conflicting lock or NULL */
#endif
)
{
	trx_t*		trx;
	lock_t*		lock;

	ut_ad(lock_mutex_own());
	ut_ad(!srv_read_only_mode);

	trx = thr_get_trx(thr);
	ut_ad(trx_mutex_own(trx));
	ut_a(!que_thr_stop(thr));

	switch (trx_get_dict_operation(trx)) {
	case TRX_DICT_OP_NONE:
		break;
	case TRX_DICT_OP_TABLE:
	case TRX_DICT_OP_INDEX:
		ib::error() << "A table lock wait happens in a dictionary"
			" operation. Table " << table->name
			<< ". " << BUG_REPORT_MSG;
		ut_ad(0);
	}

#ifdef WITH_WSREP
	if (trx->lock.was_chosen_as_deadlock_victim && wsrep_on_trx(trx)) {
		return(DB_DEADLOCK);
	}
#endif /* WITH_WSREP */

	/* Enqueue the lock request that will wait to be granted */
	lock = lock_table_create(table, ulint(mode) | LOCK_WAIT, trx
#ifdef WITH_WSREP
				 , c_lock
#endif
				 );

	const trx_t*	victim_trx =
		DeadlockChecker::check_and_resolve(lock, trx);

	if (victim_trx != 0) {
		ut_ad(victim_trx == trx);

		/* The order here is important, we don't want to
		lose the state of the lock before calling remove. */
		lock_table_remove_low(lock);
		lock_reset_lock_and_trx_wait(lock);

		return(DB_DEADLOCK);

	} else if (trx->lock.wait_lock == NULL) {
		/* Deadlock resolution chose another transaction as a victim,
		and we accidentally got our lock granted! */

		return(DB_SUCCESS);
	}

	trx->lock.que_state = TRX_QUE_LOCK_WAIT;

	trx->lock.wait_started = time(NULL);
	trx->lock.was_chosen_as_deadlock_victim = false;

	ut_a(que_thr_stop(thr));

	MONITOR_INC(MONITOR_TABLELOCK_WAIT);

	return(DB_LOCK_WAIT);
}

/*********************************************************************//**
Checks if other transactions have an incompatible mode lock request in
the lock queue.
@return lock or NULL */
UNIV_INLINE
lock_t*
lock_table_other_has_incompatible(
/*==============================*/
	const trx_t*		trx,	/*!< in: transaction, or NULL if all
					transactions should be included */
	ulint			wait,	/*!< in: LOCK_WAIT if also
					waiting locks are taken into
					account, or 0 if not */
	const dict_table_t*	table,	/*!< in: table */
	lock_mode		mode)	/*!< in: lock mode */
{
	lock_t*	lock;

	ut_ad(lock_mutex_own());

	for (lock = UT_LIST_GET_LAST(table->locks);
	     lock != NULL;
	     lock = UT_LIST_GET_PREV(un_member.tab_lock.locks, lock)) {

		if (lock->trx != trx
		    && !lock_mode_compatible(lock_get_mode(lock), mode)
		    && (wait || !lock_get_wait(lock))) {

#ifdef WITH_WSREP
			if (wsrep_on(lock->trx->mysql_thd)) {
				if (wsrep_debug) {
					ib::info() << "WSREP: table lock abort for table:"
						   << table->name.m_name;
					ib::info() << " SQL: "
					   << wsrep_thd_query(lock->trx->mysql_thd);
				}
				trx_mutex_enter(lock->trx);
				wsrep_kill_victim((trx_t *)trx, (lock_t *)lock);
				trx_mutex_exit(lock->trx);
			}
#endif /* WITH_WSREP */

			return(lock);
		}
	}

	return(NULL);
}

/*********************************************************************//**
Locks the specified database table in the mode given. If the lock cannot
be granted immediately, the query thread is put to wait.
@return DB_SUCCESS, DB_LOCK_WAIT, or DB_DEADLOCK */
dberr_t
lock_table(
/*=======*/
	ulint		flags,	/*!< in: if BTR_NO_LOCKING_FLAG bit is set,
				does nothing */
	dict_table_t*	table,	/*!< in/out: database table
				in dictionary cache */
	lock_mode	mode,	/*!< in: lock mode */
	que_thr_t*	thr)	/*!< in: query thread */
{
	trx_t*		trx;
	dberr_t		err;
	lock_t*		wait_for;

	ut_ad(table && thr);

	/* Given limited visibility of temp-table we can avoid
	locking overhead */
	if ((flags & BTR_NO_LOCKING_FLAG)
	    || srv_read_only_mode
	    || table->is_temporary()) {

		return(DB_SUCCESS);
	}

	ut_a(flags == 0);

	trx = thr_get_trx(thr);

	/* Look for equal or stronger locks the same trx already
	has on the table. No need to acquire the lock mutex here
	because only this transacton can add/access table locks
	to/from trx_t::table_locks. */

	if (lock_table_has(trx, table, mode)) {

		return(DB_SUCCESS);
	}

	/* Read only transactions can write to temp tables, we don't want
	to promote them to RW transactions. Their updates cannot be visible
	to other transactions. Therefore we can keep them out
	of the read views. */

	if ((mode == LOCK_IX || mode == LOCK_X)
	    && !trx->read_only
	    && trx->rsegs.m_redo.rseg == 0) {

		trx_set_rw_mode(trx);
	}

	lock_mutex_enter();

	DBUG_EXECUTE_IF("fatal-semaphore-timeout",
		{ os_thread_sleep(3600000000LL); });

	/* We have to check if the new lock is compatible with any locks
	other transactions have in the table lock queue. */

	wait_for = lock_table_other_has_incompatible(
		trx, LOCK_WAIT, table, mode);

	trx_mutex_enter(trx);

	/* Another trx has a request on the table in an incompatible
	mode: this trx may have to wait */

	if (wait_for != NULL) {
		err = lock_table_enqueue_waiting(ulint(mode) | flags, table,
						 thr
#ifdef WITH_WSREP
						 , wait_for
#endif
						 );
	} else {
		lock_table_create(table, ulint(mode) | flags, trx);

		ut_a(!flags || mode == LOCK_S || mode == LOCK_X);

		err = DB_SUCCESS;
	}

	lock_mutex_exit();

	trx_mutex_exit(trx);

	return(err);
}

/*********************************************************************//**
Creates a table IX lock object for a resurrected transaction. */
void
lock_table_ix_resurrect(
/*====================*/
	dict_table_t*	table,	/*!< in/out: table */
	trx_t*		trx)	/*!< in/out: transaction */
{
	ut_ad(trx->is_recovered);

	if (lock_table_has(trx, table, LOCK_IX)) {
		return;
	}

	lock_mutex_enter();

	/* We have to check if the new lock is compatible with any locks
	other transactions have in the table lock queue. */

	ut_ad(!lock_table_other_has_incompatible(
		      trx, LOCK_WAIT, table, LOCK_IX));

	trx_mutex_enter(trx);
	lock_table_create(table, LOCK_IX, trx);
	lock_mutex_exit();
	trx_mutex_exit(trx);
}

/*********************************************************************//**
Checks if a waiting table lock request still has to wait in a queue.
@return TRUE if still has to wait */
static
bool
lock_table_has_to_wait_in_queue(
/*============================*/
	const lock_t*	wait_lock)	/*!< in: waiting table lock */
{
	const dict_table_t*	table;
	const lock_t*		lock;

	ut_ad(lock_mutex_own());
	ut_ad(lock_get_wait(wait_lock));

	table = wait_lock->un_member.tab_lock.table;

	for (lock = UT_LIST_GET_FIRST(table->locks);
	     lock != wait_lock;
	     lock = UT_LIST_GET_NEXT(un_member.tab_lock.locks, lock)) {

		if (lock_has_to_wait(wait_lock, lock)) {

			return(true);
		}
	}

	return(false);
}

/*************************************************************//**
Removes a table lock request, waiting or granted, from the queue and grants
locks to other transactions in the queue, if they now are entitled to a
lock. */
static
void
lock_table_dequeue(
/*===============*/
	lock_t*	in_lock)/*!< in/out: table lock object; transactions waiting
			behind will get their lock requests granted, if
			they are now qualified to it */
{
	ut_ad(lock_mutex_own());
	ut_a(lock_get_type_low(in_lock) == LOCK_TABLE);

	lock_t*	lock = UT_LIST_GET_NEXT(un_member.tab_lock.locks, in_lock);

	lock_table_remove_low(in_lock);

	/* Check if waiting locks in the queue can now be granted: grant
	locks if there are no conflicting locks ahead. */

	for (/* No op */;
	     lock != NULL;
	     lock = UT_LIST_GET_NEXT(un_member.tab_lock.locks, lock)) {

		if (lock_get_wait(lock)
		    && !lock_table_has_to_wait_in_queue(lock)) {

			/* Grant the lock */
			ut_ad(in_lock->trx != lock->trx);
			lock_grant(lock);
		}
	}
}

/** Sets a lock on a table based on the given mode.
@param[in]	table	table to lock
@param[in,out]	trx	transaction
@param[in]	mode	LOCK_X or LOCK_S
@return error code or DB_SUCCESS. */
dberr_t
lock_table_for_trx(
	dict_table_t*	table,
	trx_t*		trx,
	enum lock_mode	mode)
{
	mem_heap_t*	heap;
	que_thr_t*	thr;
	dberr_t		err;
	sel_node_t*	node;
	heap = mem_heap_create(512);

	node = sel_node_create(heap);
	thr = pars_complete_graph_for_exec(node, trx, heap, NULL);
	thr->graph->state = QUE_FORK_ACTIVE;

	/* We use the select query graph as the dummy graph needed
	in the lock module call */

	thr = static_cast<que_thr_t*>(
		que_fork_get_first_thr(
			static_cast<que_fork_t*>(que_node_get_parent(thr))));

	que_thr_move_to_run_state_for_mysql(thr, trx);

run_again:
	thr->run_node = thr;
	thr->prev_node = thr->common.parent;

	err = lock_table(0, table, mode, thr);

	trx->error_state = err;

	if (UNIV_LIKELY(err == DB_SUCCESS)) {
		que_thr_stop_for_mysql_no_error(thr, trx);
	} else {
		que_thr_stop_for_mysql(thr);

		if (row_mysql_handle_errors(&err, trx, thr, NULL)) {
			goto run_again;
		}
	}

	que_graph_free(thr->graph);
	trx->op_info = "";

	return(err);
}

/*=========================== LOCK RELEASE ==============================*/
static
void
lock_grant_and_move_on_rec(
	hash_table_t*	lock_hash,
	lock_t*			first_lock,
	ulint			heap_no)
{
	lock_t*		lock;
	lock_t*		previous;
	ulint		space;
	ulint		page_no;
	ulint		rec_fold;

	space = first_lock->un_member.rec_lock.space;
	page_no = first_lock->un_member.rec_lock.page_no;
	rec_fold = lock_rec_fold(space, page_no);

	previous = (lock_t *) hash_get_nth_cell(lock_hash,
							hash_calc_hash(rec_fold, lock_hash))->node;
	if (previous == NULL) {
		return;
	}
	if (previous == first_lock) {
		lock = previous;
	} else {
		while (previous->hash &&
				previous->hash != first_lock) {
			previous = previous->hash;
	    }
		lock = previous->hash;
	}
	/* Grant locks if there are no conflicting locks ahead.
	 Move granted locks to the head of the list. */
	for (;lock != NULL;) {

		/* If the lock is a wait lock on this page, and it does not need to wait. */
		if (lock->un_member.rec_lock.space == space
			&& lock->un_member.rec_lock.page_no == page_no
			&& lock_rec_get_nth_bit(lock, heap_no)
			&& lock_get_wait(lock)
			&& !lock_rec_has_to_wait_in_queue(lock)) {

			lock_grant(lock);

			if (previous != NULL) {
				/* Move the lock to the head of the list. */
				HASH_GET_NEXT(hash, previous) = HASH_GET_NEXT(hash, lock);
				lock_rec_insert_to_head(lock, rec_fold);
			} else {
				/* Already at the head of the list. */
				previous = lock;
			}
			/* Move on to the next lock. */
			lock = static_cast<lock_t *>(HASH_GET_NEXT(hash, previous));
		} else {
			previous = lock;
			lock = static_cast<lock_t *>(HASH_GET_NEXT(hash, lock));
		}
	}
}

/*************************************************************//**
Removes a granted record lock of a transaction from the queue and grants
locks to other transactions waiting in the queue if they now are entitled
to a lock. */
void
lock_rec_unlock(
/*============*/
	trx_t*			trx,	/*!< in/out: transaction that has
					set a record lock */
	const buf_block_t*	block,	/*!< in: buffer block containing rec */
	const rec_t*		rec,	/*!< in: record */
	lock_mode		lock_mode)/*!< in: LOCK_S or LOCK_X */
{
	lock_t*		first_lock;
	lock_t*		lock;
	ulint		heap_no;

	ut_ad(trx);
	ut_ad(rec);
	ut_ad(block->frame == page_align(rec));
	ut_ad(!trx->lock.wait_lock);
	ut_ad(trx_state_eq(trx, TRX_STATE_ACTIVE));
	ut_ad(!page_rec_is_metadata(rec));

	heap_no = page_rec_get_heap_no(rec);

	lock_mutex_enter();
	trx_mutex_enter(trx);

	first_lock = lock_rec_get_first(lock_sys.rec_hash, block, heap_no);

	/* Find the last lock with the same lock_mode and transaction
	on the record. */

	for (lock = first_lock; lock != NULL;
	     lock = lock_rec_get_next(heap_no, lock)) {
		if (lock->trx == trx && lock_get_mode(lock) == lock_mode) {
			goto released;
		}
	}

	lock_mutex_exit();
	trx_mutex_exit(trx);

	{
		ib::error	err;
		err << "Unlock row could not find a " << lock_mode
			<< " mode lock on the record. Current statement: ";
		size_t		stmt_len;
		if (const char* stmt = innobase_get_stmt_unsafe(
			    trx->mysql_thd, &stmt_len)) {
			err.write(stmt, stmt_len);
		}
	}

	return;

released:
	ut_a(!lock_get_wait(lock));
	lock_rec_reset_nth_bit(lock, heap_no);

	if (innodb_lock_schedule_algorithm
		== INNODB_LOCK_SCHEDULE_ALGORITHM_FCFS ||
		thd_is_replication_slave_thread(lock->trx->mysql_thd)) {

		/* Check if we can now grant waiting lock requests */

		for (lock = first_lock; lock != NULL;
			 lock = lock_rec_get_next(heap_no, lock)) {
			if (lock_get_wait(lock)
				&& !lock_rec_has_to_wait_in_queue(lock)) {

				/* Grant the lock */
				ut_ad(trx != lock->trx);
				lock_grant(lock);
			}
		}
	} else {
		lock_grant_and_move_on_rec(lock_sys.rec_hash, first_lock, heap_no);
	}

	lock_mutex_exit();
	trx_mutex_exit(trx);
}

#ifdef UNIV_DEBUG
/*********************************************************************//**
Check if a transaction that has X or IX locks has set the dict_op
code correctly. */
static
void
lock_check_dict_lock(
/*==================*/
	const lock_t*	lock)	/*!< in: lock to check */
{
	if (lock_get_type_low(lock) == LOCK_REC) {

		/* Check if the transcation locked a record
		in a system table in X mode. It should have set
		the dict_op code correctly if it did. */
		if (lock->index->table->id < DICT_HDR_FIRST_ID
		    && lock_get_mode(lock) == LOCK_X) {

			ut_ad(lock_get_mode(lock) != LOCK_IX);
			ut_ad(lock->trx->dict_operation != TRX_DICT_OP_NONE);
		}
	} else {
		ut_ad(lock_get_type_low(lock) & LOCK_TABLE);

		const dict_table_t*	table;

		table = lock->un_member.tab_lock.table;

		/* Check if the transcation locked a system table
		in IX mode. It should have set the dict_op code
		correctly if it did. */
		if (table->id < DICT_HDR_FIRST_ID
		    && (lock_get_mode(lock) == LOCK_X
			|| lock_get_mode(lock) == LOCK_IX)) {

			ut_ad(lock->trx->dict_operation != TRX_DICT_OP_NONE);
		}
	}
}
#endif /* UNIV_DEBUG */

/*********************************************************************//**
Releases transaction locks, and releases possible other transactions waiting
because of these locks. */
static
void
lock_release(
/*=========*/
	trx_t*	trx)	/*!< in/out: transaction */
{
	lock_t*		lock;
	ulint		count = 0;
	trx_id_t	max_trx_id = trx_sys.get_max_trx_id();

	ut_ad(lock_mutex_own());
	ut_ad(!trx_mutex_own(trx));

	for (lock = UT_LIST_GET_LAST(trx->lock.trx_locks);
	     lock != NULL;
	     lock = UT_LIST_GET_LAST(trx->lock.trx_locks)) {

		ut_d(lock_check_dict_lock(lock));

		if (lock_get_type_low(lock) == LOCK_REC) {

			lock_rec_dequeue_from_page(lock);
		} else {
			dict_table_t*	table;

			table = lock->un_member.tab_lock.table;

			if (lock_get_mode(lock) != LOCK_IS
			    && trx->undo_no != 0) {

				/* The trx may have modified the table. We
				block the use of the MySQL query cache for
				all currently active transactions. */

				table->query_cache_inv_trx_id = max_trx_id;
			}

			lock_table_dequeue(lock);
		}

		if (count == LOCK_RELEASE_INTERVAL) {
			/* Release the  mutex for a while, so that we
			do not monopolize it */

			lock_mutex_exit();

			lock_mutex_enter();

			count = 0;
		}

		++count;
	}
}

/* True if a lock mode is S or X */
#define IS_LOCK_S_OR_X(lock) \
	(lock_get_mode(lock) == LOCK_S \
	 || lock_get_mode(lock) == LOCK_X)

/*********************************************************************//**
Removes table locks of the transaction on a table to be dropped. */
static
void
lock_trx_table_locks_remove(
/*========================*/
	const lock_t*	lock_to_remove)		/*!< in: lock to remove */
{
	trx_t*		trx = lock_to_remove->trx;

	ut_ad(lock_mutex_own());

	/* It is safe to read this because we are holding the lock mutex */
	if (!trx->lock.cancel) {
		trx_mutex_enter(trx);
	} else {
		ut_ad(trx_mutex_own(trx));
	}

	for (lock_list::iterator it = trx->lock.table_locks.begin(),
             end = trx->lock.table_locks.end(); it != end; ++it) {
		const lock_t*	lock = *it;

		ut_ad(!lock || trx == lock->trx);
		ut_ad(!lock || lock_get_type_low(lock) & LOCK_TABLE);
		ut_ad(!lock || lock->un_member.tab_lock.table);

		if (lock == lock_to_remove) {
			*it = NULL;

			if (!trx->lock.cancel) {
				trx_mutex_exit(trx);
			}

			return;
		}
	}

	if (!trx->lock.cancel) {
		trx_mutex_exit(trx);
	}

	/* Lock must exist in the vector. */
	ut_error;
}

/*===================== VALIDATION AND DEBUGGING ====================*/

/** Print info of a table lock.
@param[in,out]	file	output stream
@param[in]	lock	table lock */
static
void
lock_table_print(FILE* file, const lock_t* lock)
{
	ut_ad(lock_mutex_own());
	ut_a(lock_get_type_low(lock) == LOCK_TABLE);

	fputs("TABLE LOCK table ", file);
	ut_print_name(file, lock->trx,
		      lock->un_member.tab_lock.table->name.m_name);
	fprintf(file, " trx id " TRX_ID_FMT, trx_get_id_for_print(lock->trx));

<<<<<<< HEAD
=======
			lock_rec_discard(lock);
		} else if (lock_get_type_low(lock) & LOCK_TABLE
			   && lock->un_member.tab_lock.table == table
			   && (remove_also_table_sx_locks
			       || !IS_LOCK_S_OR_X(lock))) {

			ut_a(!lock_get_wait(lock));

			lock_trx_table_locks_remove(lock);
			lock_table_remove_low(lock);
		}
	}
}

/*******************************************************************//**
Remove any explicit record locks held by recovering transactions on
the table.
@return number of recovered transactions examined */
static
ulint
lock_remove_recovered_trx_record_locks(
/*===================================*/
	dict_table_t*	table)	/*!< in: check if there are any locks
				held on records in this table or on the
				table itself */
{
	ut_a(table != NULL);
	ut_ad(lock_mutex_own());

	ulint		n_recovered_trx = 0;

	mutex_enter(&trx_sys->mutex);

	for (trx_t* trx = UT_LIST_GET_FIRST(trx_sys->rw_trx_list);
	     trx != NULL;
	     trx = UT_LIST_GET_NEXT(trx_list, trx)) {

		assert_trx_in_rw_list(trx);

		if (!trx->is_recovered) {
			continue;
		}

		/* Because we are holding the lock_sys->mutex,
		implicit locks cannot be converted to explicit ones
		while we are scanning the explicit locks. */

		lock_t*	next_lock;

		for (lock_t* lock = UT_LIST_GET_FIRST(trx->lock.trx_locks);
		     lock != NULL;
		     lock = next_lock) {

			ut_a(lock->trx == trx);

			/* Recovered transactions can't wait on a lock. */

			ut_a(!lock_get_wait(lock));

			next_lock = UT_LIST_GET_NEXT(trx_locks, lock);

			switch (lock_get_type_low(lock)) {
			default:
				ut_error;
			case LOCK_TABLE:
				if (lock->un_member.tab_lock.table == table) {
					lock_trx_table_locks_remove(lock);
					lock_table_remove_low(lock);
				}
				break;
			case LOCK_REC:
				if (lock->index->table == table) {
					lock_rec_discard(lock);
				}
			}
		}

		++n_recovered_trx;
	}

	mutex_exit(&trx_sys->mutex);

	return(n_recovered_trx);
}

/*********************************************************************//**
Removes locks on a table to be dropped or discarded.
If remove_also_table_sx_locks is TRUE then table-level S and X locks are
also removed in addition to other table-level and record-level locks.
No lock, that is going to be removed, is allowed to be a wait lock. */
void
lock_remove_all_on_table(
/*=====================*/
	dict_table_t*	table,			/*!< in: table to be dropped
						or discarded */
	ibool		remove_also_table_sx_locks)/*!< in: also removes
						table S and X locks */
{
	lock_t*		lock;

	lock_mutex_enter();

	for (lock = UT_LIST_GET_FIRST(table->locks);
	     lock != NULL;
	     /* No op */) {

		lock_t*	prev_lock;

		prev_lock = UT_LIST_GET_PREV(un_member.tab_lock.locks, lock);

		/* If we should remove all locks (remove_also_table_sx_locks
		is TRUE), or if the lock is not table-level S or X lock,
		then check we are not going to remove a wait lock. */
		if (remove_also_table_sx_locks
		    || !(lock_get_type(lock) == LOCK_TABLE
			 && IS_LOCK_S_OR_X(lock))) {

			ut_a(!lock_get_wait(lock));
		}

		lock_remove_all_on_table_for_trx(
			table, lock->trx, remove_also_table_sx_locks);

		if (prev_lock == NULL) {
			if (lock == UT_LIST_GET_FIRST(table->locks)) {
				/* lock was not removed, pick its successor */
				lock = UT_LIST_GET_NEXT(
					un_member.tab_lock.locks, lock);
			} else {
				/* lock was removed, pick the first one */
				lock = UT_LIST_GET_FIRST(table->locks);
			}
		} else if (UT_LIST_GET_NEXT(un_member.tab_lock.locks,
					    prev_lock) != lock) {
			/* If lock was removed by
			lock_remove_all_on_table_for_trx() then pick the
			successor of prev_lock ... */
			lock = UT_LIST_GET_NEXT(
				un_member.tab_lock.locks, prev_lock);
		} else {
			/* ... otherwise pick the successor of lock. */
			lock = UT_LIST_GET_NEXT(
				un_member.tab_lock.locks, lock);
		}
	}

	/* Note: Recovered transactions don't have table level IX or IS locks
	but can have implicit record locks that have been converted to explicit
	record locks. Such record locks cannot be freed by traversing the
	transaction lock list in dict_table_t (as above). */

	if (!lock_sys->rollback_complete
	    && lock_remove_recovered_trx_record_locks(table) == 0) {

		lock_sys->rollback_complete = TRUE;
	}

	lock_mutex_exit();
}

/*===================== VALIDATION AND DEBUGGING ====================*/

/** Pretty-print a table lock.
@param[in,out]	file	output stream
@param[in]	lock	table lock */
static void lock_table_print(FILE* file, const lock_t* lock)
{
	ut_ad(lock_mutex_own());
	ut_a(lock_get_type_low(lock) == LOCK_TABLE);

	fputs("TABLE LOCK table ", file);
	ut_print_name(file, lock->trx,
		      lock->un_member.tab_lock.table->name.m_name);
	fprintf(file, " trx id " TRX_ID_FMT, trx_get_id_for_print(lock->trx));

>>>>>>> a7e9395f
	if (lock_get_mode(lock) == LOCK_S) {
		fputs(" lock mode S", file);
	} else if (lock_get_mode(lock) == LOCK_X) {
		ut_ad(lock->trx->id != 0);
		fputs(" lock mode X", file);
	} else if (lock_get_mode(lock) == LOCK_IS) {
		fputs(" lock mode IS", file);
	} else if (lock_get_mode(lock) == LOCK_IX) {
		ut_ad(lock->trx->id != 0);
		fputs(" lock mode IX", file);
	} else if (lock_get_mode(lock) == LOCK_AUTO_INC) {
		fputs(" lock mode AUTO-INC", file);
	} else {
		fprintf(file, " unknown lock mode %lu",
			(ulong) lock_get_mode(lock));
	}

	if (lock_get_wait(lock)) {
		fputs(" waiting", file);
	}

	putc('\n', file);
}

/** Pretty-print a record lock.
@param[in,out]	file	output stream
@param[in]	lock	record lock
@param[in,out]	mtr	mini-transaction for accessing the record */
static void lock_rec_print(FILE* file, const lock_t* lock, mtr_t& mtr)
{
	ulint			space;
	ulint			page_no;

	ut_ad(lock_mutex_own());
	ut_a(lock_get_type_low(lock) == LOCK_REC);

	space = lock->un_member.rec_lock.space;
	page_no = lock->un_member.rec_lock.page_no;

	fprintf(file, "RECORD LOCKS space id %lu page no %lu n bits %lu "
		"index %s of table ",
		(ulong) space, (ulong) page_no,
		(ulong) lock_rec_get_n_bits(lock),
		lock->index->name());
	ut_print_name(file, lock->trx, lock->index->table->name.m_name);
	fprintf(file, " trx id " TRX_ID_FMT, trx_get_id_for_print(lock->trx));

	if (lock_get_mode(lock) == LOCK_S) {
		fputs(" lock mode S", file);
	} else if (lock_get_mode(lock) == LOCK_X) {
		fputs(" lock_mode X", file);
	} else {
		ut_error;
	}

	if (lock_rec_get_gap(lock)) {
		fputs(" locks gap before rec", file);
	}

	if (lock_rec_get_rec_not_gap(lock)) {
		fputs(" locks rec but not gap", file);
	}

	if (lock_rec_get_insert_intention(lock)) {
		fputs(" insert intention", file);
	}

	if (lock_get_wait(lock)) {
		fputs(" waiting", file);
	}

	putc('\n', file);

	mem_heap_t*		heap		= NULL;
	ulint			offsets_[REC_OFFS_NORMAL_SIZE];
	ulint*			offsets		= offsets_;
	rec_offs_init(offsets_);

	mtr.start();
	const buf_block_t* block = buf_page_try_get(page_id_t(space, page_no),
						    &mtr);

	for (ulint i = 0; i < lock_rec_get_n_bits(lock); ++i) {

		if (!lock_rec_get_nth_bit(lock, i)) {
			continue;
		}

		fprintf(file, "Record lock, heap no %lu", (ulong) i);

		if (block) {
			ut_ad(page_is_leaf(block->frame));
			const rec_t*	rec;

			rec = page_find_rec_with_heap_no(
				buf_block_get_frame(block), i);
			ut_ad(!page_rec_is_metadata(rec));

			offsets = rec_get_offsets(
				rec, lock->index, offsets, true,
				ULINT_UNDEFINED, &heap);

			putc(' ', file);
			rec_print_new(file, rec, offsets);
		}

		putc('\n', file);
	}

	mtr.commit();

	if (UNIV_LIKELY_NULL(heap)) {
		mem_heap_free(heap);
	}
}

#ifdef UNIV_DEBUG
/* Print the number of lock structs from lock_print_info_summary() only
in non-production builds for performance reasons, see
http://bugs.mysql.com/36942 */
#define PRINT_NUM_OF_LOCK_STRUCTS
#endif /* UNIV_DEBUG */

#ifdef PRINT_NUM_OF_LOCK_STRUCTS
/*********************************************************************//**
Calculates the number of record lock structs in the record lock hash table.
@return number of record locks */
static
ulint
lock_get_n_rec_locks(void)
/*======================*/
{
	ulint	n_locks	= 0;
	ulint	i;

	ut_ad(lock_mutex_own());

	for (i = 0; i < hash_get_n_cells(lock_sys.rec_hash); i++) {
		const lock_t*	lock;

		for (lock = static_cast<const lock_t*>(
				HASH_GET_FIRST(lock_sys.rec_hash, i));
		     lock != 0;
		     lock = static_cast<const lock_t*>(
				HASH_GET_NEXT(hash, lock))) {

			n_locks++;
		}
	}

	return(n_locks);
}
#endif /* PRINT_NUM_OF_LOCK_STRUCTS */

/*********************************************************************//**
Prints info of locks for all transactions.
@return FALSE if not able to obtain lock mutex
and exits without printing info */
ibool
lock_print_info_summary(
/*====================*/
	FILE*	file,	/*!< in: file where to print */
	ibool	nowait)	/*!< in: whether to wait for the lock mutex */
{
	/* if nowait is FALSE, wait on the lock mutex,
	otherwise return immediately if fail to obtain the
	mutex. */
	if (!nowait) {
		lock_mutex_enter();
	} else if (lock_mutex_enter_nowait()) {
		fputs("FAIL TO OBTAIN LOCK MUTEX,"
		      " SKIP LOCK INFO PRINTING\n", file);
		return(FALSE);
	}

	if (lock_deadlock_found) {
		fputs("------------------------\n"
		      "LATEST DETECTED DEADLOCK\n"
		      "------------------------\n", file);

		if (!srv_read_only_mode) {
			ut_copy_file(file, lock_latest_err_file);
		}
	}

	fputs("------------\n"
	      "TRANSACTIONS\n"
	      "------------\n", file);

	fprintf(file, "Trx id counter " TRX_ID_FMT "\n",
		trx_sys.get_max_trx_id());

	fprintf(file,
		"Purge done for trx's n:o < " TRX_ID_FMT
		" undo n:o < " TRX_ID_FMT " state: %s\n"
		"History list length " ULINTPF "\n",
		purge_sys.tail.trx_no(),
		purge_sys.tail.undo_no,
		purge_sys.enabled()
		? (purge_sys.running() ? "running"
		   : purge_sys.paused() ? "stopped" : "running but idle")
		: "disabled",
		trx_sys.history_size());

#ifdef PRINT_NUM_OF_LOCK_STRUCTS
	fprintf(file,
		"Total number of lock structs in row lock hash table %lu\n",
		(ulong) lock_get_n_rec_locks());
#endif /* PRINT_NUM_OF_LOCK_STRUCTS */
	return(TRUE);
}

/** Prints transaction lock wait and MVCC state.
@param[in,out]	file	file where to print
@param[in]	trx	transaction
@param[in]	now	current time */
void
lock_trx_print_wait_and_mvcc_state(FILE* file, const trx_t* trx, time_t now)
{
	fprintf(file, "---");

	trx_print_latched(file, trx, 600);

	/* Note: read_view->get_state() check is race condition. But it
	should "kind of work" because read_view is freed only at shutdown.
	Worst thing that may happen is that it'll get transferred to
	another thread and print wrong values. */

	if (trx->read_view.get_state() == READ_VIEW_STATE_OPEN) {
		trx->read_view.print_limits(file);
	}

	if (trx->lock.que_state == TRX_QUE_LOCK_WAIT) {

		fprintf(file,
			"------- TRX HAS BEEN WAITING %lu SEC"
			" FOR THIS LOCK TO BE GRANTED:\n",
			(ulong) difftime(now, trx->lock.wait_started));

		if (lock_get_type_low(trx->lock.wait_lock) == LOCK_REC) {
			mtr_t mtr;
			lock_rec_print(file, trx->lock.wait_lock, mtr);
		} else {
			lock_table_print(file, trx->lock.wait_lock);
		}

		fprintf(file, "------------------\n");
	}
}

/*********************************************************************//**
Prints info of locks for a transaction. */
static
void
lock_trx_print_locks(
/*=================*/
	FILE*		file,		/*!< in/out: File to write */
	const trx_t*	trx)		/*!< in: current transaction */
{
	mtr_t mtr;
	uint32_t i= 0;
	/* Iterate over the transaction's locks. */
	for (lock_t *lock = UT_LIST_GET_FIRST(trx->lock.trx_locks);
	     lock != NULL;
	     lock = UT_LIST_GET_NEXT(trx_locks, lock)) {
		if (lock_get_type_low(lock) == LOCK_REC) {

			lock_rec_print(file, lock, mtr);
		} else {
			ut_ad(lock_get_type_low(lock) & LOCK_TABLE);

			lock_table_print(file, lock);
		}

		if (++i == 10) {

			fprintf(file,
				"10 LOCKS PRINTED FOR THIS TRX:"
				" SUPPRESSING FURTHER PRINTS\n");

			break;
		}
	}
}

/** Functor to display all transactions */
struct lock_print_info
{
  lock_print_info(FILE* file, time_t now) : file(file), now(now) {}

  void operator()(const trx_t* trx) const
  {
<<<<<<< HEAD
    ut_ad(mutex_own(&trx_sys.mutex));
    if (trx == purge_sys.query->trx)
      return;
    lock_trx_print_wait_and_mvcc_state(file, trx);
=======
    ut_ad(mutex_own(&trx_sys->mutex));
    ut_ad(trx->in_mysql_trx_list);
    lock_trx_print_wait_and_mvcc_state(file, trx, now);

    if (trx->will_lock && srv_print_innodb_lock_monitor)
      lock_trx_print_locks(file, trx);
  }

  FILE* const file;
  const time_t now;
};

/** Functor to display recovered read-write transactions */
struct lock_print_info_rw_recovered
{
  lock_print_info_rw_recovered(FILE* file, time_t now) : file(file),now(now) {}

  void operator()(const trx_t* trx) const
  {
    ut_ad(mutex_own(&trx_sys->mutex));
    ut_ad(trx->in_rw_trx_list);
    if (trx->mysql_thd)
      return;
    ut_ad(!trx->in_mysql_trx_list);

    lock_trx_print_wait_and_mvcc_state(file, trx, now);
>>>>>>> a7e9395f

    if (trx->will_lock && srv_print_innodb_lock_monitor)
      lock_trx_print_locks(file, trx);
  }

  FILE* const file;
  const time_t now;
};

/*********************************************************************//**
Prints info of locks for each transaction. This function assumes that the
caller holds the lock mutex and more importantly it will release the lock
mutex on behalf of the caller. (This should be fixed in the future). */
void
lock_print_info_all_transactions(
/*=============================*/
	FILE*		file)	/*!< in/out: file where to print */
{
	ut_ad(lock_mutex_own());

	fprintf(file, "LIST OF TRANSACTIONS FOR EACH SESSION:\n");
	const time_t now = time(NULL);

<<<<<<< HEAD
	mutex_enter(&trx_sys.mutex);
	ut_list_map(trx_sys.trx_list, lock_print_info(file));
	mutex_exit(&trx_sys.mutex);
=======
	mutex_enter(&trx_sys->mutex);
	ut_list_map(trx_sys->mysql_trx_list, lock_print_info(file, now));
	ut_list_map(trx_sys->rw_trx_list,
		    lock_print_info_rw_recovered(file, now));
	mutex_exit(&trx_sys->mutex);
>>>>>>> a7e9395f
	lock_mutex_exit();

	ut_ad(lock_validate());
}

#ifdef UNIV_DEBUG
/*********************************************************************//**
Find the the lock in the trx_t::trx_lock_t::table_locks vector.
@return true if found */
static
bool
lock_trx_table_locks_find(
/*======================*/
	trx_t*		trx,		/*!< in: trx to validate */
	const lock_t*	find_lock)	/*!< in: lock to find */
{
	bool		found = false;

	trx_mutex_enter(trx);

	for (lock_list::const_iterator it = trx->lock.table_locks.begin(),
             end = trx->lock.table_locks.end(); it != end; ++it) {

		const lock_t*	lock = *it;

		if (lock == NULL) {

			continue;

		} else if (lock == find_lock) {

			/* Can't be duplicates. */
			ut_a(!found);
			found = true;
		}

		ut_a(trx == lock->trx);
		ut_a(lock_get_type_low(lock) & LOCK_TABLE);
		ut_a(lock->un_member.tab_lock.table != NULL);
	}

	trx_mutex_exit(trx);

	return(found);
}

/*********************************************************************//**
Validates the lock queue on a table.
@return TRUE if ok */
static
ibool
lock_table_queue_validate(
/*======================*/
	const dict_table_t*	table)	/*!< in: table */
{
	const lock_t*	lock;

	ut_ad(lock_mutex_own());

	for (lock = UT_LIST_GET_FIRST(table->locks);
	     lock != NULL;
	     lock = UT_LIST_GET_NEXT(un_member.tab_lock.locks, lock)) {

		/* Transaction state may change from ACTIVE to PREPARED.
		State change to COMMITTED is not possible while we are
		holding lock_sys.mutex: it is done by lock_trx_release_locks()
		under lock_sys.mutex protection.
		Transaction in NOT_STARTED state cannot hold locks, and
		lock->trx->state can only move to NOT_STARTED from COMMITTED. */
		check_trx_state(lock->trx);

		if (!lock_get_wait(lock)) {

			ut_a(!lock_table_other_has_incompatible(
				     lock->trx, 0, table,
				     lock_get_mode(lock)));
		} else {

			ut_a(lock_table_has_to_wait_in_queue(lock));
		}

		ut_a(lock_trx_table_locks_find(lock->trx, lock));
	}

	return(TRUE);
}

/*********************************************************************//**
Validates the lock queue on a single record.
@return TRUE if ok */
static
bool
lock_rec_queue_validate(
/*====================*/
	bool			locked_lock_trx_sys,
					/*!< in: if the caller holds
					both the lock mutex and
					trx_sys_t->lock. */
	const buf_block_t*	block,	/*!< in: buffer block containing rec */
	const rec_t*		rec,	/*!< in: record to look at */
	const dict_index_t*	index,	/*!< in: index, or NULL if not known */
	const ulint*		offsets)/*!< in: rec_get_offsets(rec, index) */
{
	const lock_t*	lock;
	ulint		heap_no;

	ut_a(rec);
	ut_a(block->frame == page_align(rec));
	ut_ad(rec_offs_validate(rec, index, offsets));
	ut_ad(!page_rec_is_comp(rec) == !rec_offs_comp(offsets));
	ut_ad(page_rec_is_leaf(rec));
	ut_ad(lock_mutex_own() == locked_lock_trx_sys);
	ut_ad(!index || dict_index_is_clust(index)
	      || !dict_index_is_online_ddl(index));

	heap_no = page_rec_get_heap_no(rec);

	if (!locked_lock_trx_sys) {
		lock_mutex_enter();
	}

	if (!page_rec_is_user_rec(rec)) {

		for (lock = lock_rec_get_first(lock_sys.rec_hash,
					       block, heap_no);
		     lock != NULL;
		     lock = lock_rec_get_next_const(heap_no, lock)) {

			ut_ad(!trx_is_ac_nl_ro(lock->trx));

			if (lock_get_wait(lock)) {
				ut_a(lock_rec_has_to_wait_in_queue(lock));
			}

			if (index != NULL) {
				ut_a(lock->index == index);
			}
		}

		goto func_exit;
	}

	ut_ad(page_rec_is_leaf(rec));

	if (index == NULL) {

		/* Nothing we can do */

	} else if (dict_index_is_clust(index)) {
		/* Unlike the non-debug code, this invariant can only succeed
		if the check and assertion are covered by the lock mutex. */

		const trx_id_t impl_trx_id = lock_clust_rec_some_has_impl(
			rec, index, offsets);

		const trx_t *impl_trx = impl_trx_id
			? trx_sys.find(current_trx(), impl_trx_id, false)
			: 0;

		ut_ad(lock_mutex_own());
		/* impl_trx cannot be committed until lock_mutex_exit()
		because lock_trx_release_locks() acquires lock_sys.mutex */

		if (!impl_trx) {
		} else if (const lock_t* other_lock
			   = lock_rec_other_has_expl_req(
				   LOCK_S, block, true, heap_no,
				   impl_trx)) {
			/* The impl_trx is holding an implicit lock on the
			given record 'rec'. So there cannot be another
			explicit granted lock.  Also, there can be another
			explicit waiting lock only if the impl_trx has an
			explicit granted lock. */

#ifdef WITH_WSREP
			if (wsrep_on(other_lock->trx->mysql_thd)) {
				if (!lock_get_wait(other_lock) ) {
					ib::info() << "WSREP impl BF lock conflict for my impl lock:\n BF:" <<
						((wsrep_thd_is_BF(impl_trx->mysql_thd, FALSE)) ? "BF" : "normal") << " exec: " <<
						wsrep_thd_exec_mode(impl_trx->mysql_thd) << " conflict: " <<
						wsrep_thd_conflict_state(impl_trx->mysql_thd, false) << " seqno: " <<
						wsrep_thd_trx_seqno(impl_trx->mysql_thd) << " SQL: " <<
						wsrep_thd_query(impl_trx->mysql_thd);

					trx_t* otrx = other_lock->trx;

					ib::info() << "WSREP other lock:\n BF:" <<
						((wsrep_thd_is_BF(otrx->mysql_thd, FALSE)) ? "BF" : "normal")  << " exec: " <<
						wsrep_thd_exec_mode(otrx->mysql_thd) << " conflict: " <<
						wsrep_thd_conflict_state(otrx->mysql_thd, false) << " seqno: " <<
						wsrep_thd_trx_seqno(otrx->mysql_thd) << " SQL: " <<
						wsrep_thd_query(otrx->mysql_thd);
				}

				if (!lock_rec_has_expl(LOCK_X | LOCK_REC_NOT_GAP,
						       block, heap_no,
						       impl_trx)) {
					ib::info() << "WSREP impl BF lock conflict";
				}
			} else
#endif /* WITH_WSREP */
			ut_ad(lock_get_wait(other_lock));
			ut_ad(lock_rec_has_expl(LOCK_X | LOCK_REC_NOT_GAP,
						block, heap_no, impl_trx));
		}
	}

	for (lock = lock_rec_get_first(lock_sys.rec_hash, block, heap_no);
	     lock != NULL;
	     lock = lock_rec_get_next_const(heap_no, lock)) {

		ut_ad(!trx_is_ac_nl_ro(lock->trx));
		ut_ad(!page_rec_is_metadata(rec));

		if (index) {
			ut_a(lock->index == index);
		}

		if (!lock_rec_get_gap(lock) && !lock_get_wait(lock)) {

			lock_mode	mode;

			if (lock_get_mode(lock) == LOCK_S) {
				mode = LOCK_X;
			} else {
				mode = LOCK_S;
			}

			const lock_t*	other_lock
				= lock_rec_other_has_expl_req(
					mode, block, false, heap_no,
					lock->trx);
#ifdef WITH_WSREP
			ut_a(!other_lock
			     || wsrep_thd_is_BF(lock->trx->mysql_thd, FALSE)
			     || wsrep_thd_is_BF(other_lock->trx->mysql_thd, FALSE));

#else
			ut_a(!other_lock);
#endif /* WITH_WSREP */
		} else if (lock_get_wait(lock) && !lock_rec_get_gap(lock)) {

			ut_a(lock_rec_has_to_wait_in_queue(lock));
		}
	}

	ut_ad(innodb_lock_schedule_algorithm == INNODB_LOCK_SCHEDULE_ALGORITHM_FCFS ||
		  lock_queue_validate(lock));

func_exit:
	if (!locked_lock_trx_sys) {
		lock_mutex_exit();
	}

	return(TRUE);
}

/*********************************************************************//**
Validates the record lock queues on a page.
@return TRUE if ok */
static
ibool
lock_rec_validate_page(
/*===================*/
	const buf_block_t*	block)	/*!< in: buffer block */
{
	const lock_t*	lock;
	const rec_t*	rec;
	ulint		nth_lock	= 0;
	ulint		nth_bit		= 0;
	ulint		i;
	mem_heap_t*	heap		= NULL;
	ulint		offsets_[REC_OFFS_NORMAL_SIZE];
	ulint*		offsets		= offsets_;
	rec_offs_init(offsets_);

	ut_ad(!lock_mutex_own());

	lock_mutex_enter();
loop:
	lock = lock_rec_get_first_on_page_addr(
		lock_sys.rec_hash,
		block->page.id.space(), block->page.id.page_no());

	if (!lock) {
		goto function_exit;
	}

	ut_ad(!block->page.file_page_was_freed);

	for (i = 0; i < nth_lock; i++) {

		lock = lock_rec_get_next_on_page_const(lock);

		if (!lock) {
			goto function_exit;
		}
	}

	ut_ad(!trx_is_ac_nl_ro(lock->trx));

	/* Only validate the record queues when this thread is not
	holding a space->latch. */
	if (!sync_check_find(SYNC_FSP))
	for (i = nth_bit; i < lock_rec_get_n_bits(lock); i++) {

		if (i == PAGE_HEAP_NO_SUPREMUM
		    || lock_rec_get_nth_bit(lock, i)) {

			rec = page_find_rec_with_heap_no(block->frame, i);
			ut_a(rec);
			ut_ad(!lock_rec_get_nth_bit(lock, i)
			      || page_rec_is_leaf(rec));
			offsets = rec_get_offsets(rec, lock->index, offsets,
						  true, ULINT_UNDEFINED,
						  &heap);

			/* If this thread is holding the file space
			latch (fil_space_t::latch), the following
			check WILL break the latching order and may
			cause a deadlock of threads. */

			lock_rec_queue_validate(
				TRUE, block, rec, lock->index, offsets);

			nth_bit = i + 1;

			goto loop;
		}
	}

	nth_bit = 0;
	nth_lock++;

	goto loop;

function_exit:
	lock_mutex_exit();

	if (heap != NULL) {
		mem_heap_free(heap);
	}
	return(TRUE);
}

/*********************************************************************//**
Validate record locks up to a limit.
@return lock at limit or NULL if no more locks in the hash bucket */
static MY_ATTRIBUTE((warn_unused_result))
const lock_t*
lock_rec_validate(
/*==============*/
	ulint		start,		/*!< in: lock_sys.rec_hash
					bucket */
	ib_uint64_t*	limit)		/*!< in/out: upper limit of
					(space, page_no) */
{
	ut_ad(lock_mutex_own());

	for (const lock_t* lock = static_cast<const lock_t*>(
			HASH_GET_FIRST(lock_sys.rec_hash, start));
	     lock != NULL;
	     lock = static_cast<const lock_t*>(HASH_GET_NEXT(hash, lock))) {

		ib_uint64_t	current;

		ut_ad(!trx_is_ac_nl_ro(lock->trx));
		ut_ad(lock_get_type(lock) == LOCK_REC);

		current = ut_ull_create(
			lock->un_member.rec_lock.space,
			lock->un_member.rec_lock.page_no);

		if (current > *limit) {
			*limit = current + 1;
			return(lock);
		}
	}

	return(0);
}

/*********************************************************************//**
Validate a record lock's block */
static
void
lock_rec_block_validate(
/*====================*/
	ulint		space_id,
	ulint		page_no)
{
	/* The lock and the block that it is referring to may be freed at
	this point. We pass BUF_GET_POSSIBLY_FREED to skip a debug check.
	If the lock exists in lock_rec_validate_page() we assert
	!block->page.file_page_was_freed. */

	buf_block_t*	block;
	mtr_t		mtr;

	/* Transactional locks should never refer to dropped
	tablespaces, because all DDL operations that would drop or
	discard or rebuild a tablespace do hold an exclusive table
	lock, which would conflict with any locks referring to the
	tablespace from other transactions. */
	if (fil_space_t* space = fil_space_acquire(space_id)) {
		dberr_t err = DB_SUCCESS;
		mtr_start(&mtr);

		block = buf_page_get_gen(
			page_id_t(space_id, page_no),
			page_size_t(space->flags),
			RW_X_LATCH, NULL,
			BUF_GET_POSSIBLY_FREED,
			__FILE__, __LINE__, &mtr, &err);

		if (err != DB_SUCCESS) {
			ib::error() << "Lock rec block validate failed for tablespace "
				   << space->name
				   << " space_id " << space_id
				   << " page_no " << page_no << " err " << err;
		}

		if (block) {
			buf_block_dbg_add_level(block, SYNC_NO_ORDER_CHECK);

			ut_ad(lock_rec_validate_page(block));
		}

		mtr_commit(&mtr);

		space->release();
	}
}


static my_bool lock_validate_table_locks(rw_trx_hash_element_t *element, void*)
{
  ut_ad(lock_mutex_own());
  mutex_enter(&element->mutex);
  if (element->trx)
  {
    check_trx_state(element->trx);
    for (const lock_t *lock= UT_LIST_GET_FIRST(element->trx->lock.trx_locks);
         lock != NULL;
         lock= UT_LIST_GET_NEXT(trx_locks, lock))
    {
      if (lock_get_type_low(lock) & LOCK_TABLE)
        lock_table_queue_validate(lock->un_member.tab_lock.table);
    }
  }
  mutex_exit(&element->mutex);
  return 0;
}


/*********************************************************************//**
Validates the lock system.
@return TRUE if ok */
static
bool
lock_validate()
/*===========*/
{
	typedef	std::pair<ulint, ulint>		page_addr_t;
	typedef std::set<
		page_addr_t,
		std::less<page_addr_t>,
		ut_allocator<page_addr_t> >	page_addr_set;

	page_addr_set	pages;

	lock_mutex_enter();

	/* Validate table locks */
	trx_sys.rw_trx_hash.iterate(reinterpret_cast<my_hash_walk_action>
				    (lock_validate_table_locks), 0);

	/* Iterate over all the record locks and validate the locks. We
	don't want to hog the lock_sys_t::mutex and the trx_sys_t::mutex.
	Release both mutexes during the validation check. */

	for (ulint i = 0; i < hash_get_n_cells(lock_sys.rec_hash); i++) {
		ib_uint64_t	limit = 0;

		while (const lock_t* lock = lock_rec_validate(i, &limit)) {
			if (lock_rec_find_set_bit(lock) == ULINT_UNDEFINED) {
				/* The lock bitmap is empty; ignore it. */
				continue;
			}
			const lock_rec_t& l = lock->un_member.rec_lock;
			pages.insert(std::make_pair(l.space, l.page_no));
		}
	}

	lock_mutex_exit();

	for (page_addr_set::const_iterator it = pages.begin();
	     it != pages.end();
	     ++it) {
		lock_rec_block_validate((*it).first, (*it).second);
	}

	return(true);
}
#endif /* UNIV_DEBUG */
/*============ RECORD LOCK CHECKS FOR ROW OPERATIONS ====================*/

/*********************************************************************//**
Checks if locks of other transactions prevent an immediate insert of
a record. If they do, first tests if the query thread should anyway
be suspended for some reason; if not, then puts the transaction and
the query thread to the lock wait state and inserts a waiting request
for a gap x-lock to the lock queue.
@return DB_SUCCESS, DB_LOCK_WAIT, or DB_DEADLOCK */
dberr_t
lock_rec_insert_check_and_lock(
/*===========================*/
	ulint		flags,	/*!< in: if BTR_NO_LOCKING_FLAG bit is
				set, does nothing */
	const rec_t*	rec,	/*!< in: record after which to insert */
	buf_block_t*	block,	/*!< in/out: buffer block of rec */
	dict_index_t*	index,	/*!< in: index */
	que_thr_t*	thr,	/*!< in: query thread */
	mtr_t*		mtr,	/*!< in/out: mini-transaction */
	bool*		inherit)/*!< out: set to true if the new
				inserted record maybe should inherit
				LOCK_GAP type locks from the successor
				record */
{
	ut_ad(block->frame == page_align(rec));
	ut_ad(!dict_index_is_online_ddl(index)
	      || index->is_primary()
	      || (flags & BTR_CREATE_FLAG));
	ut_ad(mtr->is_named_space(index->table->space));
	ut_ad(page_rec_is_leaf(rec));

	if (flags & BTR_NO_LOCKING_FLAG) {

		return(DB_SUCCESS);
	}

	ut_ad(!index->table->is_temporary());
	ut_ad(page_is_leaf(block->frame));

	dberr_t		err;
	lock_t*		lock;
	bool		inherit_in = *inherit;
	trx_t*		trx = thr_get_trx(thr);
	const rec_t*	next_rec = page_rec_get_next_const(rec);
	ulint		heap_no = page_rec_get_heap_no(next_rec);
	ut_ad(!rec_is_metadata(next_rec, index));

	lock_mutex_enter();
	/* Because this code is invoked for a running transaction by
	the thread that is serving the transaction, it is not necessary
	to hold trx->mutex here. */

	/* When inserting a record into an index, the table must be at
	least IX-locked. When we are building an index, we would pass
	BTR_NO_LOCKING_FLAG and skip the locking altogether. */
	ut_ad(lock_table_has(trx, index->table, LOCK_IX));

	lock = lock_rec_get_first(lock_sys.rec_hash, block, heap_no);

	if (lock == NULL) {
		/* We optimize CPU time usage in the simplest case */

		lock_mutex_exit();

		if (inherit_in && !dict_index_is_clust(index)) {
			/* Update the page max trx id field */
			page_update_max_trx_id(block,
					       buf_block_get_page_zip(block),
					       trx->id, mtr);
		}

		*inherit = false;

		return(DB_SUCCESS);
	}

	/* Spatial index does not use GAP lock protection. It uses
	"predicate lock" to protect the "range" */
	if (dict_index_is_spatial(index)) {
		return(DB_SUCCESS);
	}

	*inherit = true;

	/* If another transaction has an explicit lock request which locks
	the gap, waiting or granted, on the successor, the insert has to wait.

	An exception is the case where the lock by the another transaction
	is a gap type lock which it placed to wait for its turn to insert. We
	do not consider that kind of a lock conflicting with our insert. This
	eliminates an unnecessary deadlock which resulted when 2 transactions
	had to wait for their insert. Both had waiting gap type lock requests
	on the successor, which produced an unnecessary deadlock. */

	const ulint	type_mode = LOCK_X | LOCK_GAP | LOCK_INSERT_INTENTION;

	if (
#ifdef WITH_WSREP
	    lock_t* c_lock =
#endif /* WITH_WSREP */
	    lock_rec_other_has_conflicting(type_mode, block, heap_no, trx)) {
		/* Note that we may get DB_SUCCESS also here! */
		trx_mutex_enter(trx);

		err = lock_rec_enqueue_waiting(
#ifdef WITH_WSREP
			c_lock,
#endif /* WITH_WSREP */
			type_mode, block, heap_no, index, thr, NULL);

		trx_mutex_exit(trx);
	} else {
		err = DB_SUCCESS;
	}

	lock_mutex_exit();

	switch (err) {
	case DB_SUCCESS_LOCKED_REC:
		err = DB_SUCCESS;
		/* fall through */
	case DB_SUCCESS:
		if (!inherit_in || dict_index_is_clust(index)) {
			break;
		}

		/* Update the page max trx id field */
		page_update_max_trx_id(
			block, buf_block_get_page_zip(block), trx->id, mtr);
	default:
		/* We only care about the two return values. */
		break;
	}

#ifdef UNIV_DEBUG
	{
		mem_heap_t*	heap		= NULL;
		ulint		offsets_[REC_OFFS_NORMAL_SIZE];
		const ulint*	offsets;
		rec_offs_init(offsets_);

		offsets = rec_get_offsets(next_rec, index, offsets_, true,
					  ULINT_UNDEFINED, &heap);

		ut_ad(lock_rec_queue_validate(
				FALSE, block, next_rec, index, offsets));

		if (heap != NULL) {
			mem_heap_free(heap);
		}
	}
#endif /* UNIV_DEBUG */

	return(err);
}

/*********************************************************************//**
Creates an explicit record lock for a running transaction that currently only
has an implicit lock on the record. The transaction instance must have a
reference count > 0 so that it can't be committed and freed before this
function has completed. */
static
void
lock_rec_convert_impl_to_expl_for_trx(
/*==================================*/
	const buf_block_t*	block,	/*!< in: buffer block of rec */
	const rec_t*		rec,	/*!< in: user record on page */
	dict_index_t*		index,	/*!< in: index of record */
	trx_t*			trx,	/*!< in/out: active transaction */
	ulint			heap_no)/*!< in: rec heap number to lock */
{
	ut_ad(trx->is_referenced());
	ut_ad(page_rec_is_leaf(rec));
	ut_ad(!rec_is_metadata(rec, index));

	DEBUG_SYNC_C("before_lock_rec_convert_impl_to_expl_for_trx");

	lock_mutex_enter();

	ut_ad(!trx_state_eq(trx, TRX_STATE_NOT_STARTED));

	if (!trx_state_eq(trx, TRX_STATE_COMMITTED_IN_MEMORY)
	    && !lock_rec_has_expl(LOCK_X | LOCK_REC_NOT_GAP,
				  block, heap_no, trx)) {

		ulint	type_mode;

		type_mode = (LOCK_REC | LOCK_X | LOCK_REC_NOT_GAP);

		lock_rec_add_to_queue(
			type_mode, block, heap_no, index, trx, FALSE);
	}

	lock_mutex_exit();

	trx->release_reference();

	DEBUG_SYNC_C("after_lock_rec_convert_impl_to_expl_for_trx");
}


#ifdef UNIV_DEBUG
struct lock_rec_other_trx_holds_expl_arg
{
  const ulint heap_no;
  const buf_block_t * const block;
  const trx_t *impl_trx;
};


static my_bool lock_rec_other_trx_holds_expl_callback(
  rw_trx_hash_element_t *element,
  lock_rec_other_trx_holds_expl_arg *arg)
{
  mutex_enter(&element->mutex);
  if (element->trx)
  {
    lock_t *expl_lock= lock_rec_has_expl(LOCK_S | LOCK_REC_NOT_GAP, arg->block,
                                         arg->heap_no, element->trx);
    /*
      An explicit lock is held by trx other than the trx holding the implicit
      lock.
    */
    ut_ad(!expl_lock || expl_lock->trx == arg->impl_trx);
  }
  mutex_exit(&element->mutex);
  return 0;
}


/**
  Checks if some transaction, other than given trx_id, has an explicit
  lock on the given rec.

  FIXME: if the current transaction holds implicit lock from INSERT, a
  subsequent locking read should not convert it to explicit. See also
  MDEV-11215.

  @param      caller_trx  trx of current thread
  @param[in]  trx         trx holding implicit lock on rec
  @param[in]  rec         user record
  @param[in]  block       buffer block containing the record
*/

static void lock_rec_other_trx_holds_expl(trx_t *caller_trx, trx_t *trx,
                                          const rec_t *rec,
                                          const buf_block_t *block)
{
  if (trx)
  {
    ut_ad(!page_rec_is_metadata(rec));
    lock_mutex_enter();
    ut_ad(trx->is_referenced());
    /* Prevent a data race with trx_prepare(), which could change the
    state from ACTIVE to PREPARED. Other state changes should be
    blocked by lock_mutex_own() and trx->is_referenced(). */
    trx_mutex_enter(trx);
    const trx_state_t state = trx->state;
    trx_mutex_exit(trx);
    ut_ad(state != TRX_STATE_NOT_STARTED);
    if (state == TRX_STATE_COMMITTED_IN_MEMORY)
    {
      /* The transaction was committed before our lock_mutex_enter(). */
      lock_mutex_exit();
      return;
    }
    lock_rec_other_trx_holds_expl_arg arg= { page_rec_get_heap_no(rec), block,
                                             trx };
    trx_sys.rw_trx_hash.iterate(caller_trx,
                                reinterpret_cast<my_hash_walk_action>
                                (lock_rec_other_trx_holds_expl_callback),
                                &arg);
    lock_mutex_exit();
  }
}
#endif /* UNIV_DEBUG */


/** If an implicit x-lock exists on a record, convert it to an explicit one.

Often, this is called by a transaction that is about to enter a lock wait
due to the lock conflict. Two explicit locks would be created: first the
exclusive lock on behalf of the lock-holder transaction in this function,
and then a wait request on behalf of caller_trx, in the calling function.

This may also be called by the same transaction that is already holding
an implicit exclusive lock on the record. In this case, no explicit lock
should be created.

@param[in,out]	caller_trx	current transaction
@param[in]	block		index tree leaf page
@param[in]	rec		record on the leaf page
@param[in]	index		the index of the record
@param[in]	offsets		rec_get_offsets(rec,index)
@return	whether caller_trx already holds an exclusive lock on rec */
static
bool
lock_rec_convert_impl_to_expl(
	trx_t*			caller_trx,
	const buf_block_t*	block,
	const rec_t*		rec,
	dict_index_t*		index,
	const ulint*		offsets)
{
	trx_t*		trx;

	ut_ad(!lock_mutex_own());
	ut_ad(page_rec_is_user_rec(rec));
	ut_ad(rec_offs_validate(rec, index, offsets));
	ut_ad(!page_rec_is_comp(rec) == !rec_offs_comp(offsets));
	ut_ad(page_rec_is_leaf(rec));
	ut_ad(!rec_is_metadata(rec, index));

	if (dict_index_is_clust(index)) {
		trx_id_t	trx_id;

		trx_id = lock_clust_rec_some_has_impl(rec, index, offsets);

		if (trx_id == 0) {
			return false;
		}
		if (UNIV_UNLIKELY(trx_id == caller_trx->id)) {
			return true;
		}

		trx = trx_sys.find(caller_trx, trx_id);
	} else {
		ut_ad(!dict_index_is_online_ddl(index));

		trx = lock_sec_rec_some_has_impl(caller_trx, rec, index,
						 offsets);
		if (trx == caller_trx) {
			trx->release_reference();
			return true;
		}

		ut_d(lock_rec_other_trx_holds_expl(caller_trx, trx, rec,
						   block));
	}

	if (trx != 0) {
		ulint	heap_no = page_rec_get_heap_no(rec);

		ut_ad(trx->is_referenced());

		/* If the transaction is still active and has no
		explicit x-lock set on the record, set one for it.
		trx cannot be committed until the ref count is zero. */

		lock_rec_convert_impl_to_expl_for_trx(
			block, rec, index, trx, heap_no);
	}

	return false;
}

/*********************************************************************//**
Checks if locks of other transactions prevent an immediate modify (update,
delete mark, or delete unmark) of a clustered index record. If they do,
first tests if the query thread should anyway be suspended for some
reason; if not, then puts the transaction and the query thread to the
lock wait state and inserts a waiting request for a record x-lock to the
lock queue.
@return DB_SUCCESS, DB_LOCK_WAIT, or DB_DEADLOCK */
dberr_t
lock_clust_rec_modify_check_and_lock(
/*=================================*/
	ulint			flags,	/*!< in: if BTR_NO_LOCKING_FLAG
					bit is set, does nothing */
	const buf_block_t*	block,	/*!< in: buffer block of rec */
	const rec_t*		rec,	/*!< in: record which should be
					modified */
	dict_index_t*		index,	/*!< in: clustered index */
	const ulint*		offsets,/*!< in: rec_get_offsets(rec, index) */
	que_thr_t*		thr)	/*!< in: query thread */
{
	dberr_t	err;
	ulint	heap_no;

	ut_ad(rec_offs_validate(rec, index, offsets));
	ut_ad(page_rec_is_leaf(rec));
	ut_ad(dict_index_is_clust(index));
	ut_ad(block->frame == page_align(rec));

	if (flags & BTR_NO_LOCKING_FLAG) {

		return(DB_SUCCESS);
	}
	ut_ad(!rec_is_metadata(rec, index));
	ut_ad(!index->table->is_temporary());

	heap_no = rec_offs_comp(offsets)
		? rec_get_heap_no_new(rec)
		: rec_get_heap_no_old(rec);

	/* If a transaction has no explicit x-lock set on the record, set one
	for it */

	if (lock_rec_convert_impl_to_expl(thr_get_trx(thr), block, rec, index,
					  offsets)) {
		/* We already hold an implicit exclusive lock. */
		return DB_SUCCESS;
	}

	err = lock_rec_lock(TRUE, LOCK_X | LOCK_REC_NOT_GAP,
			    block, heap_no, index, thr);

	ut_ad(lock_rec_queue_validate(FALSE, block, rec, index, offsets));

	if (err == DB_SUCCESS_LOCKED_REC) {
		err = DB_SUCCESS;
	}

	return(err);
}

/*********************************************************************//**
Checks if locks of other transactions prevent an immediate modify (delete
mark or delete unmark) of a secondary index record.
@return DB_SUCCESS, DB_LOCK_WAIT, or DB_DEADLOCK */
dberr_t
lock_sec_rec_modify_check_and_lock(
/*===============================*/
	ulint		flags,	/*!< in: if BTR_NO_LOCKING_FLAG
				bit is set, does nothing */
	buf_block_t*	block,	/*!< in/out: buffer block of rec */
	const rec_t*	rec,	/*!< in: record which should be
				modified; NOTE: as this is a secondary
				index, we always have to modify the
				clustered index record first: see the
				comment below */
	dict_index_t*	index,	/*!< in: secondary index */
	que_thr_t*	thr,	/*!< in: query thread
				(can be NULL if BTR_NO_LOCKING_FLAG) */
	mtr_t*		mtr)	/*!< in/out: mini-transaction */
{
	dberr_t	err;
	ulint	heap_no;

	ut_ad(!dict_index_is_clust(index));
	ut_ad(!dict_index_is_online_ddl(index) || (flags & BTR_CREATE_FLAG));
	ut_ad(block->frame == page_align(rec));
	ut_ad(mtr->is_named_space(index->table->space));
	ut_ad(page_rec_is_leaf(rec));
	ut_ad(!rec_is_metadata(rec, index));

	if (flags & BTR_NO_LOCKING_FLAG) {

		return(DB_SUCCESS);
	}
	ut_ad(!index->table->is_temporary());

	heap_no = page_rec_get_heap_no(rec);

	/* Another transaction cannot have an implicit lock on the record,
	because when we come here, we already have modified the clustered
	index record, and this would not have been possible if another active
	transaction had modified this secondary index record. */

	err = lock_rec_lock(TRUE, LOCK_X | LOCK_REC_NOT_GAP,
			    block, heap_no, index, thr);

#ifdef UNIV_DEBUG
	{
		mem_heap_t*	heap		= NULL;
		ulint		offsets_[REC_OFFS_NORMAL_SIZE];
		const ulint*	offsets;
		rec_offs_init(offsets_);

		offsets = rec_get_offsets(rec, index, offsets_, true,
					  ULINT_UNDEFINED, &heap);

		ut_ad(lock_rec_queue_validate(
			FALSE, block, rec, index, offsets));

		if (heap != NULL) {
			mem_heap_free(heap);
		}
	}
#endif /* UNIV_DEBUG */

	if (err == DB_SUCCESS || err == DB_SUCCESS_LOCKED_REC) {
		/* Update the page max trx id field */
		/* It might not be necessary to do this if
		err == DB_SUCCESS (no new lock created),
		but it should not cost too much performance. */
		page_update_max_trx_id(block,
				       buf_block_get_page_zip(block),
				       thr_get_trx(thr)->id, mtr);
		err = DB_SUCCESS;
	}

	return(err);
}

/*********************************************************************//**
Like lock_clust_rec_read_check_and_lock(), but reads a
secondary index record.
@return DB_SUCCESS, DB_SUCCESS_LOCKED_REC, DB_LOCK_WAIT, or DB_DEADLOCK */
dberr_t
lock_sec_rec_read_check_and_lock(
/*=============================*/
	ulint			flags,	/*!< in: if BTR_NO_LOCKING_FLAG
					bit is set, does nothing */
	const buf_block_t*	block,	/*!< in: buffer block of rec */
	const rec_t*		rec,	/*!< in: user record or page
					supremum record which should
					be read or passed over by a
					read cursor */
	dict_index_t*		index,	/*!< in: secondary index */
	const ulint*		offsets,/*!< in: rec_get_offsets(rec, index) */
	lock_mode		mode,	/*!< in: mode of the lock which
					the read cursor should set on
					records: LOCK_S or LOCK_X; the
					latter is possible in
					SELECT FOR UPDATE */
	ulint			gap_mode,/*!< in: LOCK_ORDINARY, LOCK_GAP, or
					LOCK_REC_NOT_GAP */
	que_thr_t*		thr)	/*!< in: query thread */
{
	dberr_t	err;
	ulint	heap_no;

	ut_ad(!dict_index_is_clust(index));
	ut_ad(!dict_index_is_online_ddl(index));
	ut_ad(block->frame == page_align(rec));
	ut_ad(page_rec_is_user_rec(rec) || page_rec_is_supremum(rec));
	ut_ad(rec_offs_validate(rec, index, offsets));
	ut_ad(page_rec_is_leaf(rec));
	ut_ad(mode == LOCK_X || mode == LOCK_S);

	if ((flags & BTR_NO_LOCKING_FLAG)
	    || srv_read_only_mode
	    || index->table->is_temporary()) {

		return(DB_SUCCESS);
	}

	ut_ad(!rec_is_metadata(rec, index));
	heap_no = page_rec_get_heap_no(rec);

	/* Some transaction may have an implicit x-lock on the record only
	if the max trx id for the page >= min trx id for the trx list or a
	database recovery is running. */

	if (!page_rec_is_supremum(rec)
	    && page_get_max_trx_id(block->frame) >= trx_sys.get_min_trx_id()
	    && lock_rec_convert_impl_to_expl(thr_get_trx(thr), block, rec,
					     index, offsets)) {
		/* We already hold an implicit exclusive lock. */
		return DB_SUCCESS;
	}

	err = lock_rec_lock(FALSE, ulint(mode) | gap_mode,
			    block, heap_no, index, thr);

	ut_ad(lock_rec_queue_validate(FALSE, block, rec, index, offsets));

	return(err);
}

/*********************************************************************//**
Checks if locks of other transactions prevent an immediate read, or passing
over by a read cursor, of a clustered index record. If they do, first tests
if the query thread should anyway be suspended for some reason; if not, then
puts the transaction and the query thread to the lock wait state and inserts a
waiting request for a record lock to the lock queue. Sets the requested mode
lock on the record.
@return DB_SUCCESS, DB_SUCCESS_LOCKED_REC, DB_LOCK_WAIT, or DB_DEADLOCK */
dberr_t
lock_clust_rec_read_check_and_lock(
/*===============================*/
	ulint			flags,	/*!< in: if BTR_NO_LOCKING_FLAG
					bit is set, does nothing */
	const buf_block_t*	block,	/*!< in: buffer block of rec */
	const rec_t*		rec,	/*!< in: user record or page
					supremum record which should
					be read or passed over by a
					read cursor */
	dict_index_t*		index,	/*!< in: clustered index */
	const ulint*		offsets,/*!< in: rec_get_offsets(rec, index) */
	lock_mode		mode,	/*!< in: mode of the lock which
					the read cursor should set on
					records: LOCK_S or LOCK_X; the
					latter is possible in
					SELECT FOR UPDATE */
	ulint			gap_mode,/*!< in: LOCK_ORDINARY, LOCK_GAP, or
					LOCK_REC_NOT_GAP */
	que_thr_t*		thr)	/*!< in: query thread */
{
	dberr_t	err;
	ulint	heap_no;

	ut_ad(dict_index_is_clust(index));
	ut_ad(block->frame == page_align(rec));
	ut_ad(page_rec_is_user_rec(rec) || page_rec_is_supremum(rec));
	ut_ad(gap_mode == LOCK_ORDINARY || gap_mode == LOCK_GAP
	      || gap_mode == LOCK_REC_NOT_GAP);
	ut_ad(rec_offs_validate(rec, index, offsets));
	ut_ad(page_rec_is_leaf(rec));
	ut_ad(!rec_is_metadata(rec, index));

	if ((flags & BTR_NO_LOCKING_FLAG)
	    || srv_read_only_mode
	    || index->table->is_temporary()) {

		return(DB_SUCCESS);
	}

	heap_no = page_rec_get_heap_no(rec);

	if (heap_no != PAGE_HEAP_NO_SUPREMUM
	    && lock_rec_convert_impl_to_expl(thr_get_trx(thr), block, rec,
					     index, offsets)) {
		/* We already hold an implicit exclusive lock. */
		return DB_SUCCESS;
	}

	err = lock_rec_lock(FALSE, ulint(mode) | gap_mode,
			    block, heap_no, index, thr);

	ut_ad(lock_rec_queue_validate(FALSE, block, rec, index, offsets));

	DEBUG_SYNC_C("after_lock_clust_rec_read_check_and_lock");

	return(err);
}
/*********************************************************************//**
Checks if locks of other transactions prevent an immediate read, or passing
over by a read cursor, of a clustered index record. If they do, first tests
if the query thread should anyway be suspended for some reason; if not, then
puts the transaction and the query thread to the lock wait state and inserts a
waiting request for a record lock to the lock queue. Sets the requested mode
lock on the record. This is an alternative version of
lock_clust_rec_read_check_and_lock() that does not require the parameter
"offsets".
@return DB_SUCCESS, DB_LOCK_WAIT, or DB_DEADLOCK */
dberr_t
lock_clust_rec_read_check_and_lock_alt(
/*===================================*/
	ulint			flags,	/*!< in: if BTR_NO_LOCKING_FLAG
					bit is set, does nothing */
	const buf_block_t*	block,	/*!< in: buffer block of rec */
	const rec_t*		rec,	/*!< in: user record or page
					supremum record which should
					be read or passed over by a
					read cursor */
	dict_index_t*		index,	/*!< in: clustered index */
	lock_mode		mode,	/*!< in: mode of the lock which
					the read cursor should set on
					records: LOCK_S or LOCK_X; the
					latter is possible in
					SELECT FOR UPDATE */
	ulint			gap_mode,/*!< in: LOCK_ORDINARY, LOCK_GAP, or
					LOCK_REC_NOT_GAP */
	que_thr_t*		thr)	/*!< in: query thread */
{
	mem_heap_t*	tmp_heap	= NULL;
	ulint		offsets_[REC_OFFS_NORMAL_SIZE];
	ulint*		offsets		= offsets_;
	dberr_t		err;
	rec_offs_init(offsets_);

	ut_ad(page_rec_is_leaf(rec));
	offsets = rec_get_offsets(rec, index, offsets, true,
				  ULINT_UNDEFINED, &tmp_heap);
	err = lock_clust_rec_read_check_and_lock(flags, block, rec, index,
						 offsets, mode, gap_mode, thr);
	if (tmp_heap) {
		mem_heap_free(tmp_heap);
	}

	if (err == DB_SUCCESS_LOCKED_REC) {
		err = DB_SUCCESS;
	}

	return(err);
}

/*******************************************************************//**
Release the last lock from the transaction's autoinc locks. */
UNIV_INLINE
void
lock_release_autoinc_last_lock(
/*===========================*/
	ib_vector_t*	autoinc_locks)	/*!< in/out: vector of AUTOINC locks */
{
	ulint		last;
	lock_t*		lock;

	ut_ad(lock_mutex_own());
	ut_a(!ib_vector_is_empty(autoinc_locks));

	/* The lock to be release must be the last lock acquired. */
	last = ib_vector_size(autoinc_locks) - 1;
	lock = *static_cast<lock_t**>(ib_vector_get(autoinc_locks, last));

	/* Should have only AUTOINC locks in the vector. */
	ut_a(lock_get_mode(lock) == LOCK_AUTO_INC);
	ut_a(lock_get_type(lock) == LOCK_TABLE);

	ut_a(lock->un_member.tab_lock.table != NULL);

	/* This will remove the lock from the trx autoinc_locks too. */
	lock_table_dequeue(lock);

	/* Remove from the table vector too. */
	lock_trx_table_locks_remove(lock);
}

/*******************************************************************//**
Check if a transaction holds any autoinc locks.
@return TRUE if the transaction holds any AUTOINC locks. */
static
ibool
lock_trx_holds_autoinc_locks(
/*=========================*/
	const trx_t*	trx)		/*!< in: transaction */
{
	ut_a(trx->autoinc_locks != NULL);

	return(!ib_vector_is_empty(trx->autoinc_locks));
}

/*******************************************************************//**
Release all the transaction's autoinc locks. */
static
void
lock_release_autoinc_locks(
/*=======================*/
	trx_t*		trx)		/*!< in/out: transaction */
{
	ut_ad(lock_mutex_own());
	/* If this is invoked for a running transaction by the thread
	that is serving the transaction, then it is not necessary to
	hold trx->mutex here. */

	ut_a(trx->autoinc_locks != NULL);

	/* We release the locks in the reverse order. This is to
	avoid searching the vector for the element to delete at
	the lower level. See (lock_table_remove_low()) for details. */
	while (!ib_vector_is_empty(trx->autoinc_locks)) {

		/* lock_table_remove_low() will also remove the lock from
		the transaction's autoinc_locks vector. */
		lock_release_autoinc_last_lock(trx->autoinc_locks);
	}

	/* Should release all locks. */
	ut_a(ib_vector_is_empty(trx->autoinc_locks));
}

/*******************************************************************//**
Gets the type of a lock. Non-inline version for using outside of the
lock module.
@return LOCK_TABLE or LOCK_REC */
ulint
lock_get_type(
/*==========*/
	const lock_t*	lock)	/*!< in: lock */
{
	return(lock_get_type_low(lock));
}

/*******************************************************************//**
Gets the id of the transaction owning a lock.
@return transaction id */
trx_id_t
lock_get_trx_id(
/*============*/
	const lock_t*	lock)	/*!< in: lock */
{
	return(trx_get_id_for_print(lock->trx));
}

/*******************************************************************//**
Gets the mode of a lock in a human readable string.
The string should not be free()'d or modified.
@return lock mode */
const char*
lock_get_mode_str(
/*==============*/
	const lock_t*	lock)	/*!< in: lock */
{
	ibool	is_gap_lock;

	is_gap_lock = lock_get_type_low(lock) == LOCK_REC
		&& lock_rec_get_gap(lock);

	switch (lock_get_mode(lock)) {
	case LOCK_S:
		if (is_gap_lock) {
			return("S,GAP");
		} else {
			return("S");
		}
	case LOCK_X:
		if (is_gap_lock) {
			return("X,GAP");
		} else {
			return("X");
		}
	case LOCK_IS:
		if (is_gap_lock) {
			return("IS,GAP");
		} else {
			return("IS");
		}
	case LOCK_IX:
		if (is_gap_lock) {
			return("IX,GAP");
		} else {
			return("IX");
		}
	case LOCK_AUTO_INC:
		return("AUTO_INC");
	default:
		return("UNKNOWN");
	}
}

/*******************************************************************//**
Gets the type of a lock in a human readable string.
The string should not be free()'d or modified.
@return lock type */
const char*
lock_get_type_str(
/*==============*/
	const lock_t*	lock)	/*!< in: lock */
{
	switch (lock_get_type_low(lock)) {
	case LOCK_REC:
		return("RECORD");
	case LOCK_TABLE:
		return("TABLE");
	default:
		return("UNKNOWN");
	}
}

/*******************************************************************//**
Gets the table on which the lock is.
@return table */
UNIV_INLINE
dict_table_t*
lock_get_table(
/*===========*/
	const lock_t*	lock)	/*!< in: lock */
{
	switch (lock_get_type_low(lock)) {
	case LOCK_REC:
		ut_ad(dict_index_is_clust(lock->index)
		      || !dict_index_is_online_ddl(lock->index));
		return(lock->index->table);
	case LOCK_TABLE:
		return(lock->un_member.tab_lock.table);
	default:
		ut_error;
		return(NULL);
	}
}

/*******************************************************************//**
Gets the id of the table on which the lock is.
@return id of the table */
table_id_t
lock_get_table_id(
/*==============*/
	const lock_t*	lock)	/*!< in: lock */
{
	dict_table_t*	table;

	table = lock_get_table(lock);

	return(table->id);
}

/** Determine which table a lock is associated with.
@param[in]	lock	the lock
@return name of the table */
const table_name_t&
lock_get_table_name(
	const lock_t*	lock)
{
	return(lock_get_table(lock)->name);
}

/*******************************************************************//**
For a record lock, gets the index on which the lock is.
@return index */
const dict_index_t*
lock_rec_get_index(
/*===============*/
	const lock_t*	lock)	/*!< in: lock */
{
	ut_a(lock_get_type_low(lock) == LOCK_REC);
	ut_ad(dict_index_is_clust(lock->index)
	      || !dict_index_is_online_ddl(lock->index));

	return(lock->index);
}

/*******************************************************************//**
For a record lock, gets the name of the index on which the lock is.
The string should not be free()'d or modified.
@return name of the index */
const char*
lock_rec_get_index_name(
/*====================*/
	const lock_t*	lock)	/*!< in: lock */
{
	ut_a(lock_get_type_low(lock) == LOCK_REC);
	ut_ad(dict_index_is_clust(lock->index)
	      || !dict_index_is_online_ddl(lock->index));

	return(lock->index->name);
}

/*******************************************************************//**
For a record lock, gets the tablespace number on which the lock is.
@return tablespace number */
ulint
lock_rec_get_space_id(
/*==================*/
	const lock_t*	lock)	/*!< in: lock */
{
	ut_a(lock_get_type_low(lock) == LOCK_REC);

	return(lock->un_member.rec_lock.space);
}

/*******************************************************************//**
For a record lock, gets the page number on which the lock is.
@return page number */
ulint
lock_rec_get_page_no(
/*=================*/
	const lock_t*	lock)	/*!< in: lock */
{
	ut_a(lock_get_type_low(lock) == LOCK_REC);

	return(lock->un_member.rec_lock.page_no);
}

/*********************************************************************//**
Cancels a waiting lock request and releases possible other transactions
waiting behind it. */
void
lock_cancel_waiting_and_release(
/*============================*/
	lock_t*	lock)	/*!< in/out: waiting lock request */
{
	que_thr_t*	thr;

	ut_ad(lock_mutex_own());
	ut_ad(trx_mutex_own(lock->trx));

	lock->trx->lock.cancel = true;

	if (lock_get_type_low(lock) == LOCK_REC) {

		lock_rec_dequeue_from_page(lock);
	} else {
		ut_ad(lock_get_type_low(lock) & LOCK_TABLE);

		if (lock->trx->autoinc_locks != NULL) {
			/* Release the transaction's AUTOINC locks. */
			lock_release_autoinc_locks(lock->trx);
		}

		lock_table_dequeue(lock);
	}

	/* Reset the wait flag and the back pointer to lock in trx. */

	lock_reset_lock_and_trx_wait(lock);

	/* The following function releases the trx from lock wait. */

	thr = que_thr_end_lock_wait(lock->trx);

	if (thr != NULL) {
		lock_wait_release_thread_if_suspended(thr);
	}

	lock->trx->lock.cancel = false;
}

/*********************************************************************//**
Unlocks AUTO_INC type locks that were possibly reserved by a trx. This
function should be called at the the end of an SQL statement, by the
connection thread that owns the transaction (trx->mysql_thd). */
void
lock_unlock_table_autoinc(
/*======================*/
	trx_t*	trx)	/*!< in/out: transaction */
{
	ut_ad(!lock_mutex_own());
	ut_ad(!trx_mutex_own(trx));
	ut_ad(!trx->lock.wait_lock);

	/* This can be invoked on NOT_STARTED, ACTIVE, PREPARED,
	but not COMMITTED transactions. */

	ut_ad(trx_state_eq(trx, TRX_STATE_NOT_STARTED)
	      || !trx_state_eq(trx, TRX_STATE_COMMITTED_IN_MEMORY));

	/* This function is invoked for a running transaction by the
	thread that is serving the transaction. Therefore it is not
	necessary to hold trx->mutex here. */

	if (lock_trx_holds_autoinc_locks(trx)) {
		lock_mutex_enter();

		lock_release_autoinc_locks(trx);

		lock_mutex_exit();
	}
}

/*********************************************************************//**
Releases a transaction's locks, and releases possible other transactions
waiting because of these locks. Change the state of the transaction to
TRX_STATE_COMMITTED_IN_MEMORY. */
void
lock_trx_release_locks(
/*===================*/
	trx_t*	trx)	/*!< in/out: transaction */
{
	check_trx_state(trx);
	ut_ad(trx_state_eq(trx, TRX_STATE_PREPARED)
	      || trx_state_eq(trx, TRX_STATE_PREPARED_RECOVERED)
              || trx_state_eq(trx, TRX_STATE_ACTIVE));

	bool release_lock = UT_LIST_GET_LEN(trx->lock.trx_locks) > 0;

	/* Don't take lock_sys.mutex if trx didn't acquire any lock. */
	if (release_lock) {

		/* The transition of trx->state to TRX_STATE_COMMITTED_IN_MEMORY
		is protected by both the lock_sys.mutex and the trx->mutex. */
		lock_mutex_enter();
	}

	/* The following assignment makes the transaction committed in memory
	and makes its changes to data visible to other transactions.
	NOTE that there is a small discrepancy from the strict formal
	visibility rules here: a human user of the database can see
	modifications made by another transaction T even before the necessary
	log segment has been flushed to the disk. If the database happens to
	crash before the flush, the user has seen modifications from T which
	will never be a committed transaction. However, any transaction T2
	which sees the modifications of the committing transaction T, and
	which also itself makes modifications to the database, will get an lsn
	larger than the committing transaction T. In the case where the log
	flush fails, and T never gets committed, also T2 will never get
	committed. */

	/*--------------------------------------*/
	trx_mutex_enter(trx);
	trx->state = TRX_STATE_COMMITTED_IN_MEMORY;
	/* Ensure that rw_trx_hash_t::find() will no longer find
	this transaction. */
	trx->id = 0;
	trx_mutex_exit(trx);
	/*--------------------------------------*/

	if (trx->is_referenced()) {

		ut_a(release_lock);

		lock_mutex_exit();

		while (trx->is_referenced()) {

			DEBUG_SYNC_C("waiting_trx_is_not_referenced");

			/** Doing an implicit to explicit conversion
			should not be expensive. */
			ut_delay(srv_spin_wait_delay);
		}

		lock_mutex_enter();
	}

	ut_ad(!trx->is_referenced());

	if (release_lock) {

		lock_release(trx);

		lock_mutex_exit();
	}

	trx->lock.n_rec_locks = 0;

	/* We don't remove the locks one by one from the vector for
	efficiency reasons. We simply reset it because we would have
	released all the locks anyway. */

	trx->lock.table_locks.clear();

	ut_a(UT_LIST_GET_LEN(trx->lock.trx_locks) == 0);
	ut_a(ib_vector_is_empty(trx->autoinc_locks));
	ut_a(trx->lock.table_locks.empty());

	mem_heap_empty(trx->lock.lock_heap);
}

static inline dberr_t lock_trx_handle_wait_low(trx_t* trx)
{
	ut_ad(lock_mutex_own());
	ut_ad(trx_mutex_own(trx));

	if (trx->lock.was_chosen_as_deadlock_victim) {
		return DB_DEADLOCK;
	}
	if (!trx->lock.wait_lock) {
		/* The lock was probably granted before we got here. */
		return DB_SUCCESS;
	}

	lock_cancel_waiting_and_release(trx->lock.wait_lock);
	return DB_LOCK_WAIT;
}

/*********************************************************************//**
Check whether the transaction has already been rolled back because it
was selected as a deadlock victim, or if it has to wait then cancel
the wait lock.
@return DB_DEADLOCK, DB_LOCK_WAIT or DB_SUCCESS */
dberr_t
lock_trx_handle_wait(
/*=================*/
	trx_t*	trx)	/*!< in/out: trx lock state */
{
	lock_mutex_enter();
	trx_mutex_enter(trx);
	dberr_t err = lock_trx_handle_wait_low(trx);
	lock_mutex_exit();
	trx_mutex_exit(trx);
	return err;
}

/*********************************************************************//**
Get the number of locks on a table.
@return number of locks */
ulint
lock_table_get_n_locks(
/*===================*/
	const dict_table_t*	table)	/*!< in: table */
{
	ulint		n_table_locks;

	lock_mutex_enter();

	n_table_locks = UT_LIST_GET_LEN(table->locks);

	lock_mutex_exit();

	return(n_table_locks);
}

#ifdef UNIV_DEBUG
/**
  Do an exhaustive check for any locks (table or rec) against the table.

  @param[in]  table  check if there are any locks held on records in this table
                     or on the table itself
*/

static my_bool lock_table_locks_lookup(rw_trx_hash_element_t *element,
                                       const dict_table_t *table)
{
  ut_ad(lock_mutex_own());
  mutex_enter(&element->mutex);
  if (element->trx)
  {
    check_trx_state(element->trx);
    for (const lock_t *lock= UT_LIST_GET_FIRST(element->trx->lock.trx_locks);
         lock != NULL;
         lock= UT_LIST_GET_NEXT(trx_locks, lock))
    {
      ut_ad(lock->trx == element->trx);
      if (lock_get_type_low(lock) == LOCK_REC)
      {
        ut_ad(!dict_index_is_online_ddl(lock->index) ||
              dict_index_is_clust(lock->index));
        ut_ad(lock->index->table != table);
      }
      else
        ut_ad(lock->un_member.tab_lock.table != table);
    }
  }
  mutex_exit(&element->mutex);
  return 0;
}
#endif /* UNIV_DEBUG */

/*******************************************************************//**
Check if there are any locks (table or rec) against table.
@return true if table has either table or record locks. */
bool
lock_table_has_locks(
/*=================*/
	const dict_table_t*	table)	/*!< in: check if there are any locks
					held on records in this table or on the
					table itself */
{
	ibool			has_locks;

	ut_ad(table != NULL);
	lock_mutex_enter();

	has_locks = UT_LIST_GET_LEN(table->locks) > 0 || table->n_rec_locks > 0;

#ifdef UNIV_DEBUG
	if (!has_locks) {
		trx_sys.rw_trx_hash.iterate(
			reinterpret_cast<my_hash_walk_action>
			(lock_table_locks_lookup),
			const_cast<dict_table_t*>(table));
	}
#endif /* UNIV_DEBUG */

	lock_mutex_exit();

	return(has_locks);
}

/*******************************************************************//**
Initialise the table lock list. */
void
lock_table_lock_list_init(
/*======================*/
	table_lock_list_t*	lock_list)	/*!< List to initialise */
{
	UT_LIST_INIT(*lock_list, &lock_table_t::locks);
}

/*******************************************************************//**
Initialise the trx lock list. */
void
lock_trx_lock_list_init(
/*====================*/
	trx_lock_list_t*	lock_list)	/*!< List to initialise */
{
	UT_LIST_INIT(*lock_list, &lock_t::trx_locks);
}

/*******************************************************************//**
Set the lock system timeout event. */
void
lock_set_timeout_event()
/*====================*/
{
	os_event_set(lock_sys.timeout_event);
}

#ifdef UNIV_DEBUG
/*******************************************************************//**
Check if the transaction holds any locks on the sys tables
or its records.
@return the strongest lock found on any sys table or 0 for none */
const lock_t*
lock_trx_has_sys_table_locks(
/*=========================*/
	const trx_t*	trx)	/*!< in: transaction to check */
{
	const lock_t*	strongest_lock = 0;
	lock_mode	strongest = LOCK_NONE;

	lock_mutex_enter();

	const lock_list::const_iterator end = trx->lock.table_locks.end();
	lock_list::const_iterator it = trx->lock.table_locks.begin();

	/* Find a valid mode. Note: ib_vector_size() can be 0. */

	for (/* No op */; it != end; ++it) {
		const lock_t*	lock = *it;

		if (lock != NULL
		    && dict_is_sys_table(lock->un_member.tab_lock.table->id)) {

			strongest = lock_get_mode(lock);
			ut_ad(strongest != LOCK_NONE);
			strongest_lock = lock;
			break;
		}
	}

	if (strongest == LOCK_NONE) {
		lock_mutex_exit();
		return(NULL);
	}

	for (/* No op */; it != end; ++it) {
		const lock_t*	lock = *it;

		if (lock == NULL) {
			continue;
		}

		ut_ad(trx == lock->trx);
		ut_ad(lock_get_type_low(lock) & LOCK_TABLE);
		ut_ad(lock->un_member.tab_lock.table != NULL);

		lock_mode	mode = lock_get_mode(lock);

		if (dict_is_sys_table(lock->un_member.tab_lock.table->id)
		    && lock_mode_stronger_or_eq(mode, strongest)) {

			strongest = mode;
			strongest_lock = lock;
		}
	}

	lock_mutex_exit();

	return(strongest_lock);
}

/** Check if the transaction holds an explicit exclusive lock on a record.
@param[in]	trx	transaction
@param[in]	table	table
@param[in]	block	leaf page
@param[in]	heap_no	heap number identifying the record
@return whether an explicit X-lock is held */
bool
lock_trx_has_expl_x_lock(
	const trx_t*		trx,	/*!< in: transaction to check */
	const dict_table_t*	table,	/*!< in: table to check */
	const buf_block_t*	block,	/*!< in: buffer block of the record */
	ulint			heap_no)/*!< in: record heap number */
{
	ut_ad(heap_no > PAGE_HEAP_NO_SUPREMUM);

	lock_mutex_enter();
	ut_ad(lock_table_has(trx, table, LOCK_IX));
	ut_ad(lock_rec_has_expl(LOCK_X | LOCK_REC_NOT_GAP, block, heap_no,
				trx));
	lock_mutex_exit();
	return(true);
}
#endif /* UNIV_DEBUG */

/** rewind(3) the file used for storing the latest detected deadlock and
print a heading message to stderr if printing of all deadlocks to stderr
is enabled. */
void
DeadlockChecker::start_print()
{
	ut_ad(lock_mutex_own());

	rewind(lock_latest_err_file);
	ut_print_timestamp(lock_latest_err_file);

	if (srv_print_all_deadlocks) {
		ib::info() << "Transactions deadlock detected, dumping"
			<< " detailed information.";
	}
}

/** Print a message to the deadlock file and possibly to stderr.
@param msg message to print */
void
DeadlockChecker::print(const char* msg)
{
	fputs(msg, lock_latest_err_file);

	if (srv_print_all_deadlocks) {
		ib::info() << msg;
	}
}

/** Print transaction data to the deadlock file and possibly to stderr.
@param trx transaction
@param max_query_len max query length to print */
void
DeadlockChecker::print(const trx_t* trx, ulint max_query_len)
{
	ut_ad(lock_mutex_own());

	ulint	n_rec_locks = lock_number_of_rows_locked(&trx->lock);
	ulint	n_trx_locks = UT_LIST_GET_LEN(trx->lock.trx_locks);
	ulint	heap_size = mem_heap_get_size(trx->lock.lock_heap);

	trx_print_low(lock_latest_err_file, trx, max_query_len,
		      n_rec_locks, n_trx_locks, heap_size);

	if (srv_print_all_deadlocks) {
		trx_print_low(stderr, trx, max_query_len,
			      n_rec_locks, n_trx_locks, heap_size);
	}
}

/** Print lock data to the deadlock file and possibly to stderr.
@param lock record or table type lock */
void
DeadlockChecker::print(const lock_t* lock)
{
	ut_ad(lock_mutex_own());

	if (lock_get_type_low(lock) == LOCK_REC) {
		mtr_t mtr;
		lock_rec_print(lock_latest_err_file, lock, mtr);

		if (srv_print_all_deadlocks) {
			lock_rec_print(stderr, lock, mtr);
		}
	} else {
		lock_table_print(lock_latest_err_file, lock);

		if (srv_print_all_deadlocks) {
			lock_table_print(stderr, lock);
		}
	}
}

/** Get the next lock in the queue that is owned by a transaction whose
sub-tree has not already been searched.
Note: "next" here means PREV for table locks.

@param lock Lock in queue
@param heap_no heap_no if lock is a record lock else ULINT_UNDEFINED

@return next lock or NULL if at end of queue */
const lock_t*
DeadlockChecker::get_next_lock(const lock_t* lock, ulint heap_no) const
{
	ut_ad(lock_mutex_own());

	do {
		if (lock_get_type_low(lock) == LOCK_REC) {
			ut_ad(heap_no != ULINT_UNDEFINED);
			lock = lock_rec_get_next_const(heap_no, lock);
		} else {
			ut_ad(heap_no == ULINT_UNDEFINED);
			ut_ad(lock_get_type_low(lock) == LOCK_TABLE);

			lock = UT_LIST_GET_NEXT(
				un_member.tab_lock.locks, lock);
		}

	} while (lock != NULL && is_visited(lock));

	ut_ad(lock == NULL
	      || lock_get_type_low(lock) == lock_get_type_low(m_wait_lock));

	return(lock);
}

/** Get the first lock to search. The search starts from the current
wait_lock. What we are really interested in is an edge from the
current wait_lock's owning transaction to another transaction that has
a lock ahead in the queue. We skip locks where the owning transaction's
sub-tree has already been searched.

Note: The record locks are traversed from the oldest lock to the
latest. For table locks we go from latest to oldest.

For record locks, we first position the "iterator" on the first lock on
the page and then reposition on the actual heap_no. This is required
due to the way the record lock has is implemented.

@param[out] heap_no if rec lock, else ULINT_UNDEFINED.
@return first lock or NULL */
const lock_t*
DeadlockChecker::get_first_lock(ulint* heap_no) const
{
	ut_ad(lock_mutex_own());

	const lock_t*	lock = m_wait_lock;

	if (lock_get_type_low(lock) == LOCK_REC) {
		hash_table_t*	lock_hash;

		lock_hash = lock->type_mode & LOCK_PREDICATE
			? lock_sys.prdt_hash
			: lock_sys.rec_hash;

		/* We are only interested in records that match the heap_no. */
		*heap_no = lock_rec_find_set_bit(lock);

		ut_ad(*heap_no <= 0xffff);
		ut_ad(*heap_no != ULINT_UNDEFINED);

		/* Find the locks on the page. */
		lock = lock_rec_get_first_on_page_addr(
			lock_hash,
			lock->un_member.rec_lock.space,
			lock->un_member.rec_lock.page_no);

		/* Position on the first lock on the physical record.*/
		if (!lock_rec_get_nth_bit(lock, *heap_no)) {
			lock = lock_rec_get_next_const(*heap_no, lock);
		}

		ut_a(!lock_get_wait(lock));
	} else {
		/* Table locks don't care about the heap_no. */
		*heap_no = ULINT_UNDEFINED;
		ut_ad(lock_get_type_low(lock) == LOCK_TABLE);
		dict_table_t*	table = lock->un_member.tab_lock.table;
		lock = UT_LIST_GET_FIRST(table->locks);
	}

	/* Must find at least two locks, otherwise there cannot be a
	waiting lock, secondly the first lock cannot be the wait_lock. */
	ut_a(lock != NULL);
	ut_a(lock != m_wait_lock ||
	     (innodb_lock_schedule_algorithm
	      	== INNODB_LOCK_SCHEDULE_ALGORITHM_VATS
	      && !thd_is_replication_slave_thread(lock->trx->mysql_thd)));

	/* Check that the lock type doesn't change. */
	ut_ad(lock_get_type_low(lock) == lock_get_type_low(m_wait_lock));

	return(lock);
}

/** Notify that a deadlock has been detected and print the conflicting
transaction info.
@param lock lock causing deadlock */
void
DeadlockChecker::notify(const lock_t* lock) const
{
	ut_ad(lock_mutex_own());

	start_print();

	print("\n*** (1) TRANSACTION:\n");

	print(m_wait_lock->trx, 3000);

	print("*** (1) WAITING FOR THIS LOCK TO BE GRANTED:\n");

	print(m_wait_lock);

	print("*** (2) TRANSACTION:\n");

	print(lock->trx, 3000);

	print("*** (2) HOLDS THE LOCK(S):\n");

	print(lock);

	/* It is possible that the joining transaction was granted its
	lock when we rolled back some other waiting transaction. */

	if (m_start->lock.wait_lock != 0) {
		print("*** (2) WAITING FOR THIS LOCK TO BE GRANTED:\n");

		print(m_start->lock.wait_lock);
	}

	DBUG_PRINT("ib_lock", ("deadlock detected"));
}

/** Select the victim transaction that should be rolledback.
@return victim transaction */
const trx_t*
DeadlockChecker::select_victim() const
{
	ut_ad(lock_mutex_own());
	ut_ad(m_start->lock.wait_lock != 0);
	ut_ad(m_wait_lock->trx != m_start);

	if (trx_weight_ge(m_wait_lock->trx, m_start)) {
		/* The joining transaction is 'smaller',
		choose it as the victim and roll it back. */
#ifdef WITH_WSREP
		if (wsrep_thd_is_BF(m_start->mysql_thd, TRUE)) {
			return(m_wait_lock->trx);
		}
#endif /* WITH_WSREP */
		return(m_start);
	}

#ifdef WITH_WSREP
	if (wsrep_thd_is_BF(m_wait_lock->trx->mysql_thd, TRUE)) {
		return(m_start);
	}
#endif /* WITH_WSREP */

	return(m_wait_lock->trx);
}

/** Looks iteratively for a deadlock. Note: the joining transaction may
have been granted its lock by the deadlock checks.
@return 0 if no deadlock else the victim transaction instance.*/
const trx_t*
DeadlockChecker::search()
{
	ut_ad(lock_mutex_own());
	ut_ad(!trx_mutex_own(m_start));

	ut_ad(m_start != NULL);
	ut_ad(m_wait_lock != NULL);
	check_trx_state(m_wait_lock->trx);
	ut_ad(m_mark_start <= s_lock_mark_counter);

	/* Look at the locks ahead of wait_lock in the lock queue. */
	ulint		heap_no;
	const lock_t*	lock = get_first_lock(&heap_no);

	for (;;) {
		/* We should never visit the same sub-tree more than once. */
		ut_ad(lock == NULL || !is_visited(lock));

		while (m_n_elems > 0 && lock == NULL) {

			/* Restore previous search state. */

			pop(lock, heap_no);

			lock = get_next_lock(lock, heap_no);
		}

		if (lock == NULL) {
			break;
		}

		if (lock == m_wait_lock) {

			/* We can mark this subtree as searched */
			ut_ad(lock->trx->lock.deadlock_mark <= m_mark_start);

			lock->trx->lock.deadlock_mark = ++s_lock_mark_counter;

			/* We are not prepared for an overflow. This 64-bit
			counter should never wrap around. At 10^9 increments
			per second, it would take 10^3 years of uptime. */

			ut_ad(s_lock_mark_counter > 0);

			/* Backtrack */
			lock = NULL;
			continue;
		}

		if (!lock_has_to_wait(m_wait_lock, lock)) {
			/* No conflict, next lock */
			lock = get_next_lock(lock, heap_no);
			continue;
		}

		if (lock->trx == m_start) {
			/* Found a cycle. */
			notify(lock);
			return select_victim();
		}

		if (is_too_deep()) {
			/* Search too deep to continue. */
			m_too_deep = true;
			return m_start;
		}

		/* We do not need to report autoinc locks to the upper
		layer. These locks are released before commit, so they
		can not cause deadlocks with binlog-fixed commit
		order. */
		if (m_report_waiters
		    && (lock_get_type_low(lock) != LOCK_TABLE
			|| lock_get_mode(lock) != LOCK_AUTO_INC)) {
			thd_rpl_deadlock_check(m_start->mysql_thd,
					       lock->trx->mysql_thd);
		}

		if (lock->trx->lock.que_state == TRX_QUE_LOCK_WAIT) {
			/* Another trx ahead has requested a lock in an
			incompatible mode, and is itself waiting for a lock. */

			++m_cost;

			if (!push(lock, heap_no)) {
				m_too_deep = true;
				return m_start;
			}

			m_wait_lock = lock->trx->lock.wait_lock;

			lock = get_first_lock(&heap_no);

			if (is_visited(lock)) {
				lock = get_next_lock(lock, heap_no);
			}
		} else {
			lock = get_next_lock(lock, heap_no);
		}
	}

	ut_a(lock == NULL && m_n_elems == 0);

	/* No deadlock found. */
	return(0);
}

/** Print info about transaction that was rolled back.
@param trx transaction rolled back
@param lock lock trx wants */
void
DeadlockChecker::rollback_print(const trx_t* trx, const lock_t* lock)
{
	ut_ad(lock_mutex_own());

	/* If the lock search exceeds the max step
	or the max depth, the current trx will be
	the victim. Print its information. */
	start_print();

	print("TOO DEEP OR LONG SEARCH IN THE LOCK TABLE"
	      " WAITS-FOR GRAPH, WE WILL ROLL BACK"
	      " FOLLOWING TRANSACTION \n\n"
	      "*** TRANSACTION:\n");

	print(trx, 3000);

	print("*** WAITING FOR THIS LOCK TO BE GRANTED:\n");

	print(lock);
}

/** Rollback transaction selected as the victim. */
void
DeadlockChecker::trx_rollback()
{
	ut_ad(lock_mutex_own());

	trx_t*	trx = m_wait_lock->trx;

	print("*** WE ROLL BACK TRANSACTION (1)\n");

	trx_mutex_enter(trx);

	trx->lock.was_chosen_as_deadlock_victim = true;

	lock_cancel_waiting_and_release(trx->lock.wait_lock);

	trx_mutex_exit(trx);
}

/** Check if a joining lock request results in a deadlock.
If a deadlock is found, we will resolve the deadlock by
choosing a victim transaction and rolling it back.
We will attempt to resolve all deadlocks.

@param[in]	lock	the lock request
@param[in,out]	trx	transaction requesting the lock

@return trx if it was chosen as victim
@retval	NULL if another victim was chosen,
or there is no deadlock (any more) */
const trx_t*
DeadlockChecker::check_and_resolve(const lock_t* lock, trx_t* trx)
{
	ut_ad(lock_mutex_own());
	ut_ad(trx_mutex_own(trx));
	check_trx_state(trx);
	ut_ad(!srv_read_only_mode);

	if (!innobase_deadlock_detect) {
		return(NULL);
	}

	/*  Release the mutex to obey the latching order.
	This is safe, because DeadlockChecker::check_and_resolve()
	is invoked when a lock wait is enqueued for the currently
	running transaction. Because m_trx is a running transaction
	(it is not currently suspended because of a lock wait),
	its state can only be changed by this thread, which is
	currently associated with the transaction. */

	trx_mutex_exit(trx);

	const trx_t*	victim_trx;
	const bool	report_waiters = trx->mysql_thd
		&& thd_need_wait_reports(trx->mysql_thd);

	/* Try and resolve as many deadlocks as possible. */
	do {
		DeadlockChecker	checker(trx, lock, s_lock_mark_counter,
					report_waiters);

		victim_trx = checker.search();

		/* Search too deep, we rollback the joining transaction only
		if it is possible to rollback. Otherwise we rollback the
		transaction that is holding the lock that the joining
		transaction wants. */
		if (checker.is_too_deep()) {

			ut_ad(trx == checker.m_start);
			ut_ad(trx == victim_trx);

			rollback_print(victim_trx, lock);

			MONITOR_INC(MONITOR_DEADLOCK);

			break;

		} else if (victim_trx != NULL && victim_trx != trx) {

			ut_ad(victim_trx == checker.m_wait_lock->trx);

			checker.trx_rollback();

			lock_deadlock_found = true;

			MONITOR_INC(MONITOR_DEADLOCK);
		}

	} while (victim_trx != NULL && victim_trx != trx);

	/* If the joining transaction was selected as the victim. */
	if (victim_trx != NULL) {

		print("*** WE ROLL BACK TRANSACTION (2)\n");

		lock_deadlock_found = true;
	}

	trx_mutex_enter(trx);

	return(victim_trx);
}

/*************************************************************//**
Updates the lock table when a page is split and merged to
two pages. */
UNIV_INTERN
void
lock_update_split_and_merge(
	const buf_block_t* left_block,	/*!< in: left page to which merged */
	const rec_t* orig_pred,		/*!< in: original predecessor of
					supremum on the left page before merge*/
	const buf_block_t* right_block)	/*!< in: right page from which merged */
{
	const rec_t* left_next_rec;

	ut_ad(page_is_leaf(left_block->frame));
	ut_ad(page_is_leaf(right_block->frame));
	ut_ad(page_align(orig_pred) == left_block->frame);

	lock_mutex_enter();

	left_next_rec = page_rec_get_next_const(orig_pred);
	ut_ad(!page_rec_is_metadata(left_next_rec));

	/* Inherit the locks on the supremum of the left page to the
	first record which was moved from the right page */
	lock_rec_inherit_to_gap(
		left_block, left_block,
		page_rec_get_heap_no(left_next_rec),
		PAGE_HEAP_NO_SUPREMUM);

	/* Reset the locks on the supremum of the left page,
	releasing waiting transactions */
	lock_rec_reset_and_release_wait(left_block,
					PAGE_HEAP_NO_SUPREMUM);

	/* Inherit the locks to the supremum of the left page from the
	successor of the infimum on the right page */
	lock_rec_inherit_to_gap(left_block, right_block,
				PAGE_HEAP_NO_SUPREMUM,
				lock_get_min_heap_no(right_block));

	lock_mutex_exit();
}<|MERGE_RESOLUTION|>--- conflicted
+++ resolved
@@ -72,13 +72,7 @@
 extern "C" int thd_need_wait_reports(const MYSQL_THD thd);
 extern "C" int thd_need_ordering_with(const MYSQL_THD thd, const MYSQL_THD other_thd);
 
-<<<<<<< HEAD
-/** Print info of a table lock.
-=======
-extern "C" int thd_deadlock_victim_preference(const MYSQL_THD thd1, const MYSQL_THD thd2);
-
 /** Pretty-print a table lock.
->>>>>>> a7e9395f
 @param[in,out]	file	output stream
 @param[in]	lock	table lock */
 static void lock_table_print(FILE* file, const lock_t* lock);
@@ -748,16 +742,16 @@
 	}
 
 #ifdef WITH_WSREP
-<<<<<<< HEAD
 	/* if BF thread is locking and has conflict with another BF
 	   thread, we need to look at trx ordering and lock types */
 	if (wsrep_thd_is_BF(trx->mysql_thd, FALSE)
 	    && wsrep_thd_is_BF(lock2->trx->mysql_thd, TRUE)) {
+		mtr_t mtr;
 
 		if (wsrep_debug) {
 			ib::info() << "BF-BF lock conflict, locking: "
 				   << for_locking;
-			lock_rec_print(stderr, lock2);
+			lock_rec_print(stderr, lock2, mtr);
 			ib::info()
 				<< " SQL1: " << wsrep_thd_query(trx->mysql_thd)
 				<< " SQL2: "
@@ -782,73 +776,15 @@
 					<< wsrep_thd_conflict_state(
 						   lock2->trx->mysql_thd,
 						   FALSE);
-				lock_rec_print(stderr, lock2);
-=======
-		/* if BF thread is locking and has conflict with another BF
-		   thread, we need to look at trx ordering and lock types */
-		if (wsrep_thd_is_BF(trx->mysql_thd, FALSE)         &&
-		    wsrep_thd_is_BF(lock2->trx->mysql_thd, TRUE)) {
-			mtr_t mtr;
-
-			if (wsrep_debug) {
-				ib::info() <<
-					"BF-BF lock conflict, locking: " << for_locking;
 				lock_rec_print(stderr, lock2, mtr);
->>>>>>> a7e9395f
 				ib::info() << " SQL1: "
 					   << wsrep_thd_query(trx->mysql_thd)
 					   << " SQL2: "
 					   << wsrep_thd_query(
 						      lock2->trx->mysql_thd);
 
-<<<<<<< HEAD
 				if (for_locking) {
 					return false;
-=======
-			if (wsrep_trx_order_before(trx->mysql_thd,
-						   lock2->trx->mysql_thd) &&
-			    (type_mode & LOCK_MODE_MASK) == LOCK_X        &&
-			    (lock2->type_mode & LOCK_MODE_MASK) == LOCK_X) {
-				if (for_locking || wsrep_debug) {
-					/* exclusive lock conflicts are not
-					   accepted */
-					ib::info() <<
-						"BF-BF X lock conflict,"
-						"mode: " << type_mode <<
-						" supremum: " << lock_is_on_supremum;
-					ib::info() <<
-						"conflicts states: my "
-						   << wsrep_thd_conflict_state(trx->mysql_thd, FALSE)
-						   << " locked "
-						   << wsrep_thd_conflict_state(lock2->trx->mysql_thd, FALSE);
-					lock_rec_print(stderr, lock2, mtr);
-					ib::info() << " SQL1: "
-						   << wsrep_thd_query(trx->mysql_thd);
-					ib::info() << " SQL2: "
-						   << wsrep_thd_query(lock2->trx->mysql_thd);
-
-					if (for_locking) {
-						return FALSE;
-					}
-				}
-			} else {
-				/* if lock2->index->n_uniq <=
-				   lock2->index->n_user_defined_cols
-				   operation is on uniq index
-				*/
-				if (wsrep_debug) {
-					ib::info() <<
-						"BF conflict, modes: "
-						   << type_mode << ":" << lock2->type_mode
-						   << " idx: " << lock2->index->name()
-						   << " table: " << lock2->index->table->name.m_name
-						   << " n_uniq: " << lock2->index->n_uniq
-						   << " n_user: " << lock2->index->n_user_defined_cols;
-					ib::info() << " SQL1: "
-						   << wsrep_thd_query(trx->mysql_thd);
-					ib::info() << " SQL2: "
-						   << wsrep_thd_query(lock2->trx->mysql_thd);
->>>>>>> a7e9395f
 				}
 			}
 		} else {
@@ -4466,184 +4402,6 @@
 		      lock->un_member.tab_lock.table->name.m_name);
 	fprintf(file, " trx id " TRX_ID_FMT, trx_get_id_for_print(lock->trx));
 
-<<<<<<< HEAD
-=======
-			lock_rec_discard(lock);
-		} else if (lock_get_type_low(lock) & LOCK_TABLE
-			   && lock->un_member.tab_lock.table == table
-			   && (remove_also_table_sx_locks
-			       || !IS_LOCK_S_OR_X(lock))) {
-
-			ut_a(!lock_get_wait(lock));
-
-			lock_trx_table_locks_remove(lock);
-			lock_table_remove_low(lock);
-		}
-	}
-}
-
-/*******************************************************************//**
-Remove any explicit record locks held by recovering transactions on
-the table.
-@return number of recovered transactions examined */
-static
-ulint
-lock_remove_recovered_trx_record_locks(
-/*===================================*/
-	dict_table_t*	table)	/*!< in: check if there are any locks
-				held on records in this table or on the
-				table itself */
-{
-	ut_a(table != NULL);
-	ut_ad(lock_mutex_own());
-
-	ulint		n_recovered_trx = 0;
-
-	mutex_enter(&trx_sys->mutex);
-
-	for (trx_t* trx = UT_LIST_GET_FIRST(trx_sys->rw_trx_list);
-	     trx != NULL;
-	     trx = UT_LIST_GET_NEXT(trx_list, trx)) {
-
-		assert_trx_in_rw_list(trx);
-
-		if (!trx->is_recovered) {
-			continue;
-		}
-
-		/* Because we are holding the lock_sys->mutex,
-		implicit locks cannot be converted to explicit ones
-		while we are scanning the explicit locks. */
-
-		lock_t*	next_lock;
-
-		for (lock_t* lock = UT_LIST_GET_FIRST(trx->lock.trx_locks);
-		     lock != NULL;
-		     lock = next_lock) {
-
-			ut_a(lock->trx == trx);
-
-			/* Recovered transactions can't wait on a lock. */
-
-			ut_a(!lock_get_wait(lock));
-
-			next_lock = UT_LIST_GET_NEXT(trx_locks, lock);
-
-			switch (lock_get_type_low(lock)) {
-			default:
-				ut_error;
-			case LOCK_TABLE:
-				if (lock->un_member.tab_lock.table == table) {
-					lock_trx_table_locks_remove(lock);
-					lock_table_remove_low(lock);
-				}
-				break;
-			case LOCK_REC:
-				if (lock->index->table == table) {
-					lock_rec_discard(lock);
-				}
-			}
-		}
-
-		++n_recovered_trx;
-	}
-
-	mutex_exit(&trx_sys->mutex);
-
-	return(n_recovered_trx);
-}
-
-/*********************************************************************//**
-Removes locks on a table to be dropped or discarded.
-If remove_also_table_sx_locks is TRUE then table-level S and X locks are
-also removed in addition to other table-level and record-level locks.
-No lock, that is going to be removed, is allowed to be a wait lock. */
-void
-lock_remove_all_on_table(
-/*=====================*/
-	dict_table_t*	table,			/*!< in: table to be dropped
-						or discarded */
-	ibool		remove_also_table_sx_locks)/*!< in: also removes
-						table S and X locks */
-{
-	lock_t*		lock;
-
-	lock_mutex_enter();
-
-	for (lock = UT_LIST_GET_FIRST(table->locks);
-	     lock != NULL;
-	     /* No op */) {
-
-		lock_t*	prev_lock;
-
-		prev_lock = UT_LIST_GET_PREV(un_member.tab_lock.locks, lock);
-
-		/* If we should remove all locks (remove_also_table_sx_locks
-		is TRUE), or if the lock is not table-level S or X lock,
-		then check we are not going to remove a wait lock. */
-		if (remove_also_table_sx_locks
-		    || !(lock_get_type(lock) == LOCK_TABLE
-			 && IS_LOCK_S_OR_X(lock))) {
-
-			ut_a(!lock_get_wait(lock));
-		}
-
-		lock_remove_all_on_table_for_trx(
-			table, lock->trx, remove_also_table_sx_locks);
-
-		if (prev_lock == NULL) {
-			if (lock == UT_LIST_GET_FIRST(table->locks)) {
-				/* lock was not removed, pick its successor */
-				lock = UT_LIST_GET_NEXT(
-					un_member.tab_lock.locks, lock);
-			} else {
-				/* lock was removed, pick the first one */
-				lock = UT_LIST_GET_FIRST(table->locks);
-			}
-		} else if (UT_LIST_GET_NEXT(un_member.tab_lock.locks,
-					    prev_lock) != lock) {
-			/* If lock was removed by
-			lock_remove_all_on_table_for_trx() then pick the
-			successor of prev_lock ... */
-			lock = UT_LIST_GET_NEXT(
-				un_member.tab_lock.locks, prev_lock);
-		} else {
-			/* ... otherwise pick the successor of lock. */
-			lock = UT_LIST_GET_NEXT(
-				un_member.tab_lock.locks, lock);
-		}
-	}
-
-	/* Note: Recovered transactions don't have table level IX or IS locks
-	but can have implicit record locks that have been converted to explicit
-	record locks. Such record locks cannot be freed by traversing the
-	transaction lock list in dict_table_t (as above). */
-
-	if (!lock_sys->rollback_complete
-	    && lock_remove_recovered_trx_record_locks(table) == 0) {
-
-		lock_sys->rollback_complete = TRUE;
-	}
-
-	lock_mutex_exit();
-}
-
-/*===================== VALIDATION AND DEBUGGING ====================*/
-
-/** Pretty-print a table lock.
-@param[in,out]	file	output stream
-@param[in]	lock	table lock */
-static void lock_table_print(FILE* file, const lock_t* lock)
-{
-	ut_ad(lock_mutex_own());
-	ut_a(lock_get_type_low(lock) == LOCK_TABLE);
-
-	fputs("TABLE LOCK table ", file);
-	ut_print_name(file, lock->trx,
-		      lock->un_member.tab_lock.table->name.m_name);
-	fprintf(file, " trx id " TRX_ID_FMT, trx_get_id_for_print(lock->trx));
-
->>>>>>> a7e9395f
 	if (lock_get_mode(lock) == LOCK_S) {
 		fputs(" lock mode S", file);
 	} else if (lock_get_mode(lock) == LOCK_X) {
@@ -4936,39 +4694,10 @@
 
   void operator()(const trx_t* trx) const
   {
-<<<<<<< HEAD
     ut_ad(mutex_own(&trx_sys.mutex));
     if (trx == purge_sys.query->trx)
       return;
-    lock_trx_print_wait_and_mvcc_state(file, trx);
-=======
-    ut_ad(mutex_own(&trx_sys->mutex));
-    ut_ad(trx->in_mysql_trx_list);
     lock_trx_print_wait_and_mvcc_state(file, trx, now);
-
-    if (trx->will_lock && srv_print_innodb_lock_monitor)
-      lock_trx_print_locks(file, trx);
-  }
-
-  FILE* const file;
-  const time_t now;
-};
-
-/** Functor to display recovered read-write transactions */
-struct lock_print_info_rw_recovered
-{
-  lock_print_info_rw_recovered(FILE* file, time_t now) : file(file),now(now) {}
-
-  void operator()(const trx_t* trx) const
-  {
-    ut_ad(mutex_own(&trx_sys->mutex));
-    ut_ad(trx->in_rw_trx_list);
-    if (trx->mysql_thd)
-      return;
-    ut_ad(!trx->in_mysql_trx_list);
-
-    lock_trx_print_wait_and_mvcc_state(file, trx, now);
->>>>>>> a7e9395f
 
     if (trx->will_lock && srv_print_innodb_lock_monitor)
       lock_trx_print_locks(file, trx);
@@ -4992,17 +4721,9 @@
 	fprintf(file, "LIST OF TRANSACTIONS FOR EACH SESSION:\n");
 	const time_t now = time(NULL);
 
-<<<<<<< HEAD
 	mutex_enter(&trx_sys.mutex);
-	ut_list_map(trx_sys.trx_list, lock_print_info(file));
+	ut_list_map(trx_sys.trx_list, lock_print_info(file, now));
 	mutex_exit(&trx_sys.mutex);
-=======
-	mutex_enter(&trx_sys->mutex);
-	ut_list_map(trx_sys->mysql_trx_list, lock_print_info(file, now));
-	ut_list_map(trx_sys->rw_trx_list,
-		    lock_print_info_rw_recovered(file, now));
-	mutex_exit(&trx_sys->mutex);
->>>>>>> a7e9395f
 	lock_mutex_exit();
 
 	ut_ad(lock_validate());
