/*****************************************************************************

Copyright (c) 1997, 2017, Oracle and/or its affiliates. All Rights Reserved.
Copyright (c) 2012, Facebook Inc.
Copyright (c) 2013, 2019, MariaDB Corporation.

This program is free software; you can redistribute it and/or modify it under
the terms of the GNU General Public License as published by the Free Software
Foundation; version 2 of the License.

This program is distributed in the hope that it will be useful, but WITHOUT
ANY WARRANTY; without even the implied warranty of MERCHANTABILITY or FITNESS
FOR A PARTICULAR PURPOSE. See the GNU General Public License for more details.

You should have received a copy of the GNU General Public License along with
this program; if not, write to the Free Software Foundation, Inc.,
51 Franklin Street, Fifth Floor, Boston, MA 02110-1335 USA

*****************************************************************************/

/**************************************************//**
@file log/log0recv.cc
Recovery

Created 9/20/1997 Heikki Tuuri
*******************************************************/

#include "univ.i"

#include <vector>
#include <map>
#include <string>
#include <my_service_manager.h>

#include "log0recv.h"

#ifdef HAVE_MY_AES_H
#include <my_aes.h>
#endif

#include "log0crypt.h"
#include "mem0mem.h"
#include "buf0buf.h"
#include "buf0flu.h"
#include "mtr0mtr.h"
#include "mtr0log.h"
#include "page0cur.h"
#include "page0zip.h"
#include "btr0btr.h"
#include "btr0cur.h"
#include "ibuf0ibuf.h"
#include "trx0undo.h"
#include "trx0rec.h"
#include "fil0fil.h"
#include "row0trunc.h"
#include "buf0rea.h"
#include "srv0srv.h"
#include "srv0start.h"
#include "trx0roll.h"
#include "row0merge.h"

/** Log records are stored in the hash table in chunks at most of this size;
<<<<<<< HEAD
this must be less than srv_page_size as it is stored in the buffer pool */
#define RECV_DATA_BLOCK_SIZE	(MEM_MAX_ALLOC_IN_BUF - sizeof(recv_data_t))
=======
this must be less than UNIV_PAGE_SIZE as it is stored in the buffer pool */
#define RECV_DATA_BLOCK_SIZE	(MEM_MAX_ALLOC_IN_BUF - sizeof(recv_data_t) - REDZONE_SIZE)
>>>>>>> 3bcda8ad

/** Read-ahead area in applying log records to file pages */
#define RECV_READ_AHEAD_AREA	32

/** The recovery system */
recv_sys_t*	recv_sys;
/** TRUE when applying redo log records during crash recovery; FALSE
otherwise.  Note that this is FALSE while a background thread is
rolling back incomplete transactions. */
volatile bool	recv_recovery_on;

/** TRUE when recv_init_crash_recovery() has been called. */
bool	recv_needed_recovery;
#ifdef UNIV_DEBUG
/** TRUE if writing to the redo log (mtr_commit) is forbidden.
Protected by log_sys.mutex. */
bool	recv_no_log_write = false;
#endif /* UNIV_DEBUG */

/** TRUE if buf_page_is_corrupted() should check if the log sequence
number (FIL_PAGE_LSN) is in the future.  Initially FALSE, and set by
recv_recovery_from_checkpoint_start(). */
bool	recv_lsn_checks_on;

/** If the following is TRUE, the buffer pool file pages must be invalidated
after recovery and no ibuf operations are allowed; this becomes TRUE if
the log record hash table becomes too full, and log records must be merged
to file pages already before the recovery is finished: in this case no
ibuf operations are allowed, as they could modify the pages read in the
buffer pool before the pages have been recovered to the up-to-date state.

TRUE means that recovery is running and no operations on the log files
are allowed yet: the variable name is misleading. */
bool	recv_no_ibuf_operations;

/** The type of the previous parsed redo log record */
static mlog_id_t	recv_previous_parsed_rec_type;
/** The offset of the previous parsed redo log record */
static ulint	recv_previous_parsed_rec_offset;
/** The 'multi' flag of the previous parsed redo log record */
static ulint	recv_previous_parsed_rec_is_multi;

/** This many frames must be left free in the buffer pool when we scan
the log and store the scanned log records in the buffer pool: we will
use these free frames to read in pages when we start applying the
log records to the database.
This is the default value. If the actual size of the buffer pool is
larger than 10 MB we'll set this value to 512. */
ulint	recv_n_pool_free_frames;

/** The maximum lsn we see for a page during the recovery process. If this
is bigger than the lsn we are able to scan up to, that is an indication that
the recovery failed and the database may be corrupt. */
static lsn_t	recv_max_page_lsn;

#ifdef UNIV_PFS_THREAD
mysql_pfs_key_t	trx_rollback_clean_thread_key;
mysql_pfs_key_t	recv_writer_thread_key;
#endif /* UNIV_PFS_THREAD */

/** Is recv_writer_thread active? */
bool	recv_writer_thread_active;

#ifndef	DBUG_OFF
/** Return string name of the redo log record type.
@param[in]	type	record log record enum
@return string name of record log record */
static const char* get_mlog_string(mlog_id_t type);
#endif /* !DBUG_OFF */

/** Tablespace item during recovery */
struct file_name_t {
	/** Tablespace file name (MLOG_FILE_NAME) */
	std::string	name;
	/** Tablespace object (NULL if not valid or not found) */
	fil_space_t*	space;

	/** Tablespace status. */
	enum fil_status {
		/** Normal tablespace */
		NORMAL,
		/** Deleted tablespace */
		DELETED,
		/** Missing tablespace */
		MISSING
	};

	/** Status of the tablespace */
	fil_status	status;

	/** FSP_SIZE of tablespace */
	ulint		size;

	/** the log sequence number of the last observed MLOG_INDEX_LOAD
	record for the tablespace */
	lsn_t		enable_lsn;

	/** Constructor */
	file_name_t(std::string name_, bool deleted) :
		name(name_), space(NULL), status(deleted ? DELETED: NORMAL),
		size(0), enable_lsn(0) {}

	/** Report a MLOG_INDEX_LOAD operation, meaning that
	mlog_init for any earlier LSN must be skipped.
	@param lsn	log sequence number of the MLOG_INDEX_LOAD */
	void mlog_index_load(lsn_t lsn)
	{
		if (enable_lsn < lsn) enable_lsn = lsn;
	}
};

/** Map of dirty tablespaces during recovery */
typedef std::map<
	ulint,
	file_name_t,
	std::less<ulint>,
	ut_allocator<std::pair<const ulint, file_name_t> > >	recv_spaces_t;

static recv_spaces_t	recv_spaces;

/** States of recv_addr_t */
enum recv_addr_state {
	/** not yet processed */
	RECV_NOT_PROCESSED,
	/** not processed; the page will be reinitialized */
	RECV_WILL_NOT_READ,
	/** page is being read */
	RECV_BEING_READ,
	/** log records are being applied on the page */
	RECV_BEING_PROCESSED,
	/** log records have been applied on the page */
	RECV_PROCESSED,
	/** log records have been discarded because the tablespace
	does not exist */
	RECV_DISCARDED
};

/** Hashed page file address struct */
struct recv_addr_t{
	/** recovery state of the page */
	recv_addr_state	state;
	/** tablespace identifier */
	unsigned	space:32;
	/** page number */
	unsigned	page_no:32;
	/** list of log records for this page */
	UT_LIST_BASE_NODE_T(recv_t) rec_list;
	/** hash node in the hash bucket chain */
	hash_node_t	addr_hash;
};

/** Report optimized DDL operation (without redo log),
corresponding to MLOG_INDEX_LOAD.
@param[in]	space_id	tablespace identifier
*/
void (*log_optimized_ddl_op)(ulint space_id);

/** Report backup-unfriendly TRUNCATE operation (with separate log file),
corresponding to MLOG_TRUNCATE. */
void (*log_truncate)();

/** Report an operation to create, delete, or rename a file during backup.
@param[in]	space_id	tablespace identifier
@param[in]	flags		tablespace flags (NULL if not create)
@param[in]	name		file name (not NUL-terminated)
@param[in]	len		length of name, in bytes
@param[in]	new_name	new file name (NULL if not rename)
@param[in]	new_len		length of new_name, in bytes (0 if NULL) */
void (*log_file_op)(ulint space_id, const byte* flags,
		    const byte* name, ulint len,
		    const byte* new_name, ulint new_len);

/** Information about initializing page contents during redo log processing */
class mlog_init_t
{
public:
	/** A page initialization operation that was parsed from
	the redo log */
	struct init {
		/** log sequence number of the page initialization */
		lsn_t lsn;
		/** Whether btr_page_create() avoided a read of the page.

		At the end of the last recovery batch, ibuf_merge()
		will invoke change buffer merge for pages that reside
		in the buffer pool. (In the last batch, loading pages
		would trigger change buffer merge.) */
		bool created;
	};

private:
	typedef std::map<const page_id_t, init,
			 std::less<const page_id_t>,
			 ut_allocator<std::pair<const page_id_t, init> > >
		map;
	/** Map of page initialization operations.
	FIXME: Merge this to recv_sys->addr_hash! */
	map inits;
public:
	/** Record that a page will be initialized by the redo log.
	@param[in]	space		tablespace identifier
	@param[in]	page_no		page number
	@param[in]	lsn		log sequence number */
	void add(ulint space, ulint page_no, lsn_t lsn)
	{
		ut_ad(mutex_own(&recv_sys->mutex));
		const init init = { lsn, false };
		std::pair<map::iterator, bool> p = inits.insert(
			map::value_type(page_id_t(space, page_no), init));
		ut_ad(!p.first->second.created);
		if (!p.second && p.first->second.lsn < init.lsn) {
			p.first->second = init;
		}
	}

	/** Get the last stored lsn of the page id and its respective
	init/load operation.
	@param[in]	page_id	page id
	@param[in,out]	init	initialize log or load log
	@return the latest page initialization;
	not valid after releasing recv_sys->mutex. */
	init& last(page_id_t page_id)
	{
		ut_ad(mutex_own(&recv_sys->mutex));
		return inits.find(page_id)->second;
	}

	/** At the end of each recovery batch, reset the 'created' flags. */
	void reset()
	{
		ut_ad(mutex_own(&recv_sys->mutex));
		ut_ad(recv_no_ibuf_operations);
		for (map::iterator i= inits.begin(); i != inits.end(); i++) {
			i->second.created = false;
		}
	}

	/** On the last recovery batch, merge buffered changes to those
	pages that were initialized by buf_page_create() and still reside
	in the buffer pool. Stale pages are not allowed in the buffer pool.

	Note: When MDEV-14481 implements redo log apply in the
	background, we will have to ensure that buf_page_get_gen()
	will not deliver stale pages to users (pages on which the
	change buffer was not merged yet).  Normally, the change
	buffer merge is performed on I/O completion. Maybe, add a
	flag to buf_page_t and perform the change buffer merge on
	the first actual access?
	@param[in,out]	mtr	dummy mini-transaction */
	void ibuf_merge(mtr_t& mtr)
	{
		ut_ad(mutex_own(&recv_sys->mutex));
		ut_ad(!recv_no_ibuf_operations);
		mtr.start();

		for (map::const_iterator i= inits.begin(); i != inits.end();
		     i++) {
			if (!i->second.created) {
				continue;
			}
			if (buf_block_t* block = buf_page_get_gen(
				    i->first, univ_page_size, RW_X_LATCH, NULL,
				    BUF_GET_IF_IN_POOL, __FILE__, __LINE__,
				    &mtr, NULL)) {
				mutex_exit(&recv_sys->mutex);
				ibuf_merge_or_delete_for_page(
					block, i->first,
					&block->page.size, true);
				mtr.commit();
				mtr.start();
				mutex_enter(&recv_sys->mutex);
			}
		}

		mtr.commit();
	}

	/** Clear the data structure */
	void clear() { inits.clear(); }
};

static mlog_init_t mlog_init;

/** Process a MLOG_CREATE2 record that indicates that a tablespace
is being shrunk in size.
@param[in]	space_id	tablespace identifier
@param[in]	pages		trimmed size of the file, in pages
@param[in]	lsn		log sequence number of the operation */
static void recv_addr_trim(ulint space_id, unsigned pages, lsn_t lsn)
{
	DBUG_ENTER("recv_addr_trim");
	DBUG_LOG("ib_log",
		 "discarding log beyond end of tablespace "
		 << page_id_t(space_id, pages) << " before LSN " << lsn);
	ut_ad(mutex_own(&recv_sys->mutex));
	for (ulint i = recv_sys->addr_hash->n_cells; i--; ) {
		hash_cell_t* const cell = hash_get_nth_cell(
			recv_sys->addr_hash, i);
		for (recv_addr_t* addr = static_cast<recv_addr_t*>(cell->node),
			     *next;
		     addr; addr = next) {
			next = static_cast<recv_addr_t*>(addr->addr_hash);

			if (addr->space != space_id || addr->page_no < pages) {
				continue;
			}

			for (recv_t* recv = UT_LIST_GET_FIRST(addr->rec_list);
			     recv; ) {
				recv_t* n = UT_LIST_GET_NEXT(rec_list, recv);
				if (recv->start_lsn < lsn) {
					DBUG_PRINT("ib_log",
						   ("Discarding %s for"
						    " page %u:%u at " LSN_PF,
						    get_mlog_string(
							    recv->type),
						    addr->space, addr->page_no,
						    recv->start_lsn));
					UT_LIST_REMOVE(addr->rec_list, recv);
				}
				recv = n;
			}
		}
	}
	if (fil_space_t* space = fil_space_get(space_id)) {
		ut_ad(UT_LIST_GET_LEN(space->chain) == 1);
		fil_node_t* file = UT_LIST_GET_FIRST(space->chain);
		ut_ad(file->is_open());
		os_file_truncate(file->name, file->handle,
				 os_offset_t(pages) << srv_page_size_shift,
				 true);
	}
	DBUG_VOID_RETURN;
}

/** Process a file name from a MLOG_FILE_* record.
@param[in,out]	name		file name
@param[in]	len		length of the file name
@param[in]	space_id	the tablespace ID
@param[in]	deleted		whether this is a MLOG_FILE_DELETE record */
static
void
fil_name_process(
	char*	name,
	ulint	len,
	ulint	space_id,
	bool	deleted)
{
	if (srv_operation == SRV_OPERATION_BACKUP) {
		return;
	}

	ut_ad(srv_operation == SRV_OPERATION_NORMAL
	      || srv_operation == SRV_OPERATION_RESTORE
	      || srv_operation == SRV_OPERATION_RESTORE_EXPORT);

	/* We will also insert space=NULL into the map, so that
	further checks can ensure that a MLOG_FILE_NAME record was
	scanned before applying any page records for the space_id. */

	os_normalize_path(name);
	file_name_t	fname(std::string(name, len - 1), deleted);
	std::pair<recv_spaces_t::iterator,bool> p = recv_spaces.insert(
		std::make_pair(space_id, fname));
	ut_ad(p.first->first == space_id);

	file_name_t&	f = p.first->second;

	if (deleted) {
		/* Got MLOG_FILE_DELETE */

		if (!p.second && f.status != file_name_t::DELETED) {
			f.status = file_name_t::DELETED;
			if (f.space != NULL) {
				fil_space_free(space_id, false);
				f.space = NULL;
			}
		}

		ut_ad(f.space == NULL);
	} else if (p.second // the first MLOG_FILE_NAME or MLOG_FILE_RENAME2
		   || f.name != fname.name) {
		fil_space_t*	space;

		/* Check if the tablespace file exists and contains
		the space_id. If not, ignore the file after displaying
		a note. Abort if there are multiple files with the
		same space_id. */
		switch (fil_ibd_load(space_id, name, space)) {
		case FIL_LOAD_OK:
			ut_ad(space != NULL);

			if (f.space == NULL || f.space == space) {

				if (f.size && f.space == NULL) {
					fil_space_set_recv_size(space->id, f.size);
				}

				f.name = fname.name;
				f.space = space;
				f.status = file_name_t::NORMAL;
			} else {
				ib::error() << "Tablespace " << space_id
					<< " has been found in two places: '"
					<< f.name << "' and '" << name << "'."
					" You must delete one of them.";
				recv_sys->found_corrupt_fs = true;
			}
			break;

		case FIL_LOAD_ID_CHANGED:
			ut_ad(space == NULL);
			break;

		case FIL_LOAD_NOT_FOUND:
			/* No matching tablespace was found; maybe it
			was renamed, and we will find a subsequent
			MLOG_FILE_* record. */
			ut_ad(space == NULL);

			if (srv_force_recovery) {
				/* Without innodb_force_recovery,
				missing tablespaces will only be
				reported in
				recv_init_crash_recovery_spaces().
				Enable some more diagnostics when
				forcing recovery. */

				ib::info()
					<< "At LSN: " << recv_sys->recovered_lsn
					<< ": unable to open file " << name
					<< " for tablespace " << space_id;
			}
			break;

		case FIL_LOAD_INVALID:
			ut_ad(space == NULL);
			if (srv_force_recovery == 0) {
				ib::warn() << "We do not continue the crash"
					" recovery, because the table may"
					" become corrupt if we cannot apply"
					" the log records in the InnoDB log to"
					" it. To fix the problem and start"
					" mysqld:";
				ib::info() << "1) If there is a permission"
					" problem in the file and mysqld"
					" cannot open the file, you should"
					" modify the permissions.";
				ib::info() << "2) If the tablespace is not"
					" needed, or you can restore an older"
					" version from a backup, then you can"
					" remove the .ibd file, and use"
					" --innodb_force_recovery=1 to force"
					" startup without this file.";
				ib::info() << "3) If the file system or the"
					" disk is broken, and you cannot"
					" remove the .ibd file, you can set"
					" --innodb_force_recovery.";
				recv_sys->found_corrupt_fs = true;
				break;
			}

			ib::info() << "innodb_force_recovery was set to "
				<< srv_force_recovery << ". Continuing crash"
				" recovery even though we cannot access the"
				" files for tablespace " << space_id << ".";
			break;
		}
	}
}

/** Parse or process a MLOG_FILE_* record.
@param[in]	ptr		redo log record
@param[in]	end		end of the redo log buffer
@param[in]	space_id	the tablespace ID
@param[in]	first_page_no	first page number in the file
@param[in]	type		MLOG_FILE_NAME or MLOG_FILE_DELETE
or MLOG_FILE_CREATE2 or MLOG_FILE_RENAME2
@param[in]	apply		whether to apply the record
@return pointer to next redo log record
@retval NULL if this log record was truncated */
static
byte*
fil_name_parse(
	byte*		ptr,
	const byte*	end,
	ulint		space_id,
	ulint		first_page_no,
	mlog_id_t	type,
	bool		apply)
{
	if (type == MLOG_FILE_CREATE2) {
		if (end < ptr + 4) {
			return(NULL);
		}
		ptr += 4;
	}

	if (end < ptr + 2) {
		return(NULL);
	}

	ulint	len = mach_read_from_2(ptr);
	ptr += 2;
	if (end < ptr + len) {
		return(NULL);
	}

	/* MLOG_FILE_* records should only be written for
	user-created tablespaces. The name must be long enough
	and end in .ibd. */
	bool corrupt = is_predefined_tablespace(space_id)
		|| len < sizeof "/a.ibd\0"
		|| (!first_page_no != !memcmp(ptr + len - 5, DOT_IBD, 5));

	if (!corrupt && !memchr(ptr, OS_PATH_SEPARATOR, len)) {
		if (byte* c = static_cast<byte*>
		    (memchr(ptr, OS_PATH_SEPARATOR_ALT, len))) {
			ut_ad(c >= ptr);
			ut_ad(c < ptr + len);
			do {
				*c = OS_PATH_SEPARATOR;
			} while ((c = static_cast<byte*>
				  (memchr(ptr, OS_PATH_SEPARATOR_ALT,
					  len - ulint(c - ptr)))) != NULL);
		} else {
			corrupt = true;
		}
	}

	byte*	end_ptr	= ptr + len;

	switch (type) {
	default:
		ut_ad(0); // the caller checked this
		/* fall through */
	case MLOG_FILE_NAME:
		if (corrupt) {
			ib::error() << "MLOG_FILE_NAME incorrect:" << ptr;
			recv_sys->found_corrupt_log = true;
			break;
		}

		fil_name_process(
			reinterpret_cast<char*>(ptr), len, space_id, false);
		break;
	case MLOG_FILE_DELETE:
		if (corrupt) {
			ib::error() << "MLOG_FILE_DELETE incorrect:" << ptr;
			recv_sys->found_corrupt_log = true;
			break;
		}

		fil_name_process(
			reinterpret_cast<char*>(ptr), len, space_id, true);
		/* fall through */
	case MLOG_FILE_CREATE2:
		if (first_page_no) {
			ut_ad(first_page_no
			      == SRV_UNDO_TABLESPACE_SIZE_IN_PAGES);
			ut_a(srv_is_undo_tablespace(space_id));
			compile_time_assert(
				UT_ARR_SIZE(recv_sys->truncated_undo_spaces)
				== TRX_SYS_MAX_UNDO_SPACES);
			recv_sys_t::trunc& t = recv_sys->truncated_undo_spaces[
				space_id - srv_undo_space_id_start];
			t.lsn = recv_sys->recovered_lsn;
			t.pages = uint32_t(first_page_no);
		} else if (log_file_op) {
			log_file_op(space_id,
				    type == MLOG_FILE_CREATE2 ? ptr - 4 : NULL,
				    ptr, len, NULL, 0);
		}
		break;
	case MLOG_FILE_RENAME2:
		if (corrupt) {
			ib::error() << "MLOG_FILE_RENAME2 incorrect:" << ptr;
			recv_sys->found_corrupt_log = true;
		}

		/* The new name follows the old name. */
		byte*	new_name = end_ptr + 2;
		if (end < new_name) {
			return(NULL);
		}

		ulint	new_len = mach_read_from_2(end_ptr);

		if (end < end_ptr + 2 + new_len) {
			return(NULL);
		}

		end_ptr += 2 + new_len;

		corrupt = corrupt
			|| new_len < sizeof "/a.ibd\0"
			|| memcmp(new_name + new_len - 5, DOT_IBD, 5) != 0;

		if (!corrupt && !memchr(new_name, OS_PATH_SEPARATOR, new_len)) {
			if (byte* c = static_cast<byte*>
			    (memchr(new_name, OS_PATH_SEPARATOR_ALT,
				    new_len))) {
				ut_ad(c >= new_name);
				ut_ad(c < new_name + new_len);
				do {
					*c = OS_PATH_SEPARATOR;
				} while ((c = static_cast<byte*>
					  (memchr(ptr, OS_PATH_SEPARATOR_ALT,
						  new_len
						  - ulint(c - new_name))))
					 != NULL);
			} else {
				corrupt = true;
			}
		}

		if (corrupt) {
			ib::error() << "MLOG_FILE_RENAME2 new_name incorrect:" << ptr
				    << " new_name: " << new_name;
			recv_sys->found_corrupt_log = true;
			break;
		}

		fil_name_process(
			reinterpret_cast<char*>(ptr), len,
			space_id, false);
		fil_name_process(
			reinterpret_cast<char*>(new_name), new_len,
			space_id, false);

		if (log_file_op) {
			log_file_op(space_id, NULL,
				    ptr, len, new_name, new_len);
		}

		if (!apply) {
			break;
		}
		if (!fil_op_replay_rename(
			    space_id, first_page_no,
			    reinterpret_cast<const char*>(ptr),
			    reinterpret_cast<const char*>(new_name))) {
			recv_sys->found_corrupt_fs = true;
		}
	}

	return(end_ptr);
}

/** Clean up after recv_sys_init() */
void
recv_sys_close()
{
	if (recv_sys != NULL) {
		recv_sys->dblwr.pages.clear();

		if (recv_sys->addr_hash != NULL) {
			hash_table_free(recv_sys->addr_hash);
		}

		if (recv_sys->heap != NULL) {
			mem_heap_free(recv_sys->heap);
		}

		if (recv_sys->flush_start != NULL) {
			os_event_destroy(recv_sys->flush_start);
		}

		if (recv_sys->flush_end != NULL) {
			os_event_destroy(recv_sys->flush_end);
		}

		if (recv_sys->buf != NULL) {
			ut_free_dodump(recv_sys->buf, recv_sys->buf_size);
		}

		ut_ad(!recv_writer_thread_active);
		mutex_free(&recv_sys->writer_mutex);

		mutex_free(&recv_sys->mutex);

		ut_free(recv_sys);
		recv_sys = NULL;
	}

	recv_spaces.clear();
	mlog_init.clear();
}

/************************************************************
Reset the state of the recovery system variables. */
void
recv_sys_var_init(void)
/*===================*/
{
	recv_recovery_on = false;
	recv_needed_recovery = false;
	recv_lsn_checks_on = false;
	recv_no_ibuf_operations = false;
	recv_previous_parsed_rec_type = MLOG_SINGLE_REC_FLAG;
	recv_previous_parsed_rec_offset	= 0;
	recv_previous_parsed_rec_is_multi = 0;
	recv_n_pool_free_frames	= 256;
	recv_max_page_lsn = 0;
}

/******************************************************************//**
recv_writer thread tasked with flushing dirty pages from the buffer
pools.
@return a dummy parameter */
extern "C"
os_thread_ret_t
DECLARE_THREAD(recv_writer_thread)(
/*===============================*/
	void*	arg MY_ATTRIBUTE((unused)))
			/*!< in: a dummy parameter required by
			os_thread_create */
{
	my_thread_init();
	ut_ad(!srv_read_only_mode);

#ifdef UNIV_PFS_THREAD
	pfs_register_thread(recv_writer_thread_key);
#endif /* UNIV_PFS_THREAD */

#ifdef UNIV_DEBUG_THREAD_CREATION
	ib::info() << "recv_writer thread running, id "
		<< os_thread_pf(os_thread_get_curr_id());
#endif /* UNIV_DEBUG_THREAD_CREATION */

	while (srv_shutdown_state == SRV_SHUTDOWN_NONE) {

		/* Wait till we get a signal to clean the LRU list.
		Bounded by max wait time of 100ms. */
		int64_t      sig_count = os_event_reset(buf_flush_event);
		os_event_wait_time_low(buf_flush_event, 100000, sig_count);

		mutex_enter(&recv_sys->writer_mutex);

		if (!recv_recovery_is_on()) {
			mutex_exit(&recv_sys->writer_mutex);
			break;
		}

		/* Flush pages from end of LRU if required */
		os_event_reset(recv_sys->flush_end);
		recv_sys->flush_type = BUF_FLUSH_LRU;
		os_event_set(recv_sys->flush_start);
		os_event_wait(recv_sys->flush_end);

		mutex_exit(&recv_sys->writer_mutex);
	}

	recv_writer_thread_active = false;

	my_thread_end();
	/* We count the number of threads in os_thread_exit().
	A created thread should always use that to exit and not
	use return() to exit. */
	os_thread_exit();

	OS_THREAD_DUMMY_RETURN;
}

/** Initialize the redo log recovery subsystem. */
void
recv_sys_init()
{
	ut_ad(recv_sys == NULL);

	recv_sys = static_cast<recv_sys_t*>(ut_zalloc_nokey(sizeof(*recv_sys)));

	mutex_create(LATCH_ID_RECV_SYS, &recv_sys->mutex);
	mutex_create(LATCH_ID_RECV_WRITER, &recv_sys->writer_mutex);

	recv_sys->heap = mem_heap_create_typed(256, MEM_HEAP_FOR_RECV_SYS);

	if (!srv_read_only_mode) {
		recv_sys->flush_start = os_event_create(0);
		recv_sys->flush_end = os_event_create(0);
	}

	ulint size = buf_pool_get_curr_size();
	/* Set appropriate value of recv_n_pool_free_frames. */
	if (size >= 10 << 20) {
		/* Buffer pool of size greater than 10 MB. */
		recv_n_pool_free_frames = 512;
	}

	recv_sys->buf = static_cast<byte*>(
		ut_malloc_dontdump(RECV_PARSING_BUF_SIZE));
	recv_sys->buf_size = RECV_PARSING_BUF_SIZE;

	recv_sys->addr_hash = hash_create(size / 512);
	recv_sys->progress_time = ut_time();
	recv_max_page_lsn = 0;

	/* Call the constructor for recv_sys_t::dblwr member */
	new (&recv_sys->dblwr) recv_dblwr_t();
}

/** Empty a fully processed hash table. */
static
void
recv_sys_empty_hash()
{
	ut_ad(mutex_own(&(recv_sys->mutex)));
	ut_a(recv_sys->n_addrs == 0);

	hash_table_free(recv_sys->addr_hash);
	mem_heap_empty(recv_sys->heap);

	recv_sys->addr_hash = hash_create(buf_pool_get_curr_size() / 512);
}

/********************************************************//**
Frees the recovery system. */
void
recv_sys_debug_free(void)
/*=====================*/
{
	mutex_enter(&(recv_sys->mutex));

	hash_table_free(recv_sys->addr_hash);
	mem_heap_free(recv_sys->heap);
	ut_free_dodump(recv_sys->buf, recv_sys->buf_size);

	recv_sys->buf_size = 0;
	recv_sys->buf = NULL;
	recv_sys->heap = NULL;
	recv_sys->addr_hash = NULL;

	/* wake page cleaner up to progress */
	if (!srv_read_only_mode) {
		ut_ad(!recv_recovery_is_on());
		ut_ad(!recv_writer_thread_active);
		os_event_reset(buf_flush_event);
		os_event_set(recv_sys->flush_start);
	}

	mutex_exit(&(recv_sys->mutex));
}

/** Read a log segment to log_sys.buf.
@param[in,out]	start_lsn	in: read area start,
out: the last read valid lsn
@param[in]	end_lsn		read area end
@return	whether no invalid blocks (e.g checksum mismatch) were found */
bool log_t::files::read_log_seg(lsn_t* start_lsn, lsn_t end_lsn)
{
	ulint	len;
	bool success = true;
	ut_ad(log_sys.mutex.is_owned());
	ut_ad(!(*start_lsn % OS_FILE_LOG_BLOCK_SIZE));
	ut_ad(!(end_lsn % OS_FILE_LOG_BLOCK_SIZE));
	byte* buf = log_sys.buf;
loop:
	lsn_t source_offset = calc_lsn_offset(*start_lsn);

	ut_a(end_lsn - *start_lsn <= ULINT_MAX);
	len = (ulint) (end_lsn - *start_lsn);

	ut_ad(len != 0);

	const bool at_eof = (source_offset % file_size) + len > file_size;
	if (at_eof) {
		/* If the above condition is true then len (which is ulint)
		is > the expression below, so the typecast is ok */
		len = ulint(file_size - (source_offset % file_size));
	}

	log_sys.n_log_ios++;

	MONITOR_INC(MONITOR_LOG_IO);

	ut_a((source_offset >> srv_page_size_shift) <= ULINT_MAX);

	const ulint	page_no = ulint(source_offset >> srv_page_size_shift);

	fil_io(IORequestLogRead, true,
	       page_id_t(SRV_LOG_SPACE_FIRST_ID, page_no),
	       univ_page_size,
	       ulint(source_offset & (srv_page_size - 1)),
	       len, buf, NULL);

	for (ulint l = 0; l < len; l += OS_FILE_LOG_BLOCK_SIZE,
		     buf += OS_FILE_LOG_BLOCK_SIZE,
		     (*start_lsn) += OS_FILE_LOG_BLOCK_SIZE) {
		const ulint block_number = log_block_get_hdr_no(buf);

		if (block_number != log_block_convert_lsn_to_no(*start_lsn)) {
			/* Garbage or an incompletely written log block.
			We will not report any error, because this can
			happen when InnoDB was killed while it was
			writing redo log. We simply treat this as an
			abrupt end of the redo log. */
fail:
			end_lsn = *start_lsn;
			success = false;
			break;
		}

		if (innodb_log_checksums || is_encrypted()) {
			ulint crc = log_block_calc_checksum_crc32(buf);
			ulint cksum = log_block_get_checksum(buf);

			DBUG_EXECUTE_IF("log_intermittent_checksum_mismatch", {
					 static int block_counter;
					 if (block_counter++ == 0) {
						 cksum = crc + 1;
					 }
			 });

			if (crc != cksum) {
				ib::error() << "Invalid log block checksum."
					    << " block: " << block_number
					    << " checkpoint no: "
					    << log_block_get_checkpoint_no(buf)
					    << " expected: " << crc
					    << " found: " << cksum;
				goto fail;
			}

			if (is_encrypted()) {
				log_crypt(buf, *start_lsn,
					  OS_FILE_LOG_BLOCK_SIZE, true);
			}
		}

		ulint dl = log_block_get_data_len(buf);
		if (dl < LOG_BLOCK_HDR_SIZE
		    || (dl > OS_FILE_LOG_BLOCK_SIZE - LOG_BLOCK_TRL_SIZE
			&& dl != OS_FILE_LOG_BLOCK_SIZE)) {
			recv_sys->found_corrupt_log = true;
			goto fail;
		}
	}

	if (recv_sys->report(ut_time())) {
		ib::info() << "Read redo log up to LSN=" << *start_lsn;
		service_manager_extend_timeout(INNODB_EXTEND_TIMEOUT_INTERVAL,
			"Read redo log up to LSN=" LSN_PF,
			*start_lsn);
	}

	if (*start_lsn != end_lsn) {
		goto loop;
	}

	return(success);
}



/********************************************************//**
Copies a log segment from the most up-to-date log group to the other log
groups, so that they all contain the latest log data. Also writes the info
about the latest checkpoint to the groups, and inits the fields in the group
memory structs to up-to-date values. */
static
void
recv_synchronize_groups()
{
	const lsn_t recovered_lsn = recv_sys->recovered_lsn;

	/* Read the last recovered log block to the recovery system buffer:
	the block is always incomplete */

	lsn_t start_lsn = ut_uint64_align_down(recovered_lsn,
					       OS_FILE_LOG_BLOCK_SIZE);
	log_sys.log.read_log_seg(&start_lsn,
				 start_lsn + OS_FILE_LOG_BLOCK_SIZE);
	log_sys.log.set_fields(recovered_lsn);

	/* Copy the checkpoint info to the log; remember that we have
	incremented checkpoint_no by one, and the info will not be written
	over the max checkpoint info, thus making the preservation of max
	checkpoint info on disk certain */

	if (!srv_read_only_mode) {
		log_write_checkpoint_info(true, 0);
		log_mutex_enter();
	}
}

/** Check the consistency of a log header block.
@param[in]	log header block
@return true if ok */
static
bool
recv_check_log_header_checksum(
	const byte*	buf)
{
	return(log_block_get_checksum(buf)
	       == log_block_calc_checksum_crc32(buf));
}

/** Find the latest checkpoint in the format-0 log header.
@param[out]	max_field	LOG_CHECKPOINT_1 or LOG_CHECKPOINT_2
@return error code or DB_SUCCESS */
static MY_ATTRIBUTE((warn_unused_result))
dberr_t
recv_find_max_checkpoint_0(ulint* max_field)
{
	ib_uint64_t	max_no = 0;
	ib_uint64_t	checkpoint_no;
	byte*		buf	= log_sys.checkpoint_buf;

	ut_ad(log_sys.log.format == 0);

	/** Offset of the first checkpoint checksum */
	static const uint CHECKSUM_1 = 288;
	/** Offset of the second checkpoint checksum */
	static const uint CHECKSUM_2 = CHECKSUM_1 + 4;
	/** Most significant bits of the checkpoint offset */
	static const uint OFFSET_HIGH32 = CHECKSUM_2 + 12;
	/** Least significant bits of the checkpoint offset */
	static const uint OFFSET_LOW32 = 16;

	bool found = false;

	for (ulint field = LOG_CHECKPOINT_1; field <= LOG_CHECKPOINT_2;
	     field += LOG_CHECKPOINT_2 - LOG_CHECKPOINT_1) {
		log_header_read(field);

		if (static_cast<uint32_t>(ut_fold_binary(buf, CHECKSUM_1))
		    != mach_read_from_4(buf + CHECKSUM_1)
		    || static_cast<uint32_t>(
			    ut_fold_binary(buf + LOG_CHECKPOINT_LSN,
					   CHECKSUM_2 - LOG_CHECKPOINT_LSN))
		    != mach_read_from_4(buf + CHECKSUM_2)) {
			DBUG_LOG("ib_log",
				 "invalid pre-10.2.2 checkpoint " << field);
			continue;
		}

		checkpoint_no = mach_read_from_8(
			buf + LOG_CHECKPOINT_NO);

		if (!log_crypt_101_read_checkpoint(buf)) {
			ib::error() << "Decrypting checkpoint failed";
			continue;
		}

		DBUG_PRINT("ib_log",
			   ("checkpoint " UINT64PF " at " LSN_PF " found",
			    checkpoint_no,
			    mach_read_from_8(buf + LOG_CHECKPOINT_LSN)));

		if (checkpoint_no >= max_no) {
			found = true;
			*max_field = field;
			max_no = checkpoint_no;

			log_sys.log.set_lsn(mach_read_from_8(
				buf + LOG_CHECKPOINT_LSN));
			log_sys.log.set_lsn_offset(
				lsn_t(mach_read_from_4(buf + OFFSET_HIGH32))
				<< 32
				| mach_read_from_4(buf + OFFSET_LOW32));
		}
	}

	if (found) {
		return(DB_SUCCESS);
	}

	ib::error() << "Upgrade after a crash is not supported."
		" This redo log was created before MariaDB 10.2.2,"
		" and we did not find a valid checkpoint."
		" Please follow the instructions at"
		" https://mariadb.com/kb/en/library/upgrading/";
	return(DB_ERROR);
}

/** Determine if a pre-MySQL 5.7.9/MariaDB 10.2.2 redo log is clean.
@param[in]	lsn	checkpoint LSN
@param[in]	crypt	whether the log might be encrypted
@return error code
@retval	DB_SUCCESS	if the redo log is clean
@retval DB_ERROR	if the redo log is corrupted or dirty */
static dberr_t recv_log_format_0_recover(lsn_t lsn, bool crypt)
{
	log_mutex_enter();
	const lsn_t	source_offset = log_sys.log.calc_lsn_offset(lsn);
	log_mutex_exit();
	const ulint	page_no = ulint(source_offset >> srv_page_size_shift);
	byte*		buf = log_sys.buf;

	static const char* NO_UPGRADE_RECOVERY_MSG =
		"Upgrade after a crash is not supported."
		" This redo log was created before MariaDB 10.2.2";

	fil_io(IORequestLogRead, true,
	       page_id_t(SRV_LOG_SPACE_FIRST_ID, page_no),
	       univ_page_size,
	       ulint((source_offset & ~(OS_FILE_LOG_BLOCK_SIZE - 1))
		     & (srv_page_size - 1)),
	       OS_FILE_LOG_BLOCK_SIZE, buf, NULL);

	if (log_block_calc_checksum_format_0(buf)
	    != log_block_get_checksum(buf)
	    && !log_crypt_101_read_block(buf)) {
		ib::error() << NO_UPGRADE_RECOVERY_MSG
			<< ", and it appears corrupted.";
		return(DB_CORRUPTION);
	}

	if (log_block_get_data_len(buf)
	    == (source_offset & (OS_FILE_LOG_BLOCK_SIZE - 1))) {
	} else if (crypt) {
		ib::error() << "Cannot decrypt log for upgrading."
			" The encrypted log was created"
			" before MariaDB 10.2.2.";
		return DB_ERROR;
	} else {
		ib::error() << NO_UPGRADE_RECOVERY_MSG << ".";
		return(DB_ERROR);
	}

	/* Mark the redo log for upgrading. */
	srv_log_file_size = 0;
	recv_sys->parse_start_lsn = recv_sys->recovered_lsn
		= recv_sys->scanned_lsn
		= recv_sys->mlog_checkpoint_lsn = lsn;
	log_sys.last_checkpoint_lsn = log_sys.next_checkpoint_lsn
		= log_sys.lsn = log_sys.write_lsn
		= log_sys.current_flush_lsn = log_sys.flushed_to_disk_lsn
		= lsn;
	log_sys.next_checkpoint_no = 0;
	return(DB_SUCCESS);
}

/** Determine if a redo log from MariaDB 10.4 is clean.
@return	error code
@retval	DB_SUCCESS	if the redo log is clean
@retval	DB_CORRUPTION	if the redo log is corrupted
@retval	DB_ERROR	if the redo log is not empty */
static dberr_t recv_log_recover_10_4()
{
	ut_ad(!log_sys.is_encrypted());
	const lsn_t	lsn = log_sys.log.get_lsn();
	const lsn_t	source_offset = log_sys.log.calc_lsn_offset(lsn);
	const ulint	page_no
		= (ulint) (source_offset / univ_page_size.physical());
	byte*		buf = log_sys.buf;

	fil_io(IORequestLogRead, true,
	       page_id_t(SRV_LOG_SPACE_FIRST_ID, page_no),
	       univ_page_size,
	       (ulint) ((source_offset & ~(OS_FILE_LOG_BLOCK_SIZE - 1))
			% univ_page_size.physical()),
	       OS_FILE_LOG_BLOCK_SIZE, buf, NULL);

	if (log_block_calc_checksum(buf) != log_block_get_checksum(buf)) {
		return DB_CORRUPTION;
	}

	/* On a clean shutdown, the redo log will be logically empty
	after the checkpoint lsn. */

	if (log_block_get_data_len(buf)
	    != (source_offset & (OS_FILE_LOG_BLOCK_SIZE - 1))) {
		return DB_ERROR;
	}

	/* Mark the redo log for downgrading. */
	srv_log_file_size = 0;
	recv_sys->parse_start_lsn = recv_sys->recovered_lsn
		= recv_sys->scanned_lsn
		= recv_sys->mlog_checkpoint_lsn = lsn;
	log_sys.last_checkpoint_lsn = log_sys.next_checkpoint_lsn
		= log_sys.lsn = log_sys.write_lsn
		= log_sys.current_flush_lsn = log_sys.flushed_to_disk_lsn
		= lsn;
	log_sys.next_checkpoint_no = 0;
	return DB_SUCCESS;
}

/** Find the latest checkpoint in the log header.
@param[out]	max_field	LOG_CHECKPOINT_1 or LOG_CHECKPOINT_2
@return error code or DB_SUCCESS */
dberr_t
recv_find_max_checkpoint(ulint* max_field)
{
	ib_uint64_t	max_no;
	ib_uint64_t	checkpoint_no;
	ulint		field;
	byte*		buf;

	max_no = 0;
	*max_field = 0;

	buf = log_sys.checkpoint_buf;

	log_header_read(0);
	/* Check the header page checksum. There was no
	checksum in the first redo log format (version 0). */
	log_sys.log.format = mach_read_from_4(buf + LOG_HEADER_FORMAT);
	log_sys.log.subformat = log_sys.log.format != LOG_HEADER_FORMAT_3_23
		? mach_read_from_4(buf + LOG_HEADER_SUBFORMAT)
		: 0;
	if (log_sys.log.format != LOG_HEADER_FORMAT_3_23
	    && !recv_check_log_header_checksum(buf)) {
		ib::error() << "Invalid redo log header checksum.";
		return(DB_CORRUPTION);
	}

	char creator[LOG_HEADER_CREATOR_END - LOG_HEADER_CREATOR + 1];

	memcpy(creator, buf + LOG_HEADER_CREATOR, sizeof creator);
	/* Ensure that the string is NUL-terminated. */
	creator[LOG_HEADER_CREATOR_END - LOG_HEADER_CREATOR] = 0;

	switch (log_sys.log.format) {
	case LOG_HEADER_FORMAT_3_23:
		return(recv_find_max_checkpoint_0(max_field));
	case LOG_HEADER_FORMAT_10_2:
	case LOG_HEADER_FORMAT_10_2 | LOG_HEADER_FORMAT_ENCRYPTED:
	case LOG_HEADER_FORMAT_CURRENT:
	case LOG_HEADER_FORMAT_CURRENT | LOG_HEADER_FORMAT_ENCRYPTED:
	case LOG_HEADER_FORMAT_10_4:
		/* We can only parse the unencrypted LOG_HEADER_FORMAT_10_4.
		The encrypted format uses a larger redo log block trailer. */
		break;
	default:
		ib::error() << "Unsupported redo log format."
			" The redo log was created with " << creator << ".";
		return(DB_ERROR);
	}

	for (field = LOG_CHECKPOINT_1; field <= LOG_CHECKPOINT_2;
	     field += LOG_CHECKPOINT_2 - LOG_CHECKPOINT_1) {

		log_header_read(field);

		const ulint crc32 = log_block_calc_checksum_crc32(buf);
		const ulint cksum = log_block_get_checksum(buf);

		if (crc32 != cksum) {
			DBUG_PRINT("ib_log",
				   ("invalid checkpoint,"
				    " at " ULINTPF
				    ", checksum " ULINTPFx
				    " expected " ULINTPFx,
				    field, cksum, crc32));
			continue;
		}

		if (log_sys.is_encrypted()
		    && !log_crypt_read_checkpoint_buf(buf)) {
			ib::error() << "Reading checkpoint"
				" encryption info failed.";
			continue;
		}

		checkpoint_no = mach_read_from_8(
			buf + LOG_CHECKPOINT_NO);

		DBUG_PRINT("ib_log",
			   ("checkpoint " UINT64PF " at " LSN_PF " found",
			    checkpoint_no, mach_read_from_8(
				    buf + LOG_CHECKPOINT_LSN)));

		if (checkpoint_no >= max_no) {
			*max_field = field;
			max_no = checkpoint_no;
			log_sys.log.set_lsn(mach_read_from_8(
				buf + LOG_CHECKPOINT_LSN));
			log_sys.log.set_lsn_offset(mach_read_from_8(
				buf + LOG_CHECKPOINT_OFFSET));
			log_sys.next_checkpoint_no = checkpoint_no;
		}
	}

	if (*max_field == 0) {
		/* Before 10.2.2, we could get here during database
		initialization if we created an ib_logfile0 file that
		was filled with zeroes, and were killed. After
		10.2.2, we would reject such a file already earlier,
		when checking the file header. */
		ib::error() << "No valid checkpoint found"
			" (corrupted redo log)."
			" You can try --innodb-force-recovery=6"
			" as a last resort.";
		return(DB_ERROR);
	}

	if (log_sys.log.format == LOG_HEADER_FORMAT_10_4) {
		dberr_t err = recv_log_recover_10_4();
		if (err != DB_SUCCESS) {
			ib::error()
				<< "Downgrade after a crash is not supported."
				" The redo log was created with " << creator
				<< (err == DB_ERROR
				    ? "." : ", and it appears corrupted.");
		}
		return err;
	}

	return DB_SUCCESS;
}

/** Try to parse a single log record body and also applies it if
specified.
@param[in]	type		redo log entry type
@param[in]	ptr		redo log record body
@param[in]	end_ptr		end of buffer
@param[in]	space_id	tablespace identifier
@param[in]	page_no		page number
@param[in]	apply		whether to apply the record
@param[in,out]	block		buffer block, or NULL if
a page log record should not be applied
or if it is a MLOG_FILE_ operation
@param[in,out]	mtr		mini-transaction, or NULL if
a page log record should not be applied
@return log record end, NULL if not a complete record */
static
byte*
recv_parse_or_apply_log_rec_body(
	mlog_id_t	type,
	byte*		ptr,
	byte*		end_ptr,
	ulint		space_id,
	ulint		page_no,
	bool		apply,
	buf_block_t*	block,
	mtr_t*		mtr)
{
	ut_ad(!block == !mtr);
	ut_ad(!apply || recv_sys->mlog_checkpoint_lsn != 0);

	switch (type) {
	case MLOG_FILE_NAME:
	case MLOG_FILE_DELETE:
	case MLOG_FILE_CREATE2:
	case MLOG_FILE_RENAME2:
		ut_ad(block == NULL);
		/* Collect the file names when parsing the log,
		before applying any log records. */
		return(fil_name_parse(ptr, end_ptr, space_id, page_no, type,
				      apply));
	case MLOG_INDEX_LOAD:
		if (end_ptr < ptr + 8) {
			return(NULL);
		}
		return(ptr + 8);
	case MLOG_TRUNCATE:
		if (log_truncate) {
			ut_ad(srv_operation != SRV_OPERATION_NORMAL);
			log_truncate();
			recv_sys->found_corrupt_fs = true;
			return NULL;
		}
		return(truncate_t::parse_redo_entry(ptr, end_ptr, space_id));

	default:
		break;
	}

	dict_index_t*	index	= NULL;
	page_t*		page;
	page_zip_des_t*	page_zip;
#ifdef UNIV_DEBUG
	ulint		page_type;
#endif /* UNIV_DEBUG */

	if (block) {
		/* Applying a page log record. */
		ut_ad(apply);
		page = block->frame;
		page_zip = buf_block_get_page_zip(block);
		ut_d(page_type = fil_page_get_type(page));
	} else if (apply
		   && !is_predefined_tablespace(space_id)
		   && recv_spaces.find(space_id) == recv_spaces.end()) {
		if (recv_sys->recovered_lsn < recv_sys->mlog_checkpoint_lsn) {
			/* We have not seen all records between the
			checkpoint and MLOG_CHECKPOINT. There should be
			a MLOG_FILE_DELETE for this tablespace later. */
			recv_spaces.insert(
				std::make_pair(space_id,
					       file_name_t("", false)));
			goto parse_log;
		}

		ib::error() << "Missing MLOG_FILE_NAME or MLOG_FILE_DELETE"
			" for redo log record " << type << " (page "
			    << space_id << ":" << page_no << ") at "
			    << recv_sys->recovered_lsn << ".";
		recv_sys->found_corrupt_log = true;
		return(NULL);
	} else {
parse_log:
		/* Parsing a page log record. */
		page = NULL;
		page_zip = NULL;
		ut_d(page_type = FIL_PAGE_TYPE_ALLOCATED);
	}

	const byte*	old_ptr = ptr;

	switch (type) {
#ifdef UNIV_LOG_LSN_DEBUG
	case MLOG_LSN:
		/* The LSN is checked in recv_parse_log_rec(). */
		break;
#endif /* UNIV_LOG_LSN_DEBUG */
	case MLOG_1BYTE: case MLOG_2BYTES: case MLOG_4BYTES: case MLOG_8BYTES:
#ifdef UNIV_DEBUG
		if (page && page_type == FIL_PAGE_TYPE_ALLOCATED
		    && end_ptr >= ptr + 2) {
			/* It is OK to set FIL_PAGE_TYPE and certain
			list node fields on an empty page.  Any other
			write is not OK. */

			/* NOTE: There may be bogus assertion failures for
			dict_hdr_create(), trx_rseg_header_create(),
			trx_sys_create_doublewrite_buf(), and
			trx_sysf_create().
			These are only called during database creation. */
			ulint	offs = mach_read_from_2(ptr);

			switch (type) {
			default:
				ut_error;
			case MLOG_2BYTES:
				/* Note that this can fail when the
				redo log been written with something
				older than InnoDB Plugin 1.0.4. */
				ut_ad(offs == FIL_PAGE_TYPE
				      || srv_is_undo_tablespace(space_id)
				      || offs == IBUF_TREE_SEG_HEADER
				      + IBUF_HEADER + FSEG_HDR_OFFSET
				      || offs == PAGE_BTR_IBUF_FREE_LIST
				      + PAGE_HEADER + FIL_ADDR_BYTE
				      || offs == PAGE_BTR_IBUF_FREE_LIST
				      + PAGE_HEADER + FIL_ADDR_BYTE
				      + FIL_ADDR_SIZE
				      || offs == PAGE_BTR_SEG_LEAF
				      + PAGE_HEADER + FSEG_HDR_OFFSET
				      || offs == PAGE_BTR_SEG_TOP
				      + PAGE_HEADER + FSEG_HDR_OFFSET
				      || offs == PAGE_BTR_IBUF_FREE_LIST_NODE
				      + PAGE_HEADER + FIL_ADDR_BYTE
				      + 0 /*FLST_PREV*/
				      || offs == PAGE_BTR_IBUF_FREE_LIST_NODE
				      + PAGE_HEADER + FIL_ADDR_BYTE
				      + FIL_ADDR_SIZE /*FLST_NEXT*/);
				break;
			case MLOG_4BYTES:
				/* Note that this can fail when the
				redo log been written with something
				older than InnoDB Plugin 1.0.4. */
				ut_ad(0
				      /* fil_crypt_rotate_page() writes this */
				      || offs == FIL_PAGE_SPACE_ID
				      || srv_is_undo_tablespace(space_id)
				      || offs == IBUF_TREE_SEG_HEADER
				      + IBUF_HEADER + FSEG_HDR_SPACE
				      || offs == IBUF_TREE_SEG_HEADER
				      + IBUF_HEADER + FSEG_HDR_PAGE_NO
				      || offs == PAGE_BTR_IBUF_FREE_LIST
				      + PAGE_HEADER/* flst_init */
				      || offs == PAGE_BTR_IBUF_FREE_LIST
				      + PAGE_HEADER + FIL_ADDR_PAGE
				      || offs == PAGE_BTR_IBUF_FREE_LIST
				      + PAGE_HEADER + FIL_ADDR_PAGE
				      + FIL_ADDR_SIZE
				      || offs == PAGE_BTR_SEG_LEAF
				      + PAGE_HEADER + FSEG_HDR_PAGE_NO
				      || offs == PAGE_BTR_SEG_LEAF
				      + PAGE_HEADER + FSEG_HDR_SPACE
				      || offs == PAGE_BTR_SEG_TOP
				      + PAGE_HEADER + FSEG_HDR_PAGE_NO
				      || offs == PAGE_BTR_SEG_TOP
				      + PAGE_HEADER + FSEG_HDR_SPACE
				      || offs == PAGE_BTR_IBUF_FREE_LIST_NODE
				      + PAGE_HEADER + FIL_ADDR_PAGE
				      + 0 /*FLST_PREV*/
				      || offs == PAGE_BTR_IBUF_FREE_LIST_NODE
				      + PAGE_HEADER + FIL_ADDR_PAGE
				      + FIL_ADDR_SIZE /*FLST_NEXT*/);
				break;
			}
		}
#endif /* UNIV_DEBUG */
		ptr = mlog_parse_nbytes(type, ptr, end_ptr, page, page_zip);
		if (ptr != NULL && page != NULL
		    && page_no == 0 && type == MLOG_4BYTES) {
			ulint	offs = mach_read_from_2(old_ptr);
			switch (offs) {
				fil_space_t*	space;
				ulint		val;
			default:
				break;
			case FSP_HEADER_OFFSET + FSP_SPACE_FLAGS:
			case FSP_HEADER_OFFSET + FSP_SIZE:
			case FSP_HEADER_OFFSET + FSP_FREE_LIMIT:
			case FSP_HEADER_OFFSET + FSP_FREE + FLST_LEN:
				space = fil_space_get(space_id);
				ut_a(space != NULL);
				val = mach_read_from_4(page + offs);

				switch (offs) {
				case FSP_HEADER_OFFSET + FSP_SPACE_FLAGS:
					space->flags = val;
					break;
				case FSP_HEADER_OFFSET + FSP_SIZE:
					space->size_in_header = val;
					break;
				case FSP_HEADER_OFFSET + FSP_FREE_LIMIT:
					space->free_limit = val;
					break;
				case FSP_HEADER_OFFSET + FSP_FREE + FLST_LEN:
					space->free_len = val;
					ut_ad(val == flst_get_len(
						      page + offs));
					break;
				}
			}
		}
		break;
	case MLOG_REC_INSERT: case MLOG_COMP_REC_INSERT:
		ut_ad(!page || fil_page_type_is_index(page_type));

		if (NULL != (ptr = mlog_parse_index(
				     ptr, end_ptr,
				     type == MLOG_COMP_REC_INSERT,
				     &index))) {
			ut_a(!page
			     || (ibool)!!page_is_comp(page)
			     == dict_table_is_comp(index->table));
			ptr = page_cur_parse_insert_rec(FALSE, ptr, end_ptr,
							block, index, mtr);
		}
		break;
	case MLOG_REC_CLUST_DELETE_MARK: case MLOG_COMP_REC_CLUST_DELETE_MARK:
		ut_ad(!page || fil_page_type_is_index(page_type));

		if (NULL != (ptr = mlog_parse_index(
				     ptr, end_ptr,
				     type == MLOG_COMP_REC_CLUST_DELETE_MARK,
				     &index))) {
			ut_a(!page
			     || (ibool)!!page_is_comp(page)
			     == dict_table_is_comp(index->table));
			ptr = btr_cur_parse_del_mark_set_clust_rec(
				ptr, end_ptr, page, page_zip, index);
		}
		break;
	case MLOG_REC_SEC_DELETE_MARK:
		ut_ad(!page || fil_page_type_is_index(page_type));
		ptr = btr_cur_parse_del_mark_set_sec_rec(ptr, end_ptr,
							 page, page_zip);
		break;
	case MLOG_REC_UPDATE_IN_PLACE: case MLOG_COMP_REC_UPDATE_IN_PLACE:
		ut_ad(!page || fil_page_type_is_index(page_type));

		if (NULL != (ptr = mlog_parse_index(
				     ptr, end_ptr,
				     type == MLOG_COMP_REC_UPDATE_IN_PLACE,
				     &index))) {
			ut_a(!page
			     || (ibool)!!page_is_comp(page)
			     == dict_table_is_comp(index->table));
			ptr = btr_cur_parse_update_in_place(ptr, end_ptr, page,
							    page_zip, index);
		}
		break;
	case MLOG_LIST_END_DELETE: case MLOG_COMP_LIST_END_DELETE:
	case MLOG_LIST_START_DELETE: case MLOG_COMP_LIST_START_DELETE:
		ut_ad(!page || fil_page_type_is_index(page_type));

		if (NULL != (ptr = mlog_parse_index(
				     ptr, end_ptr,
				     type == MLOG_COMP_LIST_END_DELETE
				     || type == MLOG_COMP_LIST_START_DELETE,
				     &index))) {
			ut_a(!page
			     || (ibool)!!page_is_comp(page)
			     == dict_table_is_comp(index->table));
			ptr = page_parse_delete_rec_list(type, ptr, end_ptr,
							 block, index, mtr);
		}
		break;
	case MLOG_LIST_END_COPY_CREATED: case MLOG_COMP_LIST_END_COPY_CREATED:
		ut_ad(!page || fil_page_type_is_index(page_type));

		if (NULL != (ptr = mlog_parse_index(
				     ptr, end_ptr,
				     type == MLOG_COMP_LIST_END_COPY_CREATED,
				     &index))) {
			ut_a(!page
			     || (ibool)!!page_is_comp(page)
			     == dict_table_is_comp(index->table));
			ptr = page_parse_copy_rec_list_to_created_page(
				ptr, end_ptr, block, index, mtr);
		}
		break;
	case MLOG_PAGE_REORGANIZE:
	case MLOG_COMP_PAGE_REORGANIZE:
	case MLOG_ZIP_PAGE_REORGANIZE:
		ut_ad(!page || fil_page_type_is_index(page_type));

		if (NULL != (ptr = mlog_parse_index(
				     ptr, end_ptr,
				     type != MLOG_PAGE_REORGANIZE,
				     &index))) {
			ut_a(!page
			     || (ibool)!!page_is_comp(page)
			     == dict_table_is_comp(index->table));
			ptr = btr_parse_page_reorganize(
				ptr, end_ptr, index,
				type == MLOG_ZIP_PAGE_REORGANIZE,
				block, mtr);
		}
		break;
	case MLOG_PAGE_CREATE: case MLOG_COMP_PAGE_CREATE:
		/* Allow anything in page_type when creating a page. */
		ut_a(!page_zip);
		page_parse_create(block, type == MLOG_COMP_PAGE_CREATE, false);
		break;
	case MLOG_PAGE_CREATE_RTREE: case MLOG_COMP_PAGE_CREATE_RTREE:
		page_parse_create(block, type == MLOG_COMP_PAGE_CREATE_RTREE,
				  true);
		break;
	case MLOG_UNDO_INSERT:
		ut_ad(!page || page_type == FIL_PAGE_UNDO_LOG);
		ptr = trx_undo_parse_add_undo_rec(ptr, end_ptr, page);
		break;
	case MLOG_UNDO_ERASE_END:
		if (page) {
			ut_ad(page_type == FIL_PAGE_UNDO_LOG);
			trx_undo_erase_page_end(page);
		}
		break;
	case MLOG_UNDO_INIT:
		/* Allow anything in page_type when creating a page. */
		ptr = trx_undo_parse_page_init(ptr, end_ptr, page);
		break;
	case MLOG_UNDO_HDR_REUSE:
		ut_ad(!page || page_type == FIL_PAGE_UNDO_LOG);
		ptr = trx_undo_parse_page_header_reuse(ptr, end_ptr, page);
		break;
	case MLOG_UNDO_HDR_CREATE:
		ut_ad(!page || page_type == FIL_PAGE_UNDO_LOG);
		ptr = trx_undo_parse_page_header(ptr, end_ptr, page, mtr);
		break;
	case MLOG_REC_MIN_MARK: case MLOG_COMP_REC_MIN_MARK:
		ut_ad(!page || fil_page_type_is_index(page_type));
		/* On a compressed page, MLOG_COMP_REC_MIN_MARK
		will be followed by MLOG_COMP_REC_DELETE
		or MLOG_ZIP_WRITE_HEADER(FIL_PAGE_PREV, FIL_NULL)
		in the same mini-transaction. */
		ut_a(type == MLOG_COMP_REC_MIN_MARK || !page_zip);
		ptr = btr_parse_set_min_rec_mark(
			ptr, end_ptr, type == MLOG_COMP_REC_MIN_MARK,
			page, mtr);
		break;
	case MLOG_REC_DELETE: case MLOG_COMP_REC_DELETE:
		ut_ad(!page || fil_page_type_is_index(page_type));

		if (NULL != (ptr = mlog_parse_index(
				     ptr, end_ptr,
				     type == MLOG_COMP_REC_DELETE,
				     &index))) {
			ut_a(!page
			     || (ibool)!!page_is_comp(page)
			     == dict_table_is_comp(index->table));
			ptr = page_cur_parse_delete_rec(ptr, end_ptr,
							block, index, mtr);
		}
		break;
	case MLOG_IBUF_BITMAP_INIT:
		/* Allow anything in page_type when creating a page. */
		ptr = ibuf_parse_bitmap_init(ptr, end_ptr, block, mtr);
		break;
	case MLOG_INIT_FILE_PAGE2:
		/* Allow anything in page_type when creating a page. */
		if (block) fsp_apply_init_file_page(block);
		break;
	case MLOG_WRITE_STRING:
		ptr = mlog_parse_string(ptr, end_ptr, page, page_zip);
		break;
	case MLOG_ZIP_WRITE_NODE_PTR:
		ut_ad(!page || fil_page_type_is_index(page_type));
		ptr = page_zip_parse_write_node_ptr(ptr, end_ptr,
						    page, page_zip);
		break;
	case MLOG_ZIP_WRITE_BLOB_PTR:
		ut_ad(!page || fil_page_type_is_index(page_type));
		ptr = page_zip_parse_write_blob_ptr(ptr, end_ptr,
						    page, page_zip);
		break;
	case MLOG_ZIP_WRITE_HEADER:
		ut_ad(!page || fil_page_type_is_index(page_type));
		ptr = page_zip_parse_write_header(ptr, end_ptr,
						  page, page_zip);
		break;
	case MLOG_ZIP_PAGE_COMPRESS:
		/* Allow anything in page_type when creating a page. */
		ptr = page_zip_parse_compress(ptr, end_ptr, block);
		break;
	case MLOG_ZIP_PAGE_COMPRESS_NO_DATA:
		if (NULL != (ptr = mlog_parse_index(
				ptr, end_ptr, TRUE, &index))) {

			ut_a(!page || ((ibool)!!page_is_comp(page)
				== dict_table_is_comp(index->table)));
			ptr = page_zip_parse_compress_no_data(
				ptr, end_ptr, page, page_zip, index);
		}
		break;
	case MLOG_ZIP_WRITE_TRX_ID:
		/* This must be a clustered index leaf page. */
		ut_ad(!page || page_type == FIL_PAGE_INDEX);
		ptr = page_zip_parse_write_trx_id(ptr, end_ptr,
						  page, page_zip);
		break;
	case MLOG_FILE_WRITE_CRYPT_DATA:
		dberr_t err;
		ptr = const_cast<byte*>(fil_parse_write_crypt_data(ptr, end_ptr, &err));

		if (err != DB_SUCCESS) {
			recv_sys->found_corrupt_log = TRUE;
		}
		break;
	default:
		ptr = NULL;
		ib::error() << "Incorrect log record type "
			<< ib::hex(unsigned(type));

		recv_sys->found_corrupt_log = true;
	}

	if (index) {
		dict_table_t*	table = index->table;

		dict_mem_index_free(index);
		dict_mem_table_free(table);
	}

	return(ptr);
}

/*********************************************************************//**
Calculates the fold value of a page file address: used in inserting or
searching for a log record in the hash table.
@return folded value */
UNIV_INLINE
ulint
recv_fold(
/*======*/
	ulint	space,	/*!< in: space */
	ulint	page_no)/*!< in: page number */
{
	return(ut_fold_ulint_pair(space, page_no));
}

/*********************************************************************//**
Calculates the hash value of a page file address: used in inserting or
searching for a log record in the hash table.
@return folded value */
UNIV_INLINE
ulint
recv_hash(
/*======*/
	ulint	space,	/*!< in: space */
	ulint	page_no)/*!< in: page number */
{
	return(hash_calc_hash(recv_fold(space, page_no), recv_sys->addr_hash));
}

/*********************************************************************//**
Gets the hashed file address struct for a page.
@return file address struct, NULL if not found from the hash table */
static
recv_addr_t*
recv_get_fil_addr_struct(
/*=====================*/
	ulint	space,	/*!< in: space id */
	ulint	page_no)/*!< in: page number */
{
	ut_ad(mutex_own(&recv_sys->mutex));

	recv_addr_t*	recv_addr;

	for (recv_addr = static_cast<recv_addr_t*>(
			HASH_GET_FIRST(recv_sys->addr_hash,
				       recv_hash(space, page_no)));
	     recv_addr != 0;
	     recv_addr = static_cast<recv_addr_t*>(
		     HASH_GET_NEXT(addr_hash, recv_addr))) {

		if (recv_addr->space == space
		    && recv_addr->page_no == page_no) {

			return(recv_addr);
		}
	}

	return(NULL);
}

/*******************************************************************//**
Adds a new log record to the hash table of log records. */
static
void
recv_add_to_hash_table(
/*===================*/
	mlog_id_t	type,		/*!< in: log record type */
	ulint		space,		/*!< in: space id */
	ulint		page_no,	/*!< in: page number */
	byte*		body,		/*!< in: log record body */
	byte*		rec_end,	/*!< in: log record end */
	lsn_t		start_lsn,	/*!< in: start lsn of the mtr */
	lsn_t		end_lsn)	/*!< in: end lsn of the mtr */
{
	recv_t*		recv;
	ulint		len;
	recv_data_t*	recv_data;
	recv_data_t**	prev_field;
	recv_addr_t*	recv_addr;

	ut_ad(type != MLOG_FILE_DELETE);
	ut_ad(type != MLOG_FILE_CREATE2);
	ut_ad(type != MLOG_FILE_RENAME2);
	ut_ad(type != MLOG_FILE_NAME);
	ut_ad(type != MLOG_DUMMY_RECORD);
	ut_ad(type != MLOG_CHECKPOINT);
	ut_ad(type != MLOG_INDEX_LOAD);
	ut_ad(type != MLOG_TRUNCATE);

	len = ulint(rec_end - body);

	recv = static_cast<recv_t*>(
		mem_heap_alloc(recv_sys->heap, sizeof(recv_t)));

	recv->type = type;
	recv->len = ulint(rec_end - body);
	recv->start_lsn = start_lsn;
	recv->end_lsn = end_lsn;

	recv_addr = recv_get_fil_addr_struct(space, page_no);

	if (recv_addr == NULL) {
		recv_addr = static_cast<recv_addr_t*>(
			mem_heap_alloc(recv_sys->heap, sizeof(recv_addr_t)));

		recv_addr->space = space;
		recv_addr->page_no = page_no;
		recv_addr->state = RECV_NOT_PROCESSED;

		UT_LIST_INIT(recv_addr->rec_list, &recv_t::rec_list);

		HASH_INSERT(recv_addr_t, addr_hash, recv_sys->addr_hash,
			    recv_fold(space, page_no), recv_addr);
		recv_sys->n_addrs++;
	}

	switch (type) {
	case MLOG_INIT_FILE_PAGE2:
	case MLOG_ZIP_PAGE_COMPRESS:
		/* Ignore any earlier redo log records for this page. */
		ut_ad(recv_addr->state == RECV_NOT_PROCESSED
		      || recv_addr->state == RECV_WILL_NOT_READ);
		recv_addr->state = RECV_WILL_NOT_READ;
		mlog_init.add(space, page_no, start_lsn);
	default:
		break;
	}

	UT_LIST_ADD_LAST(recv_addr->rec_list, recv);

	prev_field = &(recv->data);

	/* Store the log record body in chunks of less than srv_page_size:
	recv_sys->heap grows into the buffer pool, and bigger chunks could not
	be allocated */

	while (rec_end > body) {

		len = ulint(rec_end - body);

		if (len > RECV_DATA_BLOCK_SIZE) {
			len = RECV_DATA_BLOCK_SIZE;
		}

		recv_data = static_cast<recv_data_t*>(
			mem_heap_alloc(recv_sys->heap,
				       sizeof(recv_data_t) + len));

		*prev_field = recv_data;

		memcpy(recv_data + 1, body, len);

		prev_field = &(recv_data->next);

		body += len;
	}

	*prev_field = NULL;
}

/*********************************************************************//**
Copies the log record body from recv to buf. */
static
void
recv_data_copy_to_buf(
/*==================*/
	byte*	buf,	/*!< in: buffer of length at least recv->len */
	recv_t*	recv)	/*!< in: log record */
{
	recv_data_t*	recv_data;
	ulint		part_len;
	ulint		len;

	len = recv->len;
	recv_data = recv->data;

	while (len > 0) {
		if (len > RECV_DATA_BLOCK_SIZE) {
			part_len = RECV_DATA_BLOCK_SIZE;
		} else {
			part_len = len;
		}

		ut_memcpy(buf, ((byte*) recv_data) + sizeof(recv_data_t),
			  part_len);
		buf += part_len;
		len -= part_len;

		recv_data = recv_data->next;
	}
}

/** Apply the hashed log records to the page, if the page lsn is less than the
lsn of a log record.
@param[in,out]	block		buffer pool page
@param[in,out]	mtr		mini-transaction
@param[in,out]	recv_addr	recovery address
@param[in]	init_lsn	the initial LSN where to start recovery */
static void recv_recover_page(buf_block_t* block, mtr_t& mtr,
			      recv_addr_t* recv_addr, lsn_t init_lsn = 0)
{
	page_t*		page;
	page_zip_des_t*	page_zip;

	ut_ad(mutex_own(&recv_sys->mutex));
	ut_ad(recv_sys->apply_log_recs);
	ut_ad(recv_needed_recovery);
	ut_ad(recv_addr->state != RECV_BEING_PROCESSED);
	ut_ad(recv_addr->state != RECV_PROCESSED);

	if (UNIV_UNLIKELY(srv_print_verbose_log == 2)) {
		fprintf(stderr, "Applying log to page %u:%u\n",
			recv_addr->space, recv_addr->page_no);
	}

	DBUG_LOG("ib_log", "Applying log to page " << block->page.id);

	recv_addr->state = RECV_BEING_PROCESSED;
	mutex_exit(&recv_sys->mutex);

	page = block->frame;
	page_zip = buf_block_get_page_zip(block);

	/* The page may have been modified in the buffer pool.
	FIL_PAGE_LSN would only be updated right before flushing. */
	lsn_t page_lsn = buf_page_get_newest_modification(&block->page);
	if (!page_lsn) {
		page_lsn = mach_read_from_8(page + FIL_PAGE_LSN);
	}

	lsn_t start_lsn = 0, end_lsn = 0;
	fil_space_t* space;

	if (srv_is_tablespace_truncated(recv_addr->space)) {
		/* The table will be truncated after applying
		normal redo log records. */
		goto skip_log;
	}

	space = fil_space_acquire(recv_addr->space);
	if (!space) {
		goto skip_log;
	}

	for (recv_t* recv = UT_LIST_GET_FIRST(recv_addr->rec_list);
	     recv; recv = UT_LIST_GET_NEXT(rec_list, recv)) {
		ut_ad(recv->start_lsn);
		end_lsn = recv->end_lsn;
		ut_ad(end_lsn <= log_sys.log.scanned_lsn);

		if (recv->start_lsn < page_lsn) {
			/* Ignore this record, because there are later changes
			for this page. */
			DBUG_LOG("ib_log", "apply skip "
				 << get_mlog_string(recv->type)
				 << " LSN " << recv->start_lsn << " < "
				 << page_lsn);
		} else if (recv->start_lsn < init_lsn) {
			DBUG_LOG("ib_log", "init skip "
				 << get_mlog_string(recv->type)
				 << " LSN " << recv->start_lsn << " < "
				 << init_lsn);
		} else if (srv_was_tablespace_truncated(space)
			   && recv->start_lsn
			   < truncate_t::get_truncated_tablespace_init_lsn(
				   recv_addr->space)) {
			/* If per-table tablespace was truncated and
			there exist REDO records before truncate that
			are to be applied as part of recovery
			(checkpoint didn't happen since truncate was
			done) skip such records using lsn check as
			they may not stand valid post truncate. */
		} else {
			if (!start_lsn) {
				start_lsn = recv->start_lsn;
			}

			if (UNIV_UNLIKELY(srv_print_verbose_log == 2)) {
				fprintf(stderr, "apply " LSN_PF ":"
					" %d len " ULINTPF " page %u:%u\n",
					recv->start_lsn, recv->type, recv->len,
					recv_addr->space, recv_addr->page_no);
			}

			DBUG_LOG("ib_log", "apply " << recv->start_lsn << ": "
				 << get_mlog_string(recv->type)
				 << " len " << recv->len
				 << " page " << block->page.id);

			byte* buf;

			if (recv->len > RECV_DATA_BLOCK_SIZE) {
				/* We have to copy the record body to
				a separate buffer */
				buf = static_cast<byte*>
					(ut_malloc_nokey(recv->len));
				recv_data_copy_to_buf(buf, recv);
			} else {
				buf = reinterpret_cast<byte*>(recv->data)
					+ sizeof *recv->data;
			}

			recv_parse_or_apply_log_rec_body(
				recv->type, buf, buf + recv->len,
				block->page.id.space(),
				block->page.id.page_no(), true, block, &mtr);

			end_lsn = recv->start_lsn + recv->len;
			mach_write_to_8(FIL_PAGE_LSN + page, end_lsn);
			mach_write_to_8(srv_page_size
					- FIL_PAGE_END_LSN_OLD_CHKSUM
					+ page, end_lsn);

			if (page_zip) {
				mach_write_to_8(FIL_PAGE_LSN + page_zip->data,
						end_lsn);
			}

			if (recv->len > RECV_DATA_BLOCK_SIZE) {
				ut_free(buf);
			}
		}
	}

	space->release();

skip_log:
#ifdef UNIV_ZIP_DEBUG
	ut_ad(!fil_page_index_page_check(page)
	      || !page_zip
	      || page_zip_validate_low(page_zip, page, NULL, FALSE));
#endif /* UNIV_ZIP_DEBUG */

	if (start_lsn) {
		log_flush_order_mutex_enter();
		buf_flush_recv_note_modification(block, start_lsn, end_lsn);
		log_flush_order_mutex_exit();
	}

	/* Make sure that committing mtr does not change the modification
	lsn values of page */

	mtr.discard_modifications();
	mtr.commit();

	ib_time_t time = ut_time();

	mutex_enter(&recv_sys->mutex);

	if (recv_max_page_lsn < page_lsn) {
		recv_max_page_lsn = page_lsn;
	}

	ut_ad(recv_addr->state == RECV_BEING_PROCESSED);
	recv_addr->state = RECV_PROCESSED;

	ut_a(recv_sys->n_addrs > 0);
	if (ulint n = --recv_sys->n_addrs) {
		if (recv_sys->report(time)) {
			ib::info() << "To recover: " << n << " pages from log";
			service_manager_extend_timeout(
				INNODB_EXTEND_TIMEOUT_INTERVAL, "To recover: " ULINTPF " pages from log", n);
		}
	}
}

/** Reduces recv_sys->n_addrs for the corrupted page.
This function should called when srv_force_recovery > 0.
@param[in]	page_id	page id of the corrupted page */
void recv_recover_corrupt_page(page_id_t page_id)
{
	ut_ad(srv_force_recovery);
	mutex_enter(&recv_sys->mutex);

	if (!recv_sys->apply_log_recs) {
		mutex_exit(&recv_sys->mutex);
		return;
	}

	recv_addr_t* recv_addr = recv_get_fil_addr_struct(
			page_id.space(), page_id.page_no());

	ut_ad(recv_addr->state != RECV_WILL_NOT_READ);

	if (recv_addr->state != RECV_BEING_PROCESSED
	    && recv_addr->state != RECV_PROCESSED) {
		recv_sys->n_addrs--;
	}

	mutex_exit(&recv_sys->mutex);
}

/** Apply any buffered redo log to a page that was just read from a data file.
@param[in,out]	bpage	buffer pool page */
void recv_recover_page(buf_page_t* bpage)
{
	mtr_t mtr;
	mtr.start();
	mtr.set_log_mode(MTR_LOG_NONE);

	ut_ad(buf_page_get_state(bpage) == BUF_BLOCK_FILE_PAGE);
	buf_block_t* block = reinterpret_cast<buf_block_t*>(bpage);

	/* Move the ownership of the x-latch on the page to
	this OS thread, so that we can acquire a second
	x-latch on it.  This is needed for the operations to
	the page to pass the debug checks. */
	rw_lock_x_lock_move_ownership(&block->lock);
	buf_block_dbg_add_level(block, SYNC_NO_ORDER_CHECK);
	ibool	success = buf_page_get_known_nowait(
		RW_X_LATCH, block, BUF_KEEP_OLD,
		__FILE__, __LINE__, &mtr);
	ut_a(success);

	mutex_enter(&recv_sys->mutex);
	if (!recv_sys->apply_log_recs) {
	} else if (recv_addr_t* recv_addr = recv_get_fil_addr_struct(
			   bpage->id.space(), bpage->id.page_no())) {
		switch (recv_addr->state) {
		case RECV_BEING_PROCESSED:
		case RECV_PROCESSED:
			break;
		default:
			recv_recover_page(block, mtr, recv_addr);
			goto func_exit;
		}
	}

	mtr.commit();
func_exit:
	mutex_exit(&recv_sys->mutex);
	ut_ad(mtr.has_committed());
}

/** Reads in pages which have hashed log records, from an area around a given
page number.
@param[in]	page_id	page id */
static void recv_read_in_area(const page_id_t page_id)
{
	ulint	page_nos[RECV_READ_AHEAD_AREA];
	ulint	page_no = page_id.page_no()
		- (page_id.page_no() % RECV_READ_AHEAD_AREA);
	ulint*	p = page_nos;

	for (const ulint up_limit = page_no + RECV_READ_AHEAD_AREA;
	     page_no < up_limit; page_no++) {
		recv_addr_t* recv_addr = recv_get_fil_addr_struct(
			page_id.space(), page_no);
		if (recv_addr
		    && recv_addr->state == RECV_NOT_PROCESSED
		    && !buf_page_peek(page_id_t(page_id.space(), page_no))) {
			recv_addr->state = RECV_BEING_READ;
			*p++ = page_no;
		}
	}

	mutex_exit(&recv_sys->mutex);
	buf_read_recv_pages(FALSE, page_id.space(), page_nos,
			    ulint(p - page_nos));
	mutex_enter(&recv_sys->mutex);
}

/** Apply the hash table of stored log records to persistent data pages.
@param[in]	last_batch	whether the change buffer merge will be
				performed as part of the operation */
void recv_apply_hashed_log_recs(bool last_batch)
{
	ut_ad(srv_operation == SRV_OPERATION_NORMAL
	      || srv_operation == SRV_OPERATION_RESTORE
	      || srv_operation == SRV_OPERATION_RESTORE_EXPORT);

	mutex_enter(&recv_sys->mutex);

	while (recv_sys->apply_batch_on) {
		bool abort = recv_sys->found_corrupt_log;
		mutex_exit(&recv_sys->mutex);

		if (abort) {
			return;
		}

		os_thread_sleep(500000);
		mutex_enter(&recv_sys->mutex);
	}

	ut_ad(!last_batch == log_mutex_own());

	recv_no_ibuf_operations = !last_batch
		|| srv_operation == SRV_OPERATION_RESTORE
		|| srv_operation == SRV_OPERATION_RESTORE_EXPORT;

	ut_d(recv_no_log_write = recv_no_ibuf_operations);

	if (ulint n = recv_sys->n_addrs) {
		const char* msg = last_batch
			? "Starting final batch to recover "
			: "Starting a batch to recover ";
		ib::info() << msg << n << " pages from redo log.";
		sd_notifyf(0, "STATUS=%s" ULINTPF " pages from redo log",
			   msg, n);
	}
	recv_sys->apply_log_recs = TRUE;
	recv_sys->apply_batch_on = TRUE;

	for (ulint id = srv_undo_tablespaces_open; id--; ) {
		recv_sys_t::trunc& t = recv_sys->truncated_undo_spaces[id];
		if (t.lsn) {
			recv_addr_trim(id + srv_undo_space_id_start, t.pages,
				       t.lsn);
		}
	}

	mtr_t mtr;

	for (ulint i = 0; i < hash_get_n_cells(recv_sys->addr_hash); i++) {
		for (recv_addr_t* recv_addr = static_cast<recv_addr_t*>(
			     HASH_GET_FIRST(recv_sys->addr_hash, i));
		     recv_addr;
		     recv_addr = static_cast<recv_addr_t*>(
				HASH_GET_NEXT(addr_hash, recv_addr))) {
			if (!UT_LIST_GET_LEN(recv_addr->rec_list)) {
ignore:
				ut_a(recv_sys->n_addrs);
				recv_sys->n_addrs--;
				continue;
			}

			switch (recv_addr->state) {
			case RECV_BEING_READ:
			case RECV_BEING_PROCESSED:
			case RECV_PROCESSED:
				continue;
			case RECV_DISCARDED:
				goto ignore;
			case RECV_NOT_PROCESSED:
			case RECV_WILL_NOT_READ:
				break;
			}

			if (srv_is_tablespace_truncated(recv_addr->space)) {
				/* Avoid applying REDO log for the tablespace
				that is schedule for TRUNCATE. */
				recv_addr->state = RECV_DISCARDED;
				goto ignore;
			}

			const page_id_t page_id(recv_addr->space,
						recv_addr->page_no);

			if (recv_addr->state == RECV_NOT_PROCESSED) {
apply:
				mtr.start();
				mtr.set_log_mode(MTR_LOG_NONE);
				if (buf_block_t* block = buf_page_get_gen(
					    page_id, univ_page_size,
					    RW_X_LATCH, NULL,
					    BUF_GET_IF_IN_POOL,
					    __FILE__, __LINE__, &mtr, NULL)) {
					buf_block_dbg_add_level(
						block, SYNC_NO_ORDER_CHECK);
					recv_recover_page(block, mtr,
							  recv_addr);
					ut_ad(mtr.has_committed());
				} else {
					mtr.commit();
					recv_read_in_area(page_id);
				}
			} else {
				mlog_init_t::init& i = mlog_init.last(page_id);
				const lsn_t end_lsn = UT_LIST_GET_LAST(
					recv_addr->rec_list)->end_lsn;

				if (end_lsn < i.lsn) {
					DBUG_LOG("ib_log", "skip log for page "
						 << page_id
						 << " LSN " << end_lsn
						 << " < " << i.lsn);
skip:
					recv_addr->state = RECV_PROCESSED;
					goto ignore;
				}

				fil_space_t* space = fil_space_acquire(
					recv_addr->space);
				if (!space) {
					goto skip;
				}

				if (space->enable_lsn) {
do_read:
					space->release();
					recv_addr->state = RECV_NOT_PROCESSED;
					goto apply;
				}

				/* Determine if a tablespace could be
				for an internal table for FULLTEXT INDEX.
				For those tables, no MLOG_INDEX_LOAD record
				used to be written when redo logging was
				disabled. Hence, we cannot optimize
				away page reads, because all the redo
				log records for initializing and
				modifying the page in the past could
				be older than the page in the data
				file.

				The check is too broad, causing all
				tables whose names start with FTS_ to
				skip the optimization. */

				if (strstr(space->name, "/FTS_")) {
					goto do_read;
				}

				mtr.start();
				mtr.set_log_mode(MTR_LOG_NONE);
				buf_block_t* block = buf_page_create(
					page_id, page_size_t(space->flags),
					&mtr);
				if (recv_addr->state == RECV_PROCESSED) {
					/* The page happened to exist
					in the buffer pool, or it was
					just being read in. Before
					buf_page_get_with_no_latch()
					returned, all changes must have
					been applied to the page already. */
					mtr.commit();
				} else {
					i.created = true;
					buf_block_dbg_add_level(
						block, SYNC_NO_ORDER_CHECK);
					mtr.x_latch_at_savepoint(0, block);
					recv_recover_page(block, mtr,
							  recv_addr, i.lsn);
					ut_ad(mtr.has_committed());
				}

				space->release();
			}
		}
	}

	/* Wait until all the pages have been processed */

	while (recv_sys->n_addrs != 0) {
		const bool abort = recv_sys->found_corrupt_log
			|| recv_sys->found_corrupt_fs;

		if (recv_sys->found_corrupt_fs && !srv_force_recovery) {
			ib::info() << "Set innodb_force_recovery=1"
				" to ignore corrupted pages.";
		}

		mutex_exit(&(recv_sys->mutex));

		if (abort) {
			return;
		}

		os_thread_sleep(500000);

		mutex_enter(&(recv_sys->mutex));
	}

	if (!last_batch) {
		/* Flush all the file pages to disk and invalidate them in
		the buffer pool */

		mutex_exit(&(recv_sys->mutex));
		log_mutex_exit();

		/* Stop the recv_writer thread from issuing any LRU
		flush batches. */
		mutex_enter(&recv_sys->writer_mutex);

		/* Wait for any currently run batch to end. */
		buf_flush_wait_LRU_batch_end();

		os_event_reset(recv_sys->flush_end);
		recv_sys->flush_type = BUF_FLUSH_LIST;
		os_event_set(recv_sys->flush_start);
		os_event_wait(recv_sys->flush_end);

		buf_pool_invalidate();

		/* Allow batches from recv_writer thread. */
		mutex_exit(&recv_sys->writer_mutex);

		log_mutex_enter();
		mutex_enter(&(recv_sys->mutex));
		mlog_init.reset();
	} else if (!recv_no_ibuf_operations) {
		/* We skipped this in buf_page_create(). */
		mlog_init.ibuf_merge(mtr);
	}

	recv_sys->apply_log_recs = FALSE;
	recv_sys->apply_batch_on = FALSE;

	recv_sys_empty_hash();

	mutex_exit(&recv_sys->mutex);
}

/** Tries to parse a single log record.
@param[out]	type		log record type
@param[in]	ptr		pointer to a buffer
@param[in]	end_ptr		end of the buffer
@param[out]	space_id	tablespace identifier
@param[out]	page_no		page number
@param[in]	apply		whether to apply MLOG_FILE_* records
@param[out]	body		start of log record body
@return length of the record, or 0 if the record was not complete */
static
ulint
recv_parse_log_rec(
	mlog_id_t*	type,
	byte*		ptr,
	byte*		end_ptr,
	ulint*		space,
	ulint*		page_no,
	bool		apply,
	byte**		body)
{
	byte*	new_ptr;

	*body = NULL;

	UNIV_MEM_INVALID(type, sizeof *type);
	UNIV_MEM_INVALID(space, sizeof *space);
	UNIV_MEM_INVALID(page_no, sizeof *page_no);
	UNIV_MEM_INVALID(body, sizeof *body);

	if (ptr == end_ptr) {

		return(0);
	}

	switch (*ptr) {
#ifdef UNIV_LOG_LSN_DEBUG
	case MLOG_LSN | MLOG_SINGLE_REC_FLAG:
	case MLOG_LSN:
		new_ptr = mlog_parse_initial_log_record(
			ptr, end_ptr, type, space, page_no);
		if (new_ptr != NULL) {
			const lsn_t	lsn = static_cast<lsn_t>(
				*space) << 32 | *page_no;
			ut_a(lsn == recv_sys->recovered_lsn);
		}

		*type = MLOG_LSN;
		return(new_ptr - ptr);
#endif /* UNIV_LOG_LSN_DEBUG */
	case MLOG_MULTI_REC_END:
	case MLOG_DUMMY_RECORD:
		*type = static_cast<mlog_id_t>(*ptr);
		return(1);
	case MLOG_CHECKPOINT:
		if (end_ptr < ptr + SIZE_OF_MLOG_CHECKPOINT) {
			return(0);
		}
		*type = static_cast<mlog_id_t>(*ptr);
		return(SIZE_OF_MLOG_CHECKPOINT);
	case MLOG_MULTI_REC_END | MLOG_SINGLE_REC_FLAG:
	case MLOG_DUMMY_RECORD | MLOG_SINGLE_REC_FLAG:
	case MLOG_CHECKPOINT | MLOG_SINGLE_REC_FLAG:
		ib::error() << "Incorrect log record type "
			<< ib::hex(unsigned(*ptr));
		recv_sys->found_corrupt_log = true;
		return(0);
	}

	new_ptr = mlog_parse_initial_log_record(ptr, end_ptr, type, space,
						page_no);
	*body = new_ptr;

	if (UNIV_UNLIKELY(!new_ptr)) {

		return(0);
	}

	const byte*	old_ptr = new_ptr;
	new_ptr = recv_parse_or_apply_log_rec_body(
		*type, new_ptr, end_ptr, *space, *page_no, apply, NULL, NULL);

	if (UNIV_UNLIKELY(new_ptr == NULL)) {
		return(0);
	}

	if (*page_no == 0 && *type == MLOG_4BYTES
	    && apply
	    && mach_read_from_2(old_ptr) == FSP_HEADER_OFFSET + FSP_SIZE) {
		old_ptr += 2;

		ulint size = mach_parse_compressed(&old_ptr, end_ptr);

		recv_spaces_t::iterator it = recv_spaces.find(*space);

		ut_ad(!recv_sys->mlog_checkpoint_lsn
		      || *space == TRX_SYS_SPACE
		      || srv_is_undo_tablespace(*space)
		      || it != recv_spaces.end());

		if (it != recv_spaces.end() && !it->second.space) {
			it->second.size = size;
		}

		fil_space_set_recv_size(*space, size);
	}

	return ulint(new_ptr - ptr);
}

/*******************************************************//**
Calculates the new value for lsn when more data is added to the log. */
static
lsn_t
recv_calc_lsn_on_data_add(
/*======================*/
	lsn_t		lsn,	/*!< in: old lsn */
	ib_uint64_t	len)	/*!< in: this many bytes of data is
				added, log block headers not included */
{
	ulint		frag_len;
	ib_uint64_t	lsn_len;

	frag_len = (lsn % OS_FILE_LOG_BLOCK_SIZE) - LOG_BLOCK_HDR_SIZE;
	ut_ad(frag_len < OS_FILE_LOG_BLOCK_SIZE - LOG_BLOCK_HDR_SIZE
	      - LOG_BLOCK_TRL_SIZE);
	lsn_len = len;
	lsn_len += (lsn_len + frag_len)
		/ (OS_FILE_LOG_BLOCK_SIZE - LOG_BLOCK_HDR_SIZE
		   - LOG_BLOCK_TRL_SIZE)
		* (LOG_BLOCK_HDR_SIZE + LOG_BLOCK_TRL_SIZE);

	return(lsn + lsn_len);
}

/** Prints diagnostic info of corrupt log.
@param[in]	ptr	pointer to corrupt log record
@param[in]	type	type of the log record (could be garbage)
@param[in]	space	tablespace ID (could be garbage)
@param[in]	page_no	page number (could be garbage)
@return whether processing should continue */
static
bool
recv_report_corrupt_log(
	const byte*	ptr,
	int		type,
	ulint		space,
	ulint		page_no)
{
	ib::error() <<
		"############### CORRUPT LOG RECORD FOUND ##################";

	const ulint ptr_offset = ulint(ptr - recv_sys->buf);

	ib::info() << "Log record type " << type << ", page " << space << ":"
		<< page_no << ". Log parsing proceeded successfully up to "
		<< recv_sys->recovered_lsn << ". Previous log record type "
		<< recv_previous_parsed_rec_type << ", is multi "
		<< recv_previous_parsed_rec_is_multi << " Recv offset "
		<< ptr_offset << ", prev "
		<< recv_previous_parsed_rec_offset;

	ut_ad(ptr <= recv_sys->buf + recv_sys->len);

	const ulint	limit	= 100;
	const ulint	prev_offset = std::min(recv_previous_parsed_rec_offset,
					       ptr_offset);
	const ulint	before = std::min(prev_offset, limit);
	const ulint	after = std::min(recv_sys->len - ptr_offset, limit);

	ib::info() << "Hex dump starting " << before << " bytes before and"
		" ending " << after << " bytes after the corrupted record:";

	const byte* start = recv_sys->buf + prev_offset - before;

	ut_print_buf(stderr, start, ulint(ptr - start) + after);
	putc('\n', stderr);

	if (!srv_force_recovery) {
		ib::info() << "Set innodb_force_recovery to ignore this error.";
		return(false);
	}

	ib::warn() << "The log file may have been corrupt and it is possible"
		" that the log scan did not proceed far enough in recovery!"
		" Please run CHECK TABLE on your InnoDB tables to check"
		" that they are ok! If mysqld crashes after this recovery; "
		<< FORCE_RECOVERY_MSG;
	return(true);
}

/** Report a MLOG_INDEX_LOAD operation.
@param[in]	space_id	tablespace id
@param[in]	page_no		page number
@param[in]	lsn		log sequence number */
ATTRIBUTE_COLD static void
recv_mlog_index_load(ulint space_id, ulint page_no, lsn_t lsn)
{
	recv_spaces_t::iterator it = recv_spaces.find(space_id);
	if (it != recv_spaces.end()) {
		it->second.mlog_index_load(lsn);
	}

	if (log_optimized_ddl_op) {
		log_optimized_ddl_op(space_id);
	}
}

/** Parse log records from a buffer and optionally store them to a
hash table to wait merging to file pages.
@param[in]	checkpoint_lsn	the LSN of the latest checkpoint
@param[in]	store		whether to store page operations
@param[in]	apply		whether to apply the records
@return whether MLOG_CHECKPOINT record was seen the first time,
or corruption was noticed */
bool recv_parse_log_recs(lsn_t checkpoint_lsn, store_t store, bool apply)
{
	byte*		ptr;
	byte*		end_ptr;
	bool		single_rec;
	ulint		len;
	lsn_t		new_recovered_lsn;
	lsn_t		old_lsn;
	mlog_id_t	type;
	ulint		space;
	ulint		page_no;
	byte*		body;

	ut_ad(log_mutex_own());
	ut_ad(mutex_own(&recv_sys->mutex));
	ut_ad(recv_sys->parse_start_lsn != 0);
loop:
	ptr = recv_sys->buf + recv_sys->recovered_offset;

	end_ptr = recv_sys->buf + recv_sys->len;

	if (ptr == end_ptr) {

		return(false);
	}

	switch (*ptr) {
	case MLOG_CHECKPOINT:
#ifdef UNIV_LOG_LSN_DEBUG
	case MLOG_LSN:
#endif /* UNIV_LOG_LSN_DEBUG */
	case MLOG_DUMMY_RECORD:
		single_rec = true;
		break;
	default:
		single_rec = !!(*ptr & MLOG_SINGLE_REC_FLAG);
	}

	if (single_rec) {
		/* The mtr did not modify multiple pages */

		old_lsn = recv_sys->recovered_lsn;

		/* Try to parse a log record, fetching its type, space id,
		page no, and a pointer to the body of the log record */

		len = recv_parse_log_rec(&type, ptr, end_ptr, &space,
					 &page_no, apply, &body);

		if (recv_sys->found_corrupt_log) {
			recv_report_corrupt_log(ptr, type, space, page_no);
			return(true);
		}

		if (recv_sys->found_corrupt_fs) {
			return(true);
		}

		if (len == 0) {
			return(false);
		}

		new_recovered_lsn = recv_calc_lsn_on_data_add(old_lsn, len);

		if (new_recovered_lsn > recv_sys->scanned_lsn) {
			/* The log record filled a log block, and we require
			that also the next log block should have been scanned
			in */

			return(false);
		}

		recv_previous_parsed_rec_type = type;
		recv_previous_parsed_rec_offset = recv_sys->recovered_offset;
		recv_previous_parsed_rec_is_multi = 0;

		recv_sys->recovered_offset += len;
		recv_sys->recovered_lsn = new_recovered_lsn;

		switch (type) {
			lsn_t	lsn;
		case MLOG_DUMMY_RECORD:
			/* Do nothing */
			break;
		case MLOG_CHECKPOINT:
			compile_time_assert(SIZE_OF_MLOG_CHECKPOINT == 1 + 8);
			lsn = mach_read_from_8(ptr + 1);

			if (UNIV_UNLIKELY(srv_print_verbose_log == 2)) {
				fprintf(stderr,
					"MLOG_CHECKPOINT(" LSN_PF ") %s at "
					LSN_PF "\n", lsn,
					lsn != checkpoint_lsn ? "ignored"
					: recv_sys->mlog_checkpoint_lsn
					? "reread" : "read",
					recv_sys->recovered_lsn);
			}

			DBUG_PRINT("ib_log",
				   ("MLOG_CHECKPOINT(" LSN_PF ") %s at "
				    LSN_PF,
				    lsn,
				    lsn != checkpoint_lsn ? "ignored"
				    : recv_sys->mlog_checkpoint_lsn
				    ? "reread" : "read",
				    recv_sys->recovered_lsn));

			if (lsn == checkpoint_lsn) {
				if (recv_sys->mlog_checkpoint_lsn) {
					ut_ad(recv_sys->mlog_checkpoint_lsn
					      <= recv_sys->recovered_lsn);
					break;
				}
				recv_sys->mlog_checkpoint_lsn
					= recv_sys->recovered_lsn;
				return(true);
			}
			break;
#ifdef UNIV_LOG_LSN_DEBUG
		case MLOG_LSN:
			/* Do not add these records to the hash table.
			The page number and space id fields are misused
			for something else. */
			break;
#endif /* UNIV_LOG_LSN_DEBUG */
		default:
			switch (store) {
			case STORE_NO:
				break;
			case STORE_IF_EXISTS:
				if (fil_space_get_flags(space)
				    == ULINT_UNDEFINED) {
					break;
				}
				/* fall through */
			case STORE_YES:
				recv_add_to_hash_table(
					type, space, page_no, body,
					ptr + len, old_lsn,
					recv_sys->recovered_lsn);
			}
			/* fall through */
		case MLOG_INDEX_LOAD:
			if (type == MLOG_INDEX_LOAD) {
				recv_mlog_index_load(space, page_no, old_lsn);
			}
			/* fall through */
		case MLOG_FILE_NAME:
		case MLOG_FILE_DELETE:
		case MLOG_FILE_CREATE2:
		case MLOG_FILE_RENAME2:
		case MLOG_TRUNCATE:
			/* These were already handled by
			recv_parse_log_rec() and
			recv_parse_or_apply_log_rec_body(). */
			DBUG_PRINT("ib_log",
				("scan " LSN_PF ": log rec %s"
				" len " ULINTPF
				" page " ULINTPF ":" ULINTPF,
				old_lsn, get_mlog_string(type),
				len, space, page_no));
		}
	} else {
		/* Check that all the records associated with the single mtr
		are included within the buffer */

		ulint	total_len	= 0;
		ulint	n_recs		= 0;
		bool	only_mlog_file	= true;
		ulint	mlog_rec_len	= 0;

		for (;;) {
			len = recv_parse_log_rec(
				&type, ptr, end_ptr, &space, &page_no,
				false, &body);

			if (recv_sys->found_corrupt_log) {
corrupted_log:
				recv_report_corrupt_log(
					ptr, type, space, page_no);
				return(true);
			}

			if (ptr == end_ptr) {
			} else if (type == MLOG_CHECKPOINT
				   || (*ptr & MLOG_SINGLE_REC_FLAG)) {
				recv_sys->found_corrupt_log = true;
				goto corrupted_log;
			}

			if (recv_sys->found_corrupt_fs) {
				return(true);
			}

			if (len == 0) {
				return(false);
			}

			recv_previous_parsed_rec_type = type;
			recv_previous_parsed_rec_offset
				= recv_sys->recovered_offset + total_len;
			recv_previous_parsed_rec_is_multi = 1;

			/* MLOG_FILE_NAME redo log records doesn't make changes
			to persistent data. If only MLOG_FILE_NAME redo
			log record exists then reset the parsing buffer pointer
			by changing recovered_lsn and recovered_offset. */
			if (type != MLOG_FILE_NAME && only_mlog_file == true) {
				only_mlog_file = false;
			}

			if (only_mlog_file) {
				new_recovered_lsn = recv_calc_lsn_on_data_add(
					recv_sys->recovered_lsn, len);
				mlog_rec_len += len;
				recv_sys->recovered_offset += len;
				recv_sys->recovered_lsn = new_recovered_lsn;
			}

			total_len += len;
			n_recs++;

			ptr += len;

			if (type == MLOG_MULTI_REC_END) {
				DBUG_PRINT("ib_log",
					   ("scan " LSN_PF
					    ": multi-log end"
					    " total_len " ULINTPF
					    " n=" ULINTPF,
					    recv_sys->recovered_lsn,
					    total_len, n_recs));
				total_len -= mlog_rec_len;
				break;
			}

			DBUG_PRINT("ib_log",
				   ("scan " LSN_PF ": multi-log rec %s"
				    " len " ULINTPF
				    " page " ULINTPF ":" ULINTPF,
				    recv_sys->recovered_lsn,
				    get_mlog_string(type), len, space, page_no));
		}

		new_recovered_lsn = recv_calc_lsn_on_data_add(
			recv_sys->recovered_lsn, total_len);

		if (new_recovered_lsn > recv_sys->scanned_lsn) {
			/* The log record filled a log block, and we require
			that also the next log block should have been scanned
			in */

			return(false);
		}

		/* Add all the records to the hash table */

		ptr = recv_sys->buf + recv_sys->recovered_offset;

		for (;;) {
			old_lsn = recv_sys->recovered_lsn;
			/* This will apply MLOG_FILE_ records. We
			had to skip them in the first scan, because we
			did not know if the mini-transaction was
			completely recovered (until MLOG_MULTI_REC_END). */
			len = recv_parse_log_rec(
				&type, ptr, end_ptr, &space, &page_no,
				apply, &body);

			if (recv_sys->found_corrupt_log
			    && !recv_report_corrupt_log(
				    ptr, type, space, page_no)) {
				return(true);
			}

			if (recv_sys->found_corrupt_fs) {
				return(true);
			}

			ut_a(len != 0);
			ut_a(!(*ptr & MLOG_SINGLE_REC_FLAG));

			recv_sys->recovered_offset += len;
			recv_sys->recovered_lsn
				= recv_calc_lsn_on_data_add(old_lsn, len);

			switch (type) {
			case MLOG_MULTI_REC_END:
				/* Found the end mark for the records */
				goto loop;
#ifdef UNIV_LOG_LSN_DEBUG
			case MLOG_LSN:
				/* Do not add these records to the hash table.
				The page number and space id fields are misused
				for something else. */
				break;
#endif /* UNIV_LOG_LSN_DEBUG */
			case MLOG_INDEX_LOAD:
				recv_mlog_index_load(space, page_no, old_lsn);
				break;
			case MLOG_FILE_NAME:
			case MLOG_FILE_DELETE:
			case MLOG_FILE_CREATE2:
			case MLOG_FILE_RENAME2:
			case MLOG_TRUNCATE:
				/* These were already handled by
				recv_parse_log_rec() and
				recv_parse_or_apply_log_rec_body(). */
				break;
			default:
				switch (store) {
				case STORE_NO:
					break;
				case STORE_IF_EXISTS:
					if (fil_space_get_flags(space)
					    == ULINT_UNDEFINED) {
						break;
					}
					/* fall through */
				case STORE_YES:
					recv_add_to_hash_table(
						type, space, page_no,
						body, ptr + len,
						old_lsn,
						new_recovered_lsn);
				}
			}

			ptr += len;
		}
	}

	goto loop;
}

/** Adds data from a new log block to the parsing buffer of recv_sys if
recv_sys->parse_start_lsn is non-zero.
@param[in]	log_block	log block to add
@param[in]	scanned_lsn	lsn of how far we were able to find
				data in this log block
@return true if more data added */
bool recv_sys_add_to_parsing_buf(const byte* log_block, lsn_t scanned_lsn)
{
	ulint	more_len;
	ulint	data_len;
	ulint	start_offset;
	ulint	end_offset;

	ut_ad(scanned_lsn >= recv_sys->scanned_lsn);

	if (!recv_sys->parse_start_lsn) {
		/* Cannot start parsing yet because no start point for
		it found */

		return(false);
	}

	data_len = log_block_get_data_len(log_block);

	if (recv_sys->parse_start_lsn >= scanned_lsn) {

		return(false);

	} else if (recv_sys->scanned_lsn >= scanned_lsn) {

		return(false);

	} else if (recv_sys->parse_start_lsn > recv_sys->scanned_lsn) {
		more_len = (ulint) (scanned_lsn - recv_sys->parse_start_lsn);
	} else {
		more_len = (ulint) (scanned_lsn - recv_sys->scanned_lsn);
	}

	if (more_len == 0) {

		return(false);
	}

	ut_ad(data_len >= more_len);

	start_offset = data_len - more_len;

	if (start_offset < LOG_BLOCK_HDR_SIZE) {
		start_offset = LOG_BLOCK_HDR_SIZE;
	}

	end_offset = data_len;

	if (end_offset > OS_FILE_LOG_BLOCK_SIZE - LOG_BLOCK_TRL_SIZE) {
		end_offset = OS_FILE_LOG_BLOCK_SIZE - LOG_BLOCK_TRL_SIZE;
	}

	ut_ad(start_offset <= end_offset);

	if (start_offset < end_offset) {
		ut_memcpy(recv_sys->buf + recv_sys->len,
			  log_block + start_offset, end_offset - start_offset);

		recv_sys->len += end_offset - start_offset;

		ut_a(recv_sys->len <= RECV_PARSING_BUF_SIZE);
	}

	return(true);
}

/** Moves the parsing buffer data left to the buffer start. */
void recv_sys_justify_left_parsing_buf()
{
	ut_memmove(recv_sys->buf, recv_sys->buf + recv_sys->recovered_offset,
		   recv_sys->len - recv_sys->recovered_offset);

	recv_sys->len -= recv_sys->recovered_offset;

	recv_sys->recovered_offset = 0;
}

/** Scan redo log from a buffer and stores new log data to the parsing buffer.
Parse and hash the log records if new data found.
Apply log records automatically when the hash table becomes full.
@return true if not able to scan any more in this log group */
static
bool
recv_scan_log_recs(
/*===============*/
	ulint		available_memory,/*!< in: we let the hash table of recs
					to grow to this size, at the maximum */
	store_t*	store_to_hash,	/*!< in,out: whether the records should be
					stored to the hash table; this is reset
					if just debug checking is needed, or
					when the available_memory runs out */
	const byte*	log_block,	/*!< in: log segment */
	lsn_t		checkpoint_lsn,	/*!< in: latest checkpoint LSN */
	lsn_t		start_lsn,	/*!< in: buffer start LSN */
	lsn_t		end_lsn,	/*!< in: buffer end LSN */
	lsn_t*		contiguous_lsn,	/*!< in/out: it is known that all log
					groups contain contiguous log data up
					to this lsn */
	lsn_t*		group_scanned_lsn)/*!< out: scanning succeeded up to
					this lsn */
{
	lsn_t		scanned_lsn	= start_lsn;
	bool		finished	= false;
	ulint		data_len;
	bool		more_data	= false;
	bool		apply		= recv_sys->mlog_checkpoint_lsn != 0;
	ulint		recv_parsing_buf_size = RECV_PARSING_BUF_SIZE;

	ut_ad(start_lsn % OS_FILE_LOG_BLOCK_SIZE == 0);
	ut_ad(end_lsn % OS_FILE_LOG_BLOCK_SIZE == 0);
	ut_ad(end_lsn >= start_lsn + OS_FILE_LOG_BLOCK_SIZE);

	const byte* const	log_end = log_block
		+ ulint(end_lsn - start_lsn);

	do {
		ut_ad(!finished);

		if (log_block_get_flush_bit(log_block)) {
			/* This block was a start of a log flush operation:
			we know that the previous flush operation must have
			been completed for all log groups before this block
			can have been flushed to any of the groups. Therefore,
			we know that log data is contiguous up to scanned_lsn
			in all non-corrupt log groups. */

			if (scanned_lsn > *contiguous_lsn) {
				*contiguous_lsn = scanned_lsn;
			}
		}

		data_len = log_block_get_data_len(log_block);

		if (scanned_lsn + data_len > recv_sys->scanned_lsn
		    && log_block_get_checkpoint_no(log_block)
		    < recv_sys->scanned_checkpoint_no
		    && (recv_sys->scanned_checkpoint_no
			- log_block_get_checkpoint_no(log_block)
			> 0x80000000UL)) {

			/* Garbage from a log buffer flush which was made
			before the most recent database recovery */
			finished = true;
			break;
		}

		if (!recv_sys->parse_start_lsn
		    && (log_block_get_first_rec_group(log_block) > 0)) {

			/* We found a point from which to start the parsing
			of log records */

			recv_sys->parse_start_lsn = scanned_lsn
				+ log_block_get_first_rec_group(log_block);
			recv_sys->scanned_lsn = recv_sys->parse_start_lsn;
			recv_sys->recovered_lsn = recv_sys->parse_start_lsn;
		}

		scanned_lsn += data_len;

		if (data_len == LOG_BLOCK_HDR_SIZE + SIZE_OF_MLOG_CHECKPOINT
		    && scanned_lsn == checkpoint_lsn + SIZE_OF_MLOG_CHECKPOINT
		    && log_block[LOG_BLOCK_HDR_SIZE] == MLOG_CHECKPOINT
		    && checkpoint_lsn == mach_read_from_8(LOG_BLOCK_HDR_SIZE
							  + 1 + log_block)) {
			/* The redo log is logically empty. */
			ut_ad(recv_sys->mlog_checkpoint_lsn == 0
			      || recv_sys->mlog_checkpoint_lsn
			      == checkpoint_lsn);
			recv_sys->mlog_checkpoint_lsn = checkpoint_lsn;
			DBUG_PRINT("ib_log", ("found empty log; LSN=" LSN_PF,
					      scanned_lsn));
			finished = true;
			break;
		}

		if (scanned_lsn > recv_sys->scanned_lsn) {
			ut_ad(!srv_log_files_created);
			if (!recv_needed_recovery) {
				recv_needed_recovery = true;

				if (srv_read_only_mode) {
					ib::warn() << "innodb_read_only"
						" prevents crash recovery";
					return(true);
				}

				ib::info() << "Starting crash recovery from"
					" checkpoint LSN="
					<< recv_sys->scanned_lsn;
			}

			/* We were able to find more log data: add it to the
			parsing buffer if parse_start_lsn is already
			non-zero */

			DBUG_EXECUTE_IF(
				"reduce_recv_parsing_buf",
				recv_parsing_buf_size
					= (70 * 1024);
				);

			if (recv_sys->len + 4 * OS_FILE_LOG_BLOCK_SIZE
			    >= recv_parsing_buf_size) {
				ib::error() << "Log parsing buffer overflow."
					" Recovery may have failed!";

				recv_sys->found_corrupt_log = true;

				if (!srv_force_recovery) {
					ib::error()
						<< "Set innodb_force_recovery"
						" to ignore this error.";
					return(true);
				}
			} else if (!recv_sys->found_corrupt_log) {
				more_data = recv_sys_add_to_parsing_buf(
					log_block, scanned_lsn);
			}

			recv_sys->scanned_lsn = scanned_lsn;
			recv_sys->scanned_checkpoint_no
				= log_block_get_checkpoint_no(log_block);
		}

		if (data_len < OS_FILE_LOG_BLOCK_SIZE) {
			/* Log data for this group ends here */
			finished = true;
			break;
		} else {
			log_block += OS_FILE_LOG_BLOCK_SIZE;
		}
	} while (log_block < log_end);

	*group_scanned_lsn = scanned_lsn;

	mutex_enter(&recv_sys->mutex);

	if (more_data && !recv_sys->found_corrupt_log) {
		/* Try to parse more log records */

		if (recv_parse_log_recs(checkpoint_lsn,
					*store_to_hash, apply)) {
			ut_ad(recv_sys->found_corrupt_log
			      || recv_sys->found_corrupt_fs
			      || recv_sys->mlog_checkpoint_lsn
			      == recv_sys->recovered_lsn);
			finished = true;
			goto func_exit;
		}

		if (*store_to_hash != STORE_NO
		    && mem_heap_get_size(recv_sys->heap) > available_memory) {

			DBUG_PRINT("ib_log", ("Ran out of memory and last "
					      "stored lsn " LSN_PF,
					      recv_sys->recovered_lsn));

			recv_sys->last_stored_lsn = recv_sys->recovered_lsn;
			*store_to_hash = STORE_NO;
		}

		if (recv_sys->recovered_offset > recv_parsing_buf_size / 4) {
			/* Move parsing buffer data to the buffer start */

			recv_sys_justify_left_parsing_buf();
		}
	}

func_exit:
	mutex_exit(&recv_sys->mutex);
	return(finished);
}

/** Scans log from a buffer and stores new log data to the parsing buffer.
Parses and hashes the log records if new data found.
@param[in]	checkpoint_lsn		latest checkpoint log sequence number
@param[in,out]	contiguous_lsn		log sequence number
until which all redo log has been scanned
@param[in]	last_phase		whether changes
can be applied to the tablespaces
@return whether rescan is needed (not everything was stored) */
static
bool
recv_group_scan_log_recs(
	lsn_t		checkpoint_lsn,
	lsn_t*		contiguous_lsn,
	bool		last_phase)
{
	DBUG_ENTER("recv_group_scan_log_recs");
	DBUG_ASSERT(!last_phase || recv_sys->mlog_checkpoint_lsn > 0);

	mutex_enter(&recv_sys->mutex);
	recv_sys->len = 0;
	recv_sys->recovered_offset = 0;
	recv_sys->n_addrs = 0;
	recv_sys_empty_hash();
	srv_start_lsn = *contiguous_lsn;
	recv_sys->parse_start_lsn = *contiguous_lsn;
	recv_sys->scanned_lsn = *contiguous_lsn;
	recv_sys->recovered_lsn = *contiguous_lsn;
	recv_sys->scanned_checkpoint_no = 0;
	recv_previous_parsed_rec_type = MLOG_SINGLE_REC_FLAG;
	recv_previous_parsed_rec_offset	= 0;
	recv_previous_parsed_rec_is_multi = 0;
	ut_ad(recv_max_page_lsn == 0);
	ut_ad(last_phase || !recv_writer_thread_active);
	mutex_exit(&recv_sys->mutex);

	lsn_t	start_lsn;
	lsn_t	end_lsn;
	store_t	store_to_hash	= recv_sys->mlog_checkpoint_lsn == 0
		? STORE_NO : (last_phase ? STORE_IF_EXISTS : STORE_YES);
	ulint	available_mem	= srv_page_size
		* (buf_pool_get_n_pages()
		   - (recv_n_pool_free_frames * srv_buf_pool_instances));

	log_sys.log.scanned_lsn = end_lsn = *contiguous_lsn =
		ut_uint64_align_down(*contiguous_lsn, OS_FILE_LOG_BLOCK_SIZE);

	do {
		if (last_phase && store_to_hash == STORE_NO) {
			store_to_hash = STORE_IF_EXISTS;
			/* We must not allow change buffer
			merge here, because it would generate
			redo log records before we have
			finished the redo log scan. */
			recv_apply_hashed_log_recs(false);
		}

		start_lsn = ut_uint64_align_down(end_lsn,
						 OS_FILE_LOG_BLOCK_SIZE);
		end_lsn = start_lsn;
		log_sys.log.read_log_seg(&end_lsn, start_lsn + RECV_SCAN_SIZE);
	} while (end_lsn != start_lsn
		 && !recv_scan_log_recs(
			 available_mem, &store_to_hash, log_sys.buf,
			 checkpoint_lsn,
			 start_lsn, end_lsn,
			 contiguous_lsn, &log_sys.log.scanned_lsn));

	if (recv_sys->found_corrupt_log || recv_sys->found_corrupt_fs) {
		DBUG_RETURN(false);
	}

	DBUG_PRINT("ib_log", ("%s " LSN_PF " completed",
			      last_phase ? "rescan" : "scan",
			      log_sys.log.scanned_lsn));

	DBUG_RETURN(store_to_hash == STORE_NO);
}

/** Report a missing tablespace for which page-redo log exists.
@param[in]	err	previous error code
@param[in]	i	tablespace descriptor
@return new error code */
static
dberr_t
recv_init_missing_space(dberr_t err, const recv_spaces_t::const_iterator& i)
{
	if (srv_operation == SRV_OPERATION_RESTORE
	    || srv_operation == SRV_OPERATION_RESTORE_EXPORT) {
		ib::warn() << "Tablespace " << i->first << " was not"
			" found at " << i->second.name << " when"
			" restoring a (partial?) backup. All redo log"
			" for this file will be ignored!";
		return(err);
	}

	if (srv_force_recovery == 0) {
		ib::error() << "Tablespace " << i->first << " was not"
			" found at " << i->second.name << ".";

		if (err == DB_SUCCESS) {
			ib::error() << "Set innodb_force_recovery=1 to"
				" ignore this and to permanently lose"
				" all changes to the tablespace.";
			err = DB_TABLESPACE_NOT_FOUND;
		}
	} else {
		ib::warn() << "Tablespace " << i->first << " was not"
			" found at " << i->second.name << ", and"
			" innodb_force_recovery was set. All redo log"
			" for this tablespace will be ignored!";
	}

	return(err);
}

/** Report the missing tablespace and discard the redo logs for the deleted
tablespace.
@param[in]	rescan			rescan of redo logs is needed
					if hash table ran out of memory
@param[out]	missing_tablespace	missing tablespace exists or not
@return error code or DB_SUCCESS. */
static MY_ATTRIBUTE((warn_unused_result))
dberr_t
recv_validate_tablespace(bool rescan, bool& missing_tablespace)
{
	dberr_t err = DB_SUCCESS;

	for (ulint h = 0; h < hash_get_n_cells(recv_sys->addr_hash); h++) {
		for (recv_addr_t* recv_addr = static_cast<recv_addr_t*>(
			     HASH_GET_FIRST(recv_sys->addr_hash, h));
		     recv_addr != 0;
		     recv_addr = static_cast<recv_addr_t*>(
			     HASH_GET_NEXT(addr_hash, recv_addr))) {

			const ulint space = recv_addr->space;

			if (is_predefined_tablespace(space)) {
				continue;
			}

			recv_spaces_t::iterator i = recv_spaces.find(space);
			ut_ad(i != recv_spaces.end());

			switch (i->second.status) {
			case file_name_t::MISSING:
				err = recv_init_missing_space(err, i);
				i->second.status = file_name_t::DELETED;
				/* fall through */
			case file_name_t::DELETED:
				recv_addr->state = RECV_DISCARDED;
				/* fall through */
			case file_name_t::NORMAL:
				continue;
			}
			ut_ad(0);
		}
	}

	if (err != DB_SUCCESS) {
		return(err);
	}

	/* When rescan is not needed then recv_sys->addr_hash will have
	all space id belongs to redo log. If rescan is needed and
	innodb_force_recovery > 0 then InnoDB can ignore missing tablespace. */
	for (recv_spaces_t::iterator i = recv_spaces.begin();
	     i != recv_spaces.end(); i++) {

		if (i->second.status != file_name_t::MISSING) {
			continue;
		}

		missing_tablespace = true;

		if (srv_force_recovery > 0) {
			ib::warn() << "Tablespace " << i->first
				<<" was not found at " << i->second.name
				<<", and innodb_force_recovery was set."
				<<" All redo log for this tablespace"
				<<" will be ignored!";
			continue;
		}

		if (!rescan) {
			ib::info() << "Tablespace " << i->first
				<< " was not found at '"
				<< i->second.name << "', but there"
				<<" were no modifications either.";
		}
	}

	if (!rescan || srv_force_recovery > 0) {
		missing_tablespace = false;
	}

	return DB_SUCCESS;
}

/** Check if all tablespaces were found for crash recovery.
@param[in]	rescan			rescan of redo logs is needed
@param[out]	missing_tablespace	missing table exists
@return error code or DB_SUCCESS */
static MY_ATTRIBUTE((warn_unused_result))
dberr_t
recv_init_crash_recovery_spaces(bool rescan, bool& missing_tablespace)
{
	bool		flag_deleted	= false;

	ut_ad(!srv_read_only_mode);
	ut_ad(recv_needed_recovery);

	for (recv_spaces_t::iterator i = recv_spaces.begin();
	     i != recv_spaces.end(); i++) {
		ut_ad(!is_predefined_tablespace(i->first));
		ut_ad(i->second.status != file_name_t::DELETED || !i->second.space);

		if (i->second.status == file_name_t::DELETED) {
			/* The tablespace was deleted,
			so we can ignore any redo log for it. */
			flag_deleted = true;
		} else if (i->second.space != NULL) {
			/* The tablespace was found, and there
			are some redo log records for it. */
			fil_names_dirty(i->second.space);
			i->second.space->enable_lsn = i->second.enable_lsn;
		} else if (i->second.name == "") {
			ib::error() << "Missing MLOG_FILE_NAME"
				" or MLOG_FILE_DELETE"
				" before MLOG_CHECKPOINT for tablespace "
				<< i->first;
			recv_sys->found_corrupt_log = true;
			return(DB_CORRUPTION);
		} else {
			i->second.status = file_name_t::MISSING;
			flag_deleted = true;
		}

		ut_ad(i->second.status == file_name_t::DELETED || i->second.name != "");
	}

	if (flag_deleted) {
		return recv_validate_tablespace(rescan, missing_tablespace);
	}

	return DB_SUCCESS;
}

/** Start recovering from a redo log checkpoint.
@see recv_recovery_from_checkpoint_finish
@param[in]	flush_lsn	FIL_PAGE_FILE_FLUSH_LSN
of first system tablespace page
@return error code or DB_SUCCESS */
dberr_t
recv_recovery_from_checkpoint_start(lsn_t flush_lsn)
{
	ulint		max_cp_field;
	lsn_t		checkpoint_lsn;
	bool		rescan;
	ib_uint64_t	checkpoint_no;
	lsn_t		contiguous_lsn;
	byte*		buf;
	dberr_t		err = DB_SUCCESS;

	ut_ad(srv_operation == SRV_OPERATION_NORMAL
	      || srv_operation == SRV_OPERATION_RESTORE
	      || srv_operation == SRV_OPERATION_RESTORE_EXPORT);

	/* Initialize red-black tree for fast insertions into the
	flush_list during recovery process. */
	buf_flush_init_flush_rbt();

	if (srv_force_recovery >= SRV_FORCE_NO_LOG_REDO) {

		ib::info() << "innodb_force_recovery=6 skips redo log apply";

		return(DB_SUCCESS);
	}

	recv_recovery_on = true;

	log_mutex_enter();

	err = recv_find_max_checkpoint(&max_cp_field);

	if (err != DB_SUCCESS) {

		srv_start_lsn = recv_sys->recovered_lsn = log_sys.lsn;
		log_mutex_exit();
		return(err);
	}

	log_header_read(max_cp_field);

	buf = log_sys.checkpoint_buf;

	checkpoint_lsn = mach_read_from_8(buf + LOG_CHECKPOINT_LSN);
	checkpoint_no = mach_read_from_8(buf + LOG_CHECKPOINT_NO);

	/* Start reading the log from the checkpoint lsn. The variable
	contiguous_lsn contains an lsn up to which the log is known to
	be contiguously written. */
	recv_sys->mlog_checkpoint_lsn = 0;

	ut_ad(RECV_SCAN_SIZE <= srv_log_buffer_size);

	const lsn_t	end_lsn = mach_read_from_8(
		buf + LOG_CHECKPOINT_END_LSN);

	ut_ad(recv_sys->n_addrs == 0);
	contiguous_lsn = checkpoint_lsn;
	switch (log_sys.log.format) {
	case 0:
		log_mutex_exit();
		return recv_log_format_0_recover(checkpoint_lsn,
						 buf[20 + 32 * 9] == 2);
	default:
		if (end_lsn == 0) {
			break;
		}
		if (end_lsn >= checkpoint_lsn) {
			contiguous_lsn = end_lsn;
			break;
		}
		recv_sys->found_corrupt_log = true;
		log_mutex_exit();
		return(DB_ERROR);
	}

	/* Look for MLOG_CHECKPOINT. */
	recv_group_scan_log_recs(checkpoint_lsn, &contiguous_lsn, false);
	/* The first scan should not have stored or applied any records. */
	ut_ad(recv_sys->n_addrs == 0);
	ut_ad(!recv_sys->found_corrupt_fs);

	if (srv_read_only_mode && recv_needed_recovery) {
		log_mutex_exit();
		return(DB_READ_ONLY);
	}

	if (recv_sys->found_corrupt_log && !srv_force_recovery) {
		log_mutex_exit();
		ib::warn() << "Log scan aborted at LSN " << contiguous_lsn;
		return(DB_ERROR);
	}

	if (recv_sys->mlog_checkpoint_lsn == 0) {
		lsn_t scan_lsn = log_sys.log.scanned_lsn;
		if (!srv_read_only_mode && scan_lsn != checkpoint_lsn) {
			log_mutex_exit();
			ib::error err;
			err << "Missing MLOG_CHECKPOINT";
			if (end_lsn) {
				err << " at " << end_lsn;
			}
			err << " between the checkpoint " << checkpoint_lsn
			    << " and the end " << scan_lsn << ".";
			return(DB_ERROR);
		}

		log_sys.log.scanned_lsn = checkpoint_lsn;
		rescan = false;
	} else {
		contiguous_lsn = checkpoint_lsn;
		rescan = recv_group_scan_log_recs(
			checkpoint_lsn, &contiguous_lsn, false);

		if ((recv_sys->found_corrupt_log && !srv_force_recovery)
		    || recv_sys->found_corrupt_fs) {
			log_mutex_exit();
			return(DB_ERROR);
		}
	}

	/* NOTE: we always do a 'recovery' at startup, but only if
	there is something wrong we will print a message to the
	user about recovery: */

	if (flush_lsn == checkpoint_lsn + SIZE_OF_MLOG_CHECKPOINT
	    && recv_sys->mlog_checkpoint_lsn == checkpoint_lsn) {
		/* The redo log is logically empty. */
	} else if (checkpoint_lsn != flush_lsn) {
		ut_ad(!srv_log_files_created);

		if (checkpoint_lsn + SIZE_OF_MLOG_CHECKPOINT < flush_lsn) {
			ib::warn() << "Are you sure you are using the"
				" right ib_logfiles to start up the database?"
				" Log sequence number in the ib_logfiles is "
				<< checkpoint_lsn << ", less than the"
				" log sequence number in the first system"
				" tablespace file header, " << flush_lsn << ".";
		}

		if (!recv_needed_recovery) {

			ib::info() << "The log sequence number " << flush_lsn
				<< " in the system tablespace does not match"
				" the log sequence number " << checkpoint_lsn
				<< " in the ib_logfiles!";

			if (srv_read_only_mode) {
				ib::error() << "innodb_read_only"
					" prevents crash recovery";
				log_mutex_exit();
				return(DB_READ_ONLY);
			}

			recv_needed_recovery = true;
		}
	}

	log_sys.lsn = recv_sys->recovered_lsn;

	if (recv_needed_recovery) {
		bool missing_tablespace = false;

		err = recv_init_crash_recovery_spaces(
			rescan, missing_tablespace);

		if (err != DB_SUCCESS) {
			log_mutex_exit();
			return(err);
		}

		/* If there is any missing tablespace and rescan is needed
		then there is a possiblity that hash table will not contain
		all space ids redo logs. Rescan the remaining unstored
		redo logs for the validation of missing tablespace. */
		ut_ad(rescan || !missing_tablespace);

		while (missing_tablespace) {
			DBUG_PRINT("ib_log", ("Rescan of redo log to validate "
					      "the missing tablespace. Scan "
					      "from last stored LSN " LSN_PF,
					      recv_sys->last_stored_lsn));

			lsn_t recent_stored_lsn = recv_sys->last_stored_lsn;
			rescan = recv_group_scan_log_recs(
				checkpoint_lsn, &recent_stored_lsn, false);

			ut_ad(!recv_sys->found_corrupt_fs);

			missing_tablespace = false;

			err = recv_sys->found_corrupt_log
				? DB_ERROR
				: recv_validate_tablespace(
					rescan, missing_tablespace);

			if (err != DB_SUCCESS) {
				log_mutex_exit();
				return err;
			}

			rescan = true;
		}

		if (srv_operation == SRV_OPERATION_NORMAL) {
			buf_dblwr_process();
		}

		ut_ad(srv_force_recovery <= SRV_FORCE_NO_UNDO_LOG_SCAN);

		/* Spawn the background thread to flush dirty pages
		from the buffer pools. */
		recv_writer_thread_active = true;
		os_thread_create(recv_writer_thread, 0, 0);

		if (rescan) {
			contiguous_lsn = checkpoint_lsn;

			recv_group_scan_log_recs(
				checkpoint_lsn, &contiguous_lsn, true);

			if ((recv_sys->found_corrupt_log
			     && !srv_force_recovery)
			    || recv_sys->found_corrupt_fs) {
				log_mutex_exit();
				return(DB_ERROR);
			}
		}
	} else {
		ut_ad(!rescan || recv_sys->n_addrs == 0);
	}

	if (log_sys.log.scanned_lsn < checkpoint_lsn
	    || log_sys.log.scanned_lsn < recv_max_page_lsn) {

		ib::error() << "We scanned the log up to "
			<< log_sys.log.scanned_lsn
			<< ". A checkpoint was at " << checkpoint_lsn << " and"
			" the maximum LSN on a database page was "
			<< recv_max_page_lsn << ". It is possible that the"
			" database is now corrupt!";
	}

	if (recv_sys->recovered_lsn < checkpoint_lsn) {
		log_mutex_exit();

		ib::error() << "Recovered only to lsn:"
			    << recv_sys->recovered_lsn << " checkpoint_lsn: " << checkpoint_lsn;

		return(DB_ERROR);
	}

	log_sys.next_checkpoint_lsn = checkpoint_lsn;
	log_sys.next_checkpoint_no = checkpoint_no + 1;

	recv_synchronize_groups();

	if (!recv_needed_recovery) {
		ut_a(checkpoint_lsn == recv_sys->recovered_lsn);
	} else {
		srv_start_lsn = recv_sys->recovered_lsn;
	}

	log_sys.buf_free = ulong(log_sys.lsn % OS_FILE_LOG_BLOCK_SIZE);
	log_sys.buf_next_to_write = log_sys.buf_free;
	log_sys.write_lsn = log_sys.lsn;

	log_sys.last_checkpoint_lsn = checkpoint_lsn;

	if (!srv_read_only_mode && srv_operation == SRV_OPERATION_NORMAL) {
		/* Write a MLOG_CHECKPOINT marker as the first thing,
		before generating any other redo log. This ensures
		that subsequent crash recovery will be possible even
		if the server were killed soon after this. */
		fil_names_clear(log_sys.last_checkpoint_lsn, true);
	}

	MONITOR_SET(MONITOR_LSN_CHECKPOINT_AGE,
		    log_sys.lsn - log_sys.last_checkpoint_lsn);

	log_sys.next_checkpoint_no = ++checkpoint_no;

	mutex_enter(&recv_sys->mutex);

	recv_sys->apply_log_recs = TRUE;

	mutex_exit(&recv_sys->mutex);

	log_mutex_exit();

	recv_lsn_checks_on = true;

	/* The database is now ready to start almost normal processing of user
	transactions: transaction rollbacks and the application of the log
	records in the hash table can be run in background. */

	return(DB_SUCCESS);
}

/** Complete recovery from a checkpoint. */
void
recv_recovery_from_checkpoint_finish(void)
{
	/* Make sure that the recv_writer thread is done. This is
	required because it grabs various mutexes and we want to
	ensure that when we enable sync_order_checks there is no
	mutex currently held by any thread. */
	mutex_enter(&recv_sys->writer_mutex);

	/* Free the resources of the recovery system */
	recv_recovery_on = false;

	/* By acquring the mutex we ensure that the recv_writer thread
	won't trigger any more LRU batches. Now wait for currently
	in progress batches to finish. */
	buf_flush_wait_LRU_batch_end();

	mutex_exit(&recv_sys->writer_mutex);

	ulint count = 0;
	while (recv_writer_thread_active) {
		++count;
		os_thread_sleep(100000);
		if (srv_print_verbose_log && count > 600) {
			ib::info() << "Waiting for recv_writer to"
				" finish flushing of buffer pool";
			count = 0;
		}
	}

	recv_sys_debug_free();

	/* Free up the flush_rbt. */
	buf_flush_free_flush_rbt();
}

/********************************************************//**
Initiates the rollback of active transactions. */
void
recv_recovery_rollback_active(void)
/*===============================*/
{
	ut_ad(!recv_writer_thread_active);

	/* Switch latching order checks on in sync0debug.cc, if
	--innodb-sync-debug=true (default) */
	ut_d(sync_check_enable());

	/* We can't start any (DDL) transactions if UNDO logging
	has been disabled, additionally disable ROLLBACK of recovered
	user transactions. */
	if (srv_force_recovery < SRV_FORCE_NO_TRX_UNDO
	    && !srv_read_only_mode) {

		/* Drop partially created indexes. */
		row_merge_drop_temp_indexes();
		/* Drop garbage tables. */
		row_mysql_drop_garbage_tables();

		/* Drop any auxiliary tables that were not dropped when the
		parent table was dropped. This can happen if the parent table
		was dropped but the server crashed before the auxiliary tables
		were dropped. */
		fts_drop_orphaned_tables();

		/* Rollback the uncommitted transactions which have no user
		session */

		trx_rollback_is_active = true;
		os_thread_create(trx_rollback_all_recovered, 0, 0);
	}
}

/** Find a doublewrite copy of a page.
@param[in]	space_id	tablespace identifier
@param[in]	page_no		page number
@return	page frame
@retval NULL if no page was found */

const byte*
recv_dblwr_t::find_page(ulint space_id, ulint page_no)
{
	typedef std::vector<const byte*, ut_allocator<const byte*> >
		matches_t;

	matches_t	matches;
	const byte*	result = 0;

	for (list::iterator i = pages.begin(); i != pages.end(); ++i) {
		if (page_get_space_id(*i) == space_id
		    && page_get_page_no(*i) == page_no) {
			matches.push_back(*i);
		}
	}

	if (matches.size() == 1) {
		result = matches[0];
	} else if (matches.size() > 1) {

		lsn_t max_lsn	= 0;
		lsn_t page_lsn	= 0;

		for (matches_t::iterator i = matches.begin();
		     i != matches.end();
		     ++i) {

			page_lsn = mach_read_from_8(*i + FIL_PAGE_LSN);

			if (page_lsn > max_lsn) {
				max_lsn = page_lsn;
				result = *i;
			}
		}
	}

	return(result);
}

#ifndef DBUG_OFF
/** Return string name of the redo log record type.
@param[in]	type	record log record enum
@return string name of record log record */
static const char* get_mlog_string(mlog_id_t type)
{
	switch (type) {
	case MLOG_SINGLE_REC_FLAG:
		return("MLOG_SINGLE_REC_FLAG");

	case MLOG_1BYTE:
		return("MLOG_1BYTE");

	case MLOG_2BYTES:
		return("MLOG_2BYTES");

	case MLOG_4BYTES:
		return("MLOG_4BYTES");

	case MLOG_8BYTES:
		return("MLOG_8BYTES");

	case MLOG_REC_INSERT:
		return("MLOG_REC_INSERT");

	case MLOG_REC_CLUST_DELETE_MARK:
		return("MLOG_REC_CLUST_DELETE_MARK");

	case MLOG_REC_SEC_DELETE_MARK:
		return("MLOG_REC_SEC_DELETE_MARK");

	case MLOG_REC_UPDATE_IN_PLACE:
		return("MLOG_REC_UPDATE_IN_PLACE");

	case MLOG_REC_DELETE:
		return("MLOG_REC_DELETE");

	case MLOG_LIST_END_DELETE:
		return("MLOG_LIST_END_DELETE");

	case MLOG_LIST_START_DELETE:
		return("MLOG_LIST_START_DELETE");

	case MLOG_LIST_END_COPY_CREATED:
		return("MLOG_LIST_END_COPY_CREATED");

	case MLOG_PAGE_REORGANIZE:
		return("MLOG_PAGE_REORGANIZE");

	case MLOG_PAGE_CREATE:
		return("MLOG_PAGE_CREATE");

	case MLOG_UNDO_INSERT:
		return("MLOG_UNDO_INSERT");

	case MLOG_UNDO_ERASE_END:
		return("MLOG_UNDO_ERASE_END");

	case MLOG_UNDO_INIT:
		return("MLOG_UNDO_INIT");

	case MLOG_UNDO_HDR_REUSE:
		return("MLOG_UNDO_HDR_REUSE");

	case MLOG_UNDO_HDR_CREATE:
		return("MLOG_UNDO_HDR_CREATE");

	case MLOG_REC_MIN_MARK:
		return("MLOG_REC_MIN_MARK");

	case MLOG_IBUF_BITMAP_INIT:
		return("MLOG_IBUF_BITMAP_INIT");

#ifdef UNIV_LOG_LSN_DEBUG
	case MLOG_LSN:
		return("MLOG_LSN");
#endif /* UNIV_LOG_LSN_DEBUG */

	case MLOG_WRITE_STRING:
		return("MLOG_WRITE_STRING");

	case MLOG_MULTI_REC_END:
		return("MLOG_MULTI_REC_END");

	case MLOG_DUMMY_RECORD:
		return("MLOG_DUMMY_RECORD");

	case MLOG_FILE_DELETE:
		return("MLOG_FILE_DELETE");

	case MLOG_COMP_REC_MIN_MARK:
		return("MLOG_COMP_REC_MIN_MARK");

	case MLOG_COMP_PAGE_CREATE:
		return("MLOG_COMP_PAGE_CREATE");

	case MLOG_COMP_REC_INSERT:
		return("MLOG_COMP_REC_INSERT");

	case MLOG_COMP_REC_CLUST_DELETE_MARK:
		return("MLOG_COMP_REC_CLUST_DELETE_MARK");

	case MLOG_COMP_REC_UPDATE_IN_PLACE:
		return("MLOG_COMP_REC_UPDATE_IN_PLACE");

	case MLOG_COMP_REC_DELETE:
		return("MLOG_COMP_REC_DELETE");

	case MLOG_COMP_LIST_END_DELETE:
		return("MLOG_COMP_LIST_END_DELETE");

	case MLOG_COMP_LIST_START_DELETE:
		return("MLOG_COMP_LIST_START_DELETE");

	case MLOG_COMP_LIST_END_COPY_CREATED:
		return("MLOG_COMP_LIST_END_COPY_CREATED");

	case MLOG_COMP_PAGE_REORGANIZE:
		return("MLOG_COMP_PAGE_REORGANIZE");

	case MLOG_FILE_CREATE2:
		return("MLOG_FILE_CREATE2");

	case MLOG_ZIP_WRITE_NODE_PTR:
		return("MLOG_ZIP_WRITE_NODE_PTR");

	case MLOG_ZIP_WRITE_BLOB_PTR:
		return("MLOG_ZIP_WRITE_BLOB_PTR");

	case MLOG_ZIP_WRITE_HEADER:
		return("MLOG_ZIP_WRITE_HEADER");

	case MLOG_ZIP_PAGE_COMPRESS:
		return("MLOG_ZIP_PAGE_COMPRESS");

	case MLOG_ZIP_PAGE_COMPRESS_NO_DATA:
		return("MLOG_ZIP_PAGE_COMPRESS_NO_DATA");

	case MLOG_ZIP_PAGE_REORGANIZE:
		return("MLOG_ZIP_PAGE_REORGANIZE");

	case MLOG_ZIP_WRITE_TRX_ID:
		return("MLOG_ZIP_WRITE_TRX_ID");

	case MLOG_FILE_RENAME2:
		return("MLOG_FILE_RENAME2");

	case MLOG_FILE_NAME:
		return("MLOG_FILE_NAME");

	case MLOG_CHECKPOINT:
		return("MLOG_CHECKPOINT");

	case MLOG_PAGE_CREATE_RTREE:
		return("MLOG_PAGE_CREATE_RTREE");

	case MLOG_COMP_PAGE_CREATE_RTREE:
		return("MLOG_COMP_PAGE_CREATE_RTREE");

	case MLOG_INIT_FILE_PAGE2:
		return("MLOG_INIT_FILE_PAGE2");

	case MLOG_INDEX_LOAD:
		return("MLOG_INDEX_LOAD");

	case MLOG_TRUNCATE:
		return("MLOG_TRUNCATE");

	case MLOG_FILE_WRITE_CRYPT_DATA:
		return("MLOG_FILE_WRITE_CRYPT_DATA");
	}
	DBUG_ASSERT(0);
	return(NULL);
}
#endif /* !DBUG_OFF */<|MERGE_RESOLUTION|>--- conflicted
+++ resolved
@@ -60,13 +60,8 @@
 #include "row0merge.h"
 
 /** Log records are stored in the hash table in chunks at most of this size;
-<<<<<<< HEAD
 this must be less than srv_page_size as it is stored in the buffer pool */
-#define RECV_DATA_BLOCK_SIZE	(MEM_MAX_ALLOC_IN_BUF - sizeof(recv_data_t))
-=======
-this must be less than UNIV_PAGE_SIZE as it is stored in the buffer pool */
 #define RECV_DATA_BLOCK_SIZE	(MEM_MAX_ALLOC_IN_BUF - sizeof(recv_data_t) - REDZONE_SIZE)
->>>>>>> 3bcda8ad
 
 /** Read-ahead area in applying log records to file pages */
 #define RECV_READ_AHEAD_AREA	32
