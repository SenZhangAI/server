--- conflicted
+++ resolved
@@ -324,7 +324,7 @@
 		| bits;
 }
 
-/** Get the length of added field count in a REC_STATUS_COLUMNS_ADDED record.
+/** Get the length of added field count in a REC_STATUS_COLUMNS_INSTANT record.
 @param[in]	n_add_field	number of added fields, minus one
 @return	storage size of the field count, in bytes */
 inline unsigned rec_get_n_add_field_len(ulint n_add_field)
@@ -333,8 +333,8 @@
 	return n_add_field < 0x80 ? 1 : 2;
 }
 
-/** Set the added field count in a REC_STATUS_COLUMNS_ADDED record.
-@param[in,out]	header	variable header of a REC_STATUS_COLUMNS_ADDED record
+/** Set the added field count in a REC_STATUS_COLUMNS_INSTANT record.
+@param[in,out]	header	variable header of a REC_STATUS_COLUMNS_INSTANT record
 @param[in]	n_add	number of added fields, minus 1
 @return	record header before the number of added fields */
 inline void rec_set_n_add_field(byte*& header, ulint n_add)
@@ -1061,12 +1061,8 @@
 @param[in]	index	index of that the record belongs to
 @param[in,out]	offsets	offsets to the fields; in: rec_offs_n_fields(offsets)
 @param[in]	n_core	number of core fields (index->n_core_fields)
-<<<<<<< HEAD
+@param[in]	def_val	default values for non-core fields
 @param[in]	status	REC_STATUS_ORDINARY or REC_STATUS_COLUMNS_INSTANT */
-=======
-@param[in]	def_val	default values for non-core fields
-@param[in]	status	REC_STATUS_ORDINARY or REC_STATUS_COLUMNS_ADDED */
->>>>>>> 9e1a39aa
 void
 rec_init_offsets_temp(
 	const rec_t*		rec,
