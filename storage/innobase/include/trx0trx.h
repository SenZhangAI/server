/*****************************************************************************

Copyright (c) 1996, 2016, Oracle and/or its affiliates. All Rights Reserved.
Copyright (c) 2015, 2018, MariaDB Corporation.

This program is free software; you can redistribute it and/or modify it under
the terms of the GNU General Public License as published by the Free Software
Foundation; version 2 of the License.

This program is distributed in the hope that it will be useful, but WITHOUT
ANY WARRANTY; without even the implied warranty of MERCHANTABILITY or FITNESS
FOR A PARTICULAR PURPOSE. See the GNU General Public License for more details.

You should have received a copy of the GNU General Public License along with
this program; if not, write to the Free Software Foundation, Inc.,
51 Franklin Street, Suite 500, Boston, MA 02110-1335 USA

*****************************************************************************/

/**************************************************//**
@file include/trx0trx.h
The transaction

Created 3/26/1996 Heikki Tuuri
*******************************************************/

#ifndef trx0trx_h
#define trx0trx_h

#include <set>

#include "ha_prototypes.h"

#include "dict0types.h"
#include "trx0types.h"

#include "lock0types.h"
#include "log0log.h"
#include "que0types.h"
#include "mem0mem.h"
#include "trx0xa.h"
#include "ut0vec.h"
#include "fts0fts.h"
<<<<<<< HEAD
#include "srv0srv.h"
#include "read0types.h"
=======
>>>>>>> aafb9d44

// Forward declaration
struct mtr_t;

// Forward declaration
class FlushObserver;

struct rw_trx_hash_element_t;

/** Set flush observer for the transaction
@param[in/out]	trx		transaction struct
@param[in]	observer	flush observer */
void
trx_set_flush_observer(
	trx_t*		trx,
	FlushObserver*	observer);

/******************************************************************//**
Set detailed error message for the transaction. */
void
trx_set_detailed_error(
/*===================*/
	trx_t*		trx,	/*!< in: transaction struct */
	const char*	msg);	/*!< in: detailed error message */
/*************************************************************//**
Set detailed error message for the transaction from a file. Note that the
file is rewinded before reading from it. */
void
trx_set_detailed_error_from_file(
/*=============================*/
	trx_t*	trx,	/*!< in: transaction struct */
	FILE*	file);	/*!< in: file to read message from */
/****************************************************************//**
Retrieves the error_info field from a trx.
@return the error info */
UNIV_INLINE
const dict_index_t*
trx_get_error_info(
/*===============*/
	const trx_t*	trx);	/*!< in: trx object */
/********************************************************************//**
Creates a transaction object for MySQL.
@return own: transaction object */
trx_t*
trx_allocate_for_mysql(void);
/*========================*/
/********************************************************************//**
Creates a transaction object for background operations by the master thread.
@return own: transaction object */
trx_t*
trx_allocate_for_background(void);
/*=============================*/

/** Frees and initialize a transaction object instantinated during recovery.
@param trx trx object to free and initialize during recovery */
void
trx_free_resurrected(trx_t* trx);

/** Free a transaction that was allocated by background or user threads.
@param trx trx object to free */
void
trx_free_for_background(trx_t* trx);

/** At shutdown, frees a transaction object. */
void
trx_free_at_shutdown(trx_t *trx);

/** Free a transaction object for MySQL.
@param[in,out]	trx	transaction */
void
trx_free_for_mysql(trx_t*	trx);

/** Disconnect a transaction from MySQL.
@param[in,out]	trx	transaction */
void
trx_disconnect_plain(trx_t*	trx);

/** Disconnect a prepared transaction from MySQL.
@param[in,out]	trx	transaction */
void
trx_disconnect_prepared(trx_t*	trx);

/** Initialize (resurrect) transactions at startup. */
void
trx_lists_init_at_db_start();

/*************************************************************//**
Starts the transaction if it is not yet started. */
void
trx_start_if_not_started_xa_low(
/*============================*/
	trx_t*	trx,		/*!< in/out: transaction */
	bool	read_write);	/*!< in: true if read write transaction */
/*************************************************************//**
Starts the transaction if it is not yet started. */
void
trx_start_if_not_started_low(
/*=========================*/
	trx_t*	trx,		/*!< in/out: transaction */
	bool	read_write);	/*!< in: true if read write transaction */

/*************************************************************//**
Starts a transaction for internal processing. */
void
trx_start_internal_low(
/*===================*/
	trx_t*	trx);		/*!< in/out: transaction */

/** Starts a read-only transaction for internal processing.
@param[in,out] trx	transaction to be started */
void
trx_start_internal_read_only_low(
	trx_t*	trx);

#ifdef UNIV_DEBUG
#define trx_start_if_not_started_xa(t, rw)			\
	do {							\
	(t)->start_line = __LINE__;				\
	(t)->start_file = __FILE__;				\
	trx_start_if_not_started_xa_low((t), rw);		\
	} while (false)

#define trx_start_if_not_started(t, rw)				\
	do {							\
	(t)->start_line = __LINE__;				\
	(t)->start_file = __FILE__;				\
	trx_start_if_not_started_low((t), rw);			\
	} while (false)

#define trx_start_internal(t)					\
	do {							\
	(t)->start_line = __LINE__;				\
	(t)->start_file = __FILE__;				\
	trx_start_internal_low((t));				\
	} while (false)

#define trx_start_internal_read_only(t)				\
	do {							\
	(t)->start_line = __LINE__;				\
	(t)->start_file = __FILE__;				\
	trx_start_internal_read_only_low(t);			\
	} while (false)
#else
#define trx_start_if_not_started(t, rw)				\
	trx_start_if_not_started_low((t), rw)

#define trx_start_internal(t)					\
	trx_start_internal_low((t))

#define trx_start_internal_read_only(t)				\
	trx_start_internal_read_only_low(t)

#define trx_start_if_not_started_xa(t, rw)			\
	trx_start_if_not_started_xa_low((t), (rw))
#endif /* UNIV_DEBUG */

/*************************************************************//**
Starts the transaction for a DDL operation. */
void
trx_start_for_ddl_low(
/*==================*/
	trx_t*		trx,	/*!< in/out: transaction */
	trx_dict_op_t	op);	/*!< in: dictionary operation type */

#ifdef UNIV_DEBUG
#define trx_start_for_ddl(t, o)					\
	do {							\
	ut_ad((t)->start_file == 0);				\
	(t)->start_line = __LINE__;				\
	(t)->start_file = __FILE__;				\
	trx_start_for_ddl_low((t), (o));			\
	} while (0)
#else
#define trx_start_for_ddl(t, o)					\
	trx_start_for_ddl_low((t), (o))
#endif /* UNIV_DEBUG */

/****************************************************************//**
Commits a transaction. */
void
trx_commit(
/*=======*/
	trx_t*	trx);	/*!< in/out: transaction */

/****************************************************************//**
Commits a transaction and a mini-transaction. */
void
trx_commit_low(
/*===========*/
	trx_t*	trx,	/*!< in/out: transaction */
	mtr_t*	mtr);	/*!< in/out: mini-transaction (will be committed),
			or NULL if trx made no modifications */
/**********************************************************************//**
Does the transaction commit for MySQL.
@return DB_SUCCESS or error number */
dberr_t
trx_commit_for_mysql(
/*=================*/
	trx_t*	trx);	/*!< in/out: transaction */
/** XA PREPARE a transaction.
@param[in,out]	trx	transaction to prepare */
void trx_prepare_for_mysql(trx_t* trx);
/**********************************************************************//**
This function is used to find number of prepared transactions and
their transaction objects for a recovery.
@return number of prepared transactions */
int
trx_recover_for_mysql(
/*==================*/
	XID*	xid_list,	/*!< in/out: prepared transactions */
	uint	len);		/*!< in: number of slots in xid_list */
/*******************************************************************//**
This function is used to find one X/Open XA distributed transaction
which is in the prepared state
@return trx or NULL; on match, the trx->xid will be invalidated;
note that the trx may have been committed, unless the caller is
holding lock_sys.mutex */
trx_t *
trx_get_trx_by_xid(
/*===============*/
	XID*	xid);	/*!< in: X/Open XA transaction identifier */
/**********************************************************************//**
If required, flushes the log to disk if we called trx_commit_for_mysql()
with trx->flush_log_later == TRUE. */
void
trx_commit_complete_for_mysql(
/*==========================*/
	trx_t*	trx);	/*!< in/out: transaction */
/**********************************************************************//**
Marks the latest SQL statement ended. */
void
trx_mark_sql_stat_end(
/*==================*/
	trx_t*	trx);	/*!< in: trx handle */
/****************************************************************//**
Prepares a transaction for commit/rollback. */
void
trx_commit_or_rollback_prepare(
/*===========================*/
	trx_t*	trx);	/*!< in/out: transaction */
/*********************************************************************//**
Creates a commit command node struct.
@return own: commit node struct */
commit_node_t*
trx_commit_node_create(
/*===================*/
	mem_heap_t*	heap);	/*!< in: mem heap where created */
/***********************************************************//**
Performs an execution step for a commit type node in a query graph.
@return query thread to run next, or NULL */
que_thr_t*
trx_commit_step(
/*============*/
	que_thr_t*	thr);	/*!< in: query thread */

/**********************************************************************//**
Prints info about a transaction.
Caller must hold trx_sys.mutex. */
void
trx_print_low(
/*==========*/
	FILE*		f,
			/*!< in: output stream */
	const trx_t*	trx,
			/*!< in: transaction */
	ulint		max_query_len,
			/*!< in: max query length to print,
			or 0 to use the default max length */
	ulint		n_rec_locks,
			/*!< in: lock_number_of_rows_locked(&trx->lock) */
	ulint		n_trx_locks,
			/*!< in: length of trx->lock.trx_locks */
	ulint		heap_size);
			/*!< in: mem_heap_get_size(trx->lock.lock_heap) */

/**********************************************************************//**
Prints info about a transaction.
The caller must hold lock_sys.mutex and trx_sys.mutex.
When possible, use trx_print() instead. */
void
trx_print_latched(
/*==============*/
	FILE*		f,		/*!< in: output stream */
	const trx_t*	trx,		/*!< in: transaction */
	ulint		max_query_len);	/*!< in: max query length to print,
					or 0 to use the default max length */

/**********************************************************************//**
Prints info about a transaction.
Acquires and releases lock_sys.mutex. */
void
trx_print(
/*======*/
	FILE*		f,		/*!< in: output stream */
	const trx_t*	trx,		/*!< in: transaction */
	ulint		max_query_len);	/*!< in: max query length to print,
					or 0 to use the default max length */

/**********************************************************************//**
Determine if a transaction is a dictionary operation.
@return dictionary operation mode */
UNIV_INLINE
enum trx_dict_op_t
trx_get_dict_operation(
/*===================*/
	const trx_t*	trx)	/*!< in: transaction */
	MY_ATTRIBUTE((warn_unused_result));
/**********************************************************************//**
Flag a transaction a dictionary operation. */
UNIV_INLINE
void
trx_set_dict_operation(
/*===================*/
	trx_t*			trx,	/*!< in/out: transaction */
	enum trx_dict_op_t	op);	/*!< in: operation, not
					TRX_DICT_OP_NONE */

/**********************************************************************//**
Determines if a transaction is in the given state.
The caller must hold trx_sys.mutex, or it must be the thread
that is serving a running transaction.
A running RW transaction must be in trx_sys.rw_trx_hash.
@return TRUE if trx->state == state */
UNIV_INLINE
bool
trx_state_eq(
/*=========*/
	const trx_t*	trx,	/*!< in: transaction */
	trx_state_t	state,	/*!< in: state;
				if state != TRX_STATE_NOT_STARTED
				asserts that
				trx->state != TRX_STATE_NOT_STARTED */
	bool		relaxed = false)
				/*!< in: whether to allow
				trx->state == TRX_STATE_NOT_STARTED
				after an error has been reported */
	MY_ATTRIBUTE((nonnull, warn_unused_result));
# ifdef UNIV_DEBUG
/**********************************************************************//**
Asserts that a transaction has been started.
The caller must hold trx_sys.mutex.
@return TRUE if started */
ibool
trx_assert_started(
/*===============*/
	const trx_t*	trx)	/*!< in: transaction */
	MY_ATTRIBUTE((warn_unused_result));
# endif /* UNIV_DEBUG */

/**********************************************************************//**
Determines if the currently running transaction has been interrupted.
@return TRUE if interrupted */
ibool
trx_is_interrupted(
/*===============*/
	const trx_t*	trx);	/*!< in: transaction */
/**********************************************************************//**
Determines if the currently running transaction is in strict mode.
@return TRUE if strict */
ibool
trx_is_strict(
/*==========*/
	trx_t*	trx);	/*!< in: transaction */

/*******************************************************************//**
Calculates the "weight" of a transaction. The weight of one transaction
is estimated as the number of altered rows + the number of locked rows.
@param t transaction
@return transaction weight */
#define TRX_WEIGHT(t)	((t)->undo_no + UT_LIST_GET_LEN((t)->lock.trx_locks))

/*******************************************************************//**
Compares the "weight" (or size) of two transactions. Transactions that
have edited non-transactional tables are considered heavier than ones
that have not.
@return true if weight(a) >= weight(b) */
bool
trx_weight_ge(
/*==========*/
	const trx_t*	a,	/*!< in: the transaction to be compared */
	const trx_t*	b);	/*!< in: the transaction to be compared */
/* Maximum length of a string that can be returned by
trx_get_que_state_str(). */
#define TRX_QUE_STATE_STR_MAX_LEN	12 /* "ROLLING BACK" */

/*******************************************************************//**
Retrieves transaction's que state in a human readable string. The string
should not be free()'d or modified.
@return string in the data segment */
UNIV_INLINE
const char*
trx_get_que_state_str(
/*==================*/
	const trx_t*	trx);	/*!< in: transaction */

/** Retreieves the transaction ID.
In a given point in time it is guaranteed that IDs of the running
transactions are unique. The values returned by this function for readonly
transactions may be reused, so a subsequent RO transaction may get the same ID
as a RO transaction that existed in the past. The values returned by this
function should be used for printing purposes only.
@param[in]	trx	transaction whose id to retrieve
@return transaction id */
UNIV_INLINE
trx_id_t
trx_get_id_for_print(
	const trx_t*	trx);

/** Create the trx_t pool */
void
trx_pool_init();

/** Destroy the trx_t pool */
void
trx_pool_close();

/**
Set the transaction as a read-write transaction if it is not already
tagged as such.
@param[in,out] trx	Transaction that needs to be "upgraded" to RW from RO */
void
trx_set_rw_mode(
	trx_t*		trx);

/**
<<<<<<< HEAD
@param[in] requestor	Transaction requesting the lock
@param[in] holder	Transaction holding the lock
@return the transaction that will be rolled back, null don't care */

UNIV_INLINE
const trx_t*
trx_arbitrate(const trx_t* requestor, const trx_t* holder);

/**
@param[in] trx		Transaction to check
@return true if the transaction is a high priority transaction.*/
UNIV_INLINE
bool
trx_is_high_priority(const trx_t* trx);

/**
Kill all transactions that are blocking this transaction from acquiring locks.
@param[in,out] trx	High priority transaction */

void
trx_kill_blocking(trx_t* trx);
=======
Increase the reference count. If the transaction is in state
TRX_STATE_COMMITTED_IN_MEMORY then the transaction is considered
committed and the reference count is not incremented.
@param trx Transaction that is being referenced
@param do_ref_count Increment the reference iff this is true
@return transaction instance if it is not committed */
UNIV_INLINE
trx_t*
trx_reference(
	trx_t*		trx,
	bool		do_ref_count);

/**
Release the transaction. Decrease the reference count.
@param trx Transaction that is being released */
UNIV_INLINE
void
trx_release_reference(
	trx_t*		trx);

/**
Check if the transaction is being referenced. */
#define trx_is_referenced(t)	((t)->n_ref > 0)
>>>>>>> aafb9d44

/**
Transactions that aren't started by the MySQL server don't set
the trx_t::mysql_thd field. For such transactions we set the lock
wait timeout to 0 instead of the user configured value that comes
from innodb_lock_wait_timeout via trx_t::mysql_thd.
@param trx transaction
@return lock wait timeout in seconds */
#define trx_lock_wait_timeout_get(t)					\
	((t)->mysql_thd != NULL						\
	 ? thd_lock_wait_timeout((t)->mysql_thd)			\
	 : 0)

/**
Determine if the transaction is a non-locking autocommit select
(implied read-only).
@param t transaction
@return true if non-locking autocommit select transaction. */
#define trx_is_autocommit_non_locking(t)				\
((t)->auto_commit && (t)->will_lock == 0)

/**
Determine if the transaction is a non-locking autocommit select
with an explicit check for the read-only status.
@param t transaction
@return true if non-locking autocommit read-only transaction. */
#define trx_is_ac_nl_ro(t)						\
((t)->read_only && trx_is_autocommit_non_locking((t)))

/**
Check transaction state */
#define check_trx_state(t) do {						\
	ut_ad(!trx_is_autocommit_non_locking((t)));			\
	switch ((t)->state) {						\
	case TRX_STATE_PREPARED:					\
		/* fall through */					\
	case TRX_STATE_ACTIVE:						\
	case TRX_STATE_COMMITTED_IN_MEMORY:				\
		continue;						\
	case TRX_STATE_NOT_STARTED:					\
		break;							\
	}								\
	ut_error;							\
} while (0)

/** Check if transaction is free so that it can be re-initialized.
@param t transaction handle */
#define	assert_trx_is_free(t)	do {					\
	ut_ad(trx_state_eq((t), TRX_STATE_NOT_STARTED));		\
	ut_ad(!trx->has_logged());					\
	ut_ad(!(t)->read_view.is_open());				\
	ut_ad((t)->lock.wait_thr == NULL);				\
	ut_ad(UT_LIST_GET_LEN((t)->lock.trx_locks) == 0);		\
	ut_ad((t)->dict_operation == TRX_DICT_OP_NONE);			\
} while(0)

/** Check if transaction is in-active so that it can be freed and put back to
transaction pool.
@param t transaction handle */
#define assert_trx_is_inactive(t) do {					\
	assert_trx_is_free((t));					\
	ut_ad((t)->dict_operation_lock_mode == 0);			\
} while(0)

#ifdef UNIV_DEBUG
/*******************************************************************//**
Assert that an autocommit non-locking select cannot be in the
rw_trx_hash and that it is a read-only transaction.
The tranasction must be in the mysql_trx_list. */
# define assert_trx_nonlocking_or_in_list(t)				\
	do {								\
		if (trx_is_autocommit_non_locking(t)) {			\
			trx_state_t	t_state = (t)->state;		\
			ut_ad((t)->read_only);				\
			ut_ad(!(t)->is_recovered);			\
			ut_ad((t)->in_mysql_trx_list);			\
			ut_ad(t_state == TRX_STATE_NOT_STARTED		\
			      || t_state == TRX_STATE_ACTIVE);		\
		} else {						\
			check_trx_state(t);				\
		}							\
	} while (0)
#else /* UNIV_DEBUG */
/*******************************************************************//**
Assert that an autocommit non-locking slect cannot be in the
rw_trx_hash and that it is a read-only transaction.
The tranasction must be in the mysql_trx_list. */
# define assert_trx_nonlocking_or_in_list(trx) ((void)0)
#endif /* UNIV_DEBUG */

typedef std::vector<ib_lock_t*, ut_allocator<ib_lock_t*> >	lock_pool_t;

/*******************************************************************//**
Latching protocol for trx_lock_t::que_state.  trx_lock_t::que_state
captures the state of the query thread during the execution of a query.
This is different from a transaction state. The query state of a transaction
can be updated asynchronously by other threads.  The other threads can be
system threads, like the timeout monitor thread or user threads executing
other queries. Another thing to be mindful of is that there is a delay between
when a query thread is put into LOCK_WAIT state and before it actually starts
waiting.  Between these two events it is possible that the query thread is
granted the lock it was waiting for, which implies that the state can be changed
asynchronously.

All these operations take place within the context of locking. Therefore state
changes within the locking code must acquire both the lock mutex and the
trx->mutex when changing trx->lock.que_state to TRX_QUE_LOCK_WAIT or
trx->lock.wait_lock to non-NULL but when the lock wait ends it is sufficient
to only acquire the trx->mutex.
To query the state either of the mutexes is sufficient within the locking
code and no mutex is required when the query thread is no longer waiting. */

/** The locks and state of an active transaction. Protected by
lock_sys.mutex, trx->mutex or both. */
struct trx_lock_t {
	ulint		n_active_thrs;	/*!< number of active query threads */

	trx_que_t	que_state;	/*!< valid when trx->state
					== TRX_STATE_ACTIVE: TRX_QUE_RUNNING,
					TRX_QUE_LOCK_WAIT, ... */

	lock_t*		wait_lock;	/*!< if trx execution state is
					TRX_QUE_LOCK_WAIT, this points to
					the lock request, otherwise this is
					NULL; set to non-NULL when holding
					both trx->mutex and lock_sys.mutex;
					set to NULL when holding
					lock_sys.mutex; readers should
					hold lock_sys.mutex, except when
					they are holding trx->mutex and
					wait_lock==NULL */
	ib_uint64_t	deadlock_mark;	/*!< A mark field that is initialized
					to and checked against lock_mark_counter
					by lock_deadlock_recursive(). */
	bool		was_chosen_as_deadlock_victim;
					/*!< when the transaction decides to
					wait for a lock, it sets this to false;
					if another transaction chooses this
					transaction as a victim in deadlock
					resolution, it sets this to true.
					Protected by trx->mutex. */
	time_t		wait_started;	/*!< lock wait started at this time,
					protected only by lock_sys.mutex */

	que_thr_t*	wait_thr;	/*!< query thread belonging to this
					trx that is in QUE_THR_LOCK_WAIT
					state. For threads suspended in a
					lock wait, this is protected by
					lock_sys.mutex. Otherwise, this may
					only be modified by the thread that is
					serving the running transaction. */

	lock_pool_t	rec_pool;	/*!< Pre-allocated record locks */

	lock_pool_t	table_pool;	/*!< Pre-allocated table locks */

	ulint		rec_cached;	/*!< Next free rec lock in pool */

	ulint		table_cached;	/*!< Next free table lock in pool */

	mem_heap_t*	lock_heap;	/*!< memory heap for trx_locks;
					protected by lock_sys.mutex */

	trx_lock_list_t trx_locks;	/*!< locks requested by the transaction;
					insertions are protected by trx->mutex
					and lock_sys.mutex; removals are
					protected by lock_sys.mutex */

	lock_pool_t	table_locks;	/*!< All table locks requested by this
					transaction, including AUTOINC locks */

	bool		cancel;		/*!< true if the transaction is being
					rolled back either via deadlock
					detection or due to lock timeout. The
					caller has to acquire the trx_t::mutex
					in order to cancel the locks. In
					lock_trx_table_locks_remove() we
					check for this cancel of a transaction's
					locks and avoid reacquiring the trx
					mutex to prevent recursive deadlocks.
					Protected by both the lock sys mutex
					and the trx_t::mutex. */
	ulint		n_rec_locks;	/*!< number of rec locks in this trx */
};

/** Logical first modification time of a table in a transaction */
class trx_mod_table_time_t
{
	/** First modification of the table */
	undo_no_t	first;
	/** First modification of a system versioned column */
	undo_no_t	first_versioned;

	/** Magic value signifying that a system versioned column of a
	table was never modified in a transaction. */
	static const undo_no_t UNVERSIONED = IB_ID_MAX;

public:
	/** Constructor
	@param[in]	rows	number of modified rows so far */
	trx_mod_table_time_t(undo_no_t rows)
		: first(rows), first_versioned(UNVERSIONED) {}

#ifdef UNIV_DEBUG
	/** Validation
	@param[in]	rows	number of modified rows so far
	@return	whether the object is valid */
	bool valid(undo_no_t rows = UNVERSIONED) const
	{
		return first <= first_versioned && first <= rows;
	}
#endif /* UNIV_DEBUG */
	/** @return if versioned columns were modified */
	bool is_versioned() const { return first_versioned != UNVERSIONED; }

	/** After writing an undo log record, set is_versioned() if needed
	@param[in]	rows	number of modified rows so far */
	void set_versioned(undo_no_t rows)
	{
		ut_ad(!is_versioned());
		first_versioned = rows;
		ut_ad(valid());
	}

	/** Invoked after partial rollback
	@param[in]	limit	number of surviving modified rows
	@return	whether this should be erased from trx_t::mod_tables */
	bool rollback(undo_no_t limit)
	{
		ut_ad(valid());
		if (first >= limit) {
			return true;
		}

		if (first_versioned < limit && is_versioned()) {
			first_versioned = UNVERSIONED;
		}

		return false;
	}
};

/** Collection of persistent tables and their first modification
in a transaction.
We store pointers to the table objects in memory because
we know that a table object will not be destroyed while a transaction
that modified it is running. */
typedef std::map<
	dict_table_t*, trx_mod_table_time_t,
	std::less<dict_table_t*>,
	ut_allocator<std::pair<dict_table_t* const, trx_mod_table_time_t> > >
	trx_mod_tables_t;

/** The transaction handle

Normally, there is a 1:1 relationship between a transaction handle
(trx) and a session (client connection). One session is associated
with exactly one user transaction. There are some exceptions to this:

* For DDL operations, a subtransaction is allocated that modifies the
data dictionary tables. Lock waits and deadlocks are prevented by
acquiring the dict_operation_lock before starting the subtransaction
and releasing it after committing the subtransaction.

* The purge system uses a special transaction that is not associated
with any session.

* If the system crashed or it was quickly shut down while there were
transactions in the ACTIVE or PREPARED state, these transactions would
no longer be associated with a session when the server is restarted.

A session may be served by at most one thread at a time. The serving
thread of a session might change in some MySQL implementations.
Therefore we do not have os_thread_get_curr_id() assertions in the code.

Normally, only the thread that is currently associated with a running
transaction may access (read and modify) the trx object, and it may do
so without holding any mutex. The following are exceptions to this:

* trx_rollback_resurrected() may access resurrected (connectionless)
transactions while the system is already processing new user
transactions. The trx_sys.mutex prevents a race condition between it
and lock_trx_release_locks() [invoked by trx_commit()].

* trx_print_low() may access transactions not associated with the current
thread. The caller must be holding lock_sys.mutex.

* When a transaction handle is in the trx_sys.mysql_trx_list or
trx_sys.trx_list, some of its fields must not be modified without
holding trx_sys.mutex exclusively.

* The locking code (in particular, lock_deadlock_recursive() and
lock_rec_convert_impl_to_expl()) will access transactions associated
to other connections. The locks of transactions are protected by
lock_sys.mutex and sometimes by trx->mutex. */

<<<<<<< HEAD
typedef enum {
	TRX_SERVER_ABORT = 0,
	TRX_WSREP_ABORT  = 1
} trx_abort_t;

=======
>>>>>>> aafb9d44
/** Represents an instance of rollback segment along with its state variables.*/
struct trx_undo_ptr_t {
	trx_rseg_t*	rseg;		/*!< rollback segment assigned to the
					transaction, or NULL if not assigned
					yet */
	trx_undo_t*	undo;		/*!< pointer to the undo log, or
					NULL if nothing logged yet */
	trx_undo_t*     old_insert;	/*!< pointer to recovered
					insert undo log, or NULL if no
					INSERT transactions were
					recovered from old-format undo logs */
};

/** An instance of temporary rollback segment. */
struct trx_temp_undo_t {
	/** temporary rollback segment, or NULL if not assigned yet */
	trx_rseg_t*	rseg;
	/** pointer to the undo log, or NULL if nothing logged yet */
	trx_undo_t*	undo;
};

/** Rollback segments assigned to a transaction for undo logging. */
struct trx_rsegs_t {
	/** undo log ptr holding reference to a rollback segment that resides in
	system/undo tablespace used for undo logging of tables that needs
	to be recovered on crash. */
	trx_undo_ptr_t	m_redo;

	/** undo log for temporary tables; discarded immediately after
	transaction commit/rollback */
	trx_temp_undo_t	m_noredo;
};

struct trx_t {
private:
  /**
    Count of references.

    We can't release the locks nor commit the transaction until this reference
    is 0. We can change the state to TRX_STATE_COMMITTED_IN_MEMORY to signify
    that it is no longer "active".
  */

  int32_t n_ref;


public:
	TrxMutex	mutex;		/*!< Mutex protecting the fields
					state and lock (except some fields
					of lock, which are protected by
					lock_sys.mutex) */

	trx_id_t	id;		/*!< transaction id */

	trx_id_t	no;		/*!< transaction serialization number:
					max trx id shortly before the
					transaction is moved to
					COMMITTED_IN_MEMORY state.
					Protected by trx_sys_t::mutex
					when trx is in rw_trx_hash. Initially
					set to TRX_ID_MAX. */

	/** State of the trx from the point of view of concurrency control
	and the valid state transitions.

	Possible states:

	TRX_STATE_NOT_STARTED
	TRX_STATE_ACTIVE
	TRX_STATE_PREPARED
	TRX_STATE_COMMITTED_IN_MEMORY (alias below COMMITTED)

	Valid state transitions are:

	Regular transactions:
	* NOT_STARTED -> ACTIVE -> COMMITTED -> NOT_STARTED

	Auto-commit non-locking read-only:
	* NOT_STARTED -> ACTIVE -> NOT_STARTED

	XA (2PC):
	* NOT_STARTED -> ACTIVE -> PREPARED -> COMMITTED -> NOT_STARTED

	Recovered XA:
	* NOT_STARTED -> PREPARED -> COMMITTED -> (freed)

	Recovered XA followed by XA ROLLBACK:
	* NOT_STARTED -> PREPARED -> ACTIVE -> COMMITTED -> (freed)

	XA (2PC) (shutdown or disconnect before ROLLBACK or COMMIT):
	* NOT_STARTED -> PREPARED -> (freed)

	Disconnected XA can become recovered:
	* ... -> ACTIVE -> PREPARED (connected) -> PREPARED (disconnected)
	Disconnected means from mysql e.g due to the mysql client disconnection.
	Latching and various transaction lists membership rules:

	XA (2PC) transactions are always treated as non-autocommit.

	Transitions to ACTIVE or NOT_STARTED occur when transaction
	is not in rw_trx_hash (no trx_sys.mutex needed).

	Autocommit non-locking read-only transactions move between states
	without holding any mutex. They are not in rw_trx_hash.

	All transactions, unless they are determined to be ac-nl-ro,
	explicitly tagged as read-only or read-write, will first be put
	on the read-only transaction list. Only when a !read-only transaction
	in the read-only list tries to acquire an X or IX lock on a table
	do we remove it from the read-only list and put it on the read-write
	list. During this switch we assign it a rollback segment.

	When a transaction is NOT_STARTED, it can be in_mysql_trx_list if
	it is a user transaction. It cannot be in rw_trx_hash.

	ACTIVE->PREPARED->COMMITTED is only possible when trx is in rw_trx_hash.
	The transition ACTIVE->PREPARED is protected by trx_sys.mutex.

	ACTIVE->COMMITTED is possible when the transaction is in
	rw_trx_hash.

	Transitions to COMMITTED are protected by both lock_sys.mutex
	and trx->mutex.

	NOTE: Some of these state change constraints are an overkill,
	currently only required for a consistent view for printing stats.
	This unnecessarily adds a huge cost for the general case. */

	trx_state_t	state;

	ReadView	read_view;	/*!< consistent read view used in the
					transaction, or NULL if not yet set */
	trx_lock_t	lock;		/*!< Information about the transaction
					locks and state. Protected by
					trx->mutex or lock_sys.mutex
					or both */
	bool		is_recovered;	/*!< 0=normal transaction,
					1=recovered, must be rolled back,
					protected by trx_sys.mutex when
					trx is in rw_trx_hash */


	/* These fields are not protected by any mutex. */
	const char*	op_info;	/*!< English text describing the
					current operation, or an empty
					string */
	ulint		isolation_level;/*!< TRX_ISO_REPEATABLE_READ, ... */
	bool		check_foreigns;	/*!< normally TRUE, but if the user
					wants to suppress foreign key checks,
					(in table imports, for example) we
					set this FALSE */
	/*------------------------------*/
	/* MySQL has a transaction coordinator to coordinate two phase
	commit between multiple storage engines and the binary log. When
	an engine participates in a transaction, it's responsible for
	registering itself using the trans_register_ha() API. */
	bool		is_registered;	/* This flag is set to true after the
					transaction has been registered with
					the coordinator using the XA API, and
					is set to false  after commit or
					rollback. */
	unsigned	active_commit_ordered:1;/* 1 if owns prepare mutex */
	/*------------------------------*/
	bool		check_unique_secondary;
					/*!< normally TRUE, but if the user
					wants to speed up inserts by
					suppressing unique key checks
					for secondary indexes when we decide
					if we can use the insert buffer for
					them, we set this FALSE */
	bool		flush_log_later;/* In 2PC, we hold the
					prepare_commit mutex across
					both phases. In that case, we
					defer flush of the logs to disk
					until after we release the
					mutex. */
	bool		must_flush_log_later;/*!< this flag is set to TRUE in
					trx_commit() if flush_log_later was
					TRUE, and there were modifications by
					the transaction; in that case we must
					flush the log in
					trx_commit_complete_for_mysql() */
	ulint		duplicates;	/*!< TRX_DUP_IGNORE | TRX_DUP_REPLACE */
	trx_dict_op_t	dict_operation;	/**< @see enum trx_dict_op_t */

	/* Fields protected by the srv_conc_mutex. */
	bool		declared_to_be_inside_innodb;
					/*!< this is TRUE if we have declared
					this transaction in
					srv_conc_enter_innodb to be inside the
					InnoDB engine */
	ib_uint32_t	n_tickets_to_enter_innodb;
					/*!< this can be > 0 only when
					declared_to_... is TRUE; when we come
					to srv_conc_innodb_enter, if the value
					here is > 0, we decrement this by 1 */
	ib_uint32_t	dict_operation_lock_mode;
					/*!< 0, RW_S_LATCH, or RW_X_LATCH:
					the latch mode trx currently holds
					on dict_operation_lock. Protected
					by dict_operation_lock. */

	time_t		start_time;	/*!< time the state last time became
					TRX_STATE_ACTIVE */
	ib_uint64_t	start_time_micro; /*!< start time of transaction in
					microseconds */
	lsn_t		commit_lsn;	/*!< lsn at the time of the commit */
	table_id_t	table_id;	/*!< Table to drop iff dict_operation
					== TRX_DICT_OP_TABLE, or 0. */
	/*------------------------------*/
	THD*		mysql_thd;	/*!< MySQL thread handle corresponding
					to this trx, or NULL */

	const char*	mysql_log_file_name;
					/*!< if MySQL binlog is used, this field
					contains a pointer to the latest file
					name; this is NULL if binlog is not
					used */
	int64_t		mysql_log_offset;
					/*!< if MySQL binlog is used, this
					field contains the end offset of the
					binlog entry */
	/*------------------------------*/
	ib_uint32_t	n_mysql_tables_in_use; /*!< number of Innobase tables
					used in the processing of the current
					SQL statement in MySQL */
	ib_uint32_t	mysql_n_tables_locked;
					/*!< how many tables the current SQL
					statement uses, except those
					in consistent read */
	/*------------------------------*/
	UT_LIST_NODE_T(trx_t)
			mysql_trx_list;	/*!< list of transactions created for
					MySQL; protected by trx_sys.mutex */
#ifdef UNIV_DEBUG
	bool		in_mysql_trx_list;
					/*!< true if in
					trx_sys.mysql_trx_list */
#endif /* UNIV_DEBUG */
	/*------------------------------*/
	dberr_t		error_state;	/*!< 0 if no error, otherwise error
					number; NOTE That ONLY the thread
					doing the transaction is allowed to
					set this field: this is NOT protected
					by any mutex */
	const dict_index_t*error_info;	/*!< if the error number indicates a
					duplicate key error, a pointer to
					the problematic index is stored here */
	ulint		error_key_num;	/*!< if the index creation fails to a
					duplicate key error, a mysql key
					number of that index is stored here */
	que_t*		graph;		/*!< query currently run in the session,
					or NULL if none; NOTE that the query
					belongs to the session, and it can
					survive over a transaction commit, if
					it is a stored procedure with a COMMIT
					WORK statement, for instance */
	/*------------------------------*/
	UT_LIST_BASE_NODE_T(trx_named_savept_t)
			trx_savepoints;	/*!< savepoints set with SAVEPOINT ...,
					oldest first */
	/*------------------------------*/
	UndoMutex	undo_mutex;	/*!< mutex protecting the fields in this
					section (down to undo_no_arr), EXCEPT
					last_sql_stat_start, which can be
					accessed only when we know that there
					cannot be any activity in the undo
					logs! */
	undo_no_t	undo_no;	/*!< next undo log record number to
					assign; since the undo log is
					private for a transaction, this
					is a simple ascending sequence
					with no gaps; thus it represents
					the number of modified/inserted
					rows in a transaction */
	ulint		undo_rseg_space;
					/*!< space id where last undo record
					was written */
	trx_savept_t	last_sql_stat_start;
					/*!< undo_no when the last sql statement
					was started: in case of an error, trx
					is rolled back down to this undo
					number; see note at undo_mutex! */
	trx_rsegs_t	rsegs;		/* rollback segments for undo logging */
	undo_no_t	roll_limit;	/*!< least undo number to undo during
					a partial rollback; 0 otherwise */
	bool		in_rollback;	/*!< true when the transaction is
					executing a partial or full rollback */
	ulint		pages_undone;	/*!< number of undo log pages undone
					since the last undo log truncation */
	/*------------------------------*/
	ulint		n_autoinc_rows;	/*!< no. of AUTO-INC rows required for
					an SQL statement. This is useful for
					multi-row INSERTs */
	ib_vector_t*    autoinc_locks;  /* AUTOINC locks held by this
					transaction. Note that these are
					also in the lock list trx_locks. This
					vector needs to be freed explicitly
					when the trx instance is destroyed.
					Protected by lock_sys.mutex. */
	/*------------------------------*/
	bool		read_only;	/*!< true if transaction is flagged
					as a READ-ONLY transaction.
					if auto_commit && will_lock == 0
					then it will be handled as a
					AC-NL-RO-SELECT (Auto Commit Non-Locking
					Read Only Select). A read only
					transaction will not be assigned an
					UNDO log. */
	bool		auto_commit;	/*!< true if it is an autocommit */
	ib_uint32_t	will_lock;	/*!< Will acquire some locks. Increment
					each time we determine that a lock will
					be acquired by the MySQL layer. */
	/*------------------------------*/
	fts_trx_t*	fts_trx;	/*!< FTS information, or NULL if
					transaction hasn't modified tables
					with FTS indexes (yet). */
	doc_id_t	fts_next_doc_id;/* The document id used for updates */
	/*------------------------------*/
	ib_uint32_t	flush_tables;	/*!< if "covering" the FLUSH TABLES",
					count of tables being flushed. */

	/*------------------------------*/
	bool		ddl;		/*!< true if it is an internal
					transaction for DDL */
	bool		internal;	/*!< true if it is a system/internal
					transaction background task. This
					includes DDL transactions too.  Such
					transactions are always treated as
					read-write. */
	/*------------------------------*/
#ifdef UNIV_DEBUG
	unsigned	start_line;	/*!< Track where it was started from */
	const char*	start_file;	/*!< Filename where it was started */
#endif /* UNIV_DEBUG */

<<<<<<< HEAD
	/** Version of this instance. It is incremented each time the
	instance is re-used in trx_start_low(). It is used to track
	whether a transaction has been restarted since it was tagged
	for asynchronous rollback. */
	ulint		version;
=======
	lint		n_ref;		/*!< Count of references, protected
					by trx_t::mutex. We can't release the
					locks nor commit the transaction until
					this reference is 0.  We can change
					the state to COMMITTED_IN_MEMORY to
					signify that it is no longer
					"active". */
>>>>>>> aafb9d44

	XID*		xid;		/*!< X/Open XA transaction
					identification to identify a
					transaction branch */
	trx_mod_tables_t mod_tables;	/*!< List of tables that were modified
					by this transaction */
	/*------------------------------*/
	char*		detailed_error;	/*!< detailed error message for last
					error, or empty. */
	FlushObserver*	flush_observer;	/*!< flush observer */

	/* Lock wait statistics */
	ulint		n_rec_lock_waits;
					/*!< Number of record lock waits,
					might not be exactly correct. */
	ulint		n_table_lock_waits;
					/*!< Number of table lock waits,
					might not be exactly correct. */
	ulint		total_rec_lock_wait_time;
					/*!< Total rec lock wait time up
					to this moment. */
	ulint		total_table_lock_wait_time;
					/*!< Total table lock wait time
					up to this moment. */

#ifdef WITH_WSREP
	os_event_t	wsrep_event;	/* event waited for in srv_conc_slot */
#endif /* WITH_WSREP */

	rw_trx_hash_element_t *rw_trx_hash_element;
	LF_PINS *rw_trx_hash_pins;
	ulint		magic_n;

	/** @return whether any persistent undo log has been generated */
	bool has_logged_persistent() const
	{
		return(rsegs.m_redo.undo);
	}

	/** @return whether any undo log has been generated */
	bool has_logged() const
	{
		return(has_logged_persistent() || rsegs.m_noredo.undo);
	}

	/** @return whether any undo log has been generated or
	recovered */
	bool has_logged_or_recovered() const
	{
		return(has_logged() || rsegs.m_redo.old_insert);
	}

	/** @return rollback segment for modifying temporary tables */
	trx_rseg_t* get_temp_rseg()
	{
		if (trx_rseg_t* rseg = rsegs.m_noredo.rseg) {
			ut_ad(id != 0);
			return(rseg);
		}

		return(assign_temp_rseg());
	}


  bool is_referenced()
  {
    return my_atomic_load32_explicit(&n_ref, MY_MEMORY_ORDER_RELAXED) > 0;
  }


  void reference()
  {
#ifdef UNIV_DEBUG
  int32_t old_n_ref=
#endif
    my_atomic_add32_explicit(&n_ref, 1, MY_MEMORY_ORDER_RELAXED);
    ut_ad(old_n_ref >= 0);
  }


  void release_reference()
  {
#ifdef UNIV_DEBUG
  int32_t old_n_ref=
#endif
    my_atomic_add32_explicit(&n_ref, -1, MY_MEMORY_ORDER_RELAXED);
    ut_ad(old_n_ref > 0);
  }


private:
	/** Assign a rollback segment for modifying temporary tables.
	@return the assigned rollback segment */
	trx_rseg_t* assign_temp_rseg();
};

/**
Check if transaction is started.
@param[in] trx		Transaction whose state we need to check
@reutrn true if transaction is in state started */
inline bool trx_is_started(const trx_t* trx)
{
	return trx->state != TRX_STATE_NOT_STARTED;
}

/* Transaction isolation levels (trx->isolation_level) */
#define TRX_ISO_READ_UNCOMMITTED	0	/* dirty read: non-locking
						SELECTs are performed so that
						we do not look at a possible
						earlier version of a record;
						thus they are not 'consistent'
						reads under this isolation
						level; otherwise like level
						2 */

#define TRX_ISO_READ_COMMITTED		1	/* somewhat Oracle-like
						isolation, except that in
						range UPDATE and DELETE we
						must block phantom rows
						with next-key locks;
						SELECT ... FOR UPDATE and ...
						LOCK IN SHARE MODE only lock
						the index records, NOT the
						gaps before them, and thus
						allow free inserting;
						each consistent read reads its
						own snapshot */

#define TRX_ISO_REPEATABLE_READ		2	/* this is the default;
						all consistent reads in the
						same trx read the same
						snapshot;
						full next-key locking used
						in locking reads to block
						insertions into gaps */

#define TRX_ISO_SERIALIZABLE		3	/* all plain SELECTs are
						converted to LOCK IN SHARE
						MODE reads */

/* Treatment of duplicate values (trx->duplicates; for example, in inserts).
Multiple flags can be combined with bitwise OR. */
#define TRX_DUP_IGNORE	1U	/* duplicate rows are to be updated */
#define TRX_DUP_REPLACE	2U	/* duplicate rows are to be replaced */


/** Commit node states */
enum commit_node_state {
	COMMIT_NODE_SEND = 1,	/*!< about to send a commit signal to
				the transaction */
	COMMIT_NODE_WAIT	/*!< commit signal sent to the transaction,
				waiting for completion */
};

/** Commit command node in a query graph */
struct commit_node_t{
	que_common_t	common;	/*!< node type: QUE_NODE_COMMIT */
	enum commit_node_state
			state;	/*!< node execution state */
};


/** Test if trx->mutex is owned. */
#define trx_mutex_own(t) mutex_own(&t->mutex)

/** Acquire the trx->mutex. */
#define trx_mutex_enter(t) do {			\
	mutex_enter(&t->mutex);			\
} while (0)

/** Release the trx->mutex. */
#define trx_mutex_exit(t) do {			\
	mutex_exit(&t->mutex);			\
} while (0)

#include "trx0trx.ic"

#endif<|MERGE_RESOLUTION|>--- conflicted
+++ resolved
@@ -41,11 +41,7 @@
 #include "trx0xa.h"
 #include "ut0vec.h"
 #include "fts0fts.h"
-<<<<<<< HEAD
-#include "srv0srv.h"
 #include "read0types.h"
-=======
->>>>>>> aafb9d44
 
 // Forward declaration
 struct mtr_t;
@@ -471,55 +467,6 @@
 	trx_t*		trx);
 
 /**
-<<<<<<< HEAD
-@param[in] requestor	Transaction requesting the lock
-@param[in] holder	Transaction holding the lock
-@return the transaction that will be rolled back, null don't care */
-
-UNIV_INLINE
-const trx_t*
-trx_arbitrate(const trx_t* requestor, const trx_t* holder);
-
-/**
-@param[in] trx		Transaction to check
-@return true if the transaction is a high priority transaction.*/
-UNIV_INLINE
-bool
-trx_is_high_priority(const trx_t* trx);
-
-/**
-Kill all transactions that are blocking this transaction from acquiring locks.
-@param[in,out] trx	High priority transaction */
-
-void
-trx_kill_blocking(trx_t* trx);
-=======
-Increase the reference count. If the transaction is in state
-TRX_STATE_COMMITTED_IN_MEMORY then the transaction is considered
-committed and the reference count is not incremented.
-@param trx Transaction that is being referenced
-@param do_ref_count Increment the reference iff this is true
-@return transaction instance if it is not committed */
-UNIV_INLINE
-trx_t*
-trx_reference(
-	trx_t*		trx,
-	bool		do_ref_count);
-
-/**
-Release the transaction. Decrease the reference count.
-@param trx Transaction that is being released */
-UNIV_INLINE
-void
-trx_release_reference(
-	trx_t*		trx);
-
-/**
-Check if the transaction is being referenced. */
-#define trx_is_referenced(t)	((t)->n_ref > 0)
->>>>>>> aafb9d44
-
-/**
 Transactions that aren't started by the MySQL server don't set
 the trx_t::mysql_thd field. For such transactions we set the lock
 wait timeout to 0 instead of the user configured value that comes
@@ -814,14 +761,6 @@
 to other connections. The locks of transactions are protected by
 lock_sys.mutex and sometimes by trx->mutex. */
 
-<<<<<<< HEAD
-typedef enum {
-	TRX_SERVER_ABORT = 0,
-	TRX_WSREP_ABORT  = 1
-} trx_abort_t;
-
-=======
->>>>>>> aafb9d44
 /** Represents an instance of rollback segment along with its state variables.*/
 struct trx_undo_ptr_t {
 	trx_rseg_t*	rseg;		/*!< rollback segment assigned to the
@@ -1158,22 +1097,6 @@
 	const char*	start_file;	/*!< Filename where it was started */
 #endif /* UNIV_DEBUG */
 
-<<<<<<< HEAD
-	/** Version of this instance. It is incremented each time the
-	instance is re-used in trx_start_low(). It is used to track
-	whether a transaction has been restarted since it was tagged
-	for asynchronous rollback. */
-	ulint		version;
-=======
-	lint		n_ref;		/*!< Count of references, protected
-					by trx_t::mutex. We can't release the
-					locks nor commit the transaction until
-					this reference is 0.  We can change
-					the state to COMMITTED_IN_MEMORY to
-					signify that it is no longer
-					"active". */
->>>>>>> aafb9d44
-
 	XID*		xid;		/*!< X/Open XA transaction
 					identification to identify a
 					transaction branch */
