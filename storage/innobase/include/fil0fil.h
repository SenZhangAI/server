--- conflicted
+++ resolved
@@ -217,7 +217,7 @@
 	/** file name; protected by fil_system->mutex and log_sys->mutex. */
 	char*		name;
 	/** file handle (valid if is_open) */
-	os_file_t	handle;
+	pfs_os_file_t	handle;
 	/** event that groups and serializes calls to fsync;
 	os_event_set() and os_event_reset() are protected by
 	fil_system_t::mutex */
@@ -457,7 +457,6 @@
 /** Number of files currently open */
 extern ulint	fil_n_file_opened;
 
-<<<<<<< HEAD
 /** Look up a tablespace.
 The caller should hold an InnoDB table lock or a MDL that prevents
 the tablespace from being dropped during the operation,
@@ -471,180 +470,6 @@
 fil_space_get(
 	ulint	id)
 	MY_ATTRIBUTE((warn_unused_result));
-=======
-struct fsp_open_info {
-	ibool		success;	/*!< Has the tablespace been opened? */
-	const char*	check_msg;	/*!< fil_check_first_page() message */
-	ibool		valid;		/*!< Is the tablespace valid? */
-	pfs_os_file_t	file;		/*!< File handle */
-	char*		filepath;	/*!< File path to open */
-	lsn_t		lsn;		/*!< Flushed LSN from header page */
-	ulint		id;		/*!< Space ID */
-	ulint		flags;		/*!< Tablespace flags */
-	ulint		encryption_error; /*!< if an encryption error occurs */
-#ifdef UNIV_LOG_ARCHIVE
-	ulint		arch_log_no;	/*!< latest archived log file number */
-#endif /* UNIV_LOG_ARCHIVE */
-	fil_space_crypt_t* crypt_data;	/*!< crypt data */
-	dict_table_t*	table;		/*!< table */
-};
-
-struct fil_space_t;
-
-/** File node of a tablespace or the log data space */
-struct fil_node_t {
-	fil_space_t*	space;	/*!< backpointer to the space where this node
-				belongs */
-	char*		name;	/*!< path to the file */
-	ibool		open;	/*!< TRUE if file open */
-	pfs_os_file_t	handle;	/*!< OS handle to the file, if file open */
-	os_event_t	sync_event;/*!< Condition event to group and
-				serialize calls to fsync;
-				os_event_set() and os_event_reset()
-				are protected by fil_system_t::mutex */
-	ibool		is_raw_disk;/*!< TRUE if the 'file' is actually a raw
-				device or a raw disk partition */
-	ulint		size;	/*!< size of the file in database pages, 0 if
-				not known yet; the possible last incomplete
-				megabyte may be ignored if space == 0 */
-	ulint		n_pending;
-				/*!< count of pending i/o's on this file;
-				closing of the file is not allowed if
-				this is > 0 */
-	ulint		n_pending_flushes;
-				/*!< count of pending flushes on this file;
-				closing of the file is not allowed if
-				this is > 0 */
-	ibool		being_extended;
-				/*!< TRUE if the node is currently
-				being extended. */
-	ib_int64_t	modification_counter;/*!< when we write to the file we
-				increment this by one */
-	ib_int64_t	flush_counter;/*!< up to what
-				modification_counter value we have
-				flushed the modifications to disk */
-	ulint		file_block_size;/*!< file system block size */
-	UT_LIST_NODE_T(fil_node_t) chain;
-				/*!< link field for the file chain */
-	UT_LIST_NODE_T(fil_node_t) LRU;
-				/*!< link field for the LRU list */
-	ulint		magic_n;/*!< FIL_NODE_MAGIC_N */
-};
-
-/** Value of fil_node_t::magic_n */
-#define	FIL_NODE_MAGIC_N	89389
-
-/** Tablespace or log data space: let us call them by a common name space */
-struct fil_space_t {
-	char*		name;	/*!< space name = the path to the first file in
-				it */
-	ulint		id;	/*!< space id */
-	ib_int64_t	tablespace_version;
-				/*!< in DISCARD/IMPORT this timestamp
-				is used to check if we should ignore
-				an insert buffer merge request for a
-				page because it actually was for the
-				previous incarnation of the space */
-	ibool		stop_ios;/*!< TRUE if we want to rename the
-				.ibd file of tablespace and want to
-				stop temporarily posting of new i/o
-				requests on the file */
-	bool		stop_new_ops;
-				/*!< we set this TRUE when we start
-				deleting a single-table tablespace.
-				When this is set following new ops
-				are not allowed:
-				* read IO request
-				* ibuf merge
-				* file flush
-				Note that we can still possibly have
-				new write operations because we don't
-				check this flag when doing flush
-				batches. */
-	ulint		purpose;/*!< FIL_TABLESPACE, FIL_LOG, or
-				FIL_ARCH_LOG */
-	UT_LIST_BASE_NODE_T(fil_node_t) chain;
-				/*!< base node for the file chain */
-	ulint		size;	/*!< space size in pages; 0 if a single-table
-				tablespace whose size we do not know yet;
-				last incomplete megabytes in data files may be
-				ignored if space == 0 */
-	ulint		recv_size;
-				/*!< recovered tablespace size in pages;
-				0 if no size change was read from the redo log,
-				or if the size change was implemented */
-	ulint		flags;	/*!< FSP_SPACE_FLAGS and FSP_FLAGS_MEM_ flags;
-				see fsp0fsp.h,
-				fsp_flags_is_valid(),
-				fsp_flags_get_zip_size() */
-	ulint		n_reserved_extents;
-				/*!< number of reserved free extents for
-				ongoing operations like B-tree page split */
-	ulint		n_pending_flushes; /*!< this is positive when flushing
-				the tablespace to disk; dropping of the
-				tablespace is forbidden if this is positive */
-	/** Number of pending buffer pool operations accessing the tablespace
-	without holding a table lock or dict_operation_lock S-latch
-	that would prevent the table (and tablespace) from being
-	dropped. An example is change buffer merge.
-	The tablespace cannot be dropped while this is nonzero,
-	or while fil_node_t::n_pending is nonzero.
-	Protected by fil_system->mutex. */
-	ulint		n_pending_ops;
-	/** Number of pending block read or write operations
-	(when a write is imminent or a read has recently completed).
-	The tablespace object cannot be freed while this is nonzero,
-	but it can be detached from fil_system.
-	Note that fil_node_t::n_pending tracks actual pending I/O requests.
-	Protected by fil_system->mutex. */
-	ulint		n_pending_ios;
-	hash_node_t	hash;	/*!< hash chain node */
-	hash_node_t	name_hash;/*!< hash chain the name_hash table */
-#ifndef UNIV_HOTBACKUP
-	rw_lock_t	latch;	/*!< latch protecting the file space storage
-				allocation */
-#endif /* !UNIV_HOTBACKUP */
-	UT_LIST_NODE_T(fil_space_t) unflushed_spaces;
-				/*!< list of spaces with at least one unflushed
-				file we have written to */
-	bool		is_in_unflushed_spaces;
-				/*!< true if this space is currently in
-				unflushed_spaces */
-	bool		printed_compression_failure;
-				/*!< true if we have already printed
-				compression failure */
-	fil_space_crypt_t* crypt_data;
-				/*!< tablespace crypt data or NULL */
-	bool		page_0_crypt_read;
-				/*!< tablespace crypt data has been
-				read */
-	ulint		file_block_size;
-				/*!< file system block size */
-
-	UT_LIST_NODE_T(fil_space_t) space_list;
-				/*!< list of all spaces */
-
-	/*!< Protected by fil_system */
-	UT_LIST_NODE_T(fil_space_t) rotation_list;
-				/*!< list of spaces needing
-				key rotation */
-
-	bool		is_in_rotation_list;
-				/*!< true if this space is
-				currently in key rotation list */
-
-	ulint		magic_n;/*!< FIL_SPACE_MAGIC_N */
-
-	/** @return whether the tablespace is about to be dropped or truncated */
-	bool is_stopping() const
-	{
-		return stop_new_ops;
-	}
-};
-
-/** Value of fil_space_t::magic_n */
-#define	FIL_SPACE_MAGIC_N	89472
->>>>>>> b61700c2
 
 /** The tablespace memory cache; also the totality of logs (the log
 data space) is stored here; below we talk about tablespaces, but also
@@ -1041,7 +866,6 @@
 	fil_space_t*	m_space;
 };
 
-<<<<<<< HEAD
 /********************************************************//**
 Creates the database directory for a table if it does not exist yet. */
 void
@@ -1111,70 +935,6 @@
 @param[in]	buf_remove	Specify the action to take on the pages
 for this table in the buffer pool.
 @return true if success */
-=======
-/*******************************************************************//**
-Reads the flushed lsn, arch no, and tablespace flag fields from a data
-file at database startup.
-@retval NULL on success, or if innodb_force_recovery is set
-@return pointer to an error message string */
-UNIV_INTERN
-const char*
-fil_read_first_page(
-/*================*/
-	pfs_os_file_t	data_file,		/*!< in: open data file */
-	ibool		one_read_already,	/*!< in: TRUE if min and max
-						parameters below already
-						contain sensible data */
-	ulint*		flags,			/*!< out: FSP_SPACE_FLAGS */
-	ulint*		space_id,		/*!< out: tablespace ID */
-#ifdef UNIV_LOG_ARCHIVE
-	ulint*		min_arch_log_no,	/*!< out: min of archived
-						log numbers in data files */
-	ulint*		max_arch_log_no,	/*!< out: max of archived
-						log numbers in data files */
-#endif /* UNIV_LOG_ARCHIVE */
-	lsn_t*		min_flushed_lsn,	/*!< out: min of flushed
-						lsn values in data files */
-	lsn_t*		max_flushed_lsn,	/*!< out: max of flushed
-						lsn values in data files */
-	fil_space_crypt_t** crypt_data)		/*!< out: crypt data */
-
-	__attribute__((warn_unused_result));
-#endif /* !UNIV_HOTBACKUP */
-/*******************************************************************//**
-Parses the body of a log record written about an .ibd file operation. That is,
-the log record part after the standard (type, space id, page no) header of the
-log record.
-
-If desired, also replays the delete or rename operation if the .ibd file
-exists and the space id in it matches. Replays the create operation if a file
-at that path does not exist yet. If the database directory for the file to be
-created does not exist, then we create the directory, too.
-
-Note that mysqlbackup --apply-log sets fil_path_to_mysql_datadir to point to
-the datadir that we should use in replaying the file operations.
-@return end of log record, or NULL if the record was not completely
-contained between ptr and end_ptr */
-UNIV_INTERN
-byte*
-fil_op_log_parse_or_replay(
-/*=======================*/
-	byte*	ptr,		/*!< in: buffer containing the log record body,
-				or an initial segment of it, if the record does
-				not fir completely between ptr and end_ptr */
-	byte*	end_ptr,	/*!< in: buffer end */
-	ulint	type,		/*!< in: the type of this log record */
-	ulint	space_id,	/*!< in: the space id of the tablespace in
-				question, or 0 if the log record should
-				only be parsed but not replayed */
-	ulint	log_flags);	/*!< in: redo log flags
-				(stored in the page number parameter) */
-/*******************************************************************//**
-Deletes a single-table tablespace. The tablespace must be cached in the
-memory cache.
-@return	TRUE if success */
-UNIV_INTERN
->>>>>>> b61700c2
 dberr_t
 fil_delete_tablespace(
 	ulint		id,
@@ -1644,15 +1404,9 @@
 	/** Called for every page in the tablespace. If the page was not
 	updated then its state must be set to BUF_PAGE_NOT_USED. For
 	compressed tables the page descriptor memory will be at offset:
-<<<<<<< HEAD
-	block->frame + UNIV_PAGE_SIZE;
+		block->frame + UNIV_PAGE_SIZE;
 	@param offset physical offset within the file
 	@param block block read from file, note it is not from the buffer pool
-=======
-		block->frame + UNIV_PAGE_SIZE;
-	@param offset - physical offset within the file
-	@param block - block read from file, note it is not from the buffer pool
->>>>>>> b61700c2
 	@retval DB_SUCCESS or error code. */
 	virtual dberr_t operator()(
 		os_offset_t	offset,
@@ -1660,15 +1414,9 @@
 
 	/** Set the name of the physical file and the file handle that is used
 	to open it for the file that is being iterated over.
-<<<<<<< HEAD
-	@param filename then physical name of the tablespace file.
+	@param filename the name of the tablespace file
 	@param file OS file handle */
-	void set_file(const char* filename, os_file_t file) UNIV_NOTHROW
-=======
-	@param filename - then physical name of the tablespace file.
-	@param file - OS file handle */
 	void set_file(const char* filename, pfs_os_file_t file) UNIV_NOTHROW
->>>>>>> b61700c2
 	{
 		m_file = file;
 		m_filepath = filename;
