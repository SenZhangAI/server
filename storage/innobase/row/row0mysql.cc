--- conflicted
+++ resolved
@@ -3534,14 +3534,9 @@
 	/* make sure background stats thread is not running on the table */
 	ut_ad(!(table->stats_bg_flag & BG_STAT_IN_PROGRESS));
 
-<<<<<<< HEAD
 	if (!table->no_rollback()) {
 		if (table->space != fil_system.sys_space) {
-=======
-	if (!dict_table_is_temporary(table)) {
-		if (table->space != TRX_SYS_SPACE) {
 #ifdef BTR_CUR_HASH_ADAPT
->>>>>>> 55163ba1
 			/* On DISCARD TABLESPACE, we would not drop the
 			adaptive hash index entries. If the tablespace is
 			missing here, delete-marking the record in SYS_INDEXES
