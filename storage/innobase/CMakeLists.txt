# Copyright (c) 2006, 2017, Oracle and/or its affiliates. All rights reserved.
# Copyright (c) 2014, 2019, MariaDB Corporation.
#
# This program is free software; you can redistribute it and/or modify
# it under the terms of the GNU General Public License as published by
# the Free Software Foundation; version 2 of the License.
#
# This program is distributed in the hope that it will be useful,
# but WITHOUT ANY WARRANTY; without even the implied warranty of
# MERCHANTABILITY or FITNESS FOR A PARTICULAR PURPOSE.  See the
# GNU General Public License for more details.
#
# You should have received a copy of the GNU General Public License
# along with this program; if not, write to the Free Software
# Foundation, Inc., 51 Franklin St, Fifth Floor, Boston, MA  02110-1335 USA

# This is the CMakeLists for InnoDB



INCLUDE(innodb.cmake)
INCLUDE_DIRECTORIES(${PROJECT_SOURCE_DIR}/tpool)

SET(INNOBASE_SOURCES
	btr/btr0btr.cc
	btr/btr0bulk.cc
	btr/btr0cur.cc
	btr/btr0pcur.cc
	btr/btr0scrub.cc
	btr/btr0sea.cc
	btr/btr0defragment.cc
	buf/buf0buddy.cc
	buf/buf0buf.cc
	buf/buf0dblwr.cc
	buf/buf0checksum.cc
	buf/buf0dump.cc
	buf/buf0flu.cc
	buf/buf0lru.cc
	buf/buf0rea.cc
	data/data0data.cc
	data/data0type.cc
	dict/dict0boot.cc
	dict/dict0crea.cc
	dict/dict0dict.cc
	dict/dict0load.cc
	dict/dict0mem.cc
	dict/dict0stats.cc
	dict/dict0stats_bg.cc
	dict/dict0defrag_bg.cc
	eval/eval0eval.cc
	eval/eval0proc.cc
	fil/fil0fil.cc
	fil/fil0pagecompress.cc
	fil/fil0crypt.cc
	fsp/fsp0fsp.cc
	fsp/fsp0file.cc
	fsp/fsp0space.cc
	fsp/fsp0sysspace.cc
	fut/fut0lst.cc
	ha/ha0ha.cc
	ha/ha0storage.cc
	ha/hash0hash.cc
	fts/fts0fts.cc
	fts/fts0ast.cc
	fts/fts0blex.cc
	fts/fts0config.cc
	fts/fts0opt.cc
	fts/fts0pars.cc
	fts/fts0que.cc
	fts/fts0sql.cc
	fts/fts0tlex.cc
	gis/gis0geo.cc
	gis/gis0rtree.cc
	gis/gis0sea.cc
	fts/fts0plugin.cc
	handler/ha_innodb.cc
	handler/handler0alter.cc
	handler/i_s.cc
	ibuf/ibuf0ibuf.cc
	lock/lock0iter.cc
	lock/lock0prdt.cc
	lock/lock0lock.cc
	lock/lock0wait.cc
	log/log0log.cc
	log/log0recv.cc
	log/log0crypt.cc
	mach/mach0data.cc
	mem/mem0mem.cc
	mtr/mtr0log.cc
	mtr/mtr0mtr.cc
	os/os0file.cc
	os/os0proc.cc
	os/os0event.cc
	os/os0thread.cc
	page/page0cur.cc
	page/page0page.cc
	page/page0zip.cc
	pars/lexyy.cc
	pars/pars0grm.cc
	pars/pars0opt.cc
	pars/pars0pars.cc
	pars/pars0sym.cc
	que/que0que.cc
	read/read0read.cc
	rem/rem0cmp.cc
	rem/rem0rec.cc
	row/row0ext.cc
	row/row0ftsort.cc
	row/row0import.cc
	row/row0ins.cc
	row/row0merge.cc
	row/row0mysql.cc
	row/row0log.cc
	row/row0purge.cc
	row/row0row.cc
	row/row0sel.cc
	row/row0uins.cc
	row/row0umod.cc
	row/row0undo.cc
	row/row0upd.cc
	row/row0quiesce.cc
	row/row0vers.cc
	srv/srv0conc.cc
	srv/srv0mon.cc
	srv/srv0srv.cc
	srv/srv0start.cc
	sync/sync0arr.cc
	sync/sync0rw.cc
	sync/sync0debug.cc
	sync/sync0sync.cc
	trx/trx0i_s.cc
	trx/trx0purge.cc
	trx/trx0rec.cc
	trx/trx0roll.cc
	trx/trx0rseg.cc
	trx/trx0sys.cc
	trx/trx0trx.cc
	trx/trx0undo.cc
	ut/ut0crc32.cc
	ut/ut0dbg.cc
	ut/ut0list.cc
	ut/ut0mem.cc
	ut/ut0new.cc
	ut/ut0rbt.cc
	ut/ut0rnd.cc
	ut/ut0ut.cc
	ut/ut0vec.cc
<<<<<<< HEAD
	ut/ut0wqueue.cc
	ut/ut0timer.cc)
=======
	ut/ut0wqueue.cc)

>>>>>>> 18e10e89
MYSQL_ADD_PLUGIN(innobase ${INNOBASE_SOURCES} STORAGE_ENGINE
  MODULE_OUTPUT_NAME ha_innodb
  DEFAULT RECOMPILE_FOR_EMBEDDED
  LINK_LIBRARIES
	${ZLIB_LIBRARY}
	${CRC32_LIBRARY}
	${NUMA_LIBRARY}
	${LIBSYSTEMD}
	${LINKER_SCRIPT}
	tpool)

IF(NOT TARGET innobase)
  RETURN()
ENDIF()

ADD_DEFINITIONS(${SSL_DEFINES})

# A GCC bug causes crash when compiling these files on ARM64 with -O1+
# Compile them with -O0 as a workaround.
IF(CMAKE_COMPILER_IS_GNUCXX AND CMAKE_SYSTEM_PROCESSOR MATCHES "aarch64"
   AND CMAKE_C_COMPILER_VERSION VERSION_LESS "5.2.0")
  ADD_COMPILE_FLAGS(
      btr/btr0btr.cc
      btr/btr0cur.cc
      buf/buf0buf.cc
      fts/fts0fts.cc
      gis/gis0sea.cc
      handler/handler0alter.cc
      mtr/mtr0mtr.cc
      row/row0merge.cc
      row/row0mysql.cc
      srv/srv0srv.cc
      COMPILE_FLAGS "-O0"
      )
ENDIF()
IF(MSVC)
  IF(CMAKE_SIZEOF_VOID_P EQUAL 8)
   ADD_COMPILE_FLAGS(
      pars/lexyy.cc
      COMPILE_FLAGS "/wd4267")
  ENDIF()
  # silence "switch statement contains 'default' but no 'case' label
  # on generated file.
  TARGET_COMPILE_OPTIONS(innobase PRIVATE "/wd4065")
ENDIF()

IF(NOT (PLUGIN_INNOBASE STREQUAL DYNAMIC))
  ADD_SUBDIRECTORY(${CMAKE_SOURCE_DIR}/extra/mariabackup ${CMAKE_BINARY_DIR}/extra/mariabackup)
ENDIF()<|MERGE_RESOLUTION|>--- conflicted
+++ resolved
@@ -145,13 +145,8 @@
 	ut/ut0rnd.cc
 	ut/ut0ut.cc
 	ut/ut0vec.cc
-<<<<<<< HEAD
-	ut/ut0wqueue.cc
-	ut/ut0timer.cc)
-=======
 	ut/ut0wqueue.cc)
 
->>>>>>> 18e10e89
 MYSQL_ADD_PLUGIN(innobase ${INNOBASE_SOURCES} STORAGE_ENGINE
   MODULE_OUTPUT_NAME ha_innodb
   DEFAULT RECOMPILE_FOR_EMBEDDED
