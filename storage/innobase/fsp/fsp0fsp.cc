--- conflicted
+++ resolved
@@ -181,168 +181,6 @@
 	return(header);
 }
 
-<<<<<<< HEAD
-/** Convert a 32 bit integer tablespace flags to the 32 bit table flags.
-This can only be done for a tablespace that was built as a file-per-table
-tablespace. Note that the fsp_flags cannot show the difference between a
-Compact and Redundant table, so an extra Compact boolean must be supplied.
-			Low order bit
-		    | REDUNDANT | COMPACT | COMPRESSED | DYNAMIC
-fil_space_t::flags  |     0     |    0    |     1      |    1
-dict_table_t::flags |     0     |    1    |     1      |    1
-@param[in]	fsp_flags	fil_space_t::flags
-@param[in]	compact		true if not Redundant row format
-@return tablespace flags (fil_space_t::flags) */
-ulint
-fsp_flags_to_dict_tf(
-	ulint	fsp_flags,
-	bool	compact)
-{
-	/* If the table in this file-per-table tablespace is Compact
-	row format, the low order bit will not indicate Compact. */
-	bool	post_antelope	= FSP_FLAGS_GET_POST_ANTELOPE(fsp_flags);
-	ulint	zip_ssize	= FSP_FLAGS_GET_ZIP_SSIZE(fsp_flags);
-	bool	atomic_blobs	= FSP_FLAGS_HAS_ATOMIC_BLOBS(fsp_flags);
-	bool	data_dir	= FSP_FLAGS_HAS_DATA_DIR(fsp_flags);
-	bool	shared_space	= FSP_FLAGS_GET_SHARED(fsp_flags);
-	bool	page_compressed = FSP_FLAGS_GET_PAGE_COMPRESSION(fsp_flags);
-	ulint	comp_level	= FSP_FLAGS_GET_PAGE_COMPRESSION_LEVEL(fsp_flags);
-	bool	atomic_writes	= FSP_FLAGS_GET_ATOMIC_WRITES(fsp_flags);
-
-	/* FSP_FLAGS_GET_TEMPORARY(fsp_flags) does not have an equivalent
-	flag position in the table flags. But it would go into flags2 if
-	any code is created where that is needed. */
-
-	ulint	flags = dict_tf_init(post_antelope | compact, zip_ssize,
-				atomic_blobs, data_dir, shared_space,
-				page_compressed, comp_level, atomic_writes);
-
-	return(flags);
-}
-
-/** Validate the tablespace flags.
-These flags are stored in the tablespace header at offset FSP_SPACE_FLAGS.
-They should be 0 for ROW_FORMAT=COMPACT and ROW_FORMAT=REDUNDANT.
-The newer row formats, COMPRESSED and DYNAMIC, use a file format > Antelope
-so they should have a file format number plus the DICT_TF_COMPACT bit set.
-@param[in]	flags	Tablespace flags
-@return true if valid, false if not */
-bool
-fsp_flags_is_valid(
-	ulint	flags)
-{
-	bool	post_antelope = FSP_FLAGS_GET_POST_ANTELOPE(flags);
-	ulint	zip_ssize = FSP_FLAGS_GET_ZIP_SSIZE(flags);
-	bool	atomic_blobs = FSP_FLAGS_HAS_ATOMIC_BLOBS(flags);
-	ulint	page_ssize = FSP_FLAGS_GET_PAGE_SSIZE(flags);
-	bool	has_data_dir = FSP_FLAGS_HAS_DATA_DIR(flags);
-	bool	is_shared = FSP_FLAGS_GET_SHARED(flags);
-	bool	is_temp = FSP_FLAGS_GET_TEMPORARY(flags);
-	bool	is_encryption = FSP_FLAGS_GET_ENCRYPTION(flags);
-	ulint	unused = FSP_FLAGS_GET_UNUSED(flags);
-	bool	page_compression = FSP_FLAGS_GET_PAGE_COMPRESSION(flags);
-	ulint	page_compression_level = FSP_FLAGS_GET_PAGE_COMPRESSION_LEVEL(flags);
-	ulint	atomic_writes = FSP_FLAGS_GET_ATOMIC_WRITES(flags);
-
-	const char *file;
-	ulint line;
-
-#define GOTO_ERROR file = __FILE__; line = __LINE__; goto err_exit;
-
-	DBUG_EXECUTE_IF("fsp_flags_is_valid_failure", return(false););
-
-	/* The Antelope row formats REDUNDANT and COMPACT did
-	not use tablespace flags, so the entire 4-byte field
-	is zero for Antelope row formats. */
-	if (flags == 0) {
-		return(true);
-	}
-
-	/* Barracuda row formats COMPRESSED and DYNAMIC use a feature called
-	ATOMIC_BLOBS which builds on the page structure introduced for the
-	COMPACT row format by allowing long fields to be broken into prefix
-	and externally stored parts. So if it is Post_antelope, it uses
-	Atomic BLOBs. */
-	if (post_antelope != atomic_blobs) {
-		GOTO_ERROR;
-		return(false);
-	}
-
-	/* Make sure there are no bits that we do not know about. */
-	if (unused != 0) {
-		GOTO_ERROR;
-	}
-
-	/* The zip ssize can be zero if it is other than compressed row format,
-	or it could be from 1 to the max. */
-	if (zip_ssize > PAGE_ZIP_SSIZE_MAX) {
-		GOTO_ERROR;
-	}
-
-	/* The actual page size must be within 4k and 16K (3 =< ssize =< 5). */
-	if (page_ssize != 0
-	    && (page_ssize < UNIV_PAGE_SSIZE_MIN
-	        || page_ssize > UNIV_PAGE_SSIZE_MAX)) {
-		GOTO_ERROR;
-	}
-
-	/* Only single-table tablespaces use the DATA DIRECTORY clause.
-	It is not compatible with the TABLESPACE clause.  Nor is it
-	compatible with the TEMPORARY clause. */
-	if (has_data_dir && (is_shared || is_temp)) {
-		GOTO_ERROR;
-		return(false);
-	}
-
-	/* Only single-table and not temp tablespaces use the encryption
-	clause. */
-	if (is_encryption && (is_shared || is_temp)) {
-		GOTO_ERROR;
-	}
-
-	/* Page compression level requires page compression and atomic blobs
-	to be set */
-	if (page_compression_level || page_compression) {
-		if (!page_compression || !atomic_blobs) {
-			GOTO_ERROR;
-		}
-	}
-
-	if (atomic_writes > ATOMIC_WRITES_OFF) {
-		GOTO_ERROR;
-		return (false);
-	}
-
-#if UNIV_FORMAT_MAX != UNIV_FORMAT_B
-# error UNIV_FORMAT_MAX != UNIV_FORMAT_B, Add more validations.
-#endif
-#if FSP_FLAGS_POS_UNUSED != 13
-	//# error You have added a new FSP_FLAG without adding a validation check.
-#endif
-
-	return(true);
-
-err_exit:
-	ib::error() << "Tablespace flags: " << flags << " corrupted "
-		    << " in file: " << file << " line: " << line
-		    << " post_antelope: " << post_antelope
-		    << " atomic_blobs: " << atomic_blobs
-		    << " unused: " << unused
-		    << " zip_ssize: " << zip_ssize << " max: " << PAGE_ZIP_SSIZE_MAX
-		    << " page_ssize: " << page_ssize
-		    << " " << UNIV_PAGE_SSIZE_MIN << ":" << UNIV_PAGE_SSIZE_MAX
-		    << " has_data_dir: " << has_data_dir
-		    << " is_shared: " << is_shared
-		    << " is_temp: " << is_temp
-		    << " is_encryption: " << is_encryption
-		    << " page_compressed: " << page_compression
-		    << " page_compression_level: " << page_compression_level
-		    << " atomic_writes: " << atomic_writes;
-	return (false);
-}
-
-=======
->>>>>>> d333e3ad
 /** Check if checksum is disabled for the given space.
 @param[in]	space_id	tablespace ID
 @return true if checksum is disabled for given space. */
@@ -353,22 +191,6 @@
 	return(fsp_is_system_temporary(space_id));
 }
 
-<<<<<<< HEAD
-/** Check if tablespace is file-per-table.
-@param[in]	space_id	tablespace ID
-@param[in]	fsp_flags	tablespace flags
-@return true if tablespace is file-per-table. */
-bool
-fsp_is_file_per_table(
-	ulint	space_id,
-	ulint	fsp_flags)
-{
-	return(!is_system_tablespace(space_id)
-		&& !fsp_is_shared_tablespace(fsp_flags));
-}
-
-=======
->>>>>>> d333e3ad
 #ifdef UNIV_DEBUG
 /** Skip some of the sanity checks that are time consuming even in debug mode
 and can affect frequent verification runs that are done to ensure stability of
@@ -785,23 +607,11 @@
 		      || space->purpose == FIL_TYPE_TEMPORARY);
 		break;
 	case MTR_LOG_NO_REDO:
-<<<<<<< HEAD
-		{
-			const fil_type_t	type = fil_space_get_type(id);
-			ut_a(srv_is_tablespace_truncated(id)
-			     || fil_space_is_being_truncated(id)
-			     || fil_space_get_flags(id) == ULINT_UNDEFINED
-			     || type == FIL_TYPE_TEMPORARY
-			     || type == FIL_TYPE_IMPORT
-			     || fil_space_is_redo_skipped(id));
-		}
-=======
 		ut_ad(space->purpose == FIL_TYPE_TEMPORARY
 		      || space->purpose == FIL_TYPE_IMPORT
 		      || space->redo_skipped_count
 		      || space->is_being_truncated
 		      || srv_is_tablespace_truncated(space->id));
->>>>>>> d333e3ad
 		return;
 	case MTR_LOG_ALL:
 		/* We may only write redo log for a persistent tablespace. */
@@ -894,181 +704,6 @@
 			flags);
 }
 
-<<<<<<< HEAD
-#if 0 /* MySQL 5.7 Encryption */
-/** Fill the encryption info.
-@param[in]	space		tablespace
-@param[in,out]	encrypt_info	buffer for encrypt key.
-@return true if success. */
-bool
-fsp_header_fill_encryption_info(
-	fil_space_t*		space,
-	byte*			encrypt_info)
-{
-	byte*			ptr;
-	lint			elen;
-	ulint			master_key_id;
-	byte*			master_key;
-	byte			key_info[ENCRYPTION_KEY_LEN * 2];
-	ulint			crc;
-	Encryption::Version	version;
-#ifdef	UNIV_ENCRYPT_DEBUG
-	const byte*		data;
-	ulint			i;
-#endif
-
-	/* Get master key from key ring */
-	Encryption::get_master_key(&master_key_id, &master_key, &version);
-	if (master_key == NULL) {
-		return(false);
-	}
-
-	memset(encrypt_info, 0, ENCRYPTION_INFO_SIZE_V2);
-	memset(key_info, 0, ENCRYPTION_KEY_LEN * 2);
-
-	/* Use the new master key to encrypt the tablespace
-	key. */
-	ut_ad(encrypt_info != NULL);
-	ptr = encrypt_info;
-
-	/* Write magic header. */
-	if (version == Encryption::ENCRYPTION_VERSION_1) {
-		memcpy(ptr, ENCRYPTION_KEY_MAGIC_V1, ENCRYPTION_MAGIC_SIZE);
-	} else {
-		memcpy(ptr, ENCRYPTION_KEY_MAGIC_V2, ENCRYPTION_MAGIC_SIZE);
-	}
-	ptr += ENCRYPTION_MAGIC_SIZE;
-
-	/* Write master key id. */
-	mach_write_to_4(ptr, master_key_id);
-	ptr += sizeof(ulint);
-
-	/* Write server uuid. */
-	if (version == Encryption::ENCRYPTION_VERSION_2) {
-		memcpy(ptr, Encryption::uuid, ENCRYPTION_SERVER_UUID_LEN);
-		ptr += ENCRYPTION_SERVER_UUID_LEN;
-	}
-
-	/* Write tablespace key to temp space. */
-	memcpy(key_info,
-	       space->encryption_key,
-	       ENCRYPTION_KEY_LEN);
-
-	/* Write tablespace iv to temp space. */
-	memcpy(key_info + ENCRYPTION_KEY_LEN,
-	       space->encryption_iv,
-	       ENCRYPTION_KEY_LEN);
-
-#ifdef	UNIV_ENCRYPT_DEBUG
-	fprintf(stderr, "Set %lu:%lu ",space->id,
-		Encryption::master_key_id);
-	for (data = (const byte*) master_key, i = 0;
-	     i < ENCRYPTION_KEY_LEN; i++)
-		fprintf(stderr, "%02lx", (ulong)*data++);
-	fprintf(stderr, " ");
-	for (data = (const byte*) space->encryption_key,
-	     i = 0; i < ENCRYPTION_KEY_LEN; i++)
-		fprintf(stderr, "%02lx", (ulong)*data++);
-	fprintf(stderr, " ");
-	for (data = (const byte*) space->encryption_iv,
-	     i = 0; i < ENCRYPTION_KEY_LEN; i++)
-		fprintf(stderr, "%02lx", (ulong)*data++);
-	fprintf(stderr, "\n");
-#endif
-	/* Encrypt tablespace key and iv. */
-	elen = my_aes_encrypt(
-		key_info,
-		ENCRYPTION_KEY_LEN * 2,
-		ptr,
-		master_key,
-		ENCRYPTION_KEY_LEN,
-		my_aes_256_ecb,
-		NULL, false);
-
-	if (elen == MY_AES_BAD_DATA) {
-		my_free(master_key);
-		return(false);
-	}
-
-	ptr += ENCRYPTION_KEY_LEN * 2;
-
-	/* Write checksum bytes. */
-	crc = ut_crc32(key_info, ENCRYPTION_KEY_LEN * 2);
-	mach_write_to_4(ptr, crc);
-
-	my_free(master_key);
-	return(true);
-}
-#endif /* ! */
-
-/** Rotate the encryption info in the space header.
-@param[in]	space		tablespace
-@param[in]      encrypt_info	buffer for re-encrypt key.
-@param[in,out]	mtr		mini-transaction
-@return true if success. */
-bool
-fsp_header_rotate_encryption(
-	fil_space_t*		space,
-	byte*			encrypt_info,
-	mtr_t*			mtr)
-{
-	buf_block_t*	block;
-	ulint		offset;
-
-	ut_ad(mtr);
-
-	const page_size_t	page_size(space->flags);
-
-#if MYSQL_ENCRYPTION
-	page_t*		page;
-	ulint		master_key_id;
-	ut_ad(space->encryption_type != Encryption::NONE);
-	/* Fill encryption info. */
-	if (!fsp_header_fill_encryption_info(space,
-					     encrypt_info)) {
-		return(false);
-	}
-#endif
-
-	/* Save the encryption info to the page 0. */
-	block = buf_page_get(page_id_t(space->id, 0),
-			     page_size,
-			     RW_SX_LATCH, mtr);
-	buf_block_dbg_add_level(block, SYNC_FSP_PAGE);
-	ut_ad(space->id == page_get_space_id(buf_block_get_frame(block)));
-
-	offset = fsp_header_get_encryption_offset(page_size);
-	ut_ad(offset != 0 && offset < UNIV_PAGE_SIZE);
-
-
-#if MYSQL_ENCRYPTION
-	page = buf_block_get_frame(block);
-	/* If is in recovering, skip all master key id is rotated
-	tablespaces. */
-	master_key_id = mach_read_from_4(
-		page + offset + ENCRYPTION_MAGIC_SIZE);
-	if (recv_recovery_is_on()
-	    && master_key_id == Encryption::master_key_id) {
-		ut_ad(memcmp(page + offset,
-			     ENCRYPTION_KEY_MAGIC_V1,
-			     ENCRYPTION_MAGIC_SIZE) == 0
-		      || memcmp(page + offset,
-				ENCRYPTION_KEY_MAGIC_V2,
-				ENCRYPTION_MAGIC_SIZE) == 0);
-		return(true);
-	}
-
-	mlog_write_string(page + offset,
-			  encrypt_info,
-			  ENCRYPTION_INFO_SIZE_V2,
-			  mtr);
-#endif /* MYSQL_ENCRYPTION */
-
-	return(true);
-}
-
-=======
->>>>>>> d333e3ad
 /** Initializes the space header of a new created space and creates also the
 insert buffer tree root if space == 0.
 @param[in]	space_id	space id
@@ -1175,177 +810,6 @@
 	return(id);
 }
 
-<<<<<<< HEAD
-/** Reads the page size from the first page of a tablespace.
-@param[in]	page	first page of a tablespace
-@return page size */
-page_size_t
-fsp_header_get_page_size(
-	const page_t*	page)
-{
-	return(page_size_t(fsp_header_get_flags(page)));
-}
-
-#if 0 /* MySQL 5.7 Encryption */
-/** Decoding the encryption info
-from the first page of a tablespace.
-@param[in/out]	key		key
-@param[in/out]	iv		iv
-@param[in]	encryption_info	encrytion info.
-@return true if success */
-bool
-fsp_header_decode_encryption_info(
-	byte*		key,
-	byte*		iv,
-	byte*		encryption_info)
-{
-	byte*			ptr;
-	ulint			master_key_id;
-	byte*			master_key = NULL;
-	lint			elen;
-	byte			key_info[ENCRYPTION_KEY_LEN * 2];
-	ulint			crc1;
-	ulint			crc2;
-	char			srv_uuid[ENCRYPTION_SERVER_UUID_LEN + 1];
-	Encryption::Version	version;
-#ifdef	UNIV_ENCRYPT_DEBUG
-	const byte*		data;
-	ulint			i;
-#endif
-
-	ptr = encryption_info;
-
-	/* For compatibility with 5.7.11, we need to handle the
-	encryption information which created in this old version. */
-	if (memcmp(ptr, ENCRYPTION_KEY_MAGIC_V1,
-		     ENCRYPTION_MAGIC_SIZE) == 0) {
-		version = Encryption::ENCRYPTION_VERSION_1;
-	} else {
-		version = Encryption::ENCRYPTION_VERSION_2;
-	}
-	/* Check magic. */
-	if (version == Encryption::ENCRYPTION_VERSION_2
-	    && memcmp(ptr, ENCRYPTION_KEY_MAGIC_V2, ENCRYPTION_MAGIC_SIZE) != 0) {
-		/* We ignore report error for recovery,
-		since the encryption info maybe hasn't writen
-		into datafile when the table is newly created. */
-		if (!recv_recovery_is_on()) {
-			return(false);
-		} else {
-			return(true);
-		}
-	}
-	ptr += ENCRYPTION_MAGIC_SIZE;
-
-	/* Get master key id. */
-	master_key_id = mach_read_from_4(ptr);
-	ptr += sizeof(ulint);
-
-	/* Get server uuid. */
-	if (version == Encryption::ENCRYPTION_VERSION_2) {
-		memset(srv_uuid, 0, ENCRYPTION_SERVER_UUID_LEN + 1);
-		memcpy(srv_uuid, ptr, ENCRYPTION_SERVER_UUID_LEN);
-		ptr += ENCRYPTION_SERVER_UUID_LEN;
-	}
-
-	/* Get master key by key id. */
-	memset(key_info, 0, ENCRYPTION_KEY_LEN * 2);
-	if (version == Encryption::ENCRYPTION_VERSION_1) {
-		Encryption::get_master_key(master_key_id, NULL, &master_key);
-	} else {
-		Encryption::get_master_key(master_key_id, srv_uuid, &master_key);
-	}
-        if (master_key == NULL) {
-                return(false);
-        }
-
-#ifdef	UNIV_ENCRYPT_DEBUG
-	fprintf(stderr, "%lu ", master_key_id);
-	for (data = (const byte*) master_key, i = 0;
-	     i < ENCRYPTION_KEY_LEN; i++)
-		fprintf(stderr, "%02lx", (ulong)*data++);
-#endif
-
-	/* Decrypt tablespace key and iv. */
-	elen = my_aes_decrypt(
-		ptr,
-		ENCRYPTION_KEY_LEN * 2,
-		key_info,
-		master_key,
-		ENCRYPTION_KEY_LEN,
-		my_aes_256_ecb, NULL, false);
-
-	if (elen == MY_AES_BAD_DATA) {
-		my_free(master_key);
-		return(NULL);
-	}
-
-	/* Check checksum bytes. */
-	ptr += ENCRYPTION_KEY_LEN * 2;
-
-	crc1 = mach_read_from_4(ptr);
-	crc2 = ut_crc32(key_info, ENCRYPTION_KEY_LEN * 2);
-	if (crc1 != crc2) {
-		ib::error() << "Failed to decrpt encryption information,"
-			<< " please check key file is not changed!";
-		return(false);
-	}
-
-	/* Get tablespace key */
-	memcpy(key, key_info, ENCRYPTION_KEY_LEN);
-
-	/* Get tablespace iv */
-	memcpy(iv, key_info + ENCRYPTION_KEY_LEN,
-	       ENCRYPTION_KEY_LEN);
-
-#ifdef	UNIV_ENCRYPT_DEBUG
-	fprintf(stderr, " ");
-	for (data = (const byte*) key,
-	     i = 0; i < ENCRYPTION_KEY_LEN; i++)
-		fprintf(stderr, "%02lx", (ulong)*data++);
-	fprintf(stderr, " ");
-	for (data = (const byte*) iv,
-	     i = 0; i < ENCRYPTION_KEY_LEN; i++)
-		fprintf(stderr, "%02lx", (ulong)*data++);
-	fprintf(stderr, "\n");
-#endif
-
-	my_free(master_key);
-
-	if (Encryption::master_key_id < master_key_id) {
-		Encryption::master_key_id = master_key_id;
-		memcpy(Encryption::uuid, srv_uuid, ENCRYPTION_SERVER_UUID_LEN);
-	}
-
-	return(true);
-}
-
-/** Reads the encryption key from the first page of a tablespace.
-@param[in]	fsp_flags	tablespace flags
-@param[in/out]	key		tablespace key
-@param[in/out]	iv		tablespace iv
-@param[in]	page	first page of a tablespace
-@return true if success */
-bool
-fsp_header_get_encryption_key(
-	ulint		fsp_flags,
-	byte*		key,
-	byte*		iv,
-	page_t*		page)
-{
-	ulint			offset;
-	const page_size_t	page_size(fsp_flags);
-	offset = fsp_header_get_encryption_offset(page_size);
-	if (offset == 0) {
-		return(false);
-	}
-
-	return(fsp_header_decode_encryption_info(key, iv, page + offset));
-}
-#endif /* ! */
-
-=======
->>>>>>> d333e3ad
 /**********************************************************************//**
 Increases the space size field of a space. */
 void
