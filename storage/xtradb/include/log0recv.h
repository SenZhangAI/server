/*****************************************************************************

Copyright (c) 1997, 2016, Oracle and/or its affiliates. All Rights Reserved.
Copyright (c) 2017, MariaDB Corporation.

This program is free software; you can redistribute it and/or modify it under
the terms of the GNU General Public License as published by the Free Software
Foundation; version 2 of the License.

This program is distributed in the hope that it will be useful, but WITHOUT
ANY WARRANTY; without even the implied warranty of MERCHANTABILITY or FITNESS
FOR A PARTICULAR PURPOSE. See the GNU General Public License for more details.

You should have received a copy of the GNU General Public License along with
this program; if not, write to the Free Software Foundation, Inc.,
51 Franklin Street, Suite 500, Boston, MA 02110-1335 USA

*****************************************************************************/

/**************************************************//**
@file include/log0recv.h
Recovery

Created 9/20/1997 Heikki Tuuri
*******************************************************/

#ifndef log0recv_h
#define log0recv_h

#include "univ.i"
#include "ut0byte.h"
#include "buf0types.h"
#include "hash0hash.h"
#include "log0log.h"
#include <list>

/******************************************************//**
Checks the 4-byte checksum to the trailer checksum field of a log
block.  We also accept a log block in the old format before
InnoDB-3.23.52 where the checksum field contains the log block number.
@return TRUE if ok, or if the log block may be in the format of InnoDB
version predating 3.23.52 */
UNIV_INTERN
ibool
log_block_checksum_is_ok_or_old_format(
/*===================================*/
	const byte*	block,	/*!< in: pointer to a log block */
	bool		print_err); /*!< in print error ? */

/*******************************************************//**
Calculates the new value for lsn when more data is added to the log. */
UNIV_INTERN
ib_uint64_t
recv_calc_lsn_on_data_add(
/*======================*/
	lsn_t		lsn,	/*!< in: old lsn */
	ib_uint64_t	len);	/*!< in: this many bytes of data is
				added, log block headers not included */

#ifdef UNIV_HOTBACKUP
extern ibool	recv_replay_file_ops;

/*******************************************************************//**
Reads the checkpoint info needed in hot backup.
@return	TRUE if success */
UNIV_INTERN
ibool
recv_read_checkpoint_info_for_backup(
/*=================================*/
	const byte*	hdr,	/*!< in: buffer containing the log group
				header */
	lsn_t*		lsn,	/*!< out: checkpoint lsn */
	lsn_t*		offset,	/*!< out: checkpoint offset in the log group */
	lsn_t*		cp_no,	/*!< out: checkpoint number */
	lsn_t*		first_header_lsn)
				/*!< out: lsn of of the start of the
				first log file */
	MY_ATTRIBUTE((nonnull));
/*******************************************************************//**
Scans the log segment and n_bytes_scanned is set to the length of valid
log scanned. */
UNIV_INTERN
void
recv_scan_log_seg_for_backup(
/*=========================*/
	byte*		buf,		/*!< in: buffer containing log data */
	ulint		buf_len,	/*!< in: data length in that buffer */
	lsn_t*		scanned_lsn,	/*!< in/out: lsn of buffer start,
					we return scanned lsn */
	ulint*		scanned_checkpoint_no,
					/*!< in/out: 4 lowest bytes of the
					highest scanned checkpoint number so
					far */
	ulint*		n_bytes_scanned);/*!< out: how much we were able to
					scan, smaller than buf_len if log
					data ended here */
#endif /* UNIV_HOTBACKUP */
/*******************************************************************//**
Returns TRUE if recovery is currently running.
@return	recv_recovery_on */
UNIV_INLINE
ibool
recv_recovery_is_on(void);
/*=====================*/
/************************************************************************//**
Applies the hashed log records to the page, if the page lsn is less than the
lsn of a log record. This can be called when a buffer page has just been
read in, or also for a page already in the buffer pool. */
UNIV_INTERN
void
recv_recover_page_func(
/*===================*/
#ifndef UNIV_HOTBACKUP
	ibool		just_read_in,
				/*!< in: TRUE if the i/o handler calls
				this for a freshly read page */
#endif /* !UNIV_HOTBACKUP */
	buf_block_t*	block);	/*!< in/out: buffer block */
#ifndef UNIV_HOTBACKUP
/** Wrapper for recv_recover_page_func().
Applies the hashed log records to the page, if the page lsn is less than the
lsn of a log record. This can be called when a buffer page has just been
read in, or also for a page already in the buffer pool.
@param jri	in: TRUE if just read in (the i/o handler calls this for
a freshly read page)
@param block	in/out: the buffer block
*/
# define recv_recover_page(jri, block)	recv_recover_page_func(jri, block)
#else /* !UNIV_HOTBACKUP */
/** Wrapper for recv_recover_page_func().
Applies the hashed log records to the page, if the page lsn is less than the
lsn of a log record. This can be called when a buffer page has just been
read in, or also for a page already in the buffer pool.
@param jri	in: TRUE if just read in (the i/o handler calls this for
a freshly read page)
@param block	in/out: the buffer block
*/
# define recv_recover_page(jri, block)	recv_recover_page_func(block)
#endif /* !UNIV_HOTBACKUP */
/********************************************************//**
Recovers from a checkpoint. When this function returns, the database is able
to start processing of new user transactions, but the function
recv_recovery_from_checkpoint_finish should be called later to complete
the recovery and free the resources used in it.
@return	error code or DB_SUCCESS */
UNIV_INTERN
dberr_t
recv_recovery_from_checkpoint_start_func(
/*=====================================*/
#ifdef UNIV_LOG_ARCHIVE
	ulint		type,		/*!< in: LOG_CHECKPOINT or
					LOG_ARCHIVE */
	lsn_t		limit_lsn,	/*!< in: recover up to this lsn
					if possible */
#endif /* UNIV_LOG_ARCHIVE */
	lsn_t		min_flushed_lsn,/*!< in: min flushed lsn from
					data files */
	lsn_t		max_flushed_lsn);/*!< in: max flushed lsn from
					 data files */
#ifdef UNIV_LOG_ARCHIVE
/** Wrapper for recv_recovery_from_checkpoint_start_func().
Recovers from a checkpoint. When this function returns, the database is able
to start processing of new user transactions, but the function
recv_recovery_from_checkpoint_finish should be called later to complete
the recovery and free the resources used in it.
@param type	in: LOG_CHECKPOINT or LOG_ARCHIVE
@param lim	in: recover up to this log sequence number if possible
@param min	in: minimum flushed log sequence number from data files
@param max	in: maximum flushed log sequence number from data files
@return	error code or DB_SUCCESS */
# define recv_recovery_from_checkpoint_start(type,lim,min,max)		\
	recv_recovery_from_checkpoint_start_func(type,lim,min,max)
#else /* UNIV_LOG_ARCHIVE */
/** Wrapper for recv_recovery_from_checkpoint_start_func().
Recovers from a checkpoint. When this function returns, the database is able
to start processing of new user transactions, but the function
recv_recovery_from_checkpoint_finish should be called later to complete
the recovery and free the resources used in it.
@param type	ignored: LOG_CHECKPOINT or LOG_ARCHIVE
@param lim	ignored: recover up to this log sequence number if possible
@param min	in: minimum flushed log sequence number from data files
@param max	in: maximum flushed log sequence number from data files
@return	error code or DB_SUCCESS */
# define recv_recovery_from_checkpoint_start(type,lim,min,max)		\
	recv_recovery_from_checkpoint_start_func(min,max)
#endif /* UNIV_LOG_ARCHIVE */
/********************************************************//**
Completes recovery from a checkpoint. */
UNIV_INTERN
void
recv_recovery_from_checkpoint_finish(void);
/*======================================*/
/********************************************************//**
Initiates the rollback of active transactions. */
UNIV_INTERN
void
recv_recovery_rollback_active(void);
/*===============================*/

/*******************************************************************//**
Tries to parse a single log record and returns its length.
@return	length of the record, or 0 if the record was not complete */
UNIV_INTERN
ulint
recv_parse_log_rec(
/*===============*/
	byte*	ptr,	/*!< in: pointer to a buffer */
	byte*	end_ptr,/*!< in: pointer to the buffer end */
	byte*	type,	/*!< out: type */
	ulint*	space,	/*!< out: space id */
	ulint*	page_no,/*!< out: page number */
	byte**	body);	/*!< out: log record body start */

/*******************************************************//**
Scans log from a buffer and stores new log data to the parsing buffer.
Parses and hashes the log records if new data found.  Unless
UNIV_HOTBACKUP is defined, this function will apply log records
automatically when the hash table becomes full.
@return TRUE if limit_lsn has been reached, or not able to scan any
more in this log group */
UNIV_INTERN
ibool
recv_scan_log_recs(
/*===============*/
	ulint		available_memory,/*!< in: we let the hash table of recs
					to grow to this size, at the maximum */
	ibool		store_to_hash,	/*!< in: TRUE if the records should be
					stored to the hash table; this is set
					to FALSE if just debug checking is
					needed */
	const byte*	buf,		/*!< in: buffer containing a log
					segment or garbage */
	ulint		len,		/*!< in: buffer length */
	lsn_t		start_lsn,	/*!< in: buffer start lsn */
	lsn_t*		contiguous_lsn,	/*!< in/out: it is known that all log
					groups contain contiguous log data up
					to this lsn */
	lsn_t*		group_scanned_lsn);/*!< out: scanning succeeded up to
					this lsn */
/******************************************************//**
Resets the logs. The contents of log files will be lost! */
UNIV_INTERN
void
recv_reset_logs(
/*============*/
#ifdef UNIV_LOG_ARCHIVE
	ulint		arch_log_no,	/*!< in: next archived log file number */
	ibool		new_logs_created,/*!< in: TRUE if resetting logs
					is done at the log creation;
					FALSE if it is done after
					archive recovery */
#endif /* UNIV_LOG_ARCHIVE */
	lsn_t		lsn);		/*!< in: reset to this lsn
					rounded up to be divisible by
					OS_FILE_LOG_BLOCK_SIZE, after
					which we add
					LOG_BLOCK_HDR_SIZE */
#ifdef UNIV_HOTBACKUP
/******************************************************//**
Creates new log files after a backup has been restored. */
UNIV_INTERN
void
recv_reset_log_files_for_backup(
/*============================*/
	const char*	log_dir,	/*!< in: log file directory path */
	ulint		n_log_files,	/*!< in: number of log files */
	lsn_t		log_file_size,	/*!< in: log file size */
	lsn_t		lsn);		/*!< in: new start lsn, must be
					divisible by OS_FILE_LOG_BLOCK_SIZE */
#endif /* UNIV_HOTBACKUP */
/********************************************************//**
Creates the recovery system. */
UNIV_INTERN
void
recv_sys_create(void);
/*=================*/
/**********************************************************//**
Release recovery system mutexes. */
UNIV_INTERN
void
recv_sys_close(void);
/*================*/
/********************************************************//**
Frees the recovery system memory. */
UNIV_INTERN
void
recv_sys_mem_free(void);
/*===================*/
/********************************************************//**
Inits the recovery system for a recovery operation. */
UNIV_INTERN
void
recv_sys_init(
/*==========*/
	ulint	available_memory);	/*!< in: available memory in bytes */
#ifndef UNIV_HOTBACKUP
/********************************************************//**
Reset the state of the recovery system variables. */
UNIV_INTERN
void
recv_sys_var_init(void);
/*===================*/
#endif /* !UNIV_HOTBACKUP */
/** Apply the hash table of stored log records to persistent data pages.
@param[in]	last_batch	whether the change buffer merge will be
				performed as part of the operation */
UNIV_INTERN
<<<<<<< HEAD
dberr_t
recv_apply_hashed_log_recs(
/*=======================*/
	ibool	allow_ibuf);	/*!< in: if TRUE, also ibuf operations are
				allowed during the application; if FALSE,
				no ibuf operations are allowed, and after
				the application all file pages are flushed to
				disk and invalidated in buffer pool: this
				alternative means that no new log records
				can be generated during the application */
=======
void
recv_apply_hashed_log_recs(bool last_batch);
>>>>>>> 9fe92a97
#ifdef UNIV_HOTBACKUP
/*******************************************************************//**
Applies log records in the hash table to a backup. */
UNIV_INTERN
void
recv_apply_log_recs_for_backup(void);
/*================================*/
#endif

/** Block of log record data */
struct recv_data_t{
	recv_data_t*	next;	/*!< pointer to the next block or NULL */
				/*!< the log record data is stored physically
				immediately after this struct, max amount
				RECV_DATA_BLOCK_SIZE bytes of it */
};

/** Stored log record struct */
struct recv_t{
	byte		type;	/*!< log record type */
	ulint		len;	/*!< log record body length in bytes */
	recv_data_t*	data;	/*!< chain of blocks containing the log record
				body */
	lsn_t		start_lsn;/*!< start lsn of the log segment written by
				the mtr which generated this log record: NOTE
				that this is not necessarily the start lsn of
				this log record */
	lsn_t		end_lsn;/*!< end lsn of the log segment written by
				the mtr which generated this log record: NOTE
				that this is not necessarily the end lsn of
				this log record */
	UT_LIST_NODE_T(recv_t)
			rec_list;/*!< list of log records for this page */
};

/** States of recv_addr_t */
enum recv_addr_state {
	/** not yet processed */
	RECV_NOT_PROCESSED,
	/** page is being read */
	RECV_BEING_READ,
	/** log records are being applied on the page */
	RECV_BEING_PROCESSED,
	/** log records have been applied on the page, or they have
	been discarded because the tablespace does not exist */
	RECV_PROCESSED
};

/** Hashed page file address struct */
struct recv_addr_t{
	enum recv_addr_state state;
				/*!< recovery state of the page */
	unsigned	space:32;/*!< space id */
	unsigned	page_no:32;/*!< page number */
	UT_LIST_BASE_NODE_T(recv_t)
			rec_list;/*!< list of log records for this page */
	hash_node_t	addr_hash;/*!< hash node in the hash bucket chain */
};

struct recv_dblwr_t {
	void add(byte* page);

	byte* find_page(ulint space_id, ulint page_no);

	std::list<byte *> pages; /* Pages from double write buffer */

	void operator() () {
		pages.clear();
	}
};

/** Recovery system data structure */
struct recv_sys_t{
#ifndef UNIV_HOTBACKUP
	ib_mutex_t		mutex;	/*!< mutex protecting the fields apply_log_recs,
				n_addrs, and the state field in each recv_addr
				struct */
	ib_mutex_t		writer_mutex;/*!< mutex coordinating
				flushing between recv_writer_thread and
				the recovery thread. */
#endif /* !UNIV_HOTBACKUP */
	ibool		apply_log_recs;
				/*!< this is TRUE when log rec application to
				pages is allowed; this flag tells the
				i/o-handler if it should do log record
				application */
	ibool		apply_batch_on;
				/*!< this is TRUE when a log rec application
				batch is running */
	lsn_t		lsn;	/*!< log sequence number */
	ulint		last_log_buf_size;
				/*!< size of the log buffer when the database
				last time wrote to the log */
	byte*		last_block;
				/*!< possible incomplete last recovered log
				block */
	byte*		last_block_buf_start;
				/*!< the nonaligned start address of the
				preceding buffer */
	byte*		buf;	/*!< buffer for parsing log records */
	ulint		len;	/*!< amount of data in buf */
	lsn_t		parse_start_lsn;
				/*!< this is the lsn from which we were able to
				start parsing log records and adding them to
				the hash table; zero if a suitable
				start point not found yet */
	lsn_t		scanned_lsn;
				/*!< the log data has been scanned up to this
				lsn */
	ulint		scanned_checkpoint_no;
				/*!< the log data has been scanned up to this
				checkpoint number (lowest 4 bytes) */
	ulint		recovered_offset;
				/*!< start offset of non-parsed log records in
				buf */
	lsn_t		recovered_lsn;
				/*!< the log records have been parsed up to
				this lsn */
	lsn_t		limit_lsn;/*!< recovery should be made at most
				up to this lsn */
	ibool		found_corrupt_log;
				/*!< this is set to TRUE if we during log
				scan find a corrupt log block, or a corrupt
				log record, or there is a log parsing
				buffer overflow */
	/** the time when progress was last reported */
	ib_time_t	progress_time;
#ifdef UNIV_LOG_ARCHIVE
	log_group_t*	archive_group;
				/*!< in archive recovery: the log group whose
				archive is read */
#endif /* !UNIV_LOG_ARCHIVE */
	mem_heap_t*	heap;	/*!< memory heap of log records and file
				addresses*/
	hash_table_t*	addr_hash;/*!< hash table of file addresses of pages */
	ulint		n_addrs;/*!< number of not processed hashed file
				addresses in the hash table */

	recv_dblwr_t	dblwr;

	/** Determine whether redo log recovery progress should be reported.
	@param[in]	time	the current time
	@return	whether progress should be reported
		(the last report was at least 15 seconds ago) */
	bool report(ib_time_t time)
	{
		if (time - progress_time < 15) {
			return false;
		}

		progress_time = time;
		return true;
	}
};

/** The recovery system */
extern recv_sys_t*	recv_sys;

/** TRUE when applying redo log records during crash recovery; FALSE
otherwise.  Note that this is FALSE while a background thread is
rolling back incomplete transactions. */
extern ibool		recv_recovery_on;
/** If the following is TRUE, the buffer pool file pages must be invalidated
after recovery and no ibuf operations are allowed; this becomes TRUE if
the log record hash table becomes too full, and log records must be merged
to file pages already before the recovery is finished: in this case no
ibuf operations are allowed, as they could modify the pages read in the
buffer pool before the pages have been recovered to the up-to-date state.

TRUE means that recovery is running and no operations on the log files
are allowed yet: the variable name is misleading. */
extern ibool		recv_no_ibuf_operations;
/** TRUE when recv_init_crash_recovery() has been called. */
extern ibool		recv_needed_recovery;
#ifdef UNIV_DEBUG
/** TRUE if writing to the redo log (mtr_commit) is forbidden.
Protected by log_sys->mutex. */
extern ibool		recv_no_log_write;
#endif /* UNIV_DEBUG */

/** TRUE if buf_page_is_corrupted() should check if the log sequence
number (FIL_PAGE_LSN) is in the future.  Initially FALSE, and set by
recv_recovery_from_checkpoint_start_func(). */
extern ibool		recv_lsn_checks_on;
#ifdef UNIV_HOTBACKUP
/** TRUE when the redo log is being backed up */
extern ibool		recv_is_making_a_backup;
#endif /* UNIV_HOTBACKUP */
/** Maximum page number encountered in the redo log */
extern ulint		recv_max_parsed_page_no;

/** Size of the parsing buffer; it must accommodate RECV_SCAN_SIZE many
times! */
#define RECV_PARSING_BUF_SIZE	(2 * 1024 * 1024)

/** Size of block reads when the log groups are scanned forward to do a
roll-forward */
#define RECV_SCAN_SIZE		(4 * UNIV_PAGE_SIZE)

/** This many frames must be left free in the buffer pool when we scan
the log and store the scanned log records in the buffer pool: we will
use these free frames to read in pages when we start applying the
log records to the database. */
extern ulint	recv_n_pool_free_frames;

#ifndef UNIV_NONINL
#include "log0recv.ic"
#endif

#endif<|MERGE_RESOLUTION|>--- conflicted
+++ resolved
@@ -305,21 +305,8 @@
 @param[in]	last_batch	whether the change buffer merge will be
 				performed as part of the operation */
 UNIV_INTERN
-<<<<<<< HEAD
-dberr_t
-recv_apply_hashed_log_recs(
-/*=======================*/
-	ibool	allow_ibuf);	/*!< in: if TRUE, also ibuf operations are
-				allowed during the application; if FALSE,
-				no ibuf operations are allowed, and after
-				the application all file pages are flushed to
-				disk and invalidated in buffer pool: this
-				alternative means that no new log records
-				can be generated during the application */
-=======
 void
 recv_apply_hashed_log_recs(bool last_batch);
->>>>>>> 9fe92a97
 #ifdef UNIV_HOTBACKUP
 /*******************************************************************//**
 Applies log records in the hash table to a backup. */
