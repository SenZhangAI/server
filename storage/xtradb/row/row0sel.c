--- conflicted
+++ resolved
@@ -3611,11 +3611,7 @@
 				row_sel_try_search_shortcut_for_mysql().
 				The latch will not be released until
 				mtr_commit(&mtr). */
-<<<<<<< HEAD
- 				ut_ad(!rec_get_deleted_flag(rec, comp));
-=======
 				ut_ad(!rec_get_deleted_flag(rec, comp));
->>>>>>> c6ccd3f3
 
 				if (!row_sel_store_mysql_rec(buf, prebuilt,
 							     rec, offsets)) {
@@ -4267,11 +4263,7 @@
 
 				rec = old_vers;
 			}
-<<<<<<< HEAD
-  		} else {
-=======
 		} else {
->>>>>>> c6ccd3f3
 			/* We are looking into a non-clustered index,
 			and to get the right version of the record we
 			have to look also into the clustered index: this
@@ -4281,19 +4273,10 @@
 			ut_ad(index != clust_index);
 			ut_ad(!dict_index_is_clust(index));
 
-<<<<<<< HEAD
- 			ut_ad(!dict_index_is_clust(index));
- 
- 			if (!lock_sec_rec_cons_read_sees(
- 				    rec, trx->read_view)) {
- 				goto requires_clust_rec;
- 			}
-=======
 			if (!lock_sec_rec_cons_read_sees(
 				    rec, trx->read_view)) {
 				goto requires_clust_rec;
 			}
->>>>>>> c6ccd3f3
 		}
 	}
 
@@ -4416,15 +4399,6 @@
 						  ULINT_UNDEFINED, &heap);
 			result_rec = rec;
 		}
-<<<<<<< HEAD
- 
- 		/* result_rec can legitimately be delete-marked
- 		now that it has been established that it points to a
- 		clustered index record that exists in the read view. */
-	} else {
-		result_rec = rec;
- 		ut_ad(!rec_get_deleted_flag(rec, comp));
-=======
 
 		/* result_rec can legitimately be delete-marked
 		now that it has been established that it points to a
@@ -4432,7 +4406,6 @@
 	} else {
 		result_rec = rec;
 		ut_ad(!rec_get_deleted_flag(rec, comp));
->>>>>>> c6ccd3f3
 	}
 
 	/* We found a qualifying record 'result_rec'. At this point,
