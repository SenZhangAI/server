--- conflicted
+++ resolved
@@ -383,10 +383,6 @@
 	ulint		heap_no;		/*!< heap number if rec lock */
 };
 
-<<<<<<< HEAD
-extern "C" void thd_rpl_deadlock_check(MYSQL_THD thd, MYSQL_THD other_thd);
-extern "C" int thd_need_wait_reports(const MYSQL_THD thd);
-=======
 /*********************************************************************//**
 Checks if a waiting record lock request still has to wait in a queue.
 @return lock that is causing the wait */
@@ -408,7 +404,6 @@
 
 extern "C" void thd_report_wait_for(MYSQL_THD thd, MYSQL_THD other_thd);
 extern "C" int thd_need_wait_for(const MYSQL_THD thd);
->>>>>>> c13b5011
 extern "C"
 int thd_need_ordering_with(const MYSQL_THD thd, const MYSQL_THD other_thd);
 
@@ -436,7 +431,7 @@
 struct thd_wait_reports {
 	struct thd_wait_reports *next;	/*!< List link */
 	ulint used;			/*!< How many elements in waitees[] */
-	trx_t *waitees[64];		/*!< Trxs for thd_rpl_deadlock_check() */
+	trx_t *waitees[64];		/*!< Trxs for thd_report_wait_for() */
 };
 
 
@@ -920,12 +915,8 @@
 	ut_ad(lock_get_wait(lock));
 	ut_ad(lock_mutex_own());
 
-<<<<<<< HEAD
-	if (lock->trx->lock.wait_lock != lock) {
-=======
 	if (lock->trx->lock.wait_lock &&
 	    lock->trx->lock.wait_lock != lock) {
->>>>>>> c13b5011
 		const char*	stmt=NULL;
 		const char*	stmt2=NULL;
 		size_t		stmt_len;
@@ -946,11 +937,7 @@
 			trx_id,
 			stmt2 ? stmt2 : "NULL",
 			lock->trx->lock.wait_lock);
-<<<<<<< HEAD
-		ut_error;
-=======
 		ut_ad(lock->trx->lock.wait_lock == lock);
->>>>>>> c13b5011
 	}
 
 	lock->trx->lock.wait_lock = NULL;
@@ -2668,7 +2655,7 @@
 				if (wsrep_debug) {
 					fprintf(stderr,
 						"BF skipping wait: %lu\n",
-						(ulong) trx->id);
+						trx->id);
 					lock_rec_print(stderr, lock);
 				}
 		  } else
@@ -4801,7 +4788,14 @@
 			/*  There is no need to report waits to a trx already
 			selected as a victim. */
 			if (w_trx->id != victim_trx_id) {
-				thd_rpl_deadlock_check(mysql_thd, w_trx->mysql_thd);
+				/* If thd_report_wait_for() decides to kill the
+				transaction, then we will get a call back into
+				innobase_kill_query. We mark this by setting
+				current_lock_mutex_owner, so we can avoid trying
+				to recursively take lock_sys->mutex. */
+				w_trx->abort_type = TRX_REPLICATION_ABORT;
+				thd_report_wait_for(mysql_thd, w_trx->mysql_thd);
+				w_trx->abort_type = TRX_SERVER_ABORT;
 			}
 			++i;
 		}
@@ -4840,7 +4834,7 @@
 	assert_trx_in_list(trx);
 
 	start_mysql_thd = trx->mysql_thd;
-	if (start_mysql_thd && thd_need_wait_reports(start_mysql_thd)) {
+	if (start_mysql_thd && thd_need_wait_for(start_mysql_thd)) {
 		waitee_buf_ptr = &waitee_buf;
 	} else {
 		waitee_buf_ptr = NULL;
@@ -5322,7 +5316,7 @@
 #ifdef WITH_WSREP
 			if(wsrep_thd_is_wsrep(trx->mysql_thd)) {
 				if (wsrep_debug) {
-					fprintf(stderr, "WSREP: trx " TRX_ID_FMT " table lock abort\n",
+					fprintf(stderr, "WSREP: trx %ld table lock abort\n",
 						trx->id);
 				}
 				trx_mutex_enter(lock->trx);
@@ -7295,7 +7289,7 @@
 	lock_rec_convert_impl_to_expl(block, rec, index, offsets);
 
 	lock_mutex_enter();
-	trx_t*		trx __attribute__((unused))= thr_get_trx(thr);
+	trx_t*		trx = thr_get_trx(thr);
 
 	ut_ad(lock_table_has(trx, index->table, LOCK_IX));
 
@@ -7359,7 +7353,7 @@
 	index record, and this would not have been possible if another active
 	transaction had modified this secondary index record. */
 
-	trx_t* trx __attribute__((unused))= thr_get_trx(thr);
+	trx_t* trx = thr_get_trx(thr);
 	lock_mutex_enter();
 
 	ut_ad(lock_table_has(trx, index->table, LOCK_IX));
@@ -7468,7 +7462,7 @@
 		lock_rec_convert_impl_to_expl(block, rec, index, offsets);
 	}
 
-	trx_t* trx __attribute__((unused))= thr_get_trx(thr);
+	trx_t* trx = thr_get_trx(thr);
 	lock_mutex_enter();
 
 	ut_ad(mode != LOCK_X
@@ -7551,7 +7545,7 @@
 	}
 
 	lock_mutex_enter();
-	trx_t* trx __attribute__((unused))= thr_get_trx(thr);
+	trx_t* trx = thr_get_trx(thr);
 
 	ut_ad(mode != LOCK_X
 	      || lock_table_has(trx, index->table, LOCK_IX));
