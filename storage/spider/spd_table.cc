--- conflicted
+++ resolved
@@ -9251,13 +9251,9 @@
 #ifdef WITH_PARTITION_STORAGE_ENGINE
   partition_info *part_info = thd->work_part_info;
 #endif
-<<<<<<< HEAD
   Open_tables_backup open_tables_backup;
   TABLE *table_tables;
-  uint str_len;
-=======
   uint str_len __attribute__ ((unused));
->>>>>>> cc71e750
   char buf[MAX_FIELD_WIDTH];
   spider_string str(buf, sizeof(buf), system_charset_info);
   DBUG_ENTER("spider_discover_table_structure");
