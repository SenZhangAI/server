/* Copyright (C) 2008-2015 Kentoku Shiba

  This program is free software; you can redistribute it and/or modify
  it under the terms of the GNU General Public License as published by
  the Free Software Foundation; version 2 of the License.

  This program is distributed in the hope that it will be useful,
  but WITHOUT ANY WARRANTY; without even the implied warranty of
  MERCHANTABILITY or FITNESS FOR A PARTICULAR PURPOSE.  See the
  GNU General Public License for more details.

  You should have received a copy of the GNU General Public License
  along with this program; if not, write to the Free Software
  Foundation, Inc., 59 Temple Place, Suite 330, Boston, MA  02111-1307  USA */

#define MYSQL_SERVER 1
#include "mysql_version.h"
#if MYSQL_VERSION_ID < 50500
#include "mysql_priv.h"
#include <mysql/plugin.h>
#else
#include "sql_priv.h"
#include "probes_mysql.h"
#include "sql_class.h"
#include "key.h"
#include "sql_base.h"
#endif
#include "sql_select.h"
#include "spd_err.h"
#include "spd_param.h"
#include "spd_db_include.h"
#include "spd_include.h"
#include "spd_sys_table.h"
#include "spd_malloc.h"

extern handlerton *spider_hton_ptr;

#if MYSQL_VERSION_ID < 50500
TABLE *spider_open_sys_table(
  THD *thd,
  const char *table_name,
  int table_name_length,
  bool write,
  Open_tables_state *open_tables_backup,
  bool need_lock,
  int *error_num
)
#else
TABLE *spider_open_sys_table(
  THD *thd,
  const char *table_name,
  int table_name_length,
  bool write,
  Open_tables_backup *open_tables_backup,
  bool need_lock,
  int *error_num
)
#endif
{
  TABLE *table;
  TABLE_LIST tables;
#if MYSQL_VERSION_ID < 50500
  TABLE_SHARE *table_share;
  char table_key[MAX_DBKEY_LENGTH];
  uint table_key_length;
#endif
  DBUG_ENTER("spider_open_sys_table");

#if MYSQL_VERSION_ID < 50500
  memset(&tables, 0, sizeof(TABLE_LIST));
  tables.db = (char*)"mysql";
  tables.db_length = sizeof("mysql") - 1;
  tables.alias = tables.table_name = (char *) table_name;
  tables.table_name_length = table_name_length;
  tables.lock_type = (write ? TL_WRITE : TL_READ);
#else
  tables.init_one_table(
    "mysql", sizeof("mysql") - 1, table_name, table_name_length, table_name,
    (write ? TL_WRITE : TL_READ));
#endif

#if MYSQL_VERSION_ID < 50500
  if (need_lock)
  {
#endif
#if MYSQL_VERSION_ID < 50500
    if (!(table = open_performance_schema_table(thd, &tables,
      open_tables_backup)))
#else
    if (!(table = spider_sys_open_table(thd, &tables, open_tables_backup)))
#endif
    {
      my_printf_error(ER_SPIDER_CANT_OPEN_SYS_TABLE_NUM,
        ER_SPIDER_CANT_OPEN_SYS_TABLE_STR, MYF(0),
        "mysql", table_name);
      *error_num = ER_SPIDER_CANT_OPEN_SYS_TABLE_NUM;
      DBUG_RETURN(NULL);
    }
#if MYSQL_VERSION_ID < 50500
  } else {
    thd->reset_n_backup_open_tables_state(open_tables_backup);

    if (!(table = (TABLE*) spider_malloc(spider_current_trx, 12,
      sizeof(*table), MYF(MY_WME))))
    {
      *error_num = HA_ERR_OUT_OF_MEM;
      goto error_malloc;
    }

    table_key_length =
      create_table_def_key(thd, table_key, &tables, FALSE);

    if (!(table_share = get_table_share(thd,
      &tables, table_key, table_key_length, 0, error_num)))
      goto error;
    if (open_table_from_share(thd, table_share, tables.alias,
      (uint) (HA_OPEN_KEYFILE | HA_OPEN_RNDFILE | HA_GET_INDEX),
      READ_KEYINFO | COMPUTE_TYPES | EXTRA_RECORD,
      (uint) HA_OPEN_IGNORE_IF_LOCKED | HA_OPEN_FROM_SQL_LAYER,
      table, FALSE)
    ) {
      release_table_share(table_share, RELEASE_NORMAL);
      my_printf_error(ER_SPIDER_CANT_OPEN_SYS_TABLE_NUM,
        ER_SPIDER_CANT_OPEN_SYS_TABLE_STR, MYF(0),
        "mysql", table_name);
      *error_num = ER_SPIDER_CANT_OPEN_SYS_TABLE_NUM;
      goto error;
    }
  }
#endif
  if (table_name_length == SPIDER_SYS_XA_TABLE_NAME_LEN)
  {
    if (
      !memcmp(table_name,
        SPIDER_SYS_XA_TABLE_NAME_STR, SPIDER_SYS_XA_TABLE_NAME_LEN) &&
      table->s->fields != SPIDER_SYS_XA_COL_CNT
    ) {
      spider_close_sys_table(thd, table, open_tables_backup, need_lock);
      table = NULL;
      my_printf_error(ER_SPIDER_SYS_TABLE_VERSION_NUM,
        ER_SPIDER_SYS_TABLE_VERSION_STR, MYF(0),
        SPIDER_SYS_XA_TABLE_NAME_STR);
      *error_num = ER_SPIDER_SYS_TABLE_VERSION_NUM;
      goto error_col_num_chk;
    }
  } else if (table_name_length == SPIDER_SYS_XA_MEMBER_TABLE_NAME_LEN)
  {
    if (
      !memcmp(table_name,
        SPIDER_SYS_XA_MEMBER_TABLE_NAME_STR,
        SPIDER_SYS_XA_MEMBER_TABLE_NAME_LEN) &&
      table->s->fields != SPIDER_SYS_XA_MEMBER_COL_CNT
    ) {
      spider_close_sys_table(thd, table, open_tables_backup, need_lock);
      table = NULL;
      my_printf_error(ER_SPIDER_SYS_TABLE_VERSION_NUM,
        ER_SPIDER_SYS_TABLE_VERSION_STR, MYF(0),
        SPIDER_SYS_XA_MEMBER_TABLE_NAME_STR);
      *error_num = ER_SPIDER_SYS_TABLE_VERSION_NUM;
      goto error_col_num_chk;
    }
  } else if (table_name_length == SPIDER_SYS_TABLES_TABLE_NAME_LEN)
  {
    if (
      !memcmp(table_name,
        SPIDER_SYS_TABLES_TABLE_NAME_STR,
        SPIDER_SYS_TABLES_TABLE_NAME_LEN) &&
      table->s->fields != SPIDER_SYS_TABLES_COL_CNT
    ) {
      spider_close_sys_table(thd, table, open_tables_backup, need_lock);
      table = NULL;
      my_printf_error(ER_SPIDER_SYS_TABLE_VERSION_NUM,
        ER_SPIDER_SYS_TABLE_VERSION_STR, MYF(0),
        SPIDER_SYS_TABLES_TABLE_NAME_STR);
      *error_num = ER_SPIDER_SYS_TABLE_VERSION_NUM;
      goto error_col_num_chk;
    }
  } else if (table_name_length == SPIDER_SYS_LINK_MON_TABLE_NAME_LEN)
  {
    if (
      !memcmp(table_name,
        SPIDER_SYS_LINK_MON_TABLE_NAME_STR,
        SPIDER_SYS_LINK_MON_TABLE_NAME_LEN) &&
      table->s->fields != SPIDER_SYS_LINK_MON_TABLE_COL_CNT
    ) {
      spider_close_sys_table(thd, table, open_tables_backup, need_lock);
      table = NULL;
      my_printf_error(ER_SPIDER_SYS_TABLE_VERSION_NUM,
        ER_SPIDER_SYS_TABLE_VERSION_STR, MYF(0),
        SPIDER_SYS_LINK_MON_TABLE_NAME_STR);
      *error_num = ER_SPIDER_SYS_TABLE_VERSION_NUM;
      goto error_col_num_chk;
    }
  }
  DBUG_RETURN(table);

#if MYSQL_VERSION_ID < 50500
error:
  spider_free(spider_current_trx, table, MYF(0));
error_malloc:
  thd->restore_backup_open_tables_state(open_tables_backup);
#endif
error_col_num_chk:
  DBUG_RETURN(NULL);
}

#if MYSQL_VERSION_ID < 50500
void spider_close_sys_table(
  THD *thd,
  TABLE *table,
  Open_tables_state *open_tables_backup,
  bool need_lock
)
#else
void spider_close_sys_table(
  THD *thd,
  TABLE *table,
  Open_tables_backup *open_tables_backup,
  bool need_lock
)
#endif
{
  DBUG_ENTER("spider_close_sys_table");
#if MYSQL_VERSION_ID < 50500
  if (need_lock)
  {
    close_performance_schema_table(thd, open_tables_backup);
  } else {
    table->file->ha_reset();
    closefrm(table, TRUE);
    spider_free(spider_current_trx, table, MYF(0));
    thd->restore_backup_open_tables_state(open_tables_backup);
  }
#else
  spider_sys_close_table(thd, open_tables_backup);
#endif
  DBUG_VOID_RETURN;
}

#if MYSQL_VERSION_ID < 50500
#else
bool spider_sys_open_tables(
  THD *thd,
  TABLE_LIST **tables,
  Open_tables_backup *open_tables_backup
) {
  uint counter;
  ulonglong utime_after_lock_backup = thd->utime_after_lock;
  DBUG_ENTER("spider_sys_open_tables");
  thd->reset_n_backup_open_tables_state(open_tables_backup);
  if (open_tables(thd, tables, &counter,
    MYSQL_OPEN_IGNORE_GLOBAL_READ_LOCK | MYSQL_LOCK_IGNORE_GLOBAL_READ_ONLY |
    MYSQL_OPEN_IGNORE_FLUSH | MYSQL_LOCK_IGNORE_TIMEOUT | MYSQL_LOCK_LOG_TABLE
  )) {
    thd->restore_backup_open_tables_state(open_tables_backup);
    thd->utime_after_lock = utime_after_lock_backup;
    DBUG_RETURN(TRUE);
  }
  thd->utime_after_lock = utime_after_lock_backup;
  DBUG_RETURN(FALSE);
}

TABLE *spider_sys_open_table(
  THD *thd,
  TABLE_LIST *tables,
  Open_tables_backup *open_tables_backup
) {
  TABLE *table;
  ulonglong utime_after_lock_backup = thd->utime_after_lock;
  DBUG_ENTER("spider_sys_open_table");
  thd->reset_n_backup_open_tables_state(open_tables_backup);
  if ((table = open_ltable(thd, tables, tables->lock_type,
    MYSQL_OPEN_IGNORE_GLOBAL_READ_LOCK | MYSQL_LOCK_IGNORE_GLOBAL_READ_ONLY |
    MYSQL_OPEN_IGNORE_FLUSH | MYSQL_LOCK_IGNORE_TIMEOUT | MYSQL_LOCK_LOG_TABLE
  ))) {
    table->use_all_columns();
    table->no_replicate = 1;
  } else
    thd->restore_backup_open_tables_state(open_tables_backup);
  thd->utime_after_lock = utime_after_lock_backup;
  DBUG_RETURN(table);
}

void spider_sys_close_table(
  THD *thd,
  Open_tables_backup *open_tables_backup
) {
  DBUG_ENTER("spider_sys_close_table");
  close_thread_tables(thd);
  thd->restore_backup_open_tables_state(open_tables_backup);
  DBUG_VOID_RETURN;
}
#endif

int spider_sys_index_init(
  TABLE *table,
  uint idx,
  bool sorted
) {
  DBUG_ENTER("spider_sys_index_init");
  DBUG_RETURN(table->file->ha_index_init(idx, sorted));
}

int spider_sys_index_end(
  TABLE *table
) {
  DBUG_ENTER("spider_sys_index_end");
  DBUG_RETURN(table->file->ha_index_end());
}

int spider_sys_rnd_init(
  TABLE *table,
  bool scan
) {
  DBUG_ENTER("spider_sys_rnd_init");
  DBUG_RETURN(table->file->ha_rnd_init(scan));
}

int spider_sys_rnd_end(
  TABLE *table
) {
  DBUG_ENTER("spider_sys_rnd_end");
  DBUG_RETURN(table->file->ha_rnd_end());
}

int spider_check_sys_table(
  TABLE *table,
  char *table_key
) {
  DBUG_ENTER("spider_check_sys_table");

  key_copy(
    (uchar *) table_key,
    table->record[0],
    table->key_info,
    table->key_info->key_length);

#if defined(MARIADB_BASE_VERSION) && MYSQL_VERSION_ID >= 50200
  DBUG_RETURN(table->file->ha_index_read_idx_map(
    table->record[0], 0, (uchar *) table_key,
    HA_WHOLE_KEY, HA_READ_KEY_EXACT));
#else
  DBUG_RETURN(table->file->index_read_idx_map(
    table->record[0], 0, (uchar *) table_key,
    HA_WHOLE_KEY, HA_READ_KEY_EXACT));
#endif
}

int spider_check_sys_table_with_find_flag(
  TABLE *table,
  char *table_key,
  enum ha_rkey_function find_flag
) {
  DBUG_ENTER("spider_check_sys_table");

  key_copy(
    (uchar *) table_key,
    table->record[0],
    table->key_info,
    table->key_info->key_length);

#if defined(MARIADB_BASE_VERSION) && MYSQL_VERSION_ID >= 50200
  DBUG_RETURN(table->file->ha_index_read_idx_map(
    table->record[0], 0, (uchar *) table_key,
    HA_WHOLE_KEY, find_flag));
#else
  DBUG_RETURN(table->file->index_read_idx_map(
    table->record[0], 0, (uchar *) table_key,
    HA_WHOLE_KEY, find_flag));
#endif
}

int spider_get_sys_table_by_idx(
  TABLE *table,
  char *table_key,
  const int idx,
  const int col_count
) {
  int error_num;
  uint key_length;
  KEY *key_info = table->key_info;
  DBUG_ENTER("spider_get_sys_table_by_idx");
  if ((error_num = spider_sys_index_init(table, idx, FALSE)))
    DBUG_RETURN(error_num);

  if ((int) spider_user_defined_key_parts(key_info) == col_count)
  {
    key_length = key_info->key_length;
  } else {
    int roop_count;
    key_length = 0;
    for (roop_count = 0; roop_count < col_count; ++roop_count)
    {
      key_length += key_info->key_part[roop_count].store_length;
    }
  }

  key_copy(
    (uchar *) table_key,
    table->record[0],
    key_info,
    key_length);

  if (
/*
#if defined(MARIADB_BASE_VERSION) && MYSQL_VERSION_ID >= 50200
    (error_num = table->file->ha_index_read_idx_map(
      table->record[0], idx, (uchar *) table_key,
      make_prev_keypart_map(col_count), HA_READ_KEY_EXACT))
#else
    (error_num = table->file->index_read_idx_map(
      table->record[0], idx, (uchar *) table_key,
      make_prev_keypart_map(col_count), HA_READ_KEY_EXACT))
#endif
*/
#if defined(MARIADB_BASE_VERSION) && MYSQL_VERSION_ID >= 50200
    (error_num = table->file->ha_index_read_map(
      table->record[0], (uchar *) table_key,
      make_prev_keypart_map(col_count), HA_READ_KEY_EXACT))
#else
    (error_num = table->file->index_read_map(
      table->record[0], (uchar *) table_key,
      make_prev_keypart_map(col_count), HA_READ_KEY_EXACT))
#endif
  ) {
    spider_sys_index_end(table);
    DBUG_RETURN(error_num);
  }
  DBUG_RETURN(0);
}

int spider_sys_index_next_same(
  TABLE *table,
  char *table_key
) {
  DBUG_ENTER("spider_sys_index_next_same");
#if defined(MARIADB_BASE_VERSION) && MYSQL_VERSION_ID >= 50200
  DBUG_RETURN(table->file->ha_index_next_same(
    table->record[0],
    (const uchar*) table_key,
    table->key_info->key_length));
#else
  DBUG_RETURN(table->file->index_next_same(
    table->record[0],
    (const uchar*) table_key,
    table->key_info->key_length));
#endif
}

int spider_sys_index_first(
  TABLE *table,
  const int idx
) {
  int error_num;
  DBUG_ENTER("spider_sys_index_first");
  if ((error_num = spider_sys_index_init(table, idx, FALSE)))
    DBUG_RETURN(error_num);

  if (
#if defined(MARIADB_BASE_VERSION) && MYSQL_VERSION_ID >= 50200
    (error_num = table->file->ha_index_first(table->record[0]))
#else
    (error_num = table->file->index_first(table->record[0]))
#endif
  ) {
    spider_sys_index_end(table);
    DBUG_RETURN(error_num);
  }
  DBUG_RETURN(0);
}

int spider_sys_index_next(
  TABLE *table
) {
  DBUG_ENTER("spider_sys_index_next");
#if defined(MARIADB_BASE_VERSION) && MYSQL_VERSION_ID >= 50200
  DBUG_RETURN(table->file->ha_index_next(table->record[0]));
#else
  DBUG_RETURN(table->file->index_next(table->record[0]));
#endif
}

void spider_store_xa_pk(
  TABLE *table,
  XID *xid
) {
  DBUG_ENTER("spider_store_xa_pk");
  table->field[0]->store(xid->formatID);
  table->field[1]->store(xid->gtrid_length);
  table->field[3]->store(
    xid->data,
    (uint) xid->gtrid_length + xid->bqual_length,
    system_charset_info);
  DBUG_VOID_RETURN;
}

void spider_store_xa_bqual_length(
  TABLE *table,
  XID *xid
) {
  DBUG_ENTER("spider_store_xa_bqual_length");
  table->field[2]->store(xid->bqual_length);
  DBUG_VOID_RETURN;
}

void spider_store_xa_status(
  TABLE *table,
  const char *status
) {
  DBUG_ENTER("spider_store_xa_status");
  table->field[4]->store(
    status,
    (uint) strlen(status),
    system_charset_info);
  DBUG_VOID_RETURN;
}

void spider_store_xa_member_pk(
  TABLE *table,
  XID *xid,
  SPIDER_CONN *conn
) {
  DBUG_ENTER("spider_store_xa_member_pk");
  table->field[0]->store(xid->formatID);
  table->field[1]->store(xid->gtrid_length);
  table->field[3]->store(
    xid->data,
    (uint) xid->gtrid_length + xid->bqual_length,
    system_charset_info);
  table->field[5]->store(
    conn->tgt_host,
    (uint) conn->tgt_host_length,
    system_charset_info);
  table->field[6]->store(
    conn->tgt_port);
  table->field[7]->store(
    conn->tgt_socket,
    (uint) conn->tgt_socket_length,
    system_charset_info);
  DBUG_VOID_RETURN;
}

void spider_store_xa_member_info(
  TABLE *table,
  XID *xid,
  SPIDER_CONN *conn
) {
  DBUG_ENTER("spider_store_xa_member_info");
  table->field[2]->store(xid->bqual_length);
  table->field[4]->store(
    conn->tgt_wrapper,
    (uint) conn->tgt_wrapper_length,
    system_charset_info);
  table->field[8]->store(
    conn->tgt_username,
    (uint) conn->tgt_username_length,
    system_charset_info);
  table->field[9]->store(
    conn->tgt_password,
    (uint) conn->tgt_password_length,
    system_charset_info);
  if (conn->tgt_ssl_ca)
  {
    table->field[10]->set_notnull();
    table->field[10]->store(
      conn->tgt_ssl_ca,
      (uint) conn->tgt_ssl_ca_length,
      system_charset_info);
  } else {
    table->field[10]->set_null();
    table->field[10]->reset();
  }
  if (conn->tgt_ssl_capath)
  {
    table->field[11]->set_notnull();
    table->field[11]->store(
      conn->tgt_ssl_capath,
      (uint) conn->tgt_ssl_capath_length,
      system_charset_info);
  } else {
    table->field[11]->set_null();
    table->field[11]->reset();
  }
  if (conn->tgt_ssl_cert)
  {
    table->field[12]->set_notnull();
    table->field[12]->store(
      conn->tgt_ssl_cert,
      (uint) conn->tgt_ssl_cert_length,
      system_charset_info);
  } else {
    table->field[12]->set_null();
    table->field[12]->reset();
  }
  if (conn->tgt_ssl_cipher)
  {
    table->field[13]->set_notnull();
    table->field[13]->store(
      conn->tgt_ssl_cipher,
      (uint) conn->tgt_ssl_cipher_length,
      system_charset_info);
  } else {
    table->field[13]->set_null();
    table->field[13]->reset();
  }
  if (conn->tgt_ssl_key)
  {
    table->field[14]->set_notnull();
    table->field[14]->store(
      conn->tgt_ssl_key,
      (uint) conn->tgt_ssl_key_length,
      system_charset_info);
  } else {
    table->field[14]->set_null();
    table->field[14]->reset();
  }
  if (conn->tgt_ssl_vsc >= 0)
  {
    table->field[15]->set_notnull();
    table->field[15]->store(
      conn->tgt_ssl_vsc);
  } else {
    table->field[15]->set_null();
    table->field[15]->reset();
  }
  if (conn->tgt_default_file)
  {
    table->field[16]->set_notnull();
    table->field[16]->store(
      conn->tgt_default_file,
      (uint) conn->tgt_default_file_length,
      system_charset_info);
  } else {
    table->field[16]->set_null();
    table->field[16]->reset();
  }
  if (conn->tgt_default_group)
  {
    table->field[17]->set_notnull();
    table->field[17]->store(
      conn->tgt_default_group,
      (uint) conn->tgt_default_group_length,
      system_charset_info);
  } else {
    table->field[17]->set_null();
    table->field[17]->reset();
  }
  DBUG_VOID_RETURN;
}

void spider_store_tables_name(
  TABLE *table,
  const char *name,
  const uint name_length
) {
  const char *ptr_db, *ptr_table;
  my_ptrdiff_t ptr_diff_db, ptr_diff_table;
  DBUG_ENTER("spider_store_tables_name");
  if (name[0] == FN_CURLIB && name[1] == FN_LIBCHAR)
  {
    ptr_db = strchr(name, FN_LIBCHAR);
    ptr_db++;
    ptr_diff_db = PTR_BYTE_DIFF(ptr_db, name);
    DBUG_PRINT("info",("spider ptr_diff_db = %lld", (longlong) ptr_diff_db));
    ptr_table = strchr(ptr_db, FN_LIBCHAR);
    ptr_table++;
    ptr_diff_table = PTR_BYTE_DIFF(ptr_table, ptr_db);
    DBUG_PRINT("info",("spider ptr_diff_table = %lld",
      (longlong) ptr_diff_table));
  } else {
    DBUG_PRINT("info",("spider temporary table"));
    ptr_db = "";
    ptr_diff_db = 1;
    ptr_table = "";
    ptr_diff_table = 1;
  }
  table->field[0]->store(
    ptr_db,
    ptr_diff_table - 1,
    system_charset_info);
  DBUG_PRINT("info",("spider field[0]->null_bit = %d",
    table->field[0]->null_bit));
  table->field[1]->store(
    ptr_table,
    name_length - ptr_diff_db - ptr_diff_table,
    system_charset_info);
  DBUG_PRINT("info",("spider field[1]->null_bit = %d",
    table->field[1]->null_bit));
  DBUG_VOID_RETURN;
}

void spider_store_db_and_table_name(
  TABLE *table,
  const char *db_name,
  const uint db_name_length,
  const char *table_name,
  const uint table_name_length
) {
  DBUG_ENTER("spider_store_db_and_table_name");
  table->field[0]->store(
    db_name,
    db_name_length,
    system_charset_info);
  DBUG_PRINT("info",("spider field[0]->null_bit = %d",
    table->field[0]->null_bit));
  table->field[1]->store(
    table_name,
    table_name_length,
    system_charset_info);
  DBUG_PRINT("info",("spider field[1]->null_bit = %d",
    table->field[1]->null_bit));
  DBUG_VOID_RETURN;
}

void spider_store_tables_link_idx(
  TABLE *table,
  int link_idx
) {
  DBUG_ENTER("spider_store_tables_link_idx");
  table->field[2]->set_notnull();
  table->field[2]->store(link_idx);
  DBUG_VOID_RETURN;
}

void spider_store_tables_link_idx_str(
  TABLE *table,
  const char *link_idx,
  const uint link_idx_length
) {
  DBUG_ENTER("spider_store_tables_link_idx_str");
  table->field[2]->store(
    link_idx,
    link_idx_length,
    system_charset_info);
  DBUG_PRINT("info",("spider field[2]->null_bit = %d",
    table->field[2]->null_bit));
  DBUG_VOID_RETURN;
}

void spider_store_tables_priority(
  TABLE *table,
  longlong priority
) {
  DBUG_ENTER("spider_store_tables_priority");
  DBUG_PRINT("info",("spider priority = %lld", priority));
  table->field[3]->store(priority, FALSE);
  DBUG_VOID_RETURN;
}

void spider_store_tables_connect_info(
  TABLE *table,
  SPIDER_ALTER_TABLE *alter_table,
  int link_idx
) {
  DBUG_ENTER("spider_store_tables_connect_info");
  if (alter_table->tmp_server_names[link_idx])
  {
    table->field[4]->set_notnull();
    table->field[4]->store(
      alter_table->tmp_server_names[link_idx],
      (uint) alter_table->tmp_server_names_lengths[link_idx],
      system_charset_info);
  } else {
    table->field[4]->set_null();
    table->field[4]->reset();
  }
  if (alter_table->tmp_tgt_wrappers[link_idx])
  {
    table->field[5]->set_notnull();
    table->field[5]->store(
      alter_table->tmp_tgt_wrappers[link_idx],
      (uint) alter_table->tmp_tgt_wrappers_lengths[link_idx],
      system_charset_info);
  } else {
    table->field[5]->set_null();
    table->field[5]->reset();
  }
  if (alter_table->tmp_tgt_hosts[link_idx])
  {
    table->field[6]->set_notnull();
    table->field[6]->store(
      alter_table->tmp_tgt_hosts[link_idx],
      (uint) alter_table->tmp_tgt_hosts_lengths[link_idx],
      system_charset_info);
  } else {
    table->field[6]->set_null();
    table->field[6]->reset();
  }
  if (alter_table->tmp_tgt_ports[link_idx] >= 0)
  {
    table->field[7]->set_notnull();
    table->field[7]->store(
      alter_table->tmp_tgt_ports[link_idx]);
  } else {
    table->field[7]->set_null();
    table->field[7]->reset();
  }
  if (alter_table->tmp_tgt_sockets[link_idx])
  {
    table->field[8]->set_notnull();
    table->field[8]->store(
      alter_table->tmp_tgt_sockets[link_idx],
      (uint) alter_table->tmp_tgt_sockets_lengths[link_idx],
      system_charset_info);
  } else {
    table->field[8]->set_null();
    table->field[8]->reset();
  }
  if (alter_table->tmp_tgt_usernames[link_idx])
  {
    table->field[9]->set_notnull();
    table->field[9]->store(
      alter_table->tmp_tgt_usernames[link_idx],
      (uint) alter_table->tmp_tgt_usernames_lengths[link_idx],
      system_charset_info);
  } else {
    table->field[9]->set_null();
    table->field[9]->reset();
  }
  if (alter_table->tmp_tgt_passwords[link_idx])
  {
    table->field[10]->set_notnull();
    table->field[10]->store(
      alter_table->tmp_tgt_passwords[link_idx],
      (uint) alter_table->tmp_tgt_passwords_lengths[link_idx],
      system_charset_info);
  } else {
    table->field[10]->set_null();
    table->field[10]->reset();
  }
  if (alter_table->tmp_tgt_ssl_cas[link_idx])
  {
    table->field[11]->set_notnull();
    table->field[11]->store(
      alter_table->tmp_tgt_ssl_cas[link_idx],
      (uint) alter_table->tmp_tgt_ssl_cas_lengths[link_idx],
      system_charset_info);
  } else {
    table->field[11]->set_null();
    table->field[11]->reset();
  }
  if (alter_table->tmp_tgt_ssl_capaths[link_idx])
  {
    table->field[12]->set_notnull();
    table->field[12]->store(
      alter_table->tmp_tgt_ssl_capaths[link_idx],
      (uint) alter_table->tmp_tgt_ssl_capaths_lengths[link_idx],
      system_charset_info);
  } else {
    table->field[12]->set_null();
    table->field[12]->reset();
  }
  if (alter_table->tmp_tgt_ssl_certs[link_idx])
  {
    table->field[13]->set_notnull();
    table->field[13]->store(
      alter_table->tmp_tgt_ssl_certs[link_idx],
      (uint) alter_table->tmp_tgt_ssl_certs_lengths[link_idx],
      system_charset_info);
  } else {
    table->field[13]->set_null();
    table->field[13]->reset();
  }
  if (alter_table->tmp_tgt_ssl_ciphers[link_idx])
  {
    table->field[14]->set_notnull();
    table->field[14]->store(
      alter_table->tmp_tgt_ssl_ciphers[link_idx],
      (uint) alter_table->tmp_tgt_ssl_ciphers_lengths[link_idx],
      system_charset_info);
  } else {
    table->field[14]->set_null();
    table->field[14]->reset();
  }
  if (alter_table->tmp_tgt_ssl_keys[link_idx])
  {
    table->field[15]->set_notnull();
    table->field[15]->store(
      alter_table->tmp_tgt_ssl_keys[link_idx],
      (uint) alter_table->tmp_tgt_ssl_keys_lengths[link_idx],
      system_charset_info);
  } else {
    table->field[15]->set_null();
    table->field[15]->reset();
  }
  if (alter_table->tmp_tgt_ssl_vscs[link_idx] >= 0)
  {
    table->field[16]->set_notnull();
    table->field[16]->store(
      alter_table->tmp_tgt_ssl_vscs[link_idx]);
  } else {
    table->field[16]->set_null();
    table->field[16]->reset();
  }
  if (alter_table->tmp_tgt_default_files[link_idx])
  {
    table->field[17]->set_notnull();
    table->field[17]->store(
      alter_table->tmp_tgt_default_files[link_idx],
      (uint) alter_table->tmp_tgt_default_files_lengths[link_idx],
      system_charset_info);
  } else {
    table->field[17]->set_null();
    table->field[17]->reset();
  }
  if (alter_table->tmp_tgt_default_groups[link_idx])
  {
    table->field[18]->set_notnull();
    table->field[18]->store(
      alter_table->tmp_tgt_default_groups[link_idx],
      (uint) alter_table->tmp_tgt_default_groups_lengths[link_idx],
      system_charset_info);
  } else {
    table->field[18]->set_null();
    table->field[18]->reset();
  }
  if (alter_table->tmp_tgt_dbs[link_idx])
  {
    table->field[19]->set_notnull();
    table->field[19]->store(
      alter_table->tmp_tgt_dbs[link_idx],
      (uint) alter_table->tmp_tgt_dbs_lengths[link_idx],
      system_charset_info);
  } else {
    table->field[19]->set_null();
    table->field[19]->reset();
  }
  if (alter_table->tmp_tgt_table_names[link_idx])
  {
    table->field[20]->set_notnull();
    table->field[20]->store(
      alter_table->tmp_tgt_table_names[link_idx],
      (uint) alter_table->tmp_tgt_table_names_lengths[link_idx],
      system_charset_info);
  } else {
    table->field[20]->set_null();
    table->field[20]->reset();
  }
  DBUG_VOID_RETURN;
}

void spider_store_tables_link_status(
  TABLE *table,
  long link_status
) {
  DBUG_ENTER("spider_store_tables_link_status");
  DBUG_PRINT("info",("spider link_status = %ld", link_status));
  if (link_status > SPIDER_LINK_STATUS_NO_CHANGE)
    table->field[21]->store(link_status, FALSE);
  DBUG_VOID_RETURN;
}

void spider_store_link_chk_server_id(
  TABLE *table,
  uint32 server_id
) {
  DBUG_ENTER("spider_store_link_chk_server_id");
  table->field[3]->set_notnull();
  table->field[3]->store(server_id);
  DBUG_VOID_RETURN;
}

int spider_insert_xa(
  TABLE *table,
  XID *xid,
  const char *status
) {
  int error_num;
  char table_key[MAX_KEY_LENGTH];
  DBUG_ENTER("spider_insert_xa");
  table->use_all_columns();
  empty_record(table);
  spider_store_xa_pk(table, xid);

  if ((error_num = spider_check_sys_table(table, table_key)))
  {
    if (error_num != HA_ERR_KEY_NOT_FOUND && error_num != HA_ERR_END_OF_FILE)
    {
      table->file->print_error(error_num, MYF(0));
      DBUG_RETURN(error_num);
    }
    table->use_all_columns();
    spider_store_xa_bqual_length(table, xid);
    spider_store_xa_status(table, status);
    if ((error_num = table->file->ha_write_row(table->record[0])))
    {
      table->file->print_error(error_num, MYF(0));
      DBUG_RETURN(error_num);
    }
  } else {
    my_message(ER_SPIDER_XA_EXISTS_NUM, ER_SPIDER_XA_EXISTS_STR, MYF(0));
    DBUG_RETURN(ER_SPIDER_XA_EXISTS_NUM);
  }

  DBUG_RETURN(0);
}

int spider_insert_xa_member(
  TABLE *table,
  XID *xid,
  SPIDER_CONN *conn
) {
  int error_num;
  char table_key[MAX_KEY_LENGTH];
  DBUG_ENTER("spider_insert_xa_member");
  table->use_all_columns();
  empty_record(table);
  spider_store_xa_member_pk(table, xid, conn);

  if ((error_num = spider_check_sys_table(table, table_key)))
  {
    if (error_num != HA_ERR_KEY_NOT_FOUND && error_num != HA_ERR_END_OF_FILE)
    {
      table->file->print_error(error_num, MYF(0));
      DBUG_RETURN(error_num);
    }
    table->use_all_columns();
    spider_store_xa_member_info(table, xid, conn);
    if ((error_num = table->file->ha_write_row(table->record[0])))
    {
      table->file->print_error(error_num, MYF(0));
      DBUG_RETURN(error_num);
    }
  } else {
    my_message(ER_SPIDER_XA_MEMBER_EXISTS_NUM, ER_SPIDER_XA_MEMBER_EXISTS_STR,
      MYF(0));
    DBUG_RETURN(ER_SPIDER_XA_MEMBER_EXISTS_NUM);
  }

  DBUG_RETURN(0);
}

int spider_insert_tables(
  TABLE *table,
  SPIDER_SHARE *share
) {
  int error_num, roop_count;
  DBUG_ENTER("spider_insert_tables");
  table->use_all_columns();
  empty_record(table);

  spider_store_tables_name(table, share->table_name, share->table_name_length);
  spider_store_tables_priority(table, share->priority);
  for (roop_count = 0; roop_count < (int) share->all_link_count; roop_count++)
  {
    spider_store_tables_link_idx(table, roop_count);
    spider_store_tables_connect_info(table, &share->alter_table, roop_count);
    spider_store_tables_link_status(table,
      share->alter_table.tmp_link_statuses[roop_count] >
      SPIDER_LINK_STATUS_NO_CHANGE ?
      share->alter_table.tmp_link_statuses[roop_count] :
      SPIDER_LINK_STATUS_OK);
    if ((error_num = table->file->ha_write_row(table->record[0])))
    {
      table->file->print_error(error_num, MYF(0));
      DBUG_RETURN(error_num);
    }
  }

  DBUG_RETURN(0);
}

int spider_log_tables_link_failed(
  TABLE *table,
  char *name,
  uint name_length,
  int link_idx
) {
  int error_num;
  DBUG_ENTER("spider_log_tables_link_failed");
  table->use_all_columns();
  spider_store_tables_name(table, name, name_length);
  spider_store_tables_link_idx(table, link_idx);
#if defined(MARIADB_BASE_VERSION) && MYSQL_VERSION_ID >= 100000
#else
  if (table->field[3] == table->timestamp_field)
    table->timestamp_field->set_time();
#endif
  if ((error_num = table->file->ha_write_row(table->record[0])))
  {
    table->file->print_error(error_num, MYF(0));
    DBUG_RETURN(error_num);
  }
  DBUG_RETURN(0);
}

int spider_log_xa_failed(
  THD *thd,
  TABLE *table,
  XID *xid,
  SPIDER_CONN *conn,
  const char *status
) {
  int error_num;
  DBUG_ENTER("spider_log_xa_failed");
  table->use_all_columns();
  spider_store_xa_member_pk(table, xid, conn);
  spider_store_xa_member_info(table, xid, conn);
  if (thd)
  {
    table->field[18]->set_notnull();
    table->field[18]->store(thd->thread_id, TRUE);
  } else {
    table->field[18]->set_null();
    table->field[18]->reset();
  }
  table->field[19]->store(
    status,
    (uint) strlen(status),
    system_charset_info);

#if defined(MARIADB_BASE_VERSION) && MYSQL_VERSION_ID >= 100000
#else
  if (table->field[20] == table->timestamp_field)
    table->timestamp_field->set_time();
#endif
  if ((error_num = table->file->ha_write_row(table->record[0])))
  {
    table->file->print_error(error_num, MYF(0));
    DBUG_RETURN(error_num);
  }
  DBUG_RETURN(0);
}

int spider_update_xa(
  TABLE *table,
  XID *xid,
  const char *status
) {
  int error_num;
  char table_key[MAX_KEY_LENGTH];
  DBUG_ENTER("spider_update_xa");
  table->use_all_columns();
  spider_store_xa_pk(table, xid);

  if ((error_num = spider_check_sys_table(table, table_key)))
  {
    if (error_num != HA_ERR_KEY_NOT_FOUND && error_num != HA_ERR_END_OF_FILE)
    {
      table->file->print_error(error_num, MYF(0));
      DBUG_RETURN(error_num);
    }
    my_message(ER_SPIDER_XA_NOT_EXISTS_NUM, ER_SPIDER_XA_NOT_EXISTS_STR,
      MYF(0));
    DBUG_RETURN(ER_SPIDER_XA_NOT_EXISTS_NUM);
  } else {
    store_record(table, record[1]);
    table->use_all_columns();
    spider_store_xa_status(table, status);
    if (
      (error_num = table->file->ha_update_row(
        table->record[1], table->record[0])) &&
      error_num != HA_ERR_RECORD_IS_THE_SAME
    ) {
      table->file->print_error(error_num, MYF(0));
      DBUG_RETURN(error_num);
    }
  }

  DBUG_RETURN(0);
}

int spider_update_tables_name(
  TABLE *table,
  const char *from,
  const char *to,
  int *old_link_count
) {
  int error_num, roop_count = 0;
  char table_key[MAX_KEY_LENGTH];
  DBUG_ENTER("spider_update_tables_name");
  table->use_all_columns();
  while (TRUE)
  {
    spider_store_tables_name(table, from, strlen(from));
    spider_store_tables_link_idx(table, roop_count);
    if ((error_num = spider_check_sys_table(table, table_key)))
    {
      if (
        roop_count &&
        (error_num == HA_ERR_KEY_NOT_FOUND || error_num == HA_ERR_END_OF_FILE)
      )
        break;
      table->file->print_error(error_num, MYF(0));
      DBUG_RETURN(error_num);
    } else {
      store_record(table, record[1]);
      table->use_all_columns();
      spider_store_tables_name(table, to, strlen(to));
      if (
        (error_num = table->file->ha_update_row(
          table->record[1], table->record[0])) &&
        error_num != HA_ERR_RECORD_IS_THE_SAME
      ) {
        table->file->print_error(error_num, MYF(0));
        DBUG_RETURN(error_num);
      }
    }
    roop_count++;
  }

  *old_link_count = roop_count;
  DBUG_RETURN(0);
}

int spider_update_tables_priority(
  TABLE *table,
  SPIDER_ALTER_TABLE *alter_table,
  const char *name,
  int *old_link_count
) {
  int error_num, roop_count;
  char table_key[MAX_KEY_LENGTH];
  DBUG_ENTER("spider_update_tables_priority");
  table->use_all_columns();
  for (roop_count = 0; roop_count < (int) alter_table->all_link_count;
    roop_count++)
  {
    spider_store_tables_name(table, alter_table->table_name,
      alter_table->table_name_length);
    spider_store_tables_link_idx(table, roop_count);
    if ((error_num = spider_check_sys_table(table, table_key)))
    {
      if (
        roop_count &&
        (error_num == HA_ERR_KEY_NOT_FOUND || error_num == HA_ERR_END_OF_FILE)
      ) {
        *old_link_count = roop_count;

        /* insert for adding link */
        spider_store_tables_name(table, name, strlen(name));
        spider_store_tables_priority(table, alter_table->tmp_priority);
        do {
          spider_store_tables_link_idx(table, roop_count);
          spider_store_tables_connect_info(table, alter_table, roop_count);
          spider_store_tables_link_status(table,
            alter_table->tmp_link_statuses[roop_count] !=
            SPIDER_LINK_STATUS_NO_CHANGE ?
            alter_table->tmp_link_statuses[roop_count] :
            SPIDER_LINK_STATUS_OK);
          if ((error_num = table->file->ha_write_row(table->record[0])))
          {
            table->file->print_error(error_num, MYF(0));
            DBUG_RETURN(error_num);
          }
          roop_count++;
        } while (roop_count < (int) alter_table->all_link_count);
        DBUG_RETURN(0);
      } else {
        table->file->print_error(error_num, MYF(0));
        DBUG_RETURN(error_num);
      }
    } else {
      store_record(table, record[1]);
      table->use_all_columns();
      spider_store_tables_name(table, name, strlen(name));
      spider_store_tables_priority(table, alter_table->tmp_priority);
      spider_store_tables_connect_info(table, alter_table, roop_count);
      spider_store_tables_link_status(table,
        alter_table->tmp_link_statuses[roop_count]);
      if (
        (error_num = table->file->ha_update_row(
          table->record[1], table->record[0])) &&
        error_num != HA_ERR_RECORD_IS_THE_SAME
      ) {
        table->file->print_error(error_num, MYF(0));
        DBUG_RETURN(error_num);
      }
    }
  }
  while (TRUE)
  {
    /* delete for subtracting link */
    spider_store_tables_link_idx(table, roop_count);
    if ((error_num = spider_check_sys_table(table, table_key)))
    {
      if (
        roop_count &&
        (error_num == HA_ERR_KEY_NOT_FOUND || error_num == HA_ERR_END_OF_FILE)
      )
        break;
      else {
        table->file->print_error(error_num, MYF(0));
        DBUG_RETURN(error_num);
      }
      if ((error_num = table->file->ha_delete_row(table->record[0])))
      {
        table->file->print_error(error_num, MYF(0));
        DBUG_RETURN(error_num);
      }
    }
    roop_count++;
  }

  *old_link_count = roop_count;
  DBUG_RETURN(0);
}

int spider_update_tables_link_status(
  TABLE *table,
  char *name,
  uint name_length,
  int link_idx,
  long link_status
) {
  int error_num;
  char table_key[MAX_KEY_LENGTH];
  DBUG_ENTER("spider_update_tables_link_status");
  table->use_all_columns();
  spider_store_tables_name(table, name, name_length);
  spider_store_tables_link_idx(table, link_idx);
  if ((error_num = spider_check_sys_table(table, table_key)))
  {
    if (
      (error_num == HA_ERR_KEY_NOT_FOUND || error_num == HA_ERR_END_OF_FILE)
    )
      DBUG_RETURN(0);
    else {
      table->file->print_error(error_num, MYF(0));
      DBUG_RETURN(error_num);
    }
  } else {
    store_record(table, record[1]);
    table->use_all_columns();
    spider_store_tables_link_status(table, link_status);
    if (
      (error_num = table->file->ha_update_row(
        table->record[1], table->record[0])) &&
      error_num != HA_ERR_RECORD_IS_THE_SAME
    ) {
      table->file->print_error(error_num, MYF(0));
      DBUG_RETURN(error_num);
    }
  }

  DBUG_RETURN(0);
}

int spider_delete_xa(
  TABLE *table,
  XID *xid
) {
  int error_num;
  char table_key[MAX_KEY_LENGTH];
  DBUG_ENTER("spider_delete_xa");
  table->use_all_columns();
  spider_store_xa_pk(table, xid);

  if ((error_num = spider_check_sys_table(table, table_key)))
  {
    if (error_num != HA_ERR_KEY_NOT_FOUND && error_num != HA_ERR_END_OF_FILE)
    {
      table->file->print_error(error_num, MYF(0));
      DBUG_RETURN(error_num);
    }
    my_message(ER_SPIDER_XA_NOT_EXISTS_NUM, ER_SPIDER_XA_NOT_EXISTS_STR,
      MYF(0));
    DBUG_RETURN(ER_SPIDER_XA_NOT_EXISTS_NUM);
  } else {
    if ((error_num = table->file->ha_delete_row(table->record[0])))
    {
      table->file->print_error(error_num, MYF(0));
      DBUG_RETURN(error_num);
    }
  }

  DBUG_RETURN(0);
}

int spider_delete_xa_member(
  TABLE *table,
  XID *xid
) {
  int error_num;
  char table_key[MAX_KEY_LENGTH];
  DBUG_ENTER("spider_delete_xa_member");
  table->use_all_columns();
  spider_store_xa_pk(table, xid);

  if ((error_num = spider_get_sys_table_by_idx(table, table_key, 0,
    SPIDER_SYS_XA_PK_COL_CNT)))
  {
    if (error_num != HA_ERR_KEY_NOT_FOUND && error_num != HA_ERR_END_OF_FILE)
    {
      table->file->print_error(error_num, MYF(0));
      DBUG_RETURN(error_num);
    }
    DBUG_RETURN(0);
  } else {
    do {
      if ((error_num = table->file->ha_delete_row(table->record[0])))
      {
        spider_sys_index_end(table);
        table->file->print_error(error_num, MYF(0));
        DBUG_RETURN(error_num);
      }
      error_num = spider_sys_index_next_same(table, table_key);
    } while (error_num == 0);
  }
  if ((error_num = spider_sys_index_end(table)))
  {
    table->file->print_error(error_num, MYF(0));
    DBUG_RETURN(error_num);
  }

  DBUG_RETURN(0);
}

int spider_delete_tables(
  TABLE *table,
  const char *name,
  int *old_link_count
) {
  int error_num, roop_count = 0;
  char table_key[MAX_KEY_LENGTH];
  DBUG_ENTER("spider_delete_tables");
  table->use_all_columns();
  spider_store_tables_name(table, name, strlen(name));

  while (TRUE)
  {
    spider_store_tables_link_idx(table, roop_count);
    if ((error_num = spider_check_sys_table(table, table_key)))
      break;
    else {
      if ((error_num = table->file->ha_delete_row(table->record[0])))
      {
        table->file->print_error(error_num, MYF(0));
        DBUG_RETURN(error_num);
      }
    }
    roop_count++;
  }

  *old_link_count = roop_count;
  DBUG_RETURN(0);
}

int spider_get_sys_xid(
  TABLE *table,
  XID *xid,
  MEM_ROOT *mem_root
) {
  char *ptr;
  DBUG_ENTER("spider_get_sys_xid");
  ptr = get_field(mem_root, table->field[0]);
  if (ptr)
  {
    xid->formatID = atoi(ptr);
  } else
    xid->formatID = 0;
  ptr = get_field(mem_root, table->field[1]);
  if (ptr)
  {
    xid->gtrid_length = atoi(ptr);
  } else
    xid->gtrid_length = 0;
  ptr = get_field(mem_root, table->field[2]);
  if (ptr)
  {
    xid->bqual_length = atoi(ptr);
  } else
    xid->bqual_length = 0;
  ptr = get_field(mem_root, table->field[3]);
  if (ptr)
  {
    strmov(xid->data, ptr);
  }
  DBUG_RETURN(0);
}

int spider_get_sys_server_info(
  TABLE *table,
  SPIDER_SHARE *share,
  int link_idx,
  MEM_ROOT *mem_root
) {
  char *ptr;
  DBUG_ENTER("spider_get_sys_server_info");
  if ((ptr = get_field(mem_root, table->field[4])))
  {
    share->tgt_wrappers_lengths[link_idx] = strlen(ptr);
    share->tgt_wrappers[link_idx] = spider_create_string(ptr,
      share->tgt_wrappers_lengths[link_idx]);
  } else {
    share->tgt_wrappers_lengths[link_idx] = 0;
    share->tgt_wrappers[link_idx] = NULL;
  }
  if ((ptr = get_field(mem_root, table->field[5])))
  {
    share->tgt_hosts_lengths[link_idx] = strlen(ptr);
    share->tgt_hosts[link_idx] = spider_create_string(ptr,
      share->tgt_hosts_lengths[link_idx]);
  } else {
    share->tgt_hosts_lengths[link_idx] = 0;
    share->tgt_hosts[link_idx] = NULL;
  }
  if ((ptr = get_field(mem_root, table->field[6])))
  {
    share->tgt_ports[link_idx] = atol(ptr);
  } else
    share->tgt_ports[link_idx] = MYSQL_PORT;
  if ((ptr = get_field(mem_root, table->field[7])))
  {
    share->tgt_sockets_lengths[link_idx] = strlen(ptr);
    share->tgt_sockets[link_idx] = spider_create_string(ptr,
      share->tgt_sockets_lengths[link_idx]);
  } else {
    share->tgt_sockets_lengths[link_idx] = 0;
    share->tgt_sockets[link_idx] = NULL;
  }
  if ((ptr = get_field(mem_root, table->field[8])))
  {
    share->tgt_usernames_lengths[link_idx] = strlen(ptr);
    share->tgt_usernames[link_idx] =
      spider_create_string(ptr, share->tgt_usernames_lengths[link_idx]);
  } else {
    share->tgt_usernames_lengths[link_idx] = 0;
    share->tgt_usernames[link_idx] = NULL;
  }
  if ((ptr = get_field(mem_root, table->field[9])))
  {
    share->tgt_passwords_lengths[link_idx] = strlen(ptr);
    share->tgt_passwords[link_idx] =
      spider_create_string(ptr, share->tgt_passwords_lengths[link_idx]);
  } else {
    share->tgt_passwords_lengths[link_idx] = 0;
    share->tgt_passwords[link_idx] = NULL;
  }
  if (
    !table->field[10]->is_null() &&
    (ptr = get_field(mem_root, table->field[10]))
  ) {
    share->tgt_ssl_cas_lengths[link_idx] = strlen(ptr);
    share->tgt_ssl_cas[link_idx] =
      spider_create_string(ptr, share->tgt_ssl_cas_lengths[link_idx]);
  } else {
    share->tgt_ssl_cas_lengths[link_idx] = 0;
    share->tgt_ssl_cas[link_idx] = NULL;
  }
  if (
    !table->field[11]->is_null() &&
    (ptr = get_field(mem_root, table->field[11]))
  ) {
    share->tgt_ssl_capaths_lengths[link_idx] = strlen(ptr);
    share->tgt_ssl_capaths[link_idx] =
      spider_create_string(ptr, share->tgt_ssl_capaths_lengths[link_idx]);
  } else {
    share->tgt_ssl_capaths_lengths[link_idx] = 0;
    share->tgt_ssl_capaths[link_idx] = NULL;
  }
  if (
    !table->field[12]->is_null() &&
    (ptr = get_field(mem_root, table->field[12]))
  ) {
    share->tgt_ssl_certs_lengths[link_idx] = strlen(ptr);
    share->tgt_ssl_certs[link_idx] =
      spider_create_string(ptr, share->tgt_ssl_certs_lengths[link_idx]);
  } else {
    share->tgt_ssl_certs_lengths[link_idx] = 0;
    share->tgt_ssl_certs[link_idx] = NULL;
  }
  if (
    !table->field[13]->is_null() &&
    (ptr = get_field(mem_root, table->field[13]))
  ) {
    share->tgt_ssl_ciphers_lengths[link_idx] = strlen(ptr);
    share->tgt_ssl_ciphers[link_idx] =
      spider_create_string(ptr, share->tgt_ssl_ciphers_lengths[link_idx]);
  } else {
    share->tgt_ssl_ciphers_lengths[link_idx] = 0;
    share->tgt_ssl_ciphers[link_idx] = NULL;
  }
  if (
    !table->field[14]->is_null() &&
    (ptr = get_field(mem_root, table->field[14]))
  ) {
    share->tgt_ssl_keys_lengths[link_idx] = strlen(ptr);
    share->tgt_ssl_keys[link_idx] =
      spider_create_string(ptr, share->tgt_ssl_keys_lengths[link_idx]);
  } else {
    share->tgt_ssl_keys_lengths[link_idx] = 0;
    share->tgt_ssl_keys[link_idx] = NULL;
  }
  if (
    !table->field[15]->is_null() &&
    (ptr = get_field(mem_root, table->field[15]))
  ) {
    share->tgt_ssl_vscs[link_idx] = atol(ptr);
  } else
    share->tgt_ssl_vscs[link_idx] = 0;
  if (
    !table->field[16]->is_null() &&
    (ptr = get_field(mem_root, table->field[16]))
  ) {
    share->tgt_default_files_lengths[link_idx] = strlen(ptr);
    share->tgt_default_files[link_idx] =
      spider_create_string(ptr, share->tgt_default_files_lengths[link_idx]);
  } else {
    share->tgt_default_files_lengths[link_idx] = 0;
    share->tgt_default_files[link_idx] = NULL;
  }
  if (
    !table->field[17]->is_null() &&
    (ptr = get_field(mem_root, table->field[17]))
  ) {
    share->tgt_default_groups_lengths[link_idx] = strlen(ptr);
    share->tgt_default_groups[link_idx] =
      spider_create_string(ptr, share->tgt_default_groups_lengths[link_idx]);
  } else {
    share->tgt_default_groups_lengths[link_idx] = 0;
    share->tgt_default_groups[link_idx] = NULL;
  }
  DBUG_RETURN(0);
}

int spider_check_sys_xa_status(
  TABLE *table,
  const char *status1,
  const char *status2,
  const char *status3,
  const int check_error_num,
  MEM_ROOT *mem_root
) {
  char *ptr;
  int error_num;
  DBUG_ENTER("spider_check_sys_xa_status");
  ptr = get_field(mem_root, table->field[4]);
  if (ptr)
  {
    if (
      strcmp(ptr, status1) &&
      (status2 == NULL || strcmp(ptr, status2)) &&
      (status3 == NULL || strcmp(ptr, status3))
    )
      error_num = check_error_num;
    else
      error_num = 0;
  } else
    error_num = check_error_num;
  DBUG_RETURN(error_num);
}

int spider_get_sys_tables(
  TABLE *table,
  char **db_name,
  char **table_name,
  MEM_ROOT *mem_root
) {
  char *ptr;
  DBUG_ENTER("spider_get_sys_tables");
  if ((ptr = get_field(mem_root, table->field[0])))
  {
    *db_name = spider_create_string(ptr, strlen(ptr));
  } else {
    *db_name = NULL;
  }
  if ((ptr = get_field(mem_root, table->field[1])))
  {
    *table_name = spider_create_string(ptr, strlen(ptr));
  } else {
    *table_name = NULL;
  }
  DBUG_RETURN(0);
}

int spider_get_sys_tables_connect_info(
  TABLE *table,
  SPIDER_SHARE *share,
  int link_idx,
  MEM_ROOT *mem_root
) {
  char *ptr;
  int error_num = 0;
  DBUG_ENTER("spider_get_sys_tables_connect_info");
  if ((ptr = get_field(mem_root, table->field[3])))
  {
    share->priority = my_strtoll10(ptr, (char**) NULL, &error_num);
  } else
    share->priority = 1000000;
  if (
    !table->field[4]->is_null() &&
    (ptr = get_field(mem_root, table->field[4]))
  ) {
    share->server_names_lengths[link_idx] = strlen(ptr);
    share->server_names[link_idx] =
      spider_create_string(ptr, share->server_names_lengths[link_idx]);
  } else {
    share->server_names_lengths[link_idx] = 0;
    share->server_names[link_idx] = NULL;
  }
  if (
    !table->field[5]->is_null() &&
    (ptr = get_field(mem_root, table->field[5]))
  ) {
    share->tgt_wrappers_lengths[link_idx] = strlen(ptr);
    share->tgt_wrappers[link_idx] =
      spider_create_string(ptr, share->tgt_wrappers_lengths[link_idx]);
  } else {
    share->tgt_wrappers_lengths[link_idx] = 0;
    share->tgt_wrappers[link_idx] = NULL;
  }
  if (
    !table->field[6]->is_null() &&
    (ptr = get_field(mem_root, table->field[6]))
  ) {
    share->tgt_hosts_lengths[link_idx] = strlen(ptr);
    share->tgt_hosts[link_idx] =
      spider_create_string(ptr, share->tgt_hosts_lengths[link_idx]);
  } else {
    share->tgt_hosts_lengths[link_idx] = 0;
    share->tgt_hosts[link_idx] = NULL;
  }
  if (
    !table->field[7]->is_null() &&
    (ptr = get_field(mem_root, table->field[7]))
  ) {
    share->tgt_ports[link_idx] = atol(ptr);
  } else {
    share->tgt_ports[link_idx] = -1;
  }
  if (
    !table->field[8]->is_null() &&
    (ptr = get_field(mem_root, table->field[8]))
  ) {
    share->tgt_sockets_lengths[link_idx] = strlen(ptr);
    share->tgt_sockets[link_idx] =
      spider_create_string(ptr, share->tgt_sockets_lengths[link_idx]);
  } else {
    share->tgt_sockets_lengths[link_idx] = 0;
    share->tgt_sockets[link_idx] = NULL;
  }
  if (
    !table->field[9]->is_null() &&
    (ptr = get_field(mem_root, table->field[9]))
  ) {
    share->tgt_usernames_lengths[link_idx] = strlen(ptr);
    share->tgt_usernames[link_idx] =
      spider_create_string(ptr, share->tgt_usernames_lengths[link_idx]);
  } else {
    share->tgt_usernames_lengths[link_idx] = 0;
    share->tgt_usernames[link_idx] = NULL;
  }
  if (
    !table->field[10]->is_null() &&
    (ptr = get_field(mem_root, table->field[10]))
  ) {
    share->tgt_passwords_lengths[link_idx] = strlen(ptr);
    share->tgt_passwords[link_idx] =
      spider_create_string(ptr, share->tgt_passwords_lengths[link_idx]);
  } else {
    share->tgt_passwords_lengths[link_idx] = 0;
    share->tgt_passwords[link_idx] = NULL;
  }
  if (
    !table->field[11]->is_null() &&
    (ptr = get_field(mem_root, table->field[11]))
  ) {
    share->tgt_ssl_cas_lengths[link_idx] = strlen(ptr);
    share->tgt_ssl_cas[link_idx] =
      spider_create_string(ptr, share->tgt_ssl_cas_lengths[link_idx]);
  } else {
    share->tgt_ssl_cas_lengths[link_idx] = 0;
    share->tgt_ssl_cas[link_idx] = NULL;
  }
  if (
    !table->field[12]->is_null() &&
    (ptr = get_field(mem_root, table->field[12]))
  ) {
    share->tgt_ssl_capaths_lengths[link_idx] = strlen(ptr);
    share->tgt_ssl_capaths[link_idx] =
      spider_create_string(ptr, share->tgt_ssl_capaths_lengths[link_idx]);
  } else {
    share->tgt_ssl_capaths_lengths[link_idx] = 0;
    share->tgt_ssl_capaths[link_idx] = NULL;
  }
  if (
    !table->field[13]->is_null() &&
    (ptr = get_field(mem_root, table->field[13]))
  ) {
    share->tgt_ssl_certs_lengths[link_idx] = strlen(ptr);
    share->tgt_ssl_certs[link_idx] =
      spider_create_string(ptr, share->tgt_ssl_certs_lengths[link_idx]);
  } else {
    share->tgt_ssl_certs_lengths[link_idx] = 0;
    share->tgt_ssl_certs[link_idx] = NULL;
  }
  if (
    !table->field[14]->is_null() &&
    (ptr = get_field(mem_root, table->field[14]))
  ) {
    share->tgt_ssl_ciphers_lengths[link_idx] = strlen(ptr);
    share->tgt_ssl_ciphers[link_idx] =
      spider_create_string(ptr, share->tgt_ssl_ciphers_lengths[link_idx]);
  } else {
    share->tgt_ssl_ciphers_lengths[link_idx] = 0;
    share->tgt_ssl_ciphers[link_idx] = NULL;
  }
  if (
    !table->field[15]->is_null() &&
    (ptr = get_field(mem_root, table->field[15]))
  ) {
    share->tgt_ssl_keys_lengths[link_idx] = strlen(ptr);
    share->tgt_ssl_keys[link_idx] =
      spider_create_string(ptr, share->tgt_ssl_keys_lengths[link_idx]);
  } else {
    share->tgt_ssl_keys_lengths[link_idx] = 0;
    share->tgt_ssl_keys[link_idx] = NULL;
  }
  if (
    !table->field[16]->is_null() &&
    (ptr = get_field(mem_root, table->field[16]))
  ) {
    share->tgt_ssl_vscs[link_idx] = atol(ptr);
  } else
    share->tgt_ssl_vscs[link_idx] = -1;
  if (
    !table->field[17]->is_null() &&
    (ptr = get_field(mem_root, table->field[17]))
  ) {
    share->tgt_default_files_lengths[link_idx] = strlen(ptr);
    share->tgt_default_files[link_idx] =
      spider_create_string(ptr, share->tgt_default_files_lengths[link_idx]);
  } else {
    share->tgt_default_files_lengths[link_idx] = 0;
    share->tgt_default_files[link_idx] = NULL;
  }
  if (
    !table->field[18]->is_null() &&
    (ptr = get_field(mem_root, table->field[18]))
  ) {
    share->tgt_default_groups_lengths[link_idx] = strlen(ptr);
    share->tgt_default_groups[link_idx] =
      spider_create_string(ptr, share->tgt_default_groups_lengths[link_idx]);
  } else {
    share->tgt_default_groups_lengths[link_idx] = 0;
    share->tgt_default_groups[link_idx] = NULL;
  }
  if (
    !table->field[19]->is_null() &&
    (ptr = get_field(mem_root, table->field[19]))
  ) {
    share->tgt_dbs_lengths[link_idx] = strlen(ptr);
    share->tgt_dbs[link_idx] =
      spider_create_string(ptr, share->tgt_dbs_lengths[link_idx]);
  } else {
    share->tgt_dbs_lengths[link_idx] = 0;
    share->tgt_dbs[link_idx] = NULL;
  }
  if (
    !table->field[20]->is_null() &&
    (ptr = get_field(mem_root, table->field[20]))
  ) {
    share->tgt_table_names_lengths[link_idx] = strlen(ptr);
    share->tgt_table_names[link_idx] =
      spider_create_string(ptr, share->tgt_table_names_lengths[link_idx]);
  } else {
    share->tgt_table_names_lengths[link_idx] = 0;
    share->tgt_table_names[link_idx] = NULL;
  }
  DBUG_RETURN(error_num);
}

int spider_get_sys_tables_link_status(
  TABLE *table,
  SPIDER_SHARE *share,
  int link_idx,
  MEM_ROOT *mem_root
) {
  char *ptr;
  int error_num = 0;
  DBUG_ENTER("spider_get_sys_tables_link_status");
  if ((ptr = get_field(mem_root, table->field[21])))
  {
    share->link_statuses[link_idx] =
      (long) my_strtoll10(ptr, (char**) NULL, &error_num);
  } else
    share->link_statuses[link_idx] = 1;
  DBUG_PRINT("info",("spider link_statuses[%d]=%ld",
    link_idx, share->link_statuses[link_idx]));
  DBUG_RETURN(error_num);
}

int spider_get_sys_tables_link_idx(
  TABLE *table,
  int *link_idx,
  MEM_ROOT *mem_root
) {
  char *ptr;
  int error_num = 0;
  DBUG_ENTER("spider_get_sys_tables_link_status");
  if ((ptr = get_field(mem_root, table->field[2])))
    *link_idx = (int) my_strtoll10(ptr, (char**) NULL, &error_num);
  else
    *link_idx = 1;
  DBUG_PRINT("info",("spider link_idx=%d", *link_idx));
  DBUG_RETURN(error_num);
}

int spider_sys_update_tables_link_status(
  THD *thd,
  char *name,
  uint name_length,
  int link_idx,
  long link_status,
  bool need_lock
) {
  int error_num;
  TABLE *table_tables = NULL;
#if MYSQL_VERSION_ID < 50500
  Open_tables_state open_tables_backup;
#else
  Open_tables_backup open_tables_backup;
#endif
  DBUG_ENTER("spider_sys_update_tables_link_status");
  if (
    !(table_tables = spider_open_sys_table(
      thd, SPIDER_SYS_TABLES_TABLE_NAME_STR,
      SPIDER_SYS_TABLES_TABLE_NAME_LEN, TRUE, &open_tables_backup, need_lock,
      &error_num))
  ) {
    goto error;
  }
  if ((error_num = spider_update_tables_link_status(table_tables,
    name, name_length, link_idx, link_status)))
    goto error;
  spider_close_sys_table(thd, table_tables,
    &open_tables_backup, need_lock);
  table_tables = NULL;
  DBUG_RETURN(0);

error:
  if (table_tables)
    spider_close_sys_table(thd, table_tables,
      &open_tables_backup, need_lock);
  DBUG_RETURN(error_num);
}

int spider_sys_log_tables_link_failed(
  THD *thd,
  char *name,
  uint name_length,
  int link_idx,
  bool need_lock
) {
  int error_num;
  TABLE *table_tables = NULL;
#if MYSQL_VERSION_ID < 50500
  Open_tables_state open_tables_backup;
#else
  Open_tables_backup open_tables_backup;
#endif
  DBUG_ENTER("spider_sys_log_tables_link_failed");
  if (
    !(table_tables = spider_open_sys_table(
      thd, SPIDER_SYS_LINK_FAILED_TABLE_NAME_STR,
      SPIDER_SYS_LINK_FAILED_TABLE_NAME_LEN, TRUE, &open_tables_backup,
      need_lock, &error_num))
  ) {
    goto error;
  }
  empty_record(table_tables);
  if ((error_num = spider_log_tables_link_failed(table_tables,
    name, name_length, link_idx)))
    goto error;
  spider_close_sys_table(thd, table_tables,
    &open_tables_backup, need_lock);
  table_tables = NULL;
  DBUG_RETURN(0);

error:
  if (table_tables)
    spider_close_sys_table(thd, table_tables,
      &open_tables_backup, need_lock);
  DBUG_RETURN(error_num);
}

int spider_sys_log_xa_failed(
  THD *thd,
  XID *xid,
  SPIDER_CONN *conn,
  const char *status,
  bool need_lock
) {
  int error_num;
  TABLE *table_tables = NULL;
#if MYSQL_VERSION_ID < 50500
  Open_tables_state open_tables_backup;
#else
  Open_tables_backup open_tables_backup;
#endif
  DBUG_ENTER("spider_sys_log_xa_failed");
  if (
    !(table_tables = spider_open_sys_table(
      thd, SPIDER_SYS_XA_FAILED_TABLE_NAME_STR,
      SPIDER_SYS_XA_FAILED_TABLE_NAME_LEN, TRUE, &open_tables_backup,
      need_lock, &error_num))
  ) {
    goto error;
  }
  empty_record(table_tables);
  if ((error_num = spider_log_xa_failed(thd, table_tables, xid, conn, status)))
    goto error;
  spider_close_sys_table(thd, table_tables, &open_tables_backup, need_lock);
  table_tables = NULL;
  DBUG_RETURN(0);

error:
  if (table_tables)
    spider_close_sys_table(thd, table_tables, &open_tables_backup, need_lock);
  DBUG_RETURN(error_num);
}

int spider_get_sys_link_mon_key(
  TABLE *table,
  SPIDER_MON_KEY *mon_key,
  MEM_ROOT *mem_root,
  int *same
) {
  char *db_name, *table_name, *link_id;
  uint db_name_length, table_name_length, link_id_length;
  DBUG_ENTER("spider_get_sys_link_mon_key");
  if (
    table->field[0]->is_null() ||
    table->field[1]->is_null() ||
    table->field[2]->is_null()
  ) {
    my_printf_error(ER_SPIDER_SYS_TABLE_VERSION_NUM,
      ER_SPIDER_SYS_TABLE_VERSION_STR, MYF(0),
      SPIDER_SYS_LINK_MON_TABLE_NAME_STR);
    DBUG_RETURN(ER_SPIDER_SYS_TABLE_VERSION_NUM);
  }

  if (
    !(db_name = get_field(mem_root, table->field[0])) ||
    !(table_name = get_field(mem_root, table->field[1])) ||
    !(link_id = get_field(mem_root, table->field[2]))
  )
    DBUG_RETURN(HA_ERR_OUT_OF_MEM);

  db_name_length = strlen(db_name);
  table_name_length = strlen(table_name);
  link_id_length = strlen(link_id);

  if (
    db_name_length > SPIDER_SYS_LINK_MON_TABLE_DB_NAME_SIZE ||
    table_name_length > SPIDER_SYS_LINK_MON_TABLE_TABLE_NAME_SIZE ||
    link_id_length > SPIDER_SYS_LINK_MON_TABLE_LINK_ID_SIZE
  ) {
    my_printf_error(ER_SPIDER_SYS_TABLE_VERSION_NUM,
      ER_SPIDER_SYS_TABLE_VERSION_STR, MYF(0),
      SPIDER_SYS_LINK_MON_TABLE_NAME_STR);
    DBUG_RETURN(ER_SPIDER_SYS_TABLE_VERSION_NUM);
  }

  if (
    db_name_length == mon_key->db_name_length &&
    table_name_length == mon_key->table_name_length &&
    link_id_length == mon_key->link_id_length &&
    !memcmp(db_name, mon_key->db_name, db_name_length) &&
    !memcmp(table_name, mon_key->table_name, table_name_length) &&
    !memcmp(link_id, mon_key->link_id, link_id_length)
  ) {
    /* same key */
    *same = 1;
    DBUG_RETURN(0);
  }

  *same = 0;
  mon_key->db_name_length = db_name_length;
  memcpy(mon_key->db_name, db_name, db_name_length + 1);
  mon_key->table_name_length = table_name_length;
  memcpy(mon_key->table_name, table_name, table_name_length + 1);
  mon_key->link_id_length = link_id_length;
  memcpy(mon_key->link_id, link_id, link_id_length + 1);
  DBUG_RETURN(0);
}

int spider_get_sys_link_mon_server_id(
  TABLE *table,
  uint32 *server_id,
  MEM_ROOT *mem_root
) {
  char *ptr;
  int error_num = 0;
  DBUG_ENTER("spider_get_sys_link_mon_server_id");
  if ((ptr = get_field(mem_root, table->field[3])))
    *server_id = (uint32) my_strtoll10(ptr, (char**) NULL, &error_num);
  else
    *server_id = ~(uint32) 0;
  DBUG_RETURN(error_num);
}

int spider_get_sys_link_mon_connect_info(
  TABLE *table,
  SPIDER_SHARE *share,
  int link_idx,
  MEM_ROOT *mem_root
) {
  char *ptr;
  int error_num = 0;
  DBUG_ENTER("spider_get_sys_link_mon_connect_info");
  if (
    !table->field[4]->is_null() &&
    (ptr = get_field(mem_root, table->field[4]))
  ) {
    share->server_names_lengths[link_idx] = strlen(ptr);
    share->server_names[link_idx] =
      spider_create_string(ptr, share->server_names_lengths[link_idx]);
  } else {
    share->server_names_lengths[link_idx] = 0;
    share->server_names[link_idx] = NULL;
  }
  if (
    !table->field[5]->is_null() &&
    (ptr = get_field(mem_root, table->field[5]))
  ) {
    share->tgt_wrappers_lengths[link_idx] = strlen(ptr);
    share->tgt_wrappers[link_idx] =
      spider_create_string(ptr, share->tgt_wrappers_lengths[link_idx]);
  } else {
    share->tgt_wrappers_lengths[link_idx] = 0;
    share->tgt_wrappers[link_idx] = NULL;
  }
  if (
    !table->field[6]->is_null() &&
    (ptr = get_field(mem_root, table->field[6]))
  ) {
    share->tgt_hosts_lengths[link_idx] = strlen(ptr);
    share->tgt_hosts[link_idx] =
      spider_create_string(ptr, share->tgt_hosts_lengths[link_idx]);
  } else {
    share->tgt_hosts_lengths[link_idx] = 0;
    share->tgt_hosts[link_idx] = NULL;
  }
  if (
    !table->field[7]->is_null() &&
    (ptr = get_field(mem_root, table->field[7]))
  ) {
    share->tgt_ports[link_idx] = atol(ptr);
  } else {
    share->tgt_ports[link_idx] = -1;
  }
  if (
    !table->field[8]->is_null() &&
    (ptr = get_field(mem_root, table->field[8]))
  ) {
    share->tgt_sockets_lengths[link_idx] = strlen(ptr);
    share->tgt_sockets[link_idx] =
      spider_create_string(ptr, share->tgt_sockets_lengths[link_idx]);
  } else {
    share->tgt_sockets_lengths[link_idx] = 0;
    share->tgt_sockets[link_idx] = NULL;
  }
  if (
    !table->field[9]->is_null() &&
    (ptr = get_field(mem_root, table->field[9]))
  ) {
    share->tgt_usernames_lengths[link_idx] = strlen(ptr);
    share->tgt_usernames[link_idx] =
      spider_create_string(ptr, share->tgt_usernames_lengths[link_idx]);
  } else {
    share->tgt_usernames_lengths[link_idx] = 0;
    share->tgt_usernames[link_idx] = NULL;
  }
  if (
    !table->field[10]->is_null() &&
    (ptr = get_field(mem_root, table->field[10]))
  ) {
    share->tgt_passwords_lengths[link_idx] = strlen(ptr);
    share->tgt_passwords[link_idx] =
      spider_create_string(ptr, share->tgt_passwords_lengths[link_idx]);
  } else {
    share->tgt_passwords_lengths[link_idx] = 0;
    share->tgt_passwords[link_idx] = NULL;
  }
  if (
    !table->field[11]->is_null() &&
    (ptr = get_field(mem_root, table->field[11]))
  ) {
    share->tgt_ssl_cas_lengths[link_idx] = strlen(ptr);
    share->tgt_ssl_cas[link_idx] =
      spider_create_string(ptr, share->tgt_ssl_cas_lengths[link_idx]);
  } else {
    share->tgt_ssl_cas_lengths[link_idx] = 0;
    share->tgt_ssl_cas[link_idx] = NULL;
  }
  if (
    !table->field[12]->is_null() &&
    (ptr = get_field(mem_root, table->field[12]))
  ) {
    share->tgt_ssl_capaths_lengths[link_idx] = strlen(ptr);
    share->tgt_ssl_capaths[link_idx] =
      spider_create_string(ptr, share->tgt_ssl_capaths_lengths[link_idx]);
  } else {
    share->tgt_ssl_capaths_lengths[link_idx] = 0;
    share->tgt_ssl_capaths[link_idx] = NULL;
  }
  if (
    !table->field[13]->is_null() &&
    (ptr = get_field(mem_root, table->field[13]))
  ) {
    share->tgt_ssl_certs_lengths[link_idx] = strlen(ptr);
    share->tgt_ssl_certs[link_idx] =
      spider_create_string(ptr, share->tgt_ssl_certs_lengths[link_idx]);
  } else {
    share->tgt_ssl_certs_lengths[link_idx] = 0;
    share->tgt_ssl_certs[link_idx] = NULL;
  }
  if (
    !table->field[14]->is_null() &&
    (ptr = get_field(mem_root, table->field[14]))
  ) {
    share->tgt_ssl_ciphers_lengths[link_idx] = strlen(ptr);
    share->tgt_ssl_ciphers[link_idx] =
      spider_create_string(ptr, share->tgt_ssl_ciphers_lengths[link_idx]);
  } else {
    share->tgt_ssl_ciphers_lengths[link_idx] = 0;
    share->tgt_ssl_ciphers[link_idx] = NULL;
  }
  if (
    !table->field[15]->is_null() &&
    (ptr = get_field(mem_root, table->field[15]))
  ) {
    share->tgt_ssl_keys_lengths[link_idx] = strlen(ptr);
    share->tgt_ssl_keys[link_idx] =
      spider_create_string(ptr, share->tgt_ssl_keys_lengths[link_idx]);
  } else {
    share->tgt_ssl_keys_lengths[link_idx] = 0;
    share->tgt_ssl_keys[link_idx] = NULL;
  }
  if (
    !table->field[16]->is_null() &&
    (ptr = get_field(mem_root, table->field[16]))
  ) {
    share->tgt_ssl_vscs[link_idx] = atol(ptr);
  } else
    share->tgt_ssl_vscs[link_idx] = -1;
  if (
    !table->field[17]->is_null() &&
    (ptr = get_field(mem_root, table->field[17]))
  ) {
    share->tgt_default_files_lengths[link_idx] = strlen(ptr);
    share->tgt_default_files[link_idx] =
      spider_create_string(ptr, share->tgt_default_files_lengths[link_idx]);
  } else {
    share->tgt_default_files_lengths[link_idx] = 0;
    share->tgt_default_files[link_idx] = NULL;
  }
  if (
    !table->field[18]->is_null() &&
    (ptr = get_field(mem_root, table->field[18]))
  ) {
    share->tgt_default_groups_lengths[link_idx] = strlen(ptr);
    share->tgt_default_groups[link_idx] =
      spider_create_string(ptr, share->tgt_default_groups_lengths[link_idx]);
  } else {
    share->tgt_default_groups_lengths[link_idx] = 0;
    share->tgt_default_groups[link_idx] = NULL;
  }
  DBUG_RETURN(error_num);
}

int spider_get_link_statuses(
  TABLE *table,
  SPIDER_SHARE *share,
  MEM_ROOT *mem_root
) {
  int error_num, roop_count;
  char table_key[MAX_KEY_LENGTH];
  DBUG_ENTER("spider_get_link_statuses");
  table->use_all_columns();
  spider_store_tables_name(table, share->table_name,
    share->table_name_length);
  for (roop_count = 0; roop_count < (int) share->link_count; roop_count++)
  {
    spider_store_tables_link_idx(table, roop_count);
    if ((error_num = spider_check_sys_table(table, table_key)))
    {
      if (
        (error_num == HA_ERR_KEY_NOT_FOUND || error_num == HA_ERR_END_OF_FILE)
      ) {
/*
        table->file->print_error(error_num, MYF(0));
*/
        DBUG_RETURN(error_num);
      }
    } else if ((error_num =
      spider_get_sys_tables_link_status(table, share, roop_count, mem_root)))
    {
      table->file->print_error(error_num, MYF(0));
      DBUG_RETURN(error_num);
    }
  }
  DBUG_RETURN(0);
}

int spider_sys_replace(
  TABLE *table,
  bool *modified_non_trans_table
) {
  int error_num, key_num;
  bool last_uniq_key;
  char table_key[MAX_KEY_LENGTH];
  DBUG_ENTER("spider_sys_replace");

  while ((error_num = table->file->ha_write_row(table->record[0])))
  {
    if (
      table->file->is_fatal_error(error_num, HA_CHECK_DUP) ||
      (key_num = table->file->get_dup_key(error_num)) < 0
    )
      goto error;

    if (table->file->ha_table_flags() & HA_DUPLICATE_POS)
    {
#if defined(MARIADB_BASE_VERSION) && MYSQL_VERSION_ID >= 50200
      error_num = table->file->ha_rnd_pos(table->record[1],
        table->file->dup_ref);
#else
      error_num = table->file->rnd_pos(table->record[1], table->file->dup_ref);
#endif
      if (error_num)
      {
        if (error_num == HA_ERR_RECORD_DELETED)
          error_num = HA_ERR_KEY_NOT_FOUND;
        goto error;
      }
    } else {
      if ((error_num = table->file->extra(HA_EXTRA_FLUSH_CACHE)))
        goto error;

      key_copy((uchar*)table_key, table->record[0],
        table->key_info + key_num, 0);
#if defined(MARIADB_BASE_VERSION) && MYSQL_VERSION_ID >= 50200
      error_num = table->file->ha_index_read_idx_map(table->record[1], key_num,
        (const uchar*)table_key, HA_WHOLE_KEY, HA_READ_KEY_EXACT);
#else
      error_num = table->file->index_read_idx_map(table->record[1], key_num,
        (const uchar*)table_key, HA_WHOLE_KEY, HA_READ_KEY_EXACT);
#endif
      if (error_num)
      {
        if (error_num == HA_ERR_RECORD_DELETED)
          error_num = HA_ERR_KEY_NOT_FOUND;
        goto error;
      }
    }

    last_uniq_key = TRUE;
    while (++key_num < (int) table->s->keys)
      if (table->key_info[key_num].flags & HA_NOSAME)
        last_uniq_key = FALSE;

    if (
      last_uniq_key &&
      !table->file->referenced_by_foreign_key()
    ) {
      error_num = table->file->ha_update_row(table->record[1],
        table->record[0]);
      if (error_num && error_num != HA_ERR_RECORD_IS_THE_SAME)
        goto error;
      DBUG_RETURN(0);
    } else {
      if ((error_num = table->file->ha_delete_row(table->record[1])))
        goto error;
      *modified_non_trans_table = TRUE;
    }
  }

  DBUG_RETURN(0);

error:
  DBUG_RETURN(error_num);
}

TABLE *spider_mk_sys_tmp_table(
  THD *thd,
  TABLE *table,
  TMP_TABLE_PARAM *tmp_tbl_prm,
  const char *field_name,
  CHARSET_INFO *cs
) {
  Field_blob *field;
  Item_field *i_field;
  List<Item> i_list;
  TABLE *tmp_table;
  DBUG_ENTER("spider_mk_sys_tmp_table");

  if (!(field = new Field_blob(
    4294967295U, FALSE, field_name, cs, TRUE)))
    goto error_alloc_field;
  field->init(table);

<<<<<<< HEAD
  if (!(i_field = new (thd->mem_root) Item_field(thd, (Field *) field)))
=======
#ifdef SPIDER_FIELD_FIELDPTR_REQUIRES_THDPTR
  if (!(i_field = new (thd->mem_root) Item_field(thd, (Field *) field)))
    goto error_alloc_item_field;
#else
  if (!(i_field = new Item_field((Field *) field)))
>>>>>>> 4fdf25af
    goto error_alloc_item_field;
#endif

  if (i_list.push_back(i_field))
    goto error_push_item;

  if (!(tmp_table = create_tmp_table(thd, tmp_tbl_prm,
    i_list, (ORDER*) NULL, FALSE, FALSE, TMP_TABLE_FORCE_MYISAM,
    HA_POS_ERROR, (char *) "")))
    goto error_create_tmp_table;
  DBUG_RETURN(tmp_table);

error_create_tmp_table:
error_push_item:
  delete i_field;
error_alloc_item_field:
  delete field;
error_alloc_field:
  DBUG_RETURN(NULL);
}

void spider_rm_sys_tmp_table(
  THD *thd,
  TABLE *tmp_table,
  TMP_TABLE_PARAM *tmp_tbl_prm
) {
  DBUG_ENTER("spider_rm_sys_tmp_table");
  free_tmp_table(thd, tmp_table);
  tmp_tbl_prm->cleanup();
  tmp_tbl_prm->field_count = 1;
  DBUG_VOID_RETURN;
}

TABLE *spider_mk_sys_tmp_table_for_result(
  THD *thd,
  TABLE *table,
  TMP_TABLE_PARAM *tmp_tbl_prm,
  const char *field_name1,
  const char *field_name2,
  const char *field_name3,
  CHARSET_INFO *cs
) {
  Field_blob *field1, *field2, *field3;
  Item_field *i_field1, *i_field2, *i_field3;
  List<Item> i_list;
  TABLE *tmp_table;
  DBUG_ENTER("spider_mk_sys_tmp_table_for_result");

  if (!(field1 = new Field_blob(
    4294967295U, FALSE, field_name1, cs, TRUE)))
    goto error_alloc_field1;
  field1->init(table);

<<<<<<< HEAD
  if (!(i_field1 = new (thd->mem_root) Item_field(thd, (Field *) field1)))
=======
#ifdef SPIDER_FIELD_FIELDPTR_REQUIRES_THDPTR
  if (!(i_field1 = new (thd->mem_root) Item_field(thd, (Field *) field1)))
    goto error_alloc_item_field1;
#else
  if (!(i_field1 = new Item_field((Field *) field1)))
>>>>>>> 4fdf25af
    goto error_alloc_item_field1;
#endif

  if (i_list.push_back(i_field1))
    goto error_push_item1;

  if (!(field2 = new (thd->mem_root) Field_blob(
    4294967295U, FALSE, field_name2, cs, TRUE)))
    goto error_alloc_field2;
  field2->init(table);

<<<<<<< HEAD
  if (!(i_field2 = new (thd->mem_root) Item_field(thd, (Field *) field2)))
=======
#ifdef SPIDER_FIELD_FIELDPTR_REQUIRES_THDPTR
  if (!(i_field2 = new (thd->mem_root) Item_field(thd, (Field *) field2)))
    goto error_alloc_item_field2;
#else
  if (!(i_field2 = new Item_field((Field *) field2)))
>>>>>>> 4fdf25af
    goto error_alloc_item_field2;
#endif

  if (i_list.push_back(i_field2))
    goto error_push_item2;

  if (!(field3 = new (thd->mem_root) Field_blob(
    4294967295U, FALSE, field_name3, cs, TRUE)))
    goto error_alloc_field3;
  field3->init(table);

<<<<<<< HEAD
  if (!(i_field3 = new (thd->mem_root) Item_field(thd, (Field *) field3)))
=======
#ifdef SPIDER_FIELD_FIELDPTR_REQUIRES_THDPTR
  if (!(i_field3 = new (thd->mem_root) Item_field(thd, (Field *) field3)))
    goto error_alloc_item_field3;
#else
  if (!(i_field3 = new Item_field((Field *) field3)))
>>>>>>> 4fdf25af
    goto error_alloc_item_field3;
#endif

  if (i_list.push_back(i_field3))
    goto error_push_item3;

  if (!(tmp_table = create_tmp_table(thd, tmp_tbl_prm,
    i_list, (ORDER*) NULL, FALSE, FALSE, TMP_TABLE_FORCE_MYISAM,
    HA_POS_ERROR, (char *) "")))
    goto error_create_tmp_table;
  DBUG_RETURN(tmp_table);

error_create_tmp_table:
error_push_item3:
  delete i_field3;
error_alloc_item_field3:
  delete field3;
error_alloc_field3:
error_push_item2:
  delete i_field2;
error_alloc_item_field2:
  delete field2;
error_alloc_field2:
error_push_item1:
  delete i_field1;
error_alloc_item_field1:
  delete field1;
error_alloc_field1:
  DBUG_RETURN(NULL);
}

void spider_rm_sys_tmp_table_for_result(
  THD *thd,
  TABLE *tmp_table,
  TMP_TABLE_PARAM *tmp_tbl_prm
) {
  DBUG_ENTER("spider_rm_sys_tmp_table_for_result");
  free_tmp_table(thd, tmp_table);
  tmp_tbl_prm->cleanup();
  tmp_tbl_prm->field_count = 3;
  DBUG_VOID_RETURN;
}<|MERGE_RESOLUTION|>--- conflicted
+++ resolved
@@ -2392,15 +2392,11 @@
     goto error_alloc_field;
   field->init(table);
 
-<<<<<<< HEAD
-  if (!(i_field = new (thd->mem_root) Item_field(thd, (Field *) field)))
-=======
 #ifdef SPIDER_FIELD_FIELDPTR_REQUIRES_THDPTR
   if (!(i_field = new (thd->mem_root) Item_field(thd, (Field *) field)))
     goto error_alloc_item_field;
 #else
   if (!(i_field = new Item_field((Field *) field)))
->>>>>>> 4fdf25af
     goto error_alloc_item_field;
 #endif
 
@@ -2454,15 +2450,11 @@
     goto error_alloc_field1;
   field1->init(table);
 
-<<<<<<< HEAD
-  if (!(i_field1 = new (thd->mem_root) Item_field(thd, (Field *) field1)))
-=======
 #ifdef SPIDER_FIELD_FIELDPTR_REQUIRES_THDPTR
   if (!(i_field1 = new (thd->mem_root) Item_field(thd, (Field *) field1)))
     goto error_alloc_item_field1;
 #else
   if (!(i_field1 = new Item_field((Field *) field1)))
->>>>>>> 4fdf25af
     goto error_alloc_item_field1;
 #endif
 
@@ -2474,15 +2466,11 @@
     goto error_alloc_field2;
   field2->init(table);
 
-<<<<<<< HEAD
-  if (!(i_field2 = new (thd->mem_root) Item_field(thd, (Field *) field2)))
-=======
 #ifdef SPIDER_FIELD_FIELDPTR_REQUIRES_THDPTR
   if (!(i_field2 = new (thd->mem_root) Item_field(thd, (Field *) field2)))
     goto error_alloc_item_field2;
 #else
   if (!(i_field2 = new Item_field((Field *) field2)))
->>>>>>> 4fdf25af
     goto error_alloc_item_field2;
 #endif
 
@@ -2494,15 +2482,11 @@
     goto error_alloc_field3;
   field3->init(table);
 
-<<<<<<< HEAD
-  if (!(i_field3 = new (thd->mem_root) Item_field(thd, (Field *) field3)))
-=======
 #ifdef SPIDER_FIELD_FIELDPTR_REQUIRES_THDPTR
   if (!(i_field3 = new (thd->mem_root) Item_field(thd, (Field *) field3)))
     goto error_alloc_item_field3;
 #else
   if (!(i_field3 = new Item_field((Field *) field3)))
->>>>>>> 4fdf25af
     goto error_alloc_item_field3;
 #endif
 
