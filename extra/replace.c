--- conflicted
+++ resolved
@@ -265,11 +265,7 @@
     if (!(pa->str= (uchar*) my_malloc((uint) (PS_MALLOC-MALLOC_OVERHEAD),
 				     MYF(MY_WME))))
     {
-<<<<<<< HEAD
-      my_free((char*) pa->typelib.type_names);
-=======
       my_free((void*) pa->typelib.type_names);
->>>>>>> c5c3a43d
       DBUG_RETURN (-1);
     }
     pa->max_count=(PC_MALLOC-MALLOC_OVERHEAD)/(sizeof(uchar*)+
@@ -331,11 +327,7 @@
   if (pa->typelib.count)
   {
     pa->typelib.count=0;
-<<<<<<< HEAD
-    my_free((char*) pa->typelib.type_names);
-=======
     my_free((void*) pa->typelib.type_names);
->>>>>>> c5c3a43d
     pa->typelib.type_names=0;
     my_free(pa->str);
   }
