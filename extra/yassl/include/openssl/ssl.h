--- conflicted
+++ resolved
@@ -189,9 +189,6 @@
     ERR_TXT_STRING = 1,
     EVP_R_BAD_DECRYPT = 2
 };
-
-<<<<<<< HEAD
-=======
 /*
   Allow type used by SSL_set_fd to be changed, default to int
   in order to be compatible with OpenSSL
@@ -199,7 +196,6 @@
 #ifndef YASSL_SOCKET_T_DEFINED
 typedef int YASSL_SOCKET_T;
 #endif
->>>>>>> 81c20c05
 
 SSL_CTX* SSL_CTX_new(SSL_METHOD*);
 SSL* SSL_new(SSL_CTX*);
