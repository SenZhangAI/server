/******************************************************
MariaBackup: hot backup tool for InnoDB
(c) 2009-2017 Percona LLC and/or its affiliates
Originally Created 3/3/2009 Yasufumi Kinoshita
Written by Alexey Kopytov, Aleksandr Kuzminsky, Stewart Smith, Vadim Tkachenko,
Yasufumi Kinoshita, Ignacio Nin and Baron Schwartz.
(c) 2017, 2019, MariaDB Corporation.
Portions written by Marko Mäkelä.

This program is free software; you can redistribute it and/or modify
it under the terms of the GNU General Public License as published by
the Free Software Foundation; version 2 of the License.

This program is distributed in the hope that it will be useful,
but WITHOUT ANY WARRANTY; without even the implied warranty of
MERCHANTABILITY or FITNESS FOR A PARTICULAR PURPOSE.  See the
GNU General Public License for more details.

You should have received a copy of the GNU General Public License
along with this program; if not, write to the Free Software
Foundation, Inc., 51 Franklin Street, Fifth Floor, Boston, MA  02110-1335  USA

*******************************************************

This file incorporates work covered by the following copyright and
permission notice:

Copyright (c) 2000, 2011, MySQL AB & Innobase Oy. All Rights Reserved.

This program is free software; you can redistribute it and/or modify it under
the terms of the GNU General Public License as published by the Free Software
Foundation; version 2 of the License.

This program is distributed in the hope that it will be useful, but WITHOUT
ANY WARRANTY; without even the implied warranty of MERCHANTABILITY or FITNESS
FOR A PARTICULAR PURPOSE. See the GNU General Public License for more details.

You should have received a copy of the GNU General Public License along with
this program; if not, write to the Free Software Foundation, Inc., 51 Franklin
Street, Fifth Floor, Boston, MA 02110-1335 USA

*******************************************************/

//#define XTRABACKUP_TARGET_IS_PLUGIN

#include <my_global.h>
#include <my_config.h>
#include <unireg.h>
#include <mysql_version.h>
#include <my_base.h>
#include <my_getopt.h>
#include <mysql_com.h>
#include <my_default.h>
#include <mysqld.h>

#include <fcntl.h>
#include <string.h>

#ifdef __linux__
# include <sys/prctl.h>
#include <sys/resource.h>
#endif


#include <btr0sea.h>
#include <dict0priv.h>
#include <lock0lock.h>
#include <log0recv.h>
#include <log0crypt.h>
#include <row0mysql.h>
#include <row0quiesce.h>
#include <srv0start.h>
#include "trx0sys.h"
#include <buf0dblwr.h>

#include <list>
#include <sstream>
#include <set>
#include <mysql.h>

#define G_PTR uchar*

#include "common.h"
#include "datasink.h"

#include "xb_regex.h"
#include "fil_cur.h"
#include "write_filt.h"
#include "xtrabackup.h"
#include "ds_buffer.h"
#include "ds_tmpfile.h"
#include "xbstream.h"
#include "changed_page_bitmap.h"
#include "read_filt.h"
#include "backup_wsrep.h"
#include "innobackupex.h"
#include "backup_mysql.h"
#include "backup_copy.h"
#include "backup_mysql.h"
#include "encryption_plugin.h"
#include <sql_plugin.h>
#include <srv0srv.h>
#include <crc_glue.h>
#include <log.h>

int sys_var_init();

/* === xtrabackup specific options === */
char xtrabackup_real_target_dir[FN_REFLEN] = "./xtrabackup_backupfiles/";
char *xtrabackup_target_dir= xtrabackup_real_target_dir;
static my_bool xtrabackup_version;
static my_bool verbose;
my_bool xtrabackup_backup;
my_bool xtrabackup_prepare;
my_bool xtrabackup_copy_back;
my_bool xtrabackup_move_back;
my_bool xtrabackup_decrypt_decompress;
my_bool xtrabackup_print_param;

my_bool xtrabackup_export;

longlong xtrabackup_use_memory;

uint opt_protocol;
long xtrabackup_throttle; /* 0:unlimited */
static lint io_ticket;
static os_event_t wait_throttle;
static os_event_t log_copying_stop;

char *xtrabackup_incremental;
lsn_t incremental_lsn;
lsn_t incremental_to_lsn;
lsn_t incremental_last_lsn;
xb_page_bitmap *changed_page_bitmap;

char *xtrabackup_incremental_basedir; /* for --backup */
char *xtrabackup_extra_lsndir; /* for --backup with --extra-lsndir */
char *xtrabackup_incremental_dir; /* for --prepare */

char xtrabackup_real_incremental_basedir[FN_REFLEN];
char xtrabackup_real_extra_lsndir[FN_REFLEN];
char xtrabackup_real_incremental_dir[FN_REFLEN];


char *xtrabackup_tmpdir;

char *xtrabackup_tables;
char *xtrabackup_tables_file;
char *xtrabackup_tables_exclude;
char *xb_rocksdb_datadir;
my_bool xb_backup_rocksdb = 1;

typedef std::list<regex_t> regex_list_t;
static regex_list_t regex_include_list;
static regex_list_t regex_exclude_list;

static hash_table_t* tables_include_hash = NULL;
static hash_table_t* tables_exclude_hash = NULL;

char *xtrabackup_databases = NULL;
char *xtrabackup_databases_file = NULL;
char *xtrabackup_databases_exclude = NULL;
static hash_table_t* databases_include_hash = NULL;
static hash_table_t* databases_exclude_hash = NULL;

static hash_table_t* inc_dir_tables_hash;

struct xb_filter_entry_struct{
	char*		name;
	ibool		has_tables;
	hash_node_t	name_hash;
};
typedef struct xb_filter_entry_struct	xb_filter_entry_t;

lsn_t checkpoint_lsn_start;
lsn_t checkpoint_no_start;
static lsn_t log_copy_scanned_lsn;
static bool log_copying_running;
static bool io_watching_thread_running;

int xtrabackup_parallel;

char *xtrabackup_stream_str = NULL;
xb_stream_fmt_t xtrabackup_stream_fmt = XB_STREAM_FMT_NONE;
ibool xtrabackup_stream = FALSE;

const char *xtrabackup_compress_alg = NULL;
uint xtrabackup_compress = FALSE;
uint xtrabackup_compress_threads;
ulonglong xtrabackup_compress_chunk_size = 0;

/* sleep interval beetween log copy iterations in log copying thread
in milliseconds (default is 1 second) */
ulint xtrabackup_log_copy_interval = 1000;
static ulong max_buf_pool_modified_pct;

/* Ignored option (--log) for MySQL option compatibility */
static char*	log_ignored_opt;


extern my_bool opt_use_ssl;
my_bool opt_ssl_verify_server_cert;
my_bool opt_extended_validation;
my_bool opt_encrypted_backup;

/* === metadata of backup === */
#define XTRABACKUP_METADATA_FILENAME "xtrabackup_checkpoints"
char metadata_type[30] = ""; /*[full-backuped|log-applied|incremental]*/
static lsn_t metadata_from_lsn;
lsn_t metadata_to_lsn;
static lsn_t metadata_last_lsn;

static ds_file_t*	dst_log_file;

static char mysql_data_home_buff[2];

const char *defaults_group = "mysqld";

/* === static parameters in ha_innodb.cc */

#define HA_INNOBASE_ROWS_IN_TABLE 10000 /* to get optimization right */
#define HA_INNOBASE_RANGE_COUNT	  100

/* The default values for the following, type long or longlong, start-up
parameters are declared in mysqld.cc: */

long innobase_buffer_pool_awe_mem_mb = 0;
long innobase_file_io_threads = 4;
long innobase_read_io_threads = 4;
long innobase_write_io_threads = 4;

longlong innobase_page_size = (1LL << 14); /* 16KB */
char*	innobase_buffer_pool_filename = NULL;

/* The default values for the following char* start-up parameters
are determined in innobase_init below: */

static char*	innobase_ignored_opt;
char*	innobase_data_home_dir;
char*	innobase_data_file_path;

my_bool innobase_use_doublewrite;
my_bool	innobase_file_per_table;
my_bool innobase_locks_unsafe_for_binlog;
my_bool innobase_rollback_on_timeout;
my_bool innobase_create_status_file;

/* The following counter is used to convey information to InnoDB
about server activity: in selects it is not sensible to call
srv_active_wake_master_thread after each fetch or search, we only do
it every INNOBASE_WAKE_INTERVAL'th step. */

#define INNOBASE_WAKE_INTERVAL	32
ulong	innobase_active_counter	= 0;

#ifndef _WIN32
static char *xtrabackup_debug_sync = NULL;
#endif

my_bool xtrabackup_incremental_force_scan = FALSE;

/* The flushed lsn which is read from data files */
lsn_t	flushed_lsn= 0;

ulong xb_open_files_limit= 0;
char *xb_plugin_dir;
char *xb_plugin_load;
my_bool xb_close_files;

/* Datasinks */
ds_ctxt_t       *ds_data     = NULL;
ds_ctxt_t       *ds_meta     = NULL;
ds_ctxt_t       *ds_redo     = NULL;

static bool	innobackupex_mode = false;

/* String buffer used by --print-param to accumulate server options as they are
parsed from the defaults file */
static std::ostringstream print_param_str;

/* Set of specified parameters */
std::set<std::string> param_set;

static ulonglong global_max_value;

extern "C" sig_handler handle_fatal_signal(int sig);
extern LOGGER logger;

my_bool opt_galera_info = FALSE;
my_bool opt_slave_info = FALSE;
my_bool opt_no_lock = FALSE;
my_bool opt_safe_slave_backup = FALSE;
my_bool opt_rsync = FALSE;
my_bool opt_force_non_empty_dirs = FALSE;
my_bool opt_noversioncheck = FALSE;
my_bool opt_no_backup_locks = FALSE;
my_bool opt_decompress = FALSE;
my_bool opt_remove_original;

my_bool opt_lock_ddl_per_table = FALSE;
static my_bool opt_check_privileges;

extern const char *innodb_checksum_algorithm_names[];
extern TYPELIB innodb_checksum_algorithm_typelib;
extern const char *innodb_flush_method_names[];
extern TYPELIB innodb_flush_method_typelib;

static const char *binlog_info_values[] = {"off", "lockless", "on", "auto",
					   NullS};
static TYPELIB binlog_info_typelib = {array_elements(binlog_info_values)-1, "",
				      binlog_info_values, NULL};
ulong opt_binlog_info;

char *opt_incremental_history_name;
char *opt_incremental_history_uuid;

char *opt_user;
char *opt_password;
char *opt_host;
char *opt_defaults_group;
char *opt_socket;
uint opt_port;
char *opt_log_bin;

const char *query_type_names[] = { "ALL", "UPDATE", "SELECT", NullS};

TYPELIB query_type_typelib= {array_elements(query_type_names) - 1, "",
	query_type_names, NULL};

ulong opt_lock_wait_query_type;
ulong opt_kill_long_query_type;

uint opt_kill_long_queries_timeout = 0;
uint opt_lock_wait_timeout = 0;
uint opt_lock_wait_threshold = 0;
uint opt_debug_sleep_before_unlock = 0;
uint opt_safe_slave_backup_timeout = 0;

const char *opt_history = NULL;


char mariabackup_exe[FN_REFLEN];
char orig_argv1[FN_REFLEN];

pthread_mutex_t backup_mutex;
pthread_cond_t  scanned_lsn_cond;

typedef std::map<space_id_t,std::string> space_id_to_name_t;

struct ddl_tracker_t {
	/** Tablspaces with their ID and name, as they were copied to backup.*/
	space_id_to_name_t tables_in_backup;
	/** Tablespaces for that optimized DDL without redo log was found.*/
	std::set<space_id_t> optimized_ddl;
	/** Drop operations found in redo log. */
	std::set<space_id_t> drops;
	/* For DDL operation found in redo log,  */
	space_id_to_name_t id_to_name;
};

static ddl_tracker_t ddl_tracker;

/* Simple datasink creation tracking...add datasinks in the reverse order you
want them destroyed. */
#define XTRABACKUP_MAX_DATASINKS	10
static	ds_ctxt_t	*datasinks[XTRABACKUP_MAX_DATASINKS];
static	uint		actual_datasinks = 0;
static inline
void
xtrabackup_add_datasink(ds_ctxt_t *ds)
{
	xb_ad(actual_datasinks < XTRABACKUP_MAX_DATASINKS);
	datasinks[actual_datasinks] = ds; actual_datasinks++;
}


typedef void (*process_single_tablespace_func_t)(const char *dirname, const char *filname, bool is_remote);
static dberr_t enumerate_ibd_files(process_single_tablespace_func_t callback);


/* ======== Datafiles iterator ======== */
struct datafiles_iter_t {
	fil_space_t	*space;
	fil_node_t	*node;
	ibool		started;
	pthread_mutex_t	mutex;
};

/* ======== Datafiles iterator ======== */
static
datafiles_iter_t *
datafiles_iter_new()
{
	datafiles_iter_t *it;

	it = static_cast<datafiles_iter_t *>(malloc(sizeof(datafiles_iter_t)));
	pthread_mutex_init(&it->mutex, NULL);

	it->space = NULL;
	it->node = NULL;
	it->started = FALSE;

	return it;
}

static
fil_node_t *
datafiles_iter_next(datafiles_iter_t *it)
{
	fil_node_t *new_node;

	pthread_mutex_lock(&it->mutex);

	if (it->node == NULL) {
		if (it->started)
			goto end;
		it->started = TRUE;
	} else {
		it->node = UT_LIST_GET_NEXT(chain, it->node);
		if (it->node != NULL)
			goto end;
	}

	it->space = (it->space == NULL) ?
		UT_LIST_GET_FIRST(fil_system.space_list) :
		UT_LIST_GET_NEXT(space_list, it->space);

	while (it->space != NULL &&
	       (it->space->purpose != FIL_TYPE_TABLESPACE ||
		UT_LIST_GET_LEN(it->space->chain) == 0))
		it->space = UT_LIST_GET_NEXT(space_list, it->space);
	if (it->space == NULL)
		goto end;

	it->node = UT_LIST_GET_FIRST(it->space->chain);

end:
	new_node = it->node;
	pthread_mutex_unlock(&it->mutex);

	return new_node;
}

static
void
datafiles_iter_free(datafiles_iter_t *it)
{
	pthread_mutex_destroy(&it->mutex);
	free(it);
}

#ifndef DBUG_OFF
struct dbug_thread_param_t
{
	MYSQL *con;
	const char *query;
	int expect_err;
	int expect_errno;
	os_event_t done_event;
};


/* Thread procedure used in dbug_start_query_thread. */
extern "C"
os_thread_ret_t
DECLARE_THREAD(dbug_execute_in_new_connection)(void *arg)
{
	mysql_thread_init();
	dbug_thread_param_t *par= (dbug_thread_param_t *)arg;
	int err = mysql_query(par->con, par->query);
	int err_no = mysql_errno(par->con);
	DBUG_ASSERT(par->expect_err == err);
	if (err && par->expect_errno)
		DBUG_ASSERT(err_no == par->expect_errno);
	mysql_close(par->con);
	mysql_thread_end();
	os_event_t done = par->done_event;
	delete par;
	os_event_set(done);
	os_thread_exit();
	return os_thread_ret_t(0);
}

/*
Execute query from a new connection, in own thread.

@param query - query to be executed
@param wait_state - if not NULL, wait until query from new connection
	reaches this state (value of column State in I_S.PROCESSLIST)
@param expected_err - if 0, query is supposed to finish successfully,
	otherwise query should return error.
@param expected_errno - if not 0, and query finished with error,
	expected mysql_errno()
*/
static os_event_t dbug_start_query_thread(
	const char *query,
	const char *wait_state,
	int expected_err,
	int expected_errno)

{
	dbug_thread_param_t *par = new dbug_thread_param_t;
	par->query = query;
	par->expect_err = expected_err;
	par->expect_errno = expected_errno;
	par->done_event = os_event_create(0);
	par->con =  xb_mysql_connect();
	os_thread_create(dbug_execute_in_new_connection, par, 0);

	if (!wait_state)
		return par->done_event;

	char q[256];
	snprintf(q, sizeof(q),
		"SELECT 1 FROM INFORMATION_SCHEMA.PROCESSLIST where ID=%lu"
		" AND Command='Query' AND State='%s'",
		mysql_thread_id(par->con), wait_state);
	for (;;) {
		MYSQL_RES *result = xb_mysql_query(mysql_connection,q, true, true);
		bool exists = mysql_fetch_row(result) != NULL;
		mysql_free_result(result);
		if (exists) {
			goto end;
		}
		msg("Waiting for query '%s' on connection %lu to "
			" reach state '%s'", query, mysql_thread_id(par->con),
			wait_state);
		my_sleep(1000);
	}
end:
	msg("query '%s' on connection %lu reached state '%s'", query,
	mysql_thread_id(par->con), wait_state);
	return par->done_event;
}

os_event_t dbug_alter_thread_done;
#endif

void mdl_lock_all()
{
	mdl_lock_init();
	datafiles_iter_t *it = datafiles_iter_new();
	if (!it)
		return;

	while (fil_node_t *node = datafiles_iter_next(it)){
		if (fil_is_user_tablespace_id(node->space->id)
			&& check_if_skip_table(node->space->name))
			continue;

		mdl_lock_table(node->space->id);
	}
	datafiles_iter_free(it);
}


// Convert non-null terminated filename to space name
std::string filename_to_spacename(const byte *filename, size_t len)
{
	// null- terminate filename
	char *f = (char *)malloc(len + 1);
	ut_a(f);
	memcpy(f, filename, len);
	f[len] = 0;
	for (size_t i = 0; i < len; i++)
		if (f[i] == '\\')
			f[i] = '/';
	char *p = strrchr(f, '.');
	ut_a(p);
	*p = 0;
	char *table = strrchr(f, '/');
	ut_a(table);
	*table = 0;
	char *db = strrchr(f, '/');
	ut_a(db);
	*table = '/';
	std::string s(db+1);
	free(f);
	return s;
}

/** Report an operation to create, delete, or rename a file during backup.
@param[in]	space_id	tablespace identifier
@param[in]	flags		tablespace flags (NULL if not create)
@param[in]	name		file name (not NUL-terminated)
@param[in]	len		length of name, in bytes
@param[in]	new_name	new file name (NULL if not rename)
@param[in]	new_len		length of new_name, in bytes (0 if NULL) */
static void backup_file_op(ulint space_id, const byte* flags,
	const byte* name, ulint len,
	const byte* new_name, ulint new_len)
{

	ut_ad(!flags || !new_name);
	ut_ad(name);
	ut_ad(len);
	ut_ad(!new_name == !new_len);
	pthread_mutex_lock(&backup_mutex);

	if (flags) {
		ddl_tracker.id_to_name[space_id] = filename_to_spacename(name, len);
		msg("DDL tracking :  create %zu \"%.*s\": %x",
			space_id, int(len), name, mach_read_from_4(flags));
	}
	else if (new_name) {
		ddl_tracker.id_to_name[space_id] = filename_to_spacename(new_name, new_len);
		msg("DDL tracking : rename %zu \"%.*s\",\"%.*s\"",
			space_id, int(len), name, int(new_len), new_name);
	} else {
		ddl_tracker.drops.insert(space_id);
		msg("DDL tracking : delete %zu \"%.*s\"", space_id, int(len), name);
	}
	pthread_mutex_unlock(&backup_mutex);
}


/*
 This callback is called if DDL operation is detected,
 at the end of backup

 Normally, DDL operations are blocked due to FTWRL,
 but in rare cases of --no-lock, they are not.

 We will abort backup in this case.
*/
static void backup_file_op_fail(ulint space_id, const byte* flags,
	const byte* name, ulint len,
	const byte* new_name, ulint new_len)
{
	ut_a(opt_no_lock);
	bool fail;
	if (flags) {
		msg("DDL tracking :  create %zu \"%.*s\": %x",
			space_id, int(len), name, mach_read_from_4(flags));
		std::string  spacename = filename_to_spacename(name, len);
		fail = !check_if_skip_table(spacename.c_str());
	}
	else if (new_name) {
		msg("DDL tracking : rename %zu \"%.*s\",\"%.*s\"",
			space_id, int(len), name, int(new_len), new_name);
		std::string  spacename = filename_to_spacename(name, len);
		std::string  new_spacename = filename_to_spacename(new_name, new_len);
		fail = !check_if_skip_table(spacename.c_str()) || !check_if_skip_table(new_spacename.c_str());
	}
	else {
		std::string  spacename = filename_to_spacename(name, len);
		fail = !check_if_skip_table(spacename.c_str());
		msg("DDL tracking : delete %zu \"%.*s\"", space_id, int(len), name);
	}
	if (fail) {
		die("DDL operation detected in the late phase of backup."
			"Backup is inconsistent. Remove --no-lock option to fix.");
	}
}


/** Callback whenever MLOG_INDEX_LOAD happens.
@param[in]	space_id	space id to check */
static void backup_optimized_ddl_op(ulint space_id)
{
	pthread_mutex_lock(&backup_mutex);
	ddl_tracker.optimized_ddl.insert(space_id);
	pthread_mutex_unlock(&backup_mutex);
}

/*
  Optimized DDL callback at the end of backup that
  run with --no-lock. Usually aborts the backup.
*/
static void backup_optimized_ddl_op_fail(ulint space_id) {
	ut_a(opt_no_lock);
	msg("DDL tracking : optimized DDL on space %zu", space_id);
	if (ddl_tracker.tables_in_backup.find(space_id) != ddl_tracker.tables_in_backup.end()) {
		msg("ERROR : Optimized DDL operation detected in the late phase of backup."
			"Backup is inconsistent. Remove --no-lock option to fix.");
		exit(EXIT_FAILURE);
	}
}


/** Callback whenever MLOG_TRUNCATE happens. */
static void backup_truncate_fail()
{
	msg("mariabackup: Incompatible TRUNCATE operation detected.%s",
	    opt_lock_ddl_per_table
	    ? ""
	    : " Use --lock-ddl-per-table to lock all tables before backup.");
}


/*
  Retrieve default data directory, to be used with --copy-back.

  On Windows, default datadir is ..\data, relative to the
  directory where mariabackup.exe is located(usually "bin")

  Elsewhere, the compiled-in constant MYSQL_DATADIR is used.
*/
static char *get_default_datadir() {
	static char ddir[] = MYSQL_DATADIR;
#ifdef _WIN32
	static char buf[MAX_PATH];
	DWORD size = (DWORD)sizeof(buf) - 1;
	if (GetModuleFileName(NULL, buf, size) <= size)
	{
		char *p;
		if ((p = strrchr(buf, '\\')))
		{
			*p = 0;
			if ((p = strrchr(buf, '\\')))
			{
				strncpy(p + 1, "data", buf + MAX_PATH - p);
				return buf;
			}
		}
	}
#endif
	return ddir;
}


/* ======== Date copying thread context ======== */

typedef struct {
	datafiles_iter_t 	*it;
	uint			num;
	uint			*count;
	pthread_mutex_t*	count_mutex;
	os_thread_id_t		id;
} data_thread_ctxt_t;

/* ======== for option and variables ======== */
#include <../../client/client_priv.h>

enum options_xtrabackup
{
  OPT_XTRA_TARGET_DIR = 1000,     /* make sure it is larger
                                     than OPT_MAX_CLIENT_OPTION */
  OPT_XTRA_BACKUP,
  OPT_XTRA_PREPARE,
  OPT_XTRA_EXPORT,
  OPT_XTRA_PRINT_PARAM,
  OPT_XTRA_USE_MEMORY,
  OPT_XTRA_THROTTLE,
  OPT_XTRA_LOG_COPY_INTERVAL,
  OPT_XTRA_INCREMENTAL,
  OPT_XTRA_INCREMENTAL_BASEDIR,
  OPT_XTRA_EXTRA_LSNDIR,
  OPT_XTRA_INCREMENTAL_DIR,
  OPT_XTRA_TABLES,
  OPT_XTRA_TABLES_FILE,
  OPT_XTRA_DATABASES,
  OPT_XTRA_DATABASES_FILE,
  OPT_XTRA_PARALLEL,
  OPT_XTRA_EXTENDED_VALIDATION,
  OPT_XTRA_ENCRYPTED_BACKUP,
  OPT_XTRA_STREAM,
  OPT_XTRA_COMPRESS,
  OPT_XTRA_COMPRESS_THREADS,
  OPT_XTRA_COMPRESS_CHUNK_SIZE,
  OPT_LOG,
  OPT_INNODB,
  OPT_INNODB_DATA_FILE_PATH,
  OPT_INNODB_DATA_HOME_DIR,
  OPT_INNODB_ADAPTIVE_HASH_INDEX,
  OPT_INNODB_DOUBLEWRITE,
  OPT_INNODB_FILE_PER_TABLE,
  OPT_INNODB_FLUSH_METHOD,
  OPT_INNODB_LOG_GROUP_HOME_DIR,
  OPT_INNODB_MAX_DIRTY_PAGES_PCT,
  OPT_INNODB_MAX_PURGE_LAG,
  OPT_INNODB_STATUS_FILE,
  OPT_INNODB_AUTOEXTEND_INCREMENT,
  OPT_INNODB_BUFFER_POOL_SIZE,
  OPT_INNODB_COMMIT_CONCURRENCY,
  OPT_INNODB_CONCURRENCY_TICKETS,
  OPT_INNODB_FILE_IO_THREADS,
  OPT_INNODB_IO_CAPACITY,
  OPT_INNODB_READ_IO_THREADS,
  OPT_INNODB_WRITE_IO_THREADS,
  OPT_INNODB_USE_NATIVE_AIO,
  OPT_INNODB_PAGE_SIZE,
  OPT_INNODB_BUFFER_POOL_FILENAME,
  OPT_INNODB_LOCK_WAIT_TIMEOUT,
  OPT_INNODB_LOG_BUFFER_SIZE,
  OPT_INNODB_LOG_FILE_SIZE,
  OPT_INNODB_LOG_FILES_IN_GROUP,
  OPT_INNODB_OPEN_FILES,
  OPT_XTRA_DEBUG_SYNC,
  OPT_INNODB_CHECKSUM_ALGORITHM,
  OPT_INNODB_UNDO_DIRECTORY,
  OPT_INNODB_UNDO_TABLESPACES,
  OPT_INNODB_LOG_CHECKSUMS,
  OPT_XTRA_INCREMENTAL_FORCE_SCAN,
  OPT_DEFAULTS_GROUP,
  OPT_CLOSE_FILES,
  OPT_CORE_FILE,

  OPT_COPY_BACK,
  OPT_MOVE_BACK,
  OPT_GALERA_INFO,
  OPT_SLAVE_INFO,
  OPT_NO_LOCK,
  OPT_SAFE_SLAVE_BACKUP,
  OPT_RSYNC,
  OPT_FORCE_NON_EMPTY_DIRS,
  OPT_NO_VERSION_CHECK,
  OPT_NO_BACKUP_LOCKS,
  OPT_DECOMPRESS,
  OPT_INCREMENTAL_HISTORY_NAME,
  OPT_INCREMENTAL_HISTORY_UUID,
  OPT_REMOVE_ORIGINAL,
  OPT_LOCK_WAIT_QUERY_TYPE,
  OPT_KILL_LONG_QUERY_TYPE,
  OPT_HISTORY,
  OPT_KILL_LONG_QUERIES_TIMEOUT,
  OPT_LOCK_WAIT_TIMEOUT,
  OPT_LOCK_WAIT_THRESHOLD,
  OPT_DEBUG_SLEEP_BEFORE_UNLOCK,
  OPT_SAFE_SLAVE_BACKUP_TIMEOUT,
  OPT_BINLOG_INFO,
  OPT_XB_SECURE_AUTH,

  OPT_XTRA_TABLES_EXCLUDE,
  OPT_XTRA_DATABASES_EXCLUDE,
  OPT_PROTOCOL,
  OPT_INNODB_COMPRESSION_LEVEL,
  OPT_LOCK_DDL_PER_TABLE,
  OPT_ROCKSDB_DATADIR,
  OPT_BACKUP_ROCKSDB,
  OPT_XTRA_CHECK_PRIVILEGES
};

struct my_option xb_client_options[] =
{
  {"verbose", 'V', "display verbose output",
   (G_PTR*) &verbose, (G_PTR*) &verbose, 0, GET_BOOL, NO_ARG,
   FALSE, 0, 0, 0, 0, 0},
  {"version", 'v', "print xtrabackup version information",
   (G_PTR *) &xtrabackup_version, (G_PTR *) &xtrabackup_version, 0, GET_BOOL,
   NO_ARG, 0, 0, 0, 0, 0, 0},
  {"target-dir", OPT_XTRA_TARGET_DIR, "destination directory", (G_PTR*) &xtrabackup_target_dir,
   (G_PTR*) &xtrabackup_target_dir, 0, GET_STR, REQUIRED_ARG, 0, 0, 0, 0, 0, 0},
  {"backup", OPT_XTRA_BACKUP, "take backup to target-dir",
   (G_PTR*) &xtrabackup_backup, (G_PTR*) &xtrabackup_backup,
   0, GET_BOOL, NO_ARG, 0, 0, 0, 0, 0, 0},
  {"prepare", OPT_XTRA_PREPARE, "prepare a backup for starting mysql server on the backup.",
   (G_PTR*) &xtrabackup_prepare, (G_PTR*) &xtrabackup_prepare,
   0, GET_BOOL, NO_ARG, 0, 0, 0, 0, 0, 0},
  {"export", OPT_XTRA_EXPORT, "create files to import to another database when prepare.",
   (G_PTR*) &xtrabackup_export, (G_PTR*) &xtrabackup_export,
   0, GET_BOOL, NO_ARG, 0, 0, 0, 0, 0, 0},
  {"print-param", OPT_XTRA_PRINT_PARAM, "print parameter of mysqld needed for copyback.",
   (G_PTR*) &xtrabackup_print_param, (G_PTR*) &xtrabackup_print_param,
   0, GET_BOOL, NO_ARG, 0, 0, 0, 0, 0, 0},
  {"use-memory", OPT_XTRA_USE_MEMORY, "The value is used instead of buffer_pool_size",
   (G_PTR*) &xtrabackup_use_memory, (G_PTR*) &xtrabackup_use_memory,
   0, GET_LL, REQUIRED_ARG, 100*1024*1024L, 1024*1024L, LONGLONG_MAX, 0,
   1024*1024L, 0},
  {"throttle", OPT_XTRA_THROTTLE, "limit count of IO operations (pairs of read&write) per second to IOS values (for '--backup')",
   (G_PTR*) &xtrabackup_throttle, (G_PTR*) &xtrabackup_throttle,
   0, GET_LONG, REQUIRED_ARG, 0, 0, LONG_MAX, 0, 1, 0},
  {"log", OPT_LOG, "Ignored option for MySQL option compatibility",
   (G_PTR*) &log_ignored_opt, (G_PTR*) &log_ignored_opt, 0,
   GET_STR, OPT_ARG, 0, 0, 0, 0, 0, 0},
  {"log-copy-interval", OPT_XTRA_LOG_COPY_INTERVAL, "time interval between checks done by log copying thread in milliseconds (default is 1 second).",
   (G_PTR*) &xtrabackup_log_copy_interval, (G_PTR*) &xtrabackup_log_copy_interval,
   0, GET_LONG, REQUIRED_ARG, 1000, 0, LONG_MAX, 0, 1, 0},
  {"extra-lsndir", OPT_XTRA_EXTRA_LSNDIR, "(for --backup): save an extra copy of the xtrabackup_checkpoints file in this directory.",
   (G_PTR*) &xtrabackup_extra_lsndir, (G_PTR*) &xtrabackup_extra_lsndir,
   0, GET_STR, REQUIRED_ARG, 0, 0, 0, 0, 0, 0},
  {"incremental-lsn", OPT_XTRA_INCREMENTAL, "(for --backup): copy only .ibd pages newer than specified LSN 'high:low'. ##ATTENTION##: If a wrong LSN value is specified, it is impossible to diagnose this, causing the backup to be unusable. Be careful!",
   (G_PTR*) &xtrabackup_incremental, (G_PTR*) &xtrabackup_incremental,
   0, GET_STR, REQUIRED_ARG, 0, 0, 0, 0, 0, 0},
  {"incremental-basedir", OPT_XTRA_INCREMENTAL_BASEDIR, "(for --backup): copy only .ibd pages newer than backup at specified directory.",
   (G_PTR*) &xtrabackup_incremental_basedir, (G_PTR*) &xtrabackup_incremental_basedir,
   0, GET_STR, REQUIRED_ARG, 0, 0, 0, 0, 0, 0},
  {"incremental-dir", OPT_XTRA_INCREMENTAL_DIR, "(for --prepare): apply .delta files and logfile in the specified directory.",
   (G_PTR*) &xtrabackup_incremental_dir, (G_PTR*) &xtrabackup_incremental_dir,
   0, GET_STR, REQUIRED_ARG, 0, 0, 0, 0, 0, 0},
  {"tables", OPT_XTRA_TABLES, "filtering by regexp for table names.",
   (G_PTR*) &xtrabackup_tables, (G_PTR*) &xtrabackup_tables,
   0, GET_STR, REQUIRED_ARG, 0, 0, 0, 0, 0, 0},
  {"tables_file", OPT_XTRA_TABLES_FILE, "filtering by list of the exact database.table name in the file.",
   (G_PTR*) &xtrabackup_tables_file, (G_PTR*) &xtrabackup_tables_file,
   0, GET_STR, REQUIRED_ARG, 0, 0, 0, 0, 0, 0},
  {"databases", OPT_XTRA_DATABASES, "filtering by list of databases.",
   (G_PTR*) &xtrabackup_databases, (G_PTR*) &xtrabackup_databases,
   0, GET_STR, REQUIRED_ARG, 0, 0, 0, 0, 0, 0},
  {"databases_file", OPT_XTRA_DATABASES_FILE,
   "filtering by list of databases in the file.",
   (G_PTR*) &xtrabackup_databases_file, (G_PTR*) &xtrabackup_databases_file,
   0, GET_STR, REQUIRED_ARG, 0, 0, 0, 0, 0, 0},
  {"tables-exclude", OPT_XTRA_TABLES_EXCLUDE, "filtering by regexp for table names. "
  "Operates the same way as --tables, but matched names are excluded from backup. "
  "Note that this option has a higher priority than --tables.",
    (G_PTR*) &xtrabackup_tables_exclude, (G_PTR*) &xtrabackup_tables_exclude,
    0, GET_STR, REQUIRED_ARG, 0, 0, 0, 0, 0, 0},
  {"databases-exclude", OPT_XTRA_DATABASES_EXCLUDE, "Excluding databases based on name, "
  "Operates the same way as --databases, but matched names are excluded from backup. "
  "Note that this option has a higher priority than --databases.",
    (G_PTR*) &xtrabackup_databases_exclude, (G_PTR*) &xtrabackup_databases_exclude,
    0, GET_STR, REQUIRED_ARG, 0, 0, 0, 0, 0, 0},

  {"stream", OPT_XTRA_STREAM, "Stream all backup files to the standard output "
   "in the specified format." 
   "Supported format is 'xbstream'."
   ,
   (G_PTR*) &xtrabackup_stream_str, (G_PTR*) &xtrabackup_stream_str, 0, GET_STR,
   REQUIRED_ARG, 0, 0, 0, 0, 0, 0},

  {"compress", OPT_XTRA_COMPRESS, "Compress individual backup files using the "
   "specified compression algorithm. Currently the only supported algorithm "
   "is 'quicklz'. It is also the default algorithm, i.e. the one used when "
   "--compress is used without an argument.",
   (G_PTR*) &xtrabackup_compress_alg, (G_PTR*) &xtrabackup_compress_alg, 0,
   GET_STR, OPT_ARG, 0, 0, 0, 0, 0, 0},

  {"compress-threads", OPT_XTRA_COMPRESS_THREADS,
   "Number of threads for parallel data compression. The default value is 1.",
   (G_PTR*) &xtrabackup_compress_threads, (G_PTR*) &xtrabackup_compress_threads,
   0, GET_UINT, REQUIRED_ARG, 1, 1, UINT_MAX, 0, 0, 0},

  {"compress-chunk-size", OPT_XTRA_COMPRESS_CHUNK_SIZE,
   "Size of working buffer(s) for compression threads in bytes. The default value is 64K.",
   (G_PTR*) &xtrabackup_compress_chunk_size, (G_PTR*) &xtrabackup_compress_chunk_size,
   0, GET_ULL, REQUIRED_ARG, (1 << 16), 1024, ULONGLONG_MAX, 0, 0, 0},

  {"incremental-force-scan", OPT_XTRA_INCREMENTAL_FORCE_SCAN,
   "Perform a full-scan incremental backup even in the presence of changed "
   "page bitmap data",
   (G_PTR*)&xtrabackup_incremental_force_scan,
   (G_PTR*)&xtrabackup_incremental_force_scan, 0, GET_BOOL, NO_ARG,
   0, 0, 0, 0, 0, 0},


  {"close_files", OPT_CLOSE_FILES, "do not keep files opened. Use at your own "
   "risk.", (G_PTR*) &xb_close_files, (G_PTR*) &xb_close_files, 0, GET_BOOL,
   NO_ARG, 0, 0, 0, 0, 0, 0},

  {"core-file", OPT_CORE_FILE, "Write core on fatal signals", 0, 0, 0,
   GET_NO_ARG, NO_ARG, 0, 0, 0, 0, 0, 0},


  {"copy-back", OPT_COPY_BACK, "Copy all the files in a previously made "
   "backup from the backup directory to their original locations.",
   (uchar *) &xtrabackup_copy_back, (uchar *) &xtrabackup_copy_back, 0,
   GET_BOOL, NO_ARG, 0, 0, 0, 0, 0, 0},

  {"move-back", OPT_MOVE_BACK, "Move all the files in a previously made "
   "backup from the backup directory to the actual datadir location. "
   "Use with caution, as it removes backup files.",
   (uchar *) &xtrabackup_move_back, (uchar *) &xtrabackup_move_back, 0,
   GET_BOOL, NO_ARG, 0, 0, 0, 0, 0, 0},

  {"galera-info", OPT_GALERA_INFO, "This options creates the "
   "xtrabackup_galera_info file which contains the local node state at "
   "the time of the backup. Option should be used when performing the "
   "backup of MariaDB Galera Cluster. Has no effect when backup locks "
   "are used to create the backup.",
   (uchar *) &opt_galera_info, (uchar *) &opt_galera_info, 0,
   GET_BOOL, NO_ARG, 0, 0, 0, 0, 0, 0},

  {"slave-info", OPT_SLAVE_INFO, "This option is useful when backing "
   "up a replication slave server. It prints the binary log position "
   "and name of the master server. It also writes this information to "
   "the \"xtrabackup_slave_info\" file as a \"CHANGE MASTER\" command. "
   "A new slave for this master can be set up by starting a slave server "
   "on this backup and issuing a \"CHANGE MASTER\" command with the "
   "binary log position saved in the \"xtrabackup_slave_info\" file.",
   (uchar *) &opt_slave_info, (uchar *) &opt_slave_info, 0,
   GET_BOOL, NO_ARG, 0, 0, 0, 0, 0, 0},

  {"no-lock", OPT_NO_LOCK, "Use this option to disable table lock "
   "with \"FLUSH TABLES WITH READ LOCK\". Use it only if ALL your "
   "tables are InnoDB and you DO NOT CARE about the binary log "
   "position of the backup. This option shouldn't be used if there "
   "are any DDL statements being executed or if any updates are "
   "happening on non-InnoDB tables (this includes the system MyISAM "
   "tables in the mysql database), otherwise it could lead to an "
   "inconsistent backup. If you are considering to use --no-lock "
   "because your backups are failing to acquire the lock, this could "
   "be because of incoming replication events preventing the lock "
   "from succeeding. Please try using --safe-slave-backup to "
   "momentarily stop the replication slave thread, this may help "
   "the backup to succeed and you then don't need to resort to "
   "using this option.",
   (uchar *) &opt_no_lock, (uchar *) &opt_no_lock, 0,
   GET_BOOL, NO_ARG, 0, 0, 0, 0, 0, 0},

  {"safe-slave-backup", OPT_SAFE_SLAVE_BACKUP, "Stop slave SQL thread "
   "and wait to start backup until Slave_open_temp_tables in "
   "\"SHOW STATUS\" is zero. If there are no open temporary tables, "
   "the backup will take place, otherwise the SQL thread will be "
   "started and stopped until there are no open temporary tables. "
   "The backup will fail if Slave_open_temp_tables does not become "
   "zero after --safe-slave-backup-timeout seconds. The slave SQL "
   "thread will be restarted when the backup finishes.",
   (uchar *) &opt_safe_slave_backup,
   (uchar *) &opt_safe_slave_backup,
   0, GET_BOOL, NO_ARG, 0, 0, 0, 0, 0, 0},

  {"rsync", OPT_RSYNC, "Uses the rsync utility to optimize local file "
   "transfers. When this option is specified, innobackupex uses rsync "
   "to copy all non-InnoDB files instead of spawning a separate cp for "
   "each file, which can be much faster for servers with a large number "
   "of databases or tables.  This option cannot be used together with "
   "--stream.",
   (uchar *) &opt_rsync, (uchar *) &opt_rsync,
   0, GET_BOOL, NO_ARG, 0, 0, 0, 0, 0, 0},

  {"force-non-empty-directories", OPT_FORCE_NON_EMPTY_DIRS, "This "
   "option, when specified, makes --copy-back or --move-back transfer "
   "files to non-empty directories. Note that no existing files will be "
   "overwritten. If --copy-back or --nove-back has to copy a file from "
   "the backup directory which already exists in the destination "
   "directory, it will still fail with an error.",
   (uchar *) &opt_force_non_empty_dirs,
   (uchar *) &opt_force_non_empty_dirs,
   0, GET_BOOL, NO_ARG, 0, 0, 0, 0, 0, 0},

  {"no-version-check", OPT_NO_VERSION_CHECK, "This option disables the "
   "version check which is enabled by the --version-check option.",
   (uchar *) &opt_noversioncheck,
   (uchar *) &opt_noversioncheck,
   0, GET_BOOL, NO_ARG, 0, 0, 0, 0, 0, 0},

  {"no-backup-locks", OPT_NO_BACKUP_LOCKS, "This option controls if "
   "backup locks should be used instead of FLUSH TABLES WITH READ LOCK "
   "on the backup stage. The option has no effect when backup locks are "
   "not supported by the server. This option is enabled by default, "
   "disable with --no-backup-locks.",
   (uchar *) &opt_no_backup_locks,
   (uchar *) &opt_no_backup_locks,
   0, GET_BOOL, NO_ARG, 0, 0, 0, 0, 0, 0},

  {"decompress", OPT_DECOMPRESS, "Decompresses all files with the .qp "
   "extension in a backup previously made with the --compress option.",
   (uchar *) &opt_decompress,
   (uchar *) &opt_decompress,
   0, GET_BOOL, NO_ARG, 0, 0, 0, 0, 0, 0},

  {"user", 'u', "This option specifies the MySQL username used "
   "when connecting to the server, if that's not the current user. "
   "The option accepts a string argument. See mysql --help for details.",
   (uchar*) &opt_user, (uchar*) &opt_user, 0, GET_STR,
   REQUIRED_ARG, 0, 0, 0, 0, 0, 0},

  {"host", 'H', "This option specifies the host to use when "
   "connecting to the database server with TCP/IP.  The option accepts "
   "a string argument. See mysql --help for details.",
   (uchar*) &opt_host, (uchar*) &opt_host, 0, GET_STR,
   REQUIRED_ARG, 0, 0, 0, 0, 0, 0},

  {"port", 'P', "This option specifies the port to use when "
   "connecting to the database server with TCP/IP.  The option accepts "
   "a string argument. See mysql --help for details.",
   &opt_port, &opt_port, 0, GET_UINT, REQUIRED_ARG,
   0, 0, 0, 0, 0, 0},

  {"password", 'p', "This option specifies the password to use "
   "when connecting to the database. It accepts a string argument.  "
   "See mysql --help for details.",
   0, 0, 0, GET_STR,
   REQUIRED_ARG, 0, 0, 0, 0, 0, 0},

  {"protocol", OPT_PROTOCOL, "The protocol to use for connection (tcp, socket, pipe, memory).",
   0, 0, 0, GET_STR, REQUIRED_ARG, 0, 0, 0, 0, 0, 0},

  {"socket", 'S', "This option specifies the socket to use when "
   "connecting to the local database server with a UNIX domain socket.  "
   "The option accepts a string argument. See mysql --help for details.",
   (uchar*) &opt_socket, (uchar*) &opt_socket, 0, GET_STR,
   REQUIRED_ARG, 0, 0, 0, 0, 0, 0},

  {"incremental-history-name", OPT_INCREMENTAL_HISTORY_NAME,
   "This option specifies the name of the backup series stored in the "
   "PERCONA_SCHEMA.xtrabackup_history history record to base an "
   "incremental backup on. Xtrabackup will search the history table "
   "looking for the most recent (highest innodb_to_lsn), successful "
   "backup in the series and take the to_lsn value to use as the "
   "starting lsn for the incremental backup. This will be mutually "
   "exclusive with --incremental-history-uuid, --incremental-basedir "
   "and --incremental-lsn. If no valid lsn can be found (no series by "
   "that name, no successful backups by that name) xtrabackup will "
   "return with an error. It is used with the --incremental option.",
   (uchar*) &opt_incremental_history_name,
   (uchar*) &opt_incremental_history_name, 0, GET_STR,
   REQUIRED_ARG, 0, 0, 0, 0, 0, 0},

  {"incremental-history-uuid", OPT_INCREMENTAL_HISTORY_UUID,
   "This option specifies the UUID of the specific history record "
   "stored in the PERCONA_SCHEMA.xtrabackup_history to base an "
   "incremental backup on. --incremental-history-name, "
   "--incremental-basedir and --incremental-lsn. If no valid lsn can be "
   "found (no success record with that uuid) xtrabackup will return "
   "with an error. It is used with the --incremental option.",
   (uchar*) &opt_incremental_history_uuid,
   (uchar*) &opt_incremental_history_uuid, 0, GET_STR,
   REQUIRED_ARG, 0, 0, 0, 0, 0, 0},

  {"remove-original", OPT_REMOVE_ORIGINAL, "Remove .qp files after decompression.",
   (uchar *) &opt_remove_original,
   (uchar *) &opt_remove_original,
   0, GET_BOOL, NO_ARG, 0, 0, 0, 0, 0, 0},

  {"ftwrl-wait-query-type", OPT_LOCK_WAIT_QUERY_TYPE,
   "This option specifies which types of queries are allowed to complete "
   "before innobackupex will issue the global lock. Default is all.",
   (uchar*) &opt_lock_wait_query_type,
   (uchar*) &opt_lock_wait_query_type, &query_type_typelib,
   GET_ENUM, REQUIRED_ARG, QUERY_TYPE_ALL, 0, 0, 0, 0, 0},

  {"kill-long-query-type", OPT_KILL_LONG_QUERY_TYPE,
   "This option specifies which types of queries should be killed to "
   "unblock the global lock. Default is \"all\".",
   (uchar*) &opt_kill_long_query_type,
   (uchar*) &opt_kill_long_query_type, &query_type_typelib,
   GET_ENUM, REQUIRED_ARG, QUERY_TYPE_SELECT, 0, 0, 0, 0, 0},

  {"history", OPT_HISTORY,
   "This option enables the tracking of backup history in the "
   "PERCONA_SCHEMA.xtrabackup_history table. An optional history "
   "series name may be specified that will be placed with the history "
   "record for the current backup being taken.",
   NULL, NULL, 0, GET_STR, OPT_ARG, 0, 0, 0, 0, 0, 0},

  {"kill-long-queries-timeout", OPT_KILL_LONG_QUERIES_TIMEOUT,
   "This option specifies the number of seconds innobackupex waits "
   "between starting FLUSH TABLES WITH READ LOCK and killing those "
   "queries that block it. Default is 0 seconds, which means "
   "innobackupex will not attempt to kill any queries.",
   (uchar*) &opt_kill_long_queries_timeout,
   (uchar*) &opt_kill_long_queries_timeout, 0, GET_UINT,
   REQUIRED_ARG, 0, 0, 0, 0, 0, 0},

  {"ftwrl-wait-timeout", OPT_LOCK_WAIT_TIMEOUT,
   "This option specifies time in seconds that innobackupex should wait "
   "for queries that would block FTWRL before running it. If there are "
   "still such queries when the timeout expires, innobackupex terminates "
   "with an error. Default is 0, in which case innobackupex does not "
   "wait for queries to complete and starts FTWRL immediately.",
   (uchar*) &opt_lock_wait_timeout,
   (uchar*) &opt_lock_wait_timeout, 0, GET_UINT,
   REQUIRED_ARG, 0, 0, 0, 0, 0, 0},

  {"ftwrl-wait-threshold", OPT_LOCK_WAIT_THRESHOLD,
   "This option specifies the query run time threshold which is used by "
   "innobackupex to detect long-running queries with a non-zero value "
   "of --ftwrl-wait-timeout. FTWRL is not started until such "
   "long-running queries exist. This option has no effect if "
   "--ftwrl-wait-timeout is 0. Default value is 60 seconds.",
   (uchar*) &opt_lock_wait_threshold,
   (uchar*) &opt_lock_wait_threshold, 0, GET_UINT,
   REQUIRED_ARG, 60, 0, 0, 0, 0, 0},

  {"debug-sleep-before-unlock", OPT_DEBUG_SLEEP_BEFORE_UNLOCK,
   "This is a debug-only option used by the XtraBackup test suite.",
   (uchar*) &opt_debug_sleep_before_unlock,
   (uchar*) &opt_debug_sleep_before_unlock, 0, GET_UINT,
   REQUIRED_ARG, 0, 0, 0, 0, 0, 0},

  {"safe-slave-backup-timeout", OPT_SAFE_SLAVE_BACKUP_TIMEOUT,
   "How many seconds --safe-slave-backup should wait for "
   "Slave_open_temp_tables to become zero. (default 300)",
   (uchar*) &opt_safe_slave_backup_timeout,
   (uchar*) &opt_safe_slave_backup_timeout, 0, GET_UINT,
   REQUIRED_ARG, 300, 0, 0, 0, 0, 0},

  {"binlog-info", OPT_BINLOG_INFO,
   "This option controls how XtraBackup should retrieve server's binary log "
   "coordinates corresponding to the backup. Possible values are OFF, ON, "
   "LOCKLESS and AUTO. See the XtraBackup manual for more information",
   &opt_binlog_info, &opt_binlog_info,
   &binlog_info_typelib, GET_ENUM, OPT_ARG, BINLOG_INFO_AUTO, 0, 0, 0, 0, 0},

  {"secure-auth", OPT_XB_SECURE_AUTH, "Refuse client connecting to server if it"
    " uses old (pre-4.1.1) protocol.", &opt_secure_auth,
    &opt_secure_auth, 0, GET_BOOL, NO_ARG, 1, 0, 0, 0, 0, 0},
#define MYSQL_CLIENT
#include "sslopt-longopts.h"
#undef MYSQL_CLIENT

  { 0, 0, 0, 0, 0, 0, GET_NO_ARG, NO_ARG, 0, 0, 0, 0, 0, 0}
};

uint xb_client_options_count = array_elements(xb_client_options);

#ifndef DBUG_OFF
/** Parameters to DBUG */
static const char *dbug_option;
#endif

struct my_option xb_server_options[] =
{
  {"datadir", 'h', "Path to the database root.", (G_PTR*) &mysql_data_home,
   (G_PTR*) &mysql_data_home, 0, GET_STR, REQUIRED_ARG, 0, 0, 0, 0, 0, 0},
  {"tmpdir", 't',
   "Path for temporary files. Several paths may be specified, separated by a "
#if defined(__WIN__) || defined(OS2) || defined(__NETWARE__)
   "semicolon (;)"
#else
   "colon (:)"
#endif
   ", in this case they are used in a round-robin fashion.",
   (G_PTR*) &opt_mysql_tmpdir,
   (G_PTR*) &opt_mysql_tmpdir, 0, GET_STR, REQUIRED_ARG, 0, 0, 0, 0, 0, 0},
  {"parallel", OPT_XTRA_PARALLEL,
   "Number of threads to use for parallel datafiles transfer. "
   "The default value is 1.",
   (G_PTR*) &xtrabackup_parallel, (G_PTR*) &xtrabackup_parallel, 0, GET_INT,
   REQUIRED_ARG, 1, 1, INT_MAX, 0, 0, 0},

  {"extended_validation", OPT_XTRA_EXTENDED_VALIDATION,
   "Enable extended validation for Innodb data pages during backup phase. "
   "Will slow down backup considerably, in case encryption is used. "
   "May fail if tables are created during the backup.",
   (G_PTR*)&opt_extended_validation,
   (G_PTR*)&opt_extended_validation,
   0, GET_BOOL, NO_ARG, FALSE, 0, 0, 0, 0, 0},

  {"encrypted_backup", OPT_XTRA_ENCRYPTED_BACKUP,
   "In --backup, assume that nonzero key_version implies that the page"
   " is encrypted. Use --backup --skip-encrypted-backup to allow"
   " copying unencrypted that were originally created before MySQL 5.1.48.",
   (G_PTR*)&opt_encrypted_backup,
   (G_PTR*)&opt_encrypted_backup,
   0, GET_BOOL, NO_ARG, TRUE, 0, 0, 0, 0, 0},

   {"log", OPT_LOG, "Ignored option for MySQL option compatibility",
   (G_PTR*) &log_ignored_opt, (G_PTR*) &log_ignored_opt, 0,
   GET_STR, OPT_ARG, 0, 0, 0, 0, 0, 0},

   {"log_bin", OPT_LOG, "Base name for the log sequence",
   &opt_log_bin, &opt_log_bin, 0, GET_STR, OPT_ARG, 0, 0, 0, 0, 0, 0},

   {"innodb", OPT_INNODB, "Ignored option for MySQL option compatibility",
   (G_PTR*) &innobase_ignored_opt, (G_PTR*) &innobase_ignored_opt, 0,
   GET_STR, OPT_ARG, 0, 0, 0, 0, 0, 0},
#ifdef BTR_CUR_HASH_ADAPT
  {"innodb_adaptive_hash_index", OPT_INNODB_ADAPTIVE_HASH_INDEX,
   "Enable InnoDB adaptive hash index (enabled by default).  "
   "Disable with --skip-innodb-adaptive-hash-index.",
   &btr_search_enabled,
   &btr_search_enabled,
   0, GET_BOOL, NO_ARG, 1, 0, 0, 0, 0, 0},
#endif /* BTR_CUR_HASH_ADAPT */
  {"innodb_autoextend_increment", OPT_INNODB_AUTOEXTEND_INCREMENT,
   "Data file autoextend increment in megabytes",
   (G_PTR*) &sys_tablespace_auto_extend_increment,
   (G_PTR*) &sys_tablespace_auto_extend_increment,
   0, GET_ULONG, REQUIRED_ARG, 8L, 1L, 1000L, 0, 1L, 0},
  {"innodb_data_file_path", OPT_INNODB_DATA_FILE_PATH,
   "Path to individual files and their sizes.", &innobase_data_file_path,
   &innobase_data_file_path, 0, GET_STR, REQUIRED_ARG, 0, 0, 0, 0, 0, 0},
  {"innodb_data_home_dir", OPT_INNODB_DATA_HOME_DIR,
   "The common part for InnoDB table spaces.", &innobase_data_home_dir,
   &innobase_data_home_dir, 0, GET_STR, REQUIRED_ARG, 0, 0, 0, 0, 0, 0},
  {"innodb_doublewrite", OPT_INNODB_DOUBLEWRITE,
   "Enable InnoDB doublewrite buffer during --prepare.",
   (G_PTR*) &innobase_use_doublewrite,
   (G_PTR*) &innobase_use_doublewrite, 0, GET_BOOL, NO_ARG, 0, 0, 0, 0, 0, 0},
  {"innodb_io_capacity", OPT_INNODB_IO_CAPACITY,
   "Number of IOPs the server can do. Tunes the background IO rate",
   (G_PTR*) &srv_io_capacity, (G_PTR*) &srv_io_capacity,
   0, GET_ULONG, OPT_ARG, 200, 100, ~0UL, 0, 0, 0},
  {"innodb_file_io_threads", OPT_INNODB_FILE_IO_THREADS,
   "Number of file I/O threads in InnoDB.", (G_PTR*) &innobase_file_io_threads,
   (G_PTR*) &innobase_file_io_threads, 0, GET_LONG, REQUIRED_ARG, 4, 4, 64, 0,
   1, 0},
  {"innodb_read_io_threads", OPT_INNODB_READ_IO_THREADS,
   "Number of background read I/O threads in InnoDB.", (G_PTR*) &innobase_read_io_threads,
   (G_PTR*) &innobase_read_io_threads, 0, GET_LONG, REQUIRED_ARG, 4, 1, 64, 0,
   1, 0},
  {"innodb_write_io_threads", OPT_INNODB_WRITE_IO_THREADS,
   "Number of background write I/O threads in InnoDB.", (G_PTR*) &innobase_write_io_threads,
   (G_PTR*) &innobase_write_io_threads, 0, GET_LONG, REQUIRED_ARG, 4, 1, 64, 0,
   1, 0},
  {"innodb_file_per_table", OPT_INNODB_FILE_PER_TABLE,
   "Stores each InnoDB table to an .ibd file in the database dir.",
   (G_PTR*) &innobase_file_per_table,
   (G_PTR*) &innobase_file_per_table, 0, GET_BOOL, NO_ARG,
   FALSE, 0, 0, 0, 0, 0},

  {"innodb_flush_method", OPT_INNODB_FLUSH_METHOD,
   "With which method to flush data.",
   &srv_file_flush_method, &srv_file_flush_method,
   &innodb_flush_method_typelib, GET_ENUM, REQUIRED_ARG,
   IF_WIN(SRV_ALL_O_DIRECT_FSYNC, SRV_FSYNC), 0, 0, 0, 0, 0},

  {"innodb_log_buffer_size", OPT_INNODB_LOG_BUFFER_SIZE,
   "The size of the buffer which InnoDB uses to write log to the log files on disk.",
   (G_PTR*) &srv_log_buffer_size, (G_PTR*) &srv_log_buffer_size, 0,
   GET_ULONG, REQUIRED_ARG, 1024*1024L, 256*1024L, LONG_MAX, 0, 1024, 0},
  {"innodb_log_file_size", OPT_INNODB_LOG_FILE_SIZE,
   "Ignored for mysqld option compatibility",
   (G_PTR*) &srv_log_file_size, (G_PTR*) &srv_log_file_size, 0,
   GET_ULL, REQUIRED_ARG, 48 << 20, 1 << 20, 512ULL << 30, 0,
   UNIV_PAGE_SIZE_MAX, 0},
  {"innodb_log_files_in_group", OPT_INNODB_LOG_FILES_IN_GROUP,
   "Ignored for mysqld option compatibility",
   &srv_n_log_files, &srv_n_log_files,
   0, GET_LONG, REQUIRED_ARG, 1, 1, 100, 0, 1, 0},
  {"innodb_log_group_home_dir", OPT_INNODB_LOG_GROUP_HOME_DIR,
   "Path to InnoDB log files.", &srv_log_group_home_dir,
   &srv_log_group_home_dir, 0, GET_STR, REQUIRED_ARG, 0, 0, 0, 0, 0, 0},
  {"innodb_max_dirty_pages_pct", OPT_INNODB_MAX_DIRTY_PAGES_PCT,
   "Percentage of dirty pages allowed in bufferpool.", (G_PTR*) &srv_max_buf_pool_modified_pct,
   (G_PTR*) &srv_max_buf_pool_modified_pct, 0, GET_ULONG, REQUIRED_ARG, 90, 0, 100, 0, 0, 0},
  {"innodb_use_native_aio", OPT_INNODB_USE_NATIVE_AIO,
   "Use native AIO if supported on this platform.",
   (G_PTR*) &srv_use_native_aio,
   (G_PTR*) &srv_use_native_aio, 0, GET_BOOL, NO_ARG,
   TRUE, 0, 0, 0, 0, 0},
  {"innodb_page_size", OPT_INNODB_PAGE_SIZE,
   "The universal page size of the database.",
   (G_PTR*) &innobase_page_size, (G_PTR*) &innobase_page_size, 0,
   /* Use GET_LL to support numeric suffixes in 5.6 */
   GET_LL, REQUIRED_ARG,
   (1LL << 14), (1LL << 12), (1LL << UNIV_PAGE_SIZE_SHIFT_MAX), 0, 1L, 0},
  {"innodb_buffer_pool_filename", OPT_INNODB_BUFFER_POOL_FILENAME,
   "Ignored for mysqld option compatibility",
   (G_PTR*) &innobase_buffer_pool_filename,
   (G_PTR*) &innobase_buffer_pool_filename,
   0, GET_STR, REQUIRED_ARG, 0, 0, 0, 0, 0, 0},

#ifndef DBUG_OFF /* unfortunately "debug" collides with existing options */
  {"dbug", '#', "Built in DBUG debugger.",
   &dbug_option, &dbug_option, 0, GET_STR, OPT_ARG,
   0, 0, 0, 0, 0, 0},
#endif
#ifndef __WIN__
  {"debug-sync", OPT_XTRA_DEBUG_SYNC,
   "Debug sync point. This is only used by the xtrabackup test suite",
   (G_PTR*) &xtrabackup_debug_sync,
   (G_PTR*) &xtrabackup_debug_sync,
   0, GET_STR, REQUIRED_ARG, 0, 0, 0, 0, 0, 0},
#endif

  {"innodb_checksum_algorithm", OPT_INNODB_CHECKSUM_ALGORITHM,
  "The algorithm InnoDB uses for page checksumming. [CRC32, STRICT_CRC32, "
   "INNODB, STRICT_INNODB, NONE, STRICT_NONE]", &srv_checksum_algorithm,
   &srv_checksum_algorithm, &innodb_checksum_algorithm_typelib, GET_ENUM,
   REQUIRED_ARG, SRV_CHECKSUM_ALGORITHM_CRC32, 0, 0, 0, 0, 0},

  {"innodb_undo_directory", OPT_INNODB_UNDO_DIRECTORY,
   "Directory where undo tablespace files live, this path can be absolute.",
   &srv_undo_dir, &srv_undo_dir, 0, GET_STR, REQUIRED_ARG, 0, 0, 0, 0, 0,
   0},

  {"innodb_undo_tablespaces", OPT_INNODB_UNDO_TABLESPACES,
   "Number of undo tablespaces to use.",
   (G_PTR*)&srv_undo_tablespaces, (G_PTR*)&srv_undo_tablespaces,
   0, GET_ULONG, REQUIRED_ARG, 0, 0, 126, 0, 1, 0},

  {"innodb_compression_level", OPT_INNODB_COMPRESSION_LEVEL,
   "Compression level used for zlib compression.",
   (G_PTR*)&page_zip_level, (G_PTR*)&page_zip_level,
   0, GET_UINT, REQUIRED_ARG, 6, 0, 9, 0, 0, 0},

  {"defaults_group", OPT_DEFAULTS_GROUP, "defaults group in config file (default \"mysqld\").",
   (G_PTR*) &defaults_group, (G_PTR*) &defaults_group,
   0, GET_STR, REQUIRED_ARG, 0, 0, 0, 0, 0, 0},

  {"plugin-dir", OPT_PLUGIN_DIR,
  "Server plugin directory. Used to load encryption plugin during 'prepare' phase."
  "Has no effect in the 'backup' phase (plugin directory during backup is the same as server's)",
  &xb_plugin_dir, &xb_plugin_dir,
  0, GET_STR, REQUIRED_ARG, 0, 0, 0, 0, 0, 0 },

  {"innodb-log-checksums", OPT_INNODB_LOG_CHECKSUMS,
   "Whether to require checksums for InnoDB redo log blocks",
   &innodb_log_checksums, &innodb_log_checksums,
   0, GET_BOOL, REQUIRED_ARG, 1, 0, 0, 0, 0, 0 },

  {"open_files_limit", OPT_OPEN_FILES_LIMIT, "the maximum number of file "
   "descriptors to reserve with setrlimit().",
   (G_PTR*) &xb_open_files_limit, (G_PTR*) &xb_open_files_limit, 0, GET_ULONG,
   REQUIRED_ARG, 0, 0, UINT_MAX, 0, 1, 0},

  {"lock-ddl-per-table", OPT_LOCK_DDL_PER_TABLE, "Lock DDL for each table "
   "before xtrabackup starts to copy it and until the backup is completed.",
   (uchar*) &opt_lock_ddl_per_table, (uchar*) &opt_lock_ddl_per_table, 0,
   GET_BOOL, NO_ARG, 0, 0, 0, 0, 0, 0},

  {"rocksdb-datadir", OPT_ROCKSDB_DATADIR, "RocksDB data directory."
   "This option is only  used with --copy-back or --move-back option",
  &xb_rocksdb_datadir, &xb_rocksdb_datadir,
  0, GET_STR, REQUIRED_ARG, 0, 0, 0, 0, 0, 0 },

  { "rocksdb-backup", OPT_BACKUP_ROCKSDB, "Backup rocksdb data, if rocksdb plugin is installed."
   "Used only with --backup option. Can be useful for partial backups, to exclude all rocksdb data",
   &xb_backup_rocksdb, &xb_backup_rocksdb,
   0, GET_BOOL, NO_ARG, 1, 0, 0, 0, 0, 0 },

   {"check-privileges", OPT_XTRA_CHECK_PRIVILEGES, "Check database user "
   "privileges fro the backup user",
   &opt_check_privileges, &opt_check_privileges,
   0, GET_BOOL, NO_ARG, 1, 0, 0, 0, 0, 0 },

  { 0, 0, 0, 0, 0, 0, GET_NO_ARG, NO_ARG, 0, 0, 0, 0, 0, 0}
};

uint xb_server_options_count = array_elements(xb_server_options);

#ifndef __WIN__
static int debug_sync_resumed;

static void sigcont_handler(int sig);

static void sigcont_handler(int sig __attribute__((unused)))
{
	debug_sync_resumed= 1;
}
#endif

static inline
void
debug_sync_point(const char *name)
{
#ifndef __WIN__
	FILE	*fp;
	pid_t	pid;
	char	pid_path[FN_REFLEN];

	if (xtrabackup_debug_sync == NULL) {
		return;
	}

	if (strcmp(xtrabackup_debug_sync, name)) {
		return;
	}

	pid = getpid();

	snprintf(pid_path, sizeof(pid_path), "%s/xtrabackup_debug_sync",
		 xtrabackup_target_dir);
	fp = fopen(pid_path, "w");
	if (fp == NULL) {
		die("Can't open open %s", pid_path);
	}
	fprintf(fp, "%u\n", (uint) pid);
	fclose(fp);

	msg("mariabackup: DEBUG: Suspending at debug sync point '%s'. "
	    "Resume with 'kill -SIGCONT %u'.", name, (uint) pid);

	debug_sync_resumed= 0;
	kill(pid, SIGSTOP);
	while (!debug_sync_resumed) {
		sleep(1);
	}

	/* On resume */
	msg("mariabackup: DEBUG: removing the pid file.");
	my_delete(pid_path, MYF(MY_WME));
#endif
}


static std::set<std::string> tables_for_export;

static void append_export_table(const char *dbname, const char *tablename, bool is_remote)
{
  if(dbname && tablename && !is_remote)
  {
    char buf[3*FN_REFLEN];
    snprintf(buf,sizeof(buf),"%s/%s",dbname, tablename);
    // trim .ibd
    char *p=strrchr(buf, '.');
    if (p) *p=0;

    std::string name=ut_get_name(0, buf);
    /* Strip partition name comment from table name, if any */
    if (ends_with(name.c_str(), "*/"))
    {
      size_t pos= name.rfind("/*");
      if (pos != std::string::npos)
         name.resize(pos);
    }
    tables_for_export.insert(name);
  }
}


#define BOOTSTRAP_FILENAME "mariabackup_prepare_for_export.sql"

static int create_bootstrap_file()
{
  FILE *f= fopen(BOOTSTRAP_FILENAME,"wb");
  if(!f)
   return -1;

  fputs("SET NAMES UTF8;\n",f);
  enumerate_ibd_files(append_export_table);
  for (std::set<std::string>::iterator it = tables_for_export.begin();
       it != tables_for_export.end(); it++)
  {
     const char *tab = it->c_str();
     fprintf(f,
     "BEGIN NOT ATOMIC "
       "DECLARE CONTINUE HANDLER FOR NOT FOUND,SQLEXCEPTION BEGIN END;"
       "FLUSH TABLES %s FOR EXPORT;"
     "END;\n"
     "UNLOCK TABLES;\n",
      tab);
  }
  fclose(f);
  return 0;
}

static int prepare_export()
{
  int err= -1;

  char cmdline[2*FN_REFLEN];
  FILE *outf;

  if (create_bootstrap_file())
    return -1;

  // Process defaults-file , it can have some --lc-language stuff,
  // which is* unfortunately* still necessary to get mysqld up
  if (strncmp(orig_argv1,"--defaults-file=",16) == 0)
  {
    snprintf(cmdline, sizeof cmdline,
     IF_WIN("\"","") "\"%s\" --mysqld \"%s\" "
      " --defaults-extra-file=./backup-my.cnf --defaults-group-suffix=%s --datadir=."
      " --innodb --innodb-fast-shutdown=0 --loose-partition"
      " --innodb_purge_rseg_truncate_frequency=1 --innodb-buffer-pool-size=%llu"
      " --console  --skip-log-error --bootstrap  < "  BOOTSTRAP_FILENAME IF_WIN("\"",""),
      mariabackup_exe, 
      orig_argv1, (my_defaults_group_suffix?my_defaults_group_suffix:""),
      xtrabackup_use_memory);
  }
  else
  {
    sprintf(cmdline,
     IF_WIN("\"","") "\"%s\" --mysqld"
      " --defaults-file=./backup-my.cnf --defaults-group-suffix=%s --datadir=."
      " --innodb --innodb-fast-shutdown=0 --loose-partition"
      " --innodb_purge_rseg_truncate_frequency=1 --innodb-buffer-pool-size=%llu"
      " --console  --log-error= --bootstrap  < "  BOOTSTRAP_FILENAME IF_WIN("\"",""),
      mariabackup_exe,
      (my_defaults_group_suffix?my_defaults_group_suffix:""),
      xtrabackup_use_memory);
  }

  msg("Prepare export : executing %s\n", cmdline);
  fflush(stderr);

  outf= popen(cmdline,"r");
  if (!outf)
    goto end;
  
  char outline[FN_REFLEN];
  while(fgets(outline, sizeof(outline)-1, outf))
    fprintf(stderr,"%s",outline);

  err = pclose(outf);
end:
  unlink(BOOTSTRAP_FILENAME);
  return err;
}


static const char *xb_client_default_groups[]={
   "xtrabackup", "mariabackup",
   "client", "client-server",
   "client-mariadb",
   0, 0, 0
};

static const char *xb_server_default_groups[]={
   "xtrabackup", "mariabackup",
   "mysqld", "server", MYSQL_BASE_VERSION,
   "mariadb", MARIADB_BASE_VERSION,
   "client-server",
   #ifdef WITH_WSREP
   "galera",
   #endif
   0, 0, 0
};

static void print_version(void)
{
  fprintf(stderr, "%s based on MariaDB server %s %s (%s)\n",
      my_progname, MYSQL_SERVER_VERSION, SYSTEM_TYPE, MACHINE_TYPE);
}

static void usage(void)
{
  puts("Open source backup tool for InnoDB and XtraDB\n\
\n\
Copyright (C) 2009-2015 Percona LLC and/or its affiliates.\n\
Portions Copyright (C) 2000, 2011, MySQL AB & Innobase Oy. All Rights Reserved.\n\
\n\
This program is free software; you can redistribute it and/or\n\
modify it under the terms of the GNU General Public License\n\
as published by the Free Software Foundation version 2\n\
of the License.\n\
\n\
This program is distributed in the hope that it will be useful,\n\
but WITHOUT ANY WARRANTY; without even the implied warranty of\n\
MERCHANTABILITY or FITNESS FOR A PARTICULAR PURPOSE.  See the\n\
GNU General Public License for more details.\n\
\n\
You can download full text of the license on http://www.gnu.org/licenses/gpl-2.0.txt\n");

  printf("Usage: %s [--defaults-file=#] [--backup | --prepare | --copy-back | --move-back] [OPTIONS]\n",my_progname);
  print_defaults("my", xb_server_default_groups);
  my_print_help(xb_client_options);
  my_print_help(xb_server_options);
  my_print_variables(xb_server_options);
  my_print_variables(xb_client_options);
}

#define ADD_PRINT_PARAM_OPT(value)              \
  { \
    print_param_str << opt->name << "=" << value << "\n"; \
    param_set.insert(opt->name); \
  }

/************************************************************************
Check if parameter is set in defaults file or via command line argument
@return true if parameter is set. */
bool
check_if_param_set(const char *param)
{
	return param_set.find(param) != param_set.end();
}

my_bool
xb_get_one_option(int optid,
		  const struct my_option *opt __attribute__((unused)),
		  char *argument)
{
  switch(optid) {
  case 'h':
    strmake(mysql_real_data_home,argument, FN_REFLEN - 1);
    mysql_data_home= mysql_real_data_home;

    ADD_PRINT_PARAM_OPT(mysql_real_data_home);
    break;

  case 't':

    ADD_PRINT_PARAM_OPT(opt_mysql_tmpdir);
    break;

  case OPT_INNODB_DATA_HOME_DIR:

    ADD_PRINT_PARAM_OPT(innobase_data_home_dir);
    break;

  case OPT_INNODB_DATA_FILE_PATH:

    ADD_PRINT_PARAM_OPT(innobase_data_file_path);
    break;

  case OPT_INNODB_LOG_GROUP_HOME_DIR:

    ADD_PRINT_PARAM_OPT(srv_log_group_home_dir);
    break;

  case OPT_INNODB_LOG_FILES_IN_GROUP:
  case OPT_INNODB_LOG_FILE_SIZE:
    break;

  case OPT_INNODB_FLUSH_METHOD:
    ut_a(srv_file_flush_method
	 <= IF_WIN(SRV_ALL_O_DIRECT_FSYNC, SRV_O_DIRECT_NO_FSYNC));
    ADD_PRINT_PARAM_OPT(innodb_flush_method_names[srv_file_flush_method]);
    break;

  case OPT_INNODB_PAGE_SIZE:

    ADD_PRINT_PARAM_OPT(innobase_page_size);
    break;

  case OPT_INNODB_UNDO_DIRECTORY:

    ADD_PRINT_PARAM_OPT(srv_undo_dir);
    break;

  case OPT_INNODB_UNDO_TABLESPACES:

    ADD_PRINT_PARAM_OPT(srv_undo_tablespaces);
    break;

  case OPT_INNODB_CHECKSUM_ALGORITHM:

    ut_a(srv_checksum_algorithm <= SRV_CHECKSUM_ALGORITHM_STRICT_NONE);

    ADD_PRINT_PARAM_OPT(innodb_checksum_algorithm_names[srv_checksum_algorithm]);
    break;

  case OPT_INNODB_COMPRESSION_LEVEL:
    ADD_PRINT_PARAM_OPT(page_zip_level);
    break;

  case OPT_INNODB_BUFFER_POOL_FILENAME:

    ADD_PRINT_PARAM_OPT(innobase_buffer_pool_filename);
    break;

  case OPT_XTRA_TARGET_DIR:
    strmake(xtrabackup_real_target_dir,argument, sizeof(xtrabackup_real_target_dir)-1);
    xtrabackup_target_dir= xtrabackup_real_target_dir;
    break;
  case OPT_XTRA_STREAM:
    if (!strcasecmp(argument, "xbstream"))
      xtrabackup_stream_fmt = XB_STREAM_FMT_XBSTREAM;
    else
    {
      msg("Invalid --stream argument: %s", argument);
      return 1;
    }
    xtrabackup_stream = TRUE;
    break;
  case OPT_XTRA_COMPRESS:
    if (argument == NULL)
      xtrabackup_compress_alg = "quicklz";
    else if (strcasecmp(argument, "quicklz"))
    {
      msg("Invalid --compress argument: %s", argument);
      return 1;
    }
    xtrabackup_compress = TRUE;
    break;
  case OPT_DECOMPRESS:
    opt_decompress = TRUE;
    xtrabackup_decrypt_decompress = true;
    break;
  case (int) OPT_CORE_FILE:
    test_flags |= TEST_CORE_ON_SIGNAL;
    break;
  case OPT_HISTORY:
    if (argument) {
      opt_history = argument;
    } else {
      opt_history = "";
    }
    break;
  case 'p':
    if (argument)
    {
      char *start= argument;
      my_free(opt_password);
      opt_password= my_strdup(argument, MYF(MY_FAE));
      while (*argument) *argument++= 'x';               // Destroy argument
      if (*start)
        start[1]=0 ;
    }
    break;
  case OPT_PROTOCOL:
    if (argument)
    {
      if ((opt_protocol= find_type_with_warning(argument, &sql_protocol_typelib,
                                                opt->name)) <= 0)
      {
        sf_leaking_memory= 1; /* no memory leak reports here */
        exit(1);
      }
    }
    break;
#define MYSQL_CLIENT
#include "sslopt-case.h"
#undef MYSQL_CLIENT

  case '?':
    usage();
    exit(EXIT_SUCCESS);
    break;
  case 'v':
    print_version();
    exit(EXIT_SUCCESS);
    break;
  default:
    break;
  }
  return 0;
}

static bool innodb_init_param()
{
	srv_is_being_started = TRUE;
	/* === some variables from mysqld === */
	memset((G_PTR) &mysql_tmpdir_list, 0, sizeof(mysql_tmpdir_list));

	if (init_tmpdir(&mysql_tmpdir_list, opt_mysql_tmpdir)) {
		msg("init_tmpdir() failed");
		return true;
	}
	xtrabackup_tmpdir = my_tmpdir(&mysql_tmpdir_list);
	/* dummy for initialize all_charsets[] */
	get_charset_name(0);

	srv_page_size = 0;
	srv_page_size_shift = 0;
#ifdef BTR_CUR_HASH_ADAPT
	btr_ahi_parts = 1;
#endif /* BTR_CUR_HASH_ADAPT */

	if (innobase_page_size != (1LL << 14)) {
		size_t n_shift = get_bit_shift(size_t(innobase_page_size));

		if (n_shift >= 12 && n_shift <= UNIV_PAGE_SIZE_SHIFT_MAX) {
			srv_page_size_shift = ulong(n_shift);
			srv_page_size = 1U << n_shift;
			msg("InnoDB: The universal page size of the "
			    "database is set to %lu.", srv_page_size);
		} else {
			msg("invalid value of "
			    "innobase_page_size: %lld", innobase_page_size);
			goto error;
		}
	} else {
		srv_page_size_shift = 14;
		srv_page_size = 1U << 14;
	}

	/* Check that values don't overflow on 32-bit systems. */
	if (sizeof(ulint) == 4) {
		if (xtrabackup_use_memory > UINT_MAX32) {
			msg("mariabackup: use-memory can't be over 4GB"
			    " on 32-bit systems");
		}
	}

	static char default_path[2] = { FN_CURLIB, 0 };
	fil_path_to_mysql_datadir = default_path;

	/* Set InnoDB initialization parameters according to the values
	read from MySQL .cnf file */

	if (xtrabackup_backup) {
		msg("mariabackup: using the following InnoDB configuration:");
	} else {
		msg("mariabackup: using the following InnoDB configuration "
		    "for recovery:");
	}

	/*--------------- Data files -------------------------*/

	/* The default dir for data files is the datadir of MySQL */

	srv_data_home = (xtrabackup_backup && innobase_data_home_dir
			 ? innobase_data_home_dir : default_path);
	msg("innodb_data_home_dir = %s", srv_data_home);

	/* Set default InnoDB data file size to 10 MB and let it be
  	auto-extending. Thus users can use InnoDB in >= 4.0 without having
	to specify any startup options. */

	if (!innobase_data_file_path) {
  		innobase_data_file_path = (char*) "ibdata1:10M:autoextend";
	}
	msg("innodb_data_file_path = %s",
	    innobase_data_file_path);

	/* This is the first time univ_page_size is used.
	It was initialized to 16k pages before srv_page_size was set */
	univ_page_size.copy_from(
		page_size_t(srv_page_size, srv_page_size, false));

	srv_sys_space.set_space_id(TRX_SYS_SPACE);
	srv_sys_space.set_name("innodb_system");
	srv_sys_space.set_path(srv_data_home);
	srv_sys_space.set_flags(FSP_FLAGS_PAGE_SSIZE());

	if (!srv_sys_space.parse_params(innobase_data_file_path, true)) {
		goto error;
	}

	srv_sys_space.normalize_size();
	srv_lock_table_size = 5 * (srv_buf_pool_size >> srv_page_size_shift);

	/* -------------- Log files ---------------------------*/

	/* The default dir for log files is the datadir of MySQL */

	if (!(xtrabackup_backup && srv_log_group_home_dir)) {
		srv_log_group_home_dir = default_path;
	}
	if (xtrabackup_prepare && xtrabackup_incremental_dir) {
		srv_log_group_home_dir = xtrabackup_incremental_dir;
	}
	msg("innodb_log_group_home_dir = %s",
	    srv_log_group_home_dir);

	os_normalize_path(srv_log_group_home_dir);

	if (strchr(srv_log_group_home_dir, ';')) {
		msg("syntax error in innodb_log_group_home_dir, ");
		goto error;
	}

	srv_adaptive_flushing = FALSE;

        /* We set srv_pool_size here in units of 1 kB. InnoDB internally
        changes the value so that it becomes the number of database pages. */

	srv_buf_pool_size = (ulint) xtrabackup_use_memory;
	srv_buf_pool_chunk_unit = (ulong)srv_buf_pool_size;
	srv_buf_pool_instances = 1;
	srv_n_page_cleaners = 1;

	srv_n_file_io_threads = (ulint) innobase_file_io_threads;
	srv_n_read_io_threads = (ulint) innobase_read_io_threads;
	srv_n_write_io_threads = (ulint) innobase_write_io_threads;

	srv_use_doublewrite_buf = (ibool) innobase_use_doublewrite;

	row_rollback_on_timeout = (ibool) innobase_rollback_on_timeout;

	srv_file_per_table = (my_bool) innobase_file_per_table;

        srv_locks_unsafe_for_binlog = (ibool) innobase_locks_unsafe_for_binlog;

	srv_max_n_open_files = ULINT_UNDEFINED - 5;
	srv_innodb_status = (ibool) innobase_create_status_file;

	srv_print_verbose_log = verbose ? 2 : 1;

	/* Store the default charset-collation number of this MySQL
	installation */

	/* We cannot treat characterset here for now!! */
	data_mysql_default_charset_coll = (ulint)default_charset_info->number;

	ut_ad(DATA_MYSQL_BINARY_CHARSET_COLL == my_charset_bin.number);

#ifdef _WIN32
	srv_use_native_aio = TRUE;

#elif defined(LINUX_NATIVE_AIO)

	if (srv_use_native_aio) {
		msg("InnoDB: Using Linux native AIO");
	}
#else
	/* Currently native AIO is supported only on windows and linux
	and that also when the support is compiled in. In all other
	cases, we ignore the setting of innodb_use_native_aio. */
	srv_use_native_aio = FALSE;

#endif

	/* Assign the default value to srv_undo_dir if it's not specified, as
	my_getopt does not support default values for string options. We also
	ignore the option and override innodb_undo_directory on --prepare,
	because separate undo tablespaces are copied to the root backup
	directory. */

	if (!srv_undo_dir || !xtrabackup_backup) {
		srv_undo_dir = (char*) ".";
	}

	log_checksum_algorithm_ptr = innodb_log_checksums || srv_encrypt_log
		? log_block_calc_checksum_crc32
		: log_block_calc_checksum_none;

#ifdef _WIN32
	srv_use_native_aio = TRUE;
#endif
	return false;

error:
	msg("mariabackup: innodb_init_param(): Error occured.\n");
	return true;
}

static bool innodb_init()
{
	bool create_new_db = false;
	/* Check if the data files exist or not. */
	dberr_t err = srv_sys_space.check_file_spec(&create_new_db, 5U << 20);

	if (err == DB_SUCCESS) {
		err = srv_start(create_new_db);
	}

	if (err != DB_SUCCESS) {
		die("mariabackup: innodb_init() returned %d (%s).",
		    err, ut_strerr(err));
	}

	return(FALSE);
}

/* ================= common ================= */

/***********************************************************************
Read backup meta info.
@return TRUE on success, FALSE on failure. */
static
my_bool
xtrabackup_read_metadata(char *filename)
{
	FILE	*fp;
	my_bool	 r = TRUE;

	fp = fopen(filename,"r");
	if(!fp) {
		msg("Error: cannot open %s", filename);
		return(FALSE);
	}

	if (fscanf(fp, "backup_type = %29s\n", metadata_type)
	    != 1) {
		r = FALSE;
		goto end;
	}
	/* Use UINT64PF instead of LSN_PF here, as we have to maintain the file
	format. */
	if (fscanf(fp, "from_lsn = " UINT64PF "\n", &metadata_from_lsn)
			!= 1) {
		r = FALSE;
		goto end;
	}
	if (fscanf(fp, "to_lsn = " UINT64PF "\n", &metadata_to_lsn)
			!= 1) {
		r = FALSE;
		goto end;
	}
	if (fscanf(fp, "last_lsn = " UINT64PF "\n", &metadata_last_lsn)
			!= 1) {
		metadata_last_lsn = 0;
	}
	/* Optional fields */

end:
	fclose(fp);

	return(r);
}

/***********************************************************************
Print backup meta info to a specified buffer. */
static
void
xtrabackup_print_metadata(char *buf, size_t buf_len)
{
	/* Use UINT64PF instead of LSN_PF here, as we have to maintain the file
	format. */
	snprintf(buf, buf_len,
		 "backup_type = %s\n"
		 "from_lsn = " UINT64PF "\n"
		 "to_lsn = " UINT64PF "\n"
		 "last_lsn = " UINT64PF "\n",
		 metadata_type,
		 metadata_from_lsn,
		 metadata_to_lsn,
		 metadata_last_lsn);
}

/***********************************************************************
Stream backup meta info to a specified datasink.
@return TRUE on success, FALSE on failure. */
static
my_bool
xtrabackup_stream_metadata(ds_ctxt_t *ds_ctxt)
{
	char		buf[1024];
	size_t		len;
	ds_file_t	*stream;
	MY_STAT		mystat;
	my_bool		rc = TRUE;

	xtrabackup_print_metadata(buf, sizeof(buf));

	len = strlen(buf);

	mystat.st_size = len;
	mystat.st_mtime = my_time(0);

	stream = ds_open(ds_ctxt, XTRABACKUP_METADATA_FILENAME, &mystat);
	if (stream == NULL) {
		msg("Error: cannot open output stream for %s", XTRABACKUP_METADATA_FILENAME);
		return(FALSE);
	}

	if (ds_write(stream, buf, len)) {
		rc = FALSE;
	}

	if (ds_close(stream)) {
		rc = FALSE;
	}

	return(rc);
}

/***********************************************************************
Write backup meta info to a specified file.
@return TRUE on success, FALSE on failure. */
static
my_bool
xtrabackup_write_metadata(const char *filepath)
{
	char		buf[1024];
	size_t		len;
	FILE		*fp;

	xtrabackup_print_metadata(buf, sizeof(buf));

	len = strlen(buf);

	fp = fopen(filepath, "w");
	if(!fp) {
		msg("Error: cannot open %s", filepath);
		return(FALSE);
	}
	if (fwrite(buf, len, 1, fp) < 1) {
		fclose(fp);
		return(FALSE);
	}

	fclose(fp);

	return(TRUE);
}

/***********************************************************************
Read meta info for an incremental delta.
@return TRUE on success, FALSE on failure. */
static my_bool
xb_read_delta_metadata(const char *filepath, xb_delta_info_t *info)
{
	FILE*	fp;
	char	key[51];
	char	value[51];
	my_bool	r			= TRUE;

	/* set defaults */
	ulint page_size = ULINT_UNDEFINED, zip_size = 0;
	info->space_id = ULINT_UNDEFINED;

	fp = fopen(filepath, "r");
	if (!fp) {
		/* Meta files for incremental deltas are optional */
		return(TRUE);
	}

	while (!feof(fp)) {
		if (fscanf(fp, "%50s = %50s\n", key, value) == 2) {
			if (strcmp(key, "page_size") == 0) {
				page_size = strtoul(value, NULL, 10);
			} else if (strcmp(key, "zip_size") == 0) {
				zip_size = strtoul(value, NULL, 10);
			} else if (strcmp(key, "space_id") == 0) {
				info->space_id = strtoul(value, NULL, 10);
			}
		}
	}

	fclose(fp);

	if (page_size == ULINT_UNDEFINED) {
		msg("page_size is required in %s", filepath);
		r = FALSE;
	} else {
		info->page_size = page_size_t(zip_size ? zip_size : page_size,
					      page_size, zip_size != 0);
	}

	if (info->space_id == ULINT_UNDEFINED) {
		msg("mariabackup: Warning: This backup was taken with XtraBackup 2.0.1 "
			"or earlier, some DDL operations between full and incremental "
			"backups may be handled incorrectly");
	}

	return(r);
}

/***********************************************************************
Write meta info for an incremental delta.
@return TRUE on success, FALSE on failure. */
my_bool
xb_write_delta_metadata(const char *filename, const xb_delta_info_t *info)
{
	ds_file_t	*f;
	char		buf[64];
	my_bool		ret;
	size_t		len;
	MY_STAT		mystat;

	snprintf(buf, sizeof(buf),
		 "page_size = " ULINTPF "\n"
		 "zip_size = " ULINTPF " \n"
		 "space_id = " ULINTPF "\n",
		 info->page_size.logical(),
		 info->page_size.is_compressed()
		 ? info->page_size.physical() : 0,
		 info->space_id);
	len = strlen(buf);

	mystat.st_size = len;
	mystat.st_mtime = my_time(0);

	f = ds_open(ds_meta, filename, &mystat);
	if (f == NULL) {
		msg("Error: Can't open output stream for %s",filename);
		return(FALSE);
	}

	ret = (ds_write(f, buf, len) == 0);

	if (ds_close(f)) {
		ret = FALSE;
	}

	return(ret);
}

/* ================= backup ================= */
void
xtrabackup_io_throttling(void)
{
	if (xtrabackup_backup && xtrabackup_throttle && (io_ticket--) < 0) {
		os_event_reset(wait_throttle);
		os_event_wait(wait_throttle);
	}
}

static
my_bool regex_list_check_match(
	const regex_list_t& list,
	const char* name)
{
	regmatch_t tables_regmatch[1];
	for (regex_list_t::const_iterator i = list.begin(), end = list.end();
	     i != end; ++i) {
		const regex_t& regex = *i;
		int regres = regexec(&regex, name, 1, tables_regmatch, 0);

		if (regres != REG_NOMATCH) {
			return(TRUE);
		}
	}
	return(FALSE);
}

static
my_bool
find_filter_in_hashtable(
	const char* name,
	hash_table_t* table,
	xb_filter_entry_t** result
)
{
	xb_filter_entry_t* found = NULL;
	HASH_SEARCH(name_hash, table, ut_fold_string(name),
		    xb_filter_entry_t*,
		    found, (void) 0,
		    !strcmp(found->name, name));

	if (found && result) {
		*result = found;
	}
	return (found != NULL);
}

/************************************************************************
Checks if a given table name matches any of specifications given in
regex_list or tables_hash.

@return TRUE on match or both regex_list and tables_hash are empty.*/
static my_bool
check_if_table_matches_filters(const char *name,
	const regex_list_t& regex_list,
	hash_table_t* tables_hash)
{
	if (regex_list.empty() && !tables_hash) {
		return(FALSE);
	}

	if (regex_list_check_match(regex_list, name)) {
		return(TRUE);
	}

	if (tables_hash && find_filter_in_hashtable(name, tables_hash, NULL)) {
		return(TRUE);
	}

	return FALSE;
}

enum skip_database_check_result {
	DATABASE_SKIP,
	DATABASE_SKIP_SOME_TABLES,
	DATABASE_DONT_SKIP,
	DATABASE_DONT_SKIP_UNLESS_EXPLICITLY_EXCLUDED,
};

/************************************************************************
Checks if a database specified by name should be skipped from backup based on
the --databases, --databases_file or --databases_exclude options.

@return TRUE if entire database should be skipped,
	FALSE otherwise.
*/
static
skip_database_check_result
check_if_skip_database(
	const char* name  /*!< in: path to the database */
)
{
	/* There are some filters for databases, check them */
	xb_filter_entry_t*	database = NULL;

	if (databases_exclude_hash &&
		find_filter_in_hashtable(name, databases_exclude_hash,
					 &database) &&
		!database->has_tables) {
		/* Database is found and there are no tables specified,
		   skip entire db. */
		return DATABASE_SKIP;
	}

	if (databases_include_hash) {
		if (!find_filter_in_hashtable(name, databases_include_hash,
					      &database)) {
		/* Database isn't found, skip the database */
			return DATABASE_SKIP;
		} else if (database->has_tables) {
			return DATABASE_SKIP_SOME_TABLES;
		} else {
			return DATABASE_DONT_SKIP_UNLESS_EXPLICITLY_EXCLUDED;
		}
	}

	return DATABASE_DONT_SKIP;
}

/************************************************************************
Checks if a database specified by path should be skipped from backup based on
the --databases, --databases_file or --databases_exclude options.

@return TRUE if the table should be skipped. */
my_bool
check_if_skip_database_by_path(
	const char* path /*!< in: path to the db directory. */
)
{
	if (databases_include_hash == NULL &&
		databases_exclude_hash == NULL) {
		return(FALSE);
	}

	const char* db_name = strrchr(path, OS_PATH_SEPARATOR);
	if (db_name == NULL) {
		db_name = path;
	} else {
		++db_name;
	}

	return check_if_skip_database(db_name) == DATABASE_SKIP;
}

/************************************************************************
Checks if a table specified as a name in the form "database/name" (InnoDB 5.6)
or "./database/name.ibd" (InnoDB 5.5-) should be skipped from backup based on
the --tables or --tables-file options.

@return TRUE if the table should be skipped. */
my_bool
check_if_skip_table(
/******************/
	const char*	name)	/*!< in: path to the table */
{
	char buf[FN_REFLEN];
	const char *dbname, *tbname;
	const char *ptr;
	char *eptr;

	if (regex_exclude_list.empty() &&
		regex_include_list.empty() &&
		tables_include_hash == NULL &&
		tables_exclude_hash == NULL &&
		databases_include_hash == NULL &&
		databases_exclude_hash == NULL) {
		return(FALSE);
	}

	dbname = NULL;
	tbname = name;
	while ((ptr = strchr(tbname, '/')) != NULL) {
		dbname = tbname;
		tbname = ptr + 1;
	}

	if (dbname == NULL) {
		return(FALSE);
	}

	strncpy(buf, dbname, FN_REFLEN - 1);
	buf[FN_REFLEN - 1] = '\0';
	buf[tbname - 1 - dbname] = '\0';

	const skip_database_check_result skip_database =
			check_if_skip_database(buf);
	if (skip_database == DATABASE_SKIP) {
		return (TRUE);
	}

	buf[tbname - 1 - dbname] = '.';

	/* Check if there's a suffix in the table name. If so, truncate it. We
	rely on the fact that a dot cannot be a part of a table name (it is
	encoded by the server with the @NNNN syntax). */
	if ((eptr = strchr(&buf[tbname - dbname], '.')) != NULL) {

		*eptr = '\0';
	}

	/* For partitioned tables first try to match against the regexp
	without truncating the #P#... suffix so we can backup individual
	partitions with regexps like '^test[.]t#P#p5' */
	if (check_if_table_matches_filters(buf, regex_exclude_list,
					   tables_exclude_hash)) {
		return(TRUE);
	}
	if (check_if_table_matches_filters(buf, regex_include_list,
					   tables_include_hash)) {
		return(FALSE);
	}
	if ((eptr = strstr(buf, "#P#")) != NULL) {
		*eptr = 0;

		if (check_if_table_matches_filters(buf, regex_exclude_list,
						   tables_exclude_hash)) {
			return (TRUE);
		}
		if (check_if_table_matches_filters(buf, regex_include_list,
						   tables_include_hash)) {
			return(FALSE);
		}
	}

	if (skip_database == DATABASE_DONT_SKIP_UNLESS_EXPLICITLY_EXCLUDED) {
		/* Database is in include-list, and qualified name wasn't
		   found in any of exclusion filters.*/
		return (FALSE);
	}

	if (skip_database == DATABASE_SKIP_SOME_TABLES ||
		!regex_include_list.empty() ||
		tables_include_hash) {

		/* Include lists are present, but qualified name
		   failed to match any.*/
		return(TRUE);
	}

	return(FALSE);
}

const char*
xb_get_copy_action(const char *dflt)
{
	const char *action;

	if (xtrabackup_stream) {
		if (xtrabackup_compress) {
			action = "Compressing and streaming";
		} else {
			action = "Streaming";
		}
	} else {
		if (xtrabackup_compress) {
			action = "Compressing";
		} else {
			action = dflt;
		}
	}

	return(action);
}

/* TODO: We may tune the behavior (e.g. by fil_aio)*/

static
my_bool
xtrabackup_copy_datafile(fil_node_t* node, uint thread_n, const char *dest_name=0, ulonglong max_size=ULLONG_MAX)
{
	char			 dst_name[FN_REFLEN];
	ds_file_t		*dstfile = NULL;
	xb_fil_cur_t		 cursor;
	xb_fil_cur_result_t	 res;
	xb_write_filt_t		*write_filter = NULL;
	xb_write_filt_ctxt_t	 write_filt_ctxt;
	const char		*action;
	xb_read_filt_t		*read_filter;
	my_bool			rc = FALSE;

	/* Get the name and the path for the tablespace. node->name always
	contains the path (which may be absolute for remote tablespaces in
	5.6+). space->name contains the tablespace name in the form
	"./database/table.ibd" (in 5.5-) or "database/table" (in 5.6+). For a
	multi-node shared tablespace, space->name contains the name of the first
	node, but that's irrelevant, since we only need node_name to match them
	against filters, and the shared tablespace is always copied regardless
	of the filters value. */

	const char* const node_name = node->space->name;
	const char* const node_path = node->name;

	if (fil_is_user_tablespace_id(node->space->id)
	    && check_if_skip_table(node_name)) {
		msg(thread_n, "Skipping %s.", node_name);
		return(FALSE);
	}

	bool was_dropped;
	pthread_mutex_lock(&backup_mutex);
	was_dropped = (ddl_tracker.drops.find(node->space->id) != ddl_tracker.drops.end());
	pthread_mutex_unlock(&backup_mutex);
	if (was_dropped) {
		if (node->is_open()) {
			mutex_enter(&fil_system.mutex);
			node->close();
			mutex_exit(&fil_system.mutex);
		}
		goto skip;
	}

	if (!changed_page_bitmap) {
		read_filter = &rf_pass_through;
	}
	else {
		read_filter = &rf_bitmap;
	}

	res = xb_fil_cur_open(&cursor, read_filter, node, thread_n,max_size);
	if (res == XB_FIL_CUR_SKIP) {
		goto skip;
	} else if (res == XB_FIL_CUR_ERROR) {
		goto error;
	}

	strncpy(dst_name, dest_name ? dest_name : cursor.rel_path,
		sizeof dst_name - 1);
	dst_name[sizeof dst_name - 1] = '\0';

	/* Setup the page write filter */
	if (xtrabackup_incremental) {
		write_filter = &wf_incremental;
	} else {
		write_filter = &wf_write_through;
	}

	memset(&write_filt_ctxt, 0, sizeof(xb_write_filt_ctxt_t));
	ut_a(write_filter->process != NULL);

	if (write_filter->init != NULL &&
	    !write_filter->init(&write_filt_ctxt, dst_name, &cursor)) {
		msg (thread_n, "mariabackup: error: failed to initialize page write filter.");
		goto error;
	}

	dstfile = ds_open(ds_data, dst_name, &cursor.statinfo);
	if (dstfile == NULL) {
		msg(thread_n,"mariabackup: error: can't open the destination stream for %s", dst_name);
		goto error;
	}

	action = xb_get_copy_action();

	if (xtrabackup_stream) {
		msg(thread_n, "%s %s", action, node_path);
	} else {
		msg(thread_n, "%s %s to %s", action, node_path, dstfile->path);
	}

	/* The main copy loop */
	while ((res = xb_fil_cur_read(&cursor)) == XB_FIL_CUR_SUCCESS) {
		if (!write_filter->process(&write_filt_ctxt, dstfile)) {
			goto error;
		}
	}

	if (res == XB_FIL_CUR_ERROR) {
		goto error;
	}

	if (write_filter->finalize
	    && !write_filter->finalize(&write_filt_ctxt, dstfile)) {
		goto error;
	}

	pthread_mutex_lock(&backup_mutex);
	ddl_tracker.tables_in_backup[node->space->id] = node_name;
	pthread_mutex_unlock(&backup_mutex);

	/* close */
	msg(thread_n,"        ...done");
	xb_fil_cur_close(&cursor);
	if (ds_close(dstfile)) {
		rc = TRUE;
	}
	if (write_filter && write_filter->deinit) {
		write_filter->deinit(&write_filt_ctxt);
	}
	return(rc);

error:
	xb_fil_cur_close(&cursor);
	if (dstfile != NULL) {
		ds_close(dstfile);
	}
	if (write_filter && write_filter->deinit) {
		write_filter->deinit(&write_filt_ctxt);;
	}
	msg(thread_n, "mariabackup: xtrabackup_copy_datafile() failed.");
	return(TRUE); /*ERROR*/

skip:

	if (dstfile != NULL) {
		ds_close(dstfile);
	}
	if (write_filter && write_filter->deinit) {
		write_filter->deinit(&write_filt_ctxt);
	}
	msg(thread_n,"Warning: We assume the  table was dropped during xtrabackup execution and ignore the tablespace %s", node_name);
	return(FALSE);
}

/** Copy redo log blocks to the data sink.
@param start_lsn	buffer start LSN
@param end_lsn		buffer end LSN
@param last		whether we are copying the final part of the log
@return	last scanned LSN
@retval	0	on failure */
static lsn_t xtrabackup_copy_log(lsn_t start_lsn, lsn_t end_lsn, bool last)
{
	lsn_t	scanned_lsn	= start_lsn;
	const byte* log_block = log_sys.buf;
	bool more_data = false;

	for (ulint scanned_checkpoint = 0;
	     scanned_lsn < end_lsn;
	     log_block += OS_FILE_LOG_BLOCK_SIZE) {
		ulint checkpoint = log_block_get_checkpoint_no(log_block);

		if (scanned_checkpoint > checkpoint
		    && scanned_checkpoint - checkpoint >= 0x80000000UL) {
			/* Garbage from a log buffer flush which was made
			before the most recent database recovery */
			msg(0,"checkpoint wrap: " LSN_PF ",%zx,%zx",
				scanned_lsn, scanned_checkpoint, checkpoint);
			break;
		}

		scanned_checkpoint = checkpoint;

		ulint	data_len = log_block_get_data_len(log_block);

		more_data = recv_sys_add_to_parsing_buf(
				log_block,
				scanned_lsn + data_len);

		recv_sys->scanned_lsn = scanned_lsn + data_len;

		if (data_len == OS_FILE_LOG_BLOCK_SIZE) {
			/* We got a full log block. */
			scanned_lsn += data_len;
		} else if (data_len
			   >= OS_FILE_LOG_BLOCK_SIZE - LOG_BLOCK_TRL_SIZE
			   || data_len <= LOG_BLOCK_HDR_SIZE) {
			/* We got a garbage block (abrupt end of the log). */
			msg(0,"garbage block: " LSN_PF ",%zu",scanned_lsn, data_len);
			break;
		} else {
			/* We got a partial block (abrupt end of the log). */
			scanned_lsn += data_len;
			break;
		}
	}

	if (more_data && recv_parse_log_recs(0, STORE_NO, false)) {

		msg("Error: copying the log failed");

		return(0);
	}

	recv_sys_justify_left_parsing_buf();

	log_sys.log.scanned_lsn = scanned_lsn;

	end_lsn = last
		? ut_uint64_align_up(scanned_lsn, OS_FILE_LOG_BLOCK_SIZE)
		: scanned_lsn & ~lsn_t(OS_FILE_LOG_BLOCK_SIZE - 1);

	if (ulint write_size = ulint(end_lsn - start_lsn)) {
		if (srv_encrypt_log) {
			log_crypt(log_sys.buf, start_lsn, write_size);
		}

		if (ds_write(dst_log_file, log_sys.buf, write_size)) {
			msg("Error: write to logfile failed");
			return(0);
		}
	}

	return(scanned_lsn);
}

/** Copy redo log until the current end of the log is reached
@param last	whether we are copying the final part of the log
@return	whether the operation failed */
static bool xtrabackup_copy_logfile(bool last = false)
{
	ut_a(dst_log_file != NULL);
	ut_ad(recv_sys != NULL);

	lsn_t	start_lsn;
	lsn_t	end_lsn;

	recv_sys->parse_start_lsn = log_copy_scanned_lsn;
	recv_sys->scanned_lsn = log_copy_scanned_lsn;

	start_lsn = ut_uint64_align_down(log_copy_scanned_lsn,
					 OS_FILE_LOG_BLOCK_SIZE);
	do {
		end_lsn = start_lsn + RECV_SCAN_SIZE;

		xtrabackup_io_throttling();

		log_mutex_enter();
		lsn_t lsn= start_lsn;
		for (int retries= 0; retries < 100; retries++) {
			if (log_sys.log.read_log_seg(&lsn, end_lsn)
			    || lsn != start_lsn) {
				break;
			}
			msg("Retrying read of log at LSN=" LSN_PF, lsn);
			my_sleep(1000);
		}

		if (lsn == start_lsn) {
			start_lsn = 0;
		} else {
			mutex_enter(&recv_sys->mutex);
			start_lsn = xtrabackup_copy_log(start_lsn, lsn, last);
			mutex_exit(&recv_sys->mutex);
		}

		log_mutex_exit();

		if (!start_lsn) {
			msg(recv_sys->found_corrupt_log
			    ? "xtrabackup_copy_logfile() failed: corrupt log."
			    : "xtrabackup_copy_logfile() failed.");
			return true;
		}
	} while (start_lsn == end_lsn);

	ut_ad(start_lsn == log_sys.log.scanned_lsn);

	msg(">> log scanned up to (" LSN_PF ")", start_lsn);

	/* update global variable*/
	pthread_mutex_lock(&backup_mutex);
	log_copy_scanned_lsn = start_lsn;
	pthread_cond_broadcast(&scanned_lsn_cond);
	pthread_mutex_unlock(&backup_mutex);

	debug_sync_point("xtrabackup_copy_logfile_pause");
	return(false);
}

/**
Wait until redo log copying thread processes given lsn
*/
void backup_wait_for_lsn(lsn_t lsn) {
	bool completed = false;
	pthread_mutex_lock(&backup_mutex);
	do {
		pthread_cond_wait(&scanned_lsn_cond, &backup_mutex);
		completed = log_copy_scanned_lsn >= lsn;
	} while (!completed);
	pthread_mutex_unlock(&backup_mutex);
}

extern lsn_t server_lsn_after_lock;

static os_thread_ret_t DECLARE_THREAD(log_copying_thread)(void*)
{
	/*
	  Initialize mysys thread-specific memory so we can
	  use mysys functions in this thread.
	*/
	my_thread_init();

	for (;;) {
		os_event_reset(log_copying_stop);
		os_event_wait_time_low(log_copying_stop,
				       xtrabackup_log_copy_interval * 1000ULL,
				       0);
		if (xtrabackup_copy_logfile()) {
			break;
		}

		log_mutex_enter();
		bool completed = metadata_to_lsn
			&& metadata_to_lsn <= log_copy_scanned_lsn;
		log_mutex_exit();
		if (completed) {
			break;
		}
	}

	log_copying_running = false;
	my_thread_end();
	os_thread_exit();

	return(0);
}

/* io throttle watching (rough) */
static os_thread_ret_t DECLARE_THREAD(io_watching_thread)(void*)
{
	/* currently, for --backup only */
	ut_a(xtrabackup_backup);

	while (log_copying_running && !metadata_to_lsn) {
		os_thread_sleep(1000000); /*1 sec*/
		io_ticket = xtrabackup_throttle;
		os_event_set(wait_throttle);
	}

	/* stop io throttle */
	xtrabackup_throttle = 0;
	os_event_set(wait_throttle);

	io_watching_thread_running = false;

	os_thread_exit();

	return(0);
}

#ifndef DBUG_OFF
/*
In debug mode,  execute SQL statement that was passed via environment.
To use this facility, you need to

1. Add code DBUG_EXECUTE_MARIABACKUP_EVENT("my_event_name", key););
  to the code. key is usually a table name
2. Set environment variable my_event_name_$key SQL statement you want to execute
   when event occurs, in DBUG_EXECUTE_IF from above.
   In mtr , you can set environment via 'let' statement (do not use $ as the first char
   for the variable)
3. start mariabackup with --dbug=+d,debug_mariabackup_events
*/
static void dbug_mariabackup_event(const char *event,const char *key)
{
	char envvar[FN_REFLEN];
	if (key) {
		snprintf(envvar, sizeof(envvar), "%s_%s", event, key);
		char *slash = strchr(envvar, '/');
		if (slash)
			*slash = '_';
	} else {
		strncpy(envvar, event, sizeof envvar - 1);
		envvar[sizeof envvar - 1] = '\0';
	}
	char *sql = getenv(envvar);
	if (sql) {
		msg("dbug_mariabackup_event : executing '%s'", sql);
		xb_mysql_query(mysql_connection, sql, false, true);
	}

}
#define DBUG_MARIABACKUP_EVENT(A, B) DBUG_EXECUTE_IF("mariabackup_events", dbug_mariabackup_event(A,B););
#else
#define DBUG_MARIABACKUP_EVENT(A,B)
#endif

/**************************************************************************
Datafiles copying thread.*/
static
os_thread_ret_t
DECLARE_THREAD(data_copy_thread_func)(
/*==================*/
	void *arg) /* thread context */
{
	data_thread_ctxt_t	*ctxt = (data_thread_ctxt_t *) arg;
	uint			num = ctxt->num;
	fil_node_t*		node;

	/*
	  Initialize mysys thread-specific memory so we can
	  use mysys functions in this thread.
	*/
	my_thread_init();

	debug_sync_point("data_copy_thread_func");

	while ((node = datafiles_iter_next(ctxt->it)) != NULL) {
		DBUG_MARIABACKUP_EVENT("before_copy", node->space->name);
		/* copy the datafile */
		if(xtrabackup_copy_datafile(node, num)) {
			die("failed to copy datafile.");
		}

		DBUG_MARIABACKUP_EVENT("after_copy", node->space->name);

	}

	pthread_mutex_lock(ctxt->count_mutex);
	(*ctxt->count)--;
	pthread_mutex_unlock(ctxt->count_mutex);

	my_thread_end();
	os_thread_exit();
	OS_THREAD_DUMMY_RETURN;
}

/************************************************************************
Initialize the appropriate datasink(s). Both local backups and streaming in the
'xbstream' format allow parallel writes so we can write directly.

Otherwise (i.e. when streaming in the 'tar' format) we need 2 separate datasinks
for the data stream (and don't allow parallel data copying) and for metainfo
files (including ib_logfile0). The second datasink writes to temporary
files first, and then streams them in a serialized way when closed. */
static void
xtrabackup_init_datasinks(void)
{
	/* Start building out the pipelines from the terminus back */
	if (xtrabackup_stream) {
		/* All streaming goes to stdout */
		ds_data = ds_meta = ds_redo = ds_create(xtrabackup_target_dir,
						        DS_TYPE_STDOUT);
	} else {
		/* Local filesystem */
		ds_data = ds_meta = ds_redo = ds_create(xtrabackup_target_dir,
						        DS_TYPE_LOCAL);
	}

	/* Track it for destruction */
	xtrabackup_add_datasink(ds_data);

	/* Stream formatting */
	if (xtrabackup_stream) {
		ds_ctxt_t	*ds;

	 ut_a(xtrabackup_stream_fmt == XB_STREAM_FMT_XBSTREAM);
	 ds = ds_create(xtrabackup_target_dir, DS_TYPE_XBSTREAM);

		xtrabackup_add_datasink(ds);

		ds_set_pipe(ds, ds_data);
		ds_data = ds;


		ds_redo = ds_meta = ds_data;
	}

	/* Compression for ds_data and ds_redo */
	if (xtrabackup_compress) {
		ds_ctxt_t	*ds;

		/* Use a 1 MB buffer for compressed output stream */
		ds = ds_create(xtrabackup_target_dir, DS_TYPE_BUFFER);
		ds_buffer_set_size(ds, 1024 * 1024);
		xtrabackup_add_datasink(ds);
		ds_set_pipe(ds, ds_data);
		if (ds_data != ds_redo) {
			ds_data = ds;
			ds = ds_create(xtrabackup_target_dir, DS_TYPE_BUFFER);
			ds_buffer_set_size(ds, 1024 * 1024);
			xtrabackup_add_datasink(ds);
			ds_set_pipe(ds, ds_redo);
			ds_redo = ds;
		} else {
			ds_redo = ds_data = ds;
		}

		ds = ds_create(xtrabackup_target_dir, DS_TYPE_COMPRESS);
		xtrabackup_add_datasink(ds);
		ds_set_pipe(ds, ds_data);
		if (ds_data != ds_redo) {
			ds_data = ds;
			ds = ds_create(xtrabackup_target_dir, DS_TYPE_COMPRESS);
			xtrabackup_add_datasink(ds);
			ds_set_pipe(ds, ds_redo);
			ds_redo = ds;
		} else {
			ds_redo = ds_data = ds;
		}
	}
}

/************************************************************************
Destroy datasinks.

Destruction is done in the specific order to not violate their order in the
pipeline so that each datasink is able to flush data down the pipeline. */
static void xtrabackup_destroy_datasinks(void)
{
	for (uint i = actual_datasinks; i > 0; i--) {
		ds_destroy(datasinks[i-1]);
		datasinks[i-1] = NULL;
	}
	ds_data = NULL;
	ds_meta = NULL;
	ds_redo = NULL;
}

#define SRV_MAX_N_PENDING_SYNC_IOS	100

/** Initialize the tablespace cache subsystem. */
static
void
xb_fil_io_init()
{
	fil_system.create(srv_file_per_table ? 50000 : 5000);
}

static
Datafile*
xb_new_datafile(const char *name, bool is_remote)
{
	if (is_remote) {
		RemoteDatafile *remote_file = new RemoteDatafile();
		remote_file->set_name(name);
		return(remote_file);
	} else {
		Datafile *file = new Datafile();
		file->set_name(name);
		file->make_filepath(".", name, IBD);
		return(file);
	}
}


static
void
xb_load_single_table_tablespace(
	const char *dirname,
	const char *filname,
	bool is_remote)
{
	ut_ad(srv_operation == SRV_OPERATION_BACKUP
	      || srv_operation == SRV_OPERATION_RESTORE_DELTA);
	/* Ignore .isl files on XtraBackup recovery. All tablespaces must be
	local. */
	if (is_remote && srv_operation == SRV_OPERATION_RESTORE_DELTA) {
		return;
	}
	if (check_if_skip_table(filname)) {
		return;
	}

	/* The name ends in .ibd or .isl;
	try opening the file */
	char*	name;
	size_t	dirlen		= dirname == NULL ? 0 : strlen(dirname);
	size_t	namelen		= strlen(filname);
	ulint	pathlen		= dirname == NULL ? namelen + 1: dirlen + namelen + 2;
	lsn_t	flush_lsn;
	dberr_t	err;
	fil_space_t	*space;

	name = static_cast<char*>(ut_malloc_nokey(pathlen));

	if (dirname != NULL) {
		snprintf(name, pathlen, "%s/%s", dirname, filname);
		name[pathlen - 5] = 0;
	} else {
		snprintf(name, pathlen, "%s", filname);
		name[pathlen - 5] = 0;
	}

	Datafile *file = xb_new_datafile(name, is_remote);

	if (file->open_read_only(true) != DB_SUCCESS) {
		die("Can't open datafile %s", name);
	}

	for (int i = 0; i < 10; i++) {
		err = file->validate_first_page(&flush_lsn);
		if (err != DB_CORRUPTION) {
			break;
		}

		my_sleep(1000);
	}

	bool is_empty_file = file->exists() && file->is_empty_file();

	if (err == DB_SUCCESS && file->space_id() != SRV_TMP_SPACE_ID) {
		os_offset_t	node_size = os_file_get_size(file->handle());
		os_offset_t	n_pages;

		ut_a(node_size != (os_offset_t) -1);

		n_pages = node_size / page_size_t(file->flags()).physical();

		space = fil_space_create(
			name, file->space_id(), file->flags(),
			FIL_TYPE_TABLESPACE, NULL/* TODO: crypt_data */);

		ut_a(space != NULL);

		space->add(file->filepath(), OS_FILE_CLOSED, ulint(n_pages),
			   false, false);
		/* by opening the tablespace we forcing node and space objects
		in the cache to be populated with fields from space header */
		space->open();

		if (srv_operation == SRV_OPERATION_RESTORE_DELTA
		    || xb_close_files) {
			space->close();
		}
	}

	ut_free(name);

	delete file;

	if (err != DB_SUCCESS && xtrabackup_backup && !is_empty_file) {
		die("Failed to not validate first page of the file %s, error %d",name, (int)err);
	}
}

/** Scan the database directories under the MySQL datadir, looking for
.ibd files and determining the space id in each of them.
@return	DB_SUCCESS or error number */

static dberr_t enumerate_ibd_files(process_single_tablespace_func_t callback)
{
	int		ret;
	char*		dbpath		= NULL;
	ulint		dbpath_len	= 100;
	os_file_dir_t	dir;
	os_file_dir_t	dbdir;
	os_file_stat_t	dbinfo;
	os_file_stat_t	fileinfo;
	dberr_t		err		= DB_SUCCESS;
	size_t len;

	/* The datadir of MySQL is always the default directory of mysqld */

	dir = os_file_opendir(fil_path_to_mysql_datadir, true);

	if (dir == NULL) {

		return(DB_ERROR);
	}

	dbpath = static_cast<char*>(ut_malloc_nokey(dbpath_len));

	/* Scan all directories under the datadir. They are the database
	directories of MySQL. */

	ret = fil_file_readdir_next_file(&err, fil_path_to_mysql_datadir, dir,
					 &dbinfo);
	while (ret == 0) {

		/* General tablespaces are always at the first level of the
		data home dir */
		if (dbinfo.type == OS_FILE_TYPE_FILE) {
			bool is_isl = ends_with(dbinfo.name, ".isl");
			bool is_ibd = !is_isl && ends_with(dbinfo.name,".ibd");

			if (is_isl || is_ibd) {
				(*callback)(NULL, dbinfo.name, is_isl);
			}
		}

		if (dbinfo.type == OS_FILE_TYPE_FILE
		    || dbinfo.type == OS_FILE_TYPE_UNKNOWN) {

			goto next_datadir_item;
		}

		/* We found a symlink or a directory; try opening it to see
		if a symlink is a directory */

		len = strlen(fil_path_to_mysql_datadir)
			+ strlen (dbinfo.name) + 2;
		if (len > dbpath_len) {
			dbpath_len = len;

			if (dbpath) {
				ut_free(dbpath);
			}

			dbpath = static_cast<char*>(ut_malloc_nokey(dbpath_len));
		}
		snprintf(dbpath, dbpath_len,
			 "%s/%s", fil_path_to_mysql_datadir, dbinfo.name);
		os_normalize_path(dbpath);

		if (check_if_skip_database_by_path(dbpath)) {
			fprintf(stderr, "Skipping db: %s\n", dbpath);
			goto next_datadir_item;
		}

		/* We want wrong directory permissions to be a fatal error for
		XtraBackup. */
		dbdir = os_file_opendir(dbpath, true);

		if (dbdir != NULL) {

			/* We found a database directory; loop through it,
			looking for possible .ibd files in it */

			for (ret = fil_file_readdir_next_file(&err, dbpath,
							      dbdir,
							      &fileinfo);
			     ret == 0;
			     ret = fil_file_readdir_next_file(&err, dbpath,
							      dbdir,
							      &fileinfo)) {
				if (fileinfo.type == OS_FILE_TYPE_DIR) {
					continue;
				}

				/* We found a symlink or a file */
				if (strlen(fileinfo.name) > 4) {
					bool is_isl= false;
					if (ends_with(fileinfo.name, ".ibd") || ((is_isl = ends_with(fileinfo.name, ".isl"))))
						(*callback)(dbinfo.name, fileinfo.name, is_isl);
				}
			}

			if (0 != os_file_closedir(dbdir)) {
				fprintf(stderr, "InnoDB: Warning: could not"
				 " close database directory %s\n",
					dbpath);

				err = DB_ERROR;
			}

		} else {

			err = DB_ERROR;
			break;

		}

next_datadir_item:
		ret = fil_file_readdir_next_file(&err,
						 fil_path_to_mysql_datadir,
						 dir, &dbinfo);
	}

	ut_free(dbpath);

	if (0 != os_file_closedir(dir)) {
		fprintf(stderr,
			"InnoDB: Error: could not close MySQL datadir\n");

		return(DB_ERROR);
	}

	return(err);
}

/** Assign srv_undo_space_id_start variable if there are undo tablespace present.
Read the TRX_SYS page from ibdata1 file and get the minimum space id from
the first slot rollback segments of TRX_SYS_PAGE_NO.
@retval DB_ERROR if file open or page read failed.
@retval DB_SUCCESS if srv_undo_space_id assigned successfully. */
static dberr_t xb_assign_undo_space_start()
{

	pfs_os_file_t	file;
	byte*		buf;
	byte*		page;
	bool		ret;
	dberr_t		error = DB_SUCCESS;
	ulint		space;
	int n_retries = 5;

	if (srv_undo_tablespaces == 0) {
		return error;
	}

	file = os_file_create(0, srv_sys_space.first_datafile()->filepath(),
		OS_FILE_OPEN, OS_FILE_NORMAL, OS_DATA_FILE, true, &ret);

	if (!ret) {
		msg("Error opening %s", srv_sys_space.first_datafile()->filepath());
		return DB_ERROR;
	}

	buf = static_cast<byte*>(ut_malloc_nokey(2U << srv_page_size_shift));
	page = static_cast<byte*>(ut_align(buf, srv_page_size));

retry:
	if (os_file_read(IORequestRead, file, page,
			 TRX_SYS_PAGE_NO << srv_page_size_shift,
			 srv_page_size) != DB_SUCCESS) {
		msg("Reading TRX_SYS page failed.");
		error = DB_ERROR;
		goto func_exit;
	}

	/* TRX_SYS page can't be compressed or encrypted. */
	if (buf_page_is_corrupted(false, page, univ_page_size)) {
		if (n_retries--) {
			os_thread_sleep(1000);
			goto retry;
		} else {
			msg("mariabackup: TRX_SYS page corrupted.\n");
			error = DB_ERROR;
			goto func_exit;
		}
	}

	/* 0th slot always points to system tablespace.
	1st slot should point to first undotablespace which is minimum. */

	ut_ad(mach_read_from_4(TRX_SYS + TRX_SYS_RSEGS
			       + TRX_SYS_RSEG_SLOT_SIZE
			       + TRX_SYS_RSEG_PAGE_NO + page)
	      != FIL_NULL);

	space = mach_read_ulint(TRX_SYS + TRX_SYS_RSEGS
				+ TRX_SYS_RSEG_SLOT_SIZE
				+ TRX_SYS_RSEG_SPACE + page, MLOG_4BYTES);

	srv_undo_space_id_start = space;

func_exit:
	ut_free(buf);
	ret = os_file_close(file);
	ut_a(ret);

	return error;
}

/****************************************************************************
Populates the tablespace memory cache by scanning for and opening data files.
@returns DB_SUCCESS or error code.*/
static
dberr_t
xb_load_tablespaces()
{
	bool	create_new_db;
	dberr_t	err;
	ulint   sum_of_new_sizes;
        lsn_t	flush_lsn;

	ut_ad(srv_operation == SRV_OPERATION_BACKUP
	      || srv_operation == SRV_OPERATION_RESTORE_DELTA);

	err = srv_sys_space.check_file_spec(&create_new_db, 0);

	/* create_new_db must not be true. */
	if (err != DB_SUCCESS || create_new_db) {
		msg("Could not find data files at the specified datadir");
		return(DB_ERROR);
	}

	for (int i= 0; i < 10; i++) {
		err = srv_sys_space.open_or_create(false, false, &sum_of_new_sizes,
						 &flush_lsn);
		if (err == DB_PAGE_CORRUPTED || err == DB_CORRUPTION) {
			my_sleep(1000);
		}
		else
		 break;
	}

	if (err != DB_SUCCESS) {
		msg("Could not open data files.\n");
		return(err);
	}

	/* Add separate undo tablespaces to fil_system */

	err = xb_assign_undo_space_start();

	if (err != DB_SUCCESS) {
		return err;
	}

	err = srv_undo_tablespaces_init(false);

	if (err != DB_SUCCESS) {
		return(err);
	}

	/* It is important to call xb_load_single_table_tablespaces() after
	srv_undo_tablespaces_init(), because fil_is_user_tablespace_id() *
	relies on srv_undo_tablespaces_open to be properly initialized */

	msg("mariabackup: Generating a list of tablespaces");

	err = enumerate_ibd_files(xb_load_single_table_tablespace);
	if (err != DB_SUCCESS) {
		return(err);
	}

	debug_sync_point("xtrabackup_load_tablespaces_pause");
	DBUG_MARIABACKUP_EVENT("after_load_tablespaces", 0);
	return(DB_SUCCESS);
}

/************************************************************************
Initialize the tablespace memory cache and populate it by scanning for and
opening data files.
@returns DB_SUCCESS or error code.*/
static
dberr_t
xb_data_files_init()
{
	xb_fil_io_init();

	return(xb_load_tablespaces());
}

/************************************************************************
Destroy the tablespace memory cache. */
static
void
xb_data_files_close()
{
	ut_ad(!os_thread_count);
	fil_close_all_files();
	if (buf_dblwr) {
		buf_dblwr_free();
	}
}

/***********************************************************************
Allocate and initialize the entry for databases and tables filtering
hash tables. If memory allocation is not successful, terminate program.
@return pointer to the created entry.  */
static
xb_filter_entry_t *
xb_new_filter_entry(
/*================*/
	const char*	name)	/*!< in: name of table/database */
{
	xb_filter_entry_t	*entry;
	ulint namelen = strlen(name);

	ut_a(namelen <= NAME_LEN * 2 + 1);

	entry = static_cast<xb_filter_entry_t *>
		(malloc(sizeof(xb_filter_entry_t) + namelen + 1));
	memset(entry, '\0', sizeof(xb_filter_entry_t) + namelen + 1);
	entry->name = ((char*)entry) + sizeof(xb_filter_entry_t);
	strcpy(entry->name, name);
	entry->has_tables = FALSE;

	return entry;
}

/***********************************************************************
Add entry to hash table. If hash table is NULL, allocate and initialize
new hash table */
static
xb_filter_entry_t*
xb_add_filter(
/*========================*/
	const char*	name,	/*!< in: name of table/database */
	hash_table_t**	hash)	/*!< in/out: hash to insert into */
{
	xb_filter_entry_t*	entry;

	entry = xb_new_filter_entry(name);

	if (UNIV_UNLIKELY(*hash == NULL)) {
		*hash = hash_create(1000);
	}
	HASH_INSERT(xb_filter_entry_t,
		name_hash, *hash,
		ut_fold_string(entry->name),
		entry);

	return entry;
}

/***********************************************************************
Validate name of table or database. If name is invalid, program will
be finished with error code */
static
void
xb_validate_name(
/*=============*/
	const char*	name,	/*!< in: name */
	size_t		len)	/*!< in: length of name */
{
	const char*	p;

	/* perform only basic validation. validate length and
	path symbols */
	if (len > NAME_LEN) {
		die("name `%s` is too long.", name);
	}
	p = strpbrk(name, "/\\~");
	if (p && (uint) (p - name) < NAME_LEN) {
		die("name `%s` is not valid.", name);
	}
}

/***********************************************************************
Register new filter entry which can be either database
or table name.  */
static
void
xb_register_filter_entry(
/*=====================*/
	const char*	name,	/*!< in: name */
	hash_table_t** databases_hash,
	hash_table_t** tables_hash
	)
{
	const char*		p;
	size_t			namelen;
	xb_filter_entry_t*	db_entry = NULL;

	namelen = strlen(name);
	if ((p = strchr(name, '.')) != NULL) {
		char dbname[NAME_LEN + 1];

		xb_validate_name(name, p - name);
		xb_validate_name(p + 1, namelen - (p - name));

		strncpy(dbname, name, p - name);
		dbname[p - name] = 0;

		if (*databases_hash) {
			HASH_SEARCH(name_hash, (*databases_hash),
					ut_fold_string(dbname),
					xb_filter_entry_t*,
					db_entry, (void) 0,
					!strcmp(db_entry->name, dbname));
		}
		if (!db_entry) {
			db_entry = xb_add_filter(dbname, databases_hash);
		}
		db_entry->has_tables = TRUE;
		xb_add_filter(name, tables_hash);
	} else {
		xb_validate_name(name, namelen);

		xb_add_filter(name, databases_hash);
	}
}

static
void
xb_register_include_filter_entry(
	const char* name
)
{
	xb_register_filter_entry(name, &databases_include_hash,
				 &tables_include_hash);
}

static
void
xb_register_exclude_filter_entry(
	const char* name
)
{
	xb_register_filter_entry(name, &databases_exclude_hash,
				 &tables_exclude_hash);
}

/***********************************************************************
Register new table for the filter.  */
static
void
xb_register_table(
/*==============*/
	const char* name)	/*!< in: name of table */
{
	if (strchr(name, '.') == NULL) {
		die("`%s` is not fully qualified name.", name);
	}

	xb_register_include_filter_entry(name);
}

static
void
xb_add_regex_to_list(
	const char* regex,  /*!< in: regex */
	const char* error_context,  /*!< in: context to error message */
	regex_list_t* list) /*! in: list to put new regex to */
{
	char			errbuf[100];
	int			ret;

	regex_t compiled_regex;
	ret = regcomp(&compiled_regex, regex, REG_EXTENDED);

	if (ret != 0) {
		regerror(ret, &compiled_regex, errbuf, sizeof(errbuf));
		msg("mariabackup: error: %s regcomp(%s): %s",
			error_context, regex, errbuf);
		exit(EXIT_FAILURE);
	}

	list->push_back(compiled_regex);
}

/***********************************************************************
Register new regex for the include filter.  */
static
void
xb_register_include_regex(
/*==============*/
	const char* regex)	/*!< in: regex */
{
	xb_add_regex_to_list(regex, "tables", &regex_include_list);
}

/***********************************************************************
Register new regex for the exclude filter.  */
static
void
xb_register_exclude_regex(
/*==============*/
	const char* regex)	/*!< in: regex */
{
	xb_add_regex_to_list(regex, "tables-exclude", &regex_exclude_list);
}

typedef void (*insert_entry_func_t)(const char*);

/***********************************************************************
Scan string and load filter entries from it.  */
static
void
xb_load_list_string(
/*================*/
	char* list,			/*!< in: string representing a list */
	const char* delimiters,		/*!< in: delimiters of entries */
	insert_entry_func_t ins)	/*!< in: callback to add entry */
{
	char*	p;
	char*	saveptr;

	p = strtok_r(list, delimiters, &saveptr);
	while (p) {

		ins(p);

		p = strtok_r(NULL, delimiters, &saveptr);
	}
}

/***********************************************************************
Scan file and load filter entries from it.  */
static
void
xb_load_list_file(
/*==============*/
	const char* filename,		/*!< in: name of file */
	insert_entry_func_t ins)	/*!< in: callback to add entry */
{
	char	name_buf[NAME_LEN*2+2];
	FILE*	fp;

	/* read and store the filenames */
	fp = fopen(filename, "r");
	if (!fp) {
		die("Can't open %s",
		    filename);
	}
	while (fgets(name_buf, sizeof(name_buf), fp) != NULL) {
		char*	p = strchr(name_buf, '\n');
		if (p) {
			*p = '\0';
		} else {
			die("`%s...` name is too long", name_buf);
		}

		ins(name_buf);
	}

	fclose(fp);
}


static
void
xb_filters_init()
{
	if (xtrabackup_databases) {
		xb_load_list_string(xtrabackup_databases, " \t",
				    xb_register_include_filter_entry);
	}

	if (xtrabackup_databases_file) {
		xb_load_list_file(xtrabackup_databases_file,
				  xb_register_include_filter_entry);
	}

	if (xtrabackup_databases_exclude) {
		xb_load_list_string(xtrabackup_databases_exclude, " \t",
				    xb_register_exclude_filter_entry);
	}

	if (xtrabackup_tables) {
		xb_load_list_string(xtrabackup_tables, ",",
				    xb_register_include_regex);
	}

	if (xtrabackup_tables_file) {
		xb_load_list_file(xtrabackup_tables_file, xb_register_table);
	}

	if (xtrabackup_tables_exclude) {
		xb_load_list_string(xtrabackup_tables_exclude, ",",
				    xb_register_exclude_regex);
	}
}

static
void
xb_filter_hash_free(hash_table_t* hash)
{
	ulint	i;

	/* free the hash elements */
	for (i = 0; i < hash_get_n_cells(hash); i++) {
		xb_filter_entry_t*	table;

		table = static_cast<xb_filter_entry_t *>
			(HASH_GET_FIRST(hash, i));

		while (table) {
			xb_filter_entry_t*	prev_table = table;

			table = static_cast<xb_filter_entry_t *>
				(HASH_GET_NEXT(name_hash, prev_table));

			HASH_DELETE(xb_filter_entry_t, name_hash, hash,
				ut_fold_string(prev_table->name), prev_table);
			free(prev_table);
		}
	}

	/* free hash */
	hash_table_free(hash);
}

static void xb_regex_list_free(regex_list_t* list)
{
	while (list->size() > 0) {
		xb_regfree(&list->front());
		list->pop_front();
	}
}

/************************************************************************
Destroy table filters for partial backup. */
static
void
xb_filters_free()
{
	xb_regex_list_free(&regex_include_list);
	xb_regex_list_free(&regex_exclude_list);

	if (tables_include_hash) {
		xb_filter_hash_free(tables_include_hash);
	}

	if (tables_exclude_hash) {
		xb_filter_hash_free(tables_exclude_hash);
	}

	if (databases_include_hash) {
		xb_filter_hash_free(databases_include_hash);
	}

	if (databases_exclude_hash) {
		xb_filter_hash_free(databases_exclude_hash);
	}
}

/*********************************************************************//**
Create log file metadata. */
static
void
open_or_create_log_file(
/*====================*/
	fil_space_t* space,
	ulint	i)			/*!< in: log file number in group */
{
	char	name[10000];
	ulint	dirnamelen;

	os_normalize_path(srv_log_group_home_dir);

	dirnamelen = strlen(srv_log_group_home_dir);
	ut_a(dirnamelen < (sizeof name) - 10 - sizeof "ib_logfile");
	memcpy(name, srv_log_group_home_dir, dirnamelen);

	/* Add a path separator if needed. */
	if (dirnamelen && name[dirnamelen - 1] != OS_PATH_SEPARATOR) {
		name[dirnamelen++] = OS_PATH_SEPARATOR;
	}

	sprintf(name + dirnamelen, "%s%zu", "ib_logfile", i);

	ut_a(fil_validate());

	space->add(name, OS_FILE_CLOSED,
		   ulint(srv_log_file_size >> srv_page_size_shift),
		   false, false);
}

/***********************************************************************
Set the open files limit. Based on set_max_open_files().

@return the resulting open files limit. May be less or more than the requested
value.  */
static uint
xb_set_max_open_files(
/*==================*/
	uint max_file_limit)	/*!<in: open files limit */
{
#if defined(RLIMIT_NOFILE)
	struct rlimit rlimit;
	uint old_cur;

	if (getrlimit(RLIMIT_NOFILE, &rlimit)) {

		goto end;
	}

	old_cur = (uint) rlimit.rlim_cur;

	if (rlimit.rlim_cur == RLIM_INFINITY) {

		rlimit.rlim_cur = max_file_limit;
	}

	if (rlimit.rlim_cur >= max_file_limit) {

		max_file_limit = rlimit.rlim_cur;
		goto end;
	}

	rlimit.rlim_cur = rlimit.rlim_max = max_file_limit;

	if (setrlimit(RLIMIT_NOFILE, &rlimit)) {

		max_file_limit = old_cur;	/* Use original value */
	} else {

		rlimit.rlim_cur = 0;	/* Safety if next call fails */

		(void) getrlimit(RLIMIT_NOFILE, &rlimit);

		if (rlimit.rlim_cur) {

			/* If call didn't fail */
			max_file_limit = (uint) rlimit.rlim_cur;
		}
	}

end:
	return(max_file_limit);
#else
	return(0);
#endif
}

static void stop_backup_threads()
{
	if (log_copying_stop && log_copying_running) {
		os_event_set(log_copying_stop);
		fputs("mariabackup: Stopping log copying thread", stderr);
		fflush(stderr);
		while (log_copying_running) {
			putc('.', stderr);
			fflush(stderr);
			os_thread_sleep(200000); /*0.2 sec*/
		}
		putc('\n', stderr);
		os_event_destroy(log_copying_stop);
	}

	if (wait_throttle) {
		/* wait for io_watching_thread completion */
		while (io_watching_thread_running) {
			os_thread_sleep(1000000);
		}
		os_event_destroy(wait_throttle);
	}
}

/** Implement the core of --backup
@return	whether the operation succeeded */
static bool xtrabackup_backup_low()
{
	ut_ad(!metadata_to_lsn);

	/* read the latest checkpoint lsn */
	{
		ulint	max_cp_field;

		log_mutex_enter();

		if (recv_find_max_checkpoint(&max_cp_field) == DB_SUCCESS
		    && log_sys.log.format != 0) {
			if (max_cp_field == LOG_CHECKPOINT_1) {
				log_header_read(max_cp_field);
			}
			metadata_to_lsn = mach_read_from_8(
				log_sys.checkpoint_buf + LOG_CHECKPOINT_LSN);
			msg("mariabackup: The latest check point"
			    " (for incremental): '" LSN_PF "'",
			    metadata_to_lsn);
		} else {
			msg("Error: recv_find_max_checkpoint() failed.");
		}
		log_mutex_exit();
	}

	stop_backup_threads();

	if (metadata_to_lsn && xtrabackup_copy_logfile(true)) {
		ds_close(dst_log_file);
		dst_log_file = NULL;
		return false;
	}

	if (ds_close(dst_log_file) || !metadata_to_lsn) {
		dst_log_file = NULL;
		return false;
	}

	dst_log_file = NULL;

	if(!xtrabackup_incremental) {
		strcpy(metadata_type, "full-backuped");
		metadata_from_lsn = 0;
	} else {
		strcpy(metadata_type, "incremental");
		metadata_from_lsn = incremental_lsn;
	}
	metadata_last_lsn = log_copy_scanned_lsn;

	if (!xtrabackup_stream_metadata(ds_meta)) {
		msg("Error: failed to stream metadata.");
		return false;
	}
	if (xtrabackup_extra_lsndir) {
		char	filename[FN_REFLEN];

		sprintf(filename, "%s/%s", xtrabackup_extra_lsndir,
			XTRABACKUP_METADATA_FILENAME);
		if (!xtrabackup_write_metadata(filename)) {
			msg("Error: failed to write metadata "
			    "to '%s'.", filename);
			return false;
		}
		sprintf(filename, "%s/%s", xtrabackup_extra_lsndir,
			XTRABACKUP_INFO);
		if (!write_xtrabackup_info(mysql_connection, filename, false)) {
			msg("Error: failed to write info "
			 "to '%s'.", filename);
			return false;
		}
	}

	return true;
}

/** Implement --backup
@return	whether the operation succeeded */
static bool xtrabackup_backup_func()
{
	MY_STAT			 stat_info;
	uint			 i;
	uint			 count;
	pthread_mutex_t		 count_mutex;
	data_thread_ctxt_t 	*data_threads;
	pthread_mutex_init(&backup_mutex, NULL);
	pthread_cond_init(&scanned_lsn_cond, NULL);

#ifdef USE_POSIX_FADVISE
	msg("uses posix_fadvise().");
#endif

	/* cd to datadir */

	if (my_setwd(mysql_real_data_home,MYF(MY_WME)))
	{
		msg("my_setwd() failed , %s", mysql_real_data_home);
		return(false);
	}
	msg("cd to %s", mysql_real_data_home);
	encryption_plugin_backup_init(mysql_connection);
	msg("open files limit requested %u, set to %u",
	    (uint) xb_open_files_limit,
	    xb_set_max_open_files(xb_open_files_limit));

	mysql_data_home= mysql_data_home_buff;
	mysql_data_home[0]=FN_CURLIB;		// all paths are relative from here
	mysql_data_home[1]=0;

	srv_n_purge_threads = 1;
	srv_read_only_mode = TRUE;

	srv_operation = SRV_OPERATION_BACKUP;
	log_file_op = backup_file_op;
	metadata_to_lsn = 0;

	/* initialize components */
        if(innodb_init_param()) {
fail:
		metadata_to_lsn = log_copying_running;
		stop_backup_threads();
		log_file_op = NULL;
		if (dst_log_file) {
			ds_close(dst_log_file);
			dst_log_file = NULL;
		}
		if (fil_system.is_initialised()) {
			innodb_shutdown();
		}
		return(false);
	}

	if (srv_buf_pool_size >= 1000 * 1024 * 1024) {
                                  /* Here we still have srv_pool_size counted
                                  in kilobytes (in 4.0 this was in bytes)
				  srv_boot() converts the value to
                                  pages; if buffer pool is less than 1000 MB,
                                  assume fewer threads. */
                srv_max_n_threads = 50000;

	} else if (srv_buf_pool_size >= 8 * 1024 * 1024) {

                srv_max_n_threads = 10000;
        } else {
		srv_max_n_threads = 1000;       /* saves several MB of memory,
                                                especially in 64-bit
                                                computers */
        }

	sync_check_init();
	ut_d(sync_check_enable());
	/* Reset the system variables in the recovery module. */
	recv_sys_var_init();
	trx_pool_init();

	ut_crc32_init();
	crc_init();
	recv_sys_init();

#ifdef WITH_INNODB_DISALLOW_WRITES
	srv_allow_writes_event = os_event_create(0);
	os_event_set(srv_allow_writes_event);
#endif

	xb_filters_init();

	xb_fil_io_init();
	srv_n_file_io_threads = srv_n_read_io_threads;

	os_aio_init(srv_n_read_io_threads, srv_n_write_io_threads,
		    SRV_MAX_N_PENDING_SYNC_IOS);

	log_sys.create();
	log_sys.log.create(srv_n_log_files);
	fil_space_t*	space = fil_space_create(
		"innodb_redo_log", SRV_LOG_SPACE_FIRST_ID, 0,
		FIL_TYPE_LOG, NULL);

	for (ulint i = 0; i < srv_n_log_files; i++) {
		open_or_create_log_file(space, i);
	}

	/* create extra LSN dir if it does not exist. */
	if (xtrabackup_extra_lsndir
		&&!my_stat(xtrabackup_extra_lsndir,&stat_info,MYF(0))
		&& (my_mkdir(xtrabackup_extra_lsndir,0777,MYF(0)) < 0)) {
		msg("Error: cannot mkdir %d: %s\n",
		    my_errno, xtrabackup_extra_lsndir);
		goto fail;
	}

	/* create target dir if not exist */
	if (!xtrabackup_stream_str && !my_stat(xtrabackup_target_dir,&stat_info,MYF(0))
		&& (my_mkdir(xtrabackup_target_dir,0777,MYF(0)) < 0)){
		msg("Error: cannot mkdir %d: %s\n",
		    my_errno, xtrabackup_target_dir);
		goto fail;
	}

        {
	/* definition from recv_recovery_from_checkpoint_start() */
	ulint		max_cp_field;

	/* start back ground thread to copy newer log */
	os_thread_id_t log_copying_thread_id;

	/* get current checkpoint_lsn */
	/* Look for the latest checkpoint from any of the log groups */

	log_mutex_enter();

reread_log_header:
	dberr_t err = recv_find_max_checkpoint(&max_cp_field);

	if (err != DB_SUCCESS) {
		msg("Error: cannot read redo log header");
		log_mutex_exit();
		goto fail;
	}

	if (log_sys.log.format == 0) {
		msg("Error: cannot process redo log before MariaDB 10.2.2");
		log_mutex_exit();
		goto fail;
	}

	const byte* buf = log_sys.checkpoint_buf;
	checkpoint_lsn_start = log_sys.log.get_lsn();
	checkpoint_no_start = log_sys.next_checkpoint_no;

	log_header_read(max_cp_field);

	if (checkpoint_no_start != mach_read_from_8(buf + LOG_CHECKPOINT_NO)
	    || checkpoint_lsn_start
	    != mach_read_from_8(buf + LOG_CHECKPOINT_LSN)
	    || log_sys.log.get_lsn_offset()
	    != mach_read_from_8(buf + LOG_CHECKPOINT_OFFSET))
		goto reread_log_header;

	log_mutex_exit();

	xtrabackup_init_datasinks();

	if (!select_history()) {
		goto fail;
	}

	/* open the log file */
	memset(&stat_info, 0, sizeof(MY_STAT));
	dst_log_file = ds_open(ds_redo, "ib_logfile0", &stat_info);
	if (dst_log_file == NULL) {
		msg("Error: failed to open the target stream for "
		    "'ib_logfile0'.");
		goto fail;
	}

	/* label it */
	byte MY_ALIGNED(OS_FILE_LOG_BLOCK_SIZE) log_hdr_buf[LOG_FILE_HDR_SIZE];
	memset(log_hdr_buf, 0, sizeof log_hdr_buf);

	byte *log_hdr_field = log_hdr_buf;
	mach_write_to_4(LOG_HEADER_FORMAT + log_hdr_field, log_sys.log.format);
	mach_write_to_4(LOG_HEADER_SUBFORMAT + log_hdr_field, log_sys.log.subformat);
	mach_write_to_8(LOG_HEADER_START_LSN + log_hdr_field, checkpoint_lsn_start);
	strcpy(reinterpret_cast<char*>(LOG_HEADER_CREATOR + log_hdr_field),
		"Backup " MYSQL_SERVER_VERSION);
	log_block_set_checksum(log_hdr_field,
		log_block_calc_checksum_crc32(log_hdr_field));

	/* copied from log_group_checkpoint() */
	log_hdr_field +=
		(log_sys.next_checkpoint_no & 1) ? LOG_CHECKPOINT_2 : LOG_CHECKPOINT_1;
	/* The least significant bits of LOG_CHECKPOINT_OFFSET must be
	stored correctly in the copy of the ib_logfile. The most significant
	bits, which identify the start offset of the log block in the file,
	we did choose freely, as LOG_FILE_HDR_SIZE. */
	ut_ad(!((log_sys.log.get_lsn() ^ checkpoint_lsn_start)
		& (OS_FILE_LOG_BLOCK_SIZE - 1)));
	/* Adjust the checkpoint page. */
	memcpy(log_hdr_field, log_sys.checkpoint_buf, OS_FILE_LOG_BLOCK_SIZE);
	mach_write_to_8(log_hdr_field + LOG_CHECKPOINT_OFFSET,
		(checkpoint_lsn_start & (OS_FILE_LOG_BLOCK_SIZE - 1))
		| LOG_FILE_HDR_SIZE);
	log_block_set_checksum(log_hdr_field,
			log_block_calc_checksum_crc32(log_hdr_field));

	/* Write log header*/
	if (ds_write(dst_log_file, log_hdr_buf, sizeof(log_hdr_buf))) {
		msg("error: write to logfile failed");
		goto fail;
	}

	log_copying_running = true;
	/* start io throttle */
	if(xtrabackup_throttle) {
		os_thread_id_t io_watching_thread_id;

		io_ticket = xtrabackup_throttle;
		wait_throttle = os_event_create(0);
		io_watching_thread_running = true;

		os_thread_create(io_watching_thread, NULL,
				 &io_watching_thread_id);
	}

	/* Populate fil_system with tablespaces to copy */
	err = xb_load_tablespaces();
	if (err != DB_SUCCESS) {
		msg("merror: xb_load_tablespaces() failed with"
		    " error %s.", ut_strerr(err));
fail_before_log_copying_thread_start:
		log_copying_running = false;
		goto fail;
	}

	/* copy log file by current position */
	log_copy_scanned_lsn = checkpoint_lsn_start;
	recv_sys->recovered_lsn = log_copy_scanned_lsn;
	log_optimized_ddl_op = backup_optimized_ddl_op;
	log_truncate = backup_truncate_fail;

	if (xtrabackup_copy_logfile())
		goto fail_before_log_copying_thread_start;

	log_copying_stop = os_event_create(0);
	os_thread_create(log_copying_thread, NULL, &log_copying_thread_id);

	/* FLUSH CHANGED_PAGE_BITMAPS call */
	if (!flush_changed_page_bitmaps()) {
		goto fail;
	}
	debug_sync_point("xtrabackup_suspend_at_start");


	ut_a(xtrabackup_parallel > 0);

	if (xtrabackup_parallel > 1) {
		msg("mariabackup: Starting %u threads for parallel data "
		    "files transfer", xtrabackup_parallel);
	}

	if (opt_lock_ddl_per_table) {
		mdl_lock_all();

		DBUG_EXECUTE_IF("check_mdl_lock_works",
			dbug_alter_thread_done =
			dbug_start_query_thread("ALTER TABLE test.t ADD COLUMN mdl_lock_column int",
				"Waiting for table metadata lock", 1, ER_QUERY_INTERRUPTED););
	}

	datafiles_iter_t *it = datafiles_iter_new();
	if (it == NULL) {
		msg("mariabackup: Error: datafiles_iter_new() failed.");
		goto fail;
	}

	/* Create data copying threads */
	data_threads = (data_thread_ctxt_t *)
		malloc(sizeof(data_thread_ctxt_t) * xtrabackup_parallel);
	count = xtrabackup_parallel;
	pthread_mutex_init(&count_mutex, NULL);

	for (i = 0; i < (uint) xtrabackup_parallel; i++) {
		data_threads[i].it = it;
		data_threads[i].num = i+1;
		data_threads[i].count = &count;
		data_threads[i].count_mutex = &count_mutex;
		os_thread_create(data_copy_thread_func, data_threads + i,
				 &data_threads[i].id);
	}

	/* Wait for threads to exit */
	while (1) {
		os_thread_sleep(1000000);
		pthread_mutex_lock(&count_mutex);
		bool stop = count == 0;
		pthread_mutex_unlock(&count_mutex);
		if (stop) {
			break;
		}
	}

	pthread_mutex_destroy(&count_mutex);
	free(data_threads);
	datafiles_iter_free(it);
	}

	bool ok = backup_start();

	if (ok) {
		ok = xtrabackup_backup_low();

		backup_release();

		DBUG_EXECUTE_IF("check_mdl_lock_works",
			os_event_wait(dbug_alter_thread_done);
			os_event_destroy(dbug_alter_thread_done);
		);

		if (ok) {
			backup_finish();
		}
	}

	if (!ok) {
		goto fail;
	}

	if (changed_page_bitmap) {
		xb_page_bitmap_deinit(changed_page_bitmap);
	}
	xtrabackup_destroy_datasinks();

	msg("Redo log (from LSN " LSN_PF " to " LSN_PF
	    ") was copied.", checkpoint_lsn_start, log_copy_scanned_lsn);
	xb_filters_free();

	xb_data_files_close();

	/* Make sure that the latest checkpoint was included */
	if (metadata_to_lsn > log_copy_scanned_lsn) {
		msg("Error: failed to copy enough redo log ("
		    "LSN=" LSN_PF "; checkpoint LSN=" LSN_PF ").",
		    log_copy_scanned_lsn, metadata_to_lsn);
		goto fail;
	}

	innodb_shutdown();
	log_file_op = NULL;
	pthread_mutex_destroy(&backup_mutex);
	pthread_cond_destroy(&scanned_lsn_cond);
	return(true);
}


/**
This function handles DDL changes at the end of backup, under protection of
FTWRL.  This ensures consistent backup in presence of DDL.

- New tables, that were created during backup, are now copied into backup.
  Also, tablespaces with optimized (no redo loggin DDL) are re-copied into 
  backup. This tablespaces will get the extension ".new" in the backup

- Tables that were renamed during backup, are marked as renamed
  For these, file <old_name>.ren will be created.
  The content of the file is the new tablespace name.

- Tables that were deleted during backup, are marked as deleted
  For these , an empty file <name>.del will be created

  It is the responsibility of the prepare phase to deal with .new, .ren, and .del
  files.
*/
void backup_fix_ddl(void)
{
	std::set<std::string> new_tables;
	std::set<std::string> dropped_tables;
	std::map<std::string, std::string> renamed_tables;

	/* Disable further DDL on backed up tables (only needed for --no-lock).*/
	pthread_mutex_lock(&backup_mutex);
	log_file_op = backup_file_op_fail;
	log_optimized_ddl_op = backup_optimized_ddl_op_fail;
	pthread_mutex_unlock(&backup_mutex);

	DBUG_MARIABACKUP_EVENT("backup_fix_ddl",0);

	for (space_id_to_name_t::iterator iter = ddl_tracker.tables_in_backup.begin();
		iter != ddl_tracker.tables_in_backup.end();
		iter++) {

		const std::string name = iter->second;
		ulint id = iter->first;

		if (ddl_tracker.drops.find(id) != ddl_tracker.drops.end()) {
			dropped_tables.insert(name);
			continue;
		}

		bool has_optimized_ddl =
			ddl_tracker.optimized_ddl.find(id) != ddl_tracker.optimized_ddl.end();

		if (ddl_tracker.id_to_name.find(id) == ddl_tracker.id_to_name.end()) {
			if (has_optimized_ddl) {
				new_tables.insert(name);
			}
			continue;
		}

		/* tablespace was affected by DDL. */
		const std::string new_name = ddl_tracker.id_to_name[id];
		if (new_name != name) {
			if (has_optimized_ddl) {
				/* table was renamed, but we need a full copy
				of it because of optimized DDL. We emulate a drop/create.*/
				dropped_tables.insert(name);
				new_tables.insert(new_name);
			} else {
				/* Renamed, and no optimized DDL*/
				renamed_tables[name] = new_name;
			}
		} else if (has_optimized_ddl) {
			/* Table was recreated, or optimized DDL ran.
			In both cases we need a full copy in the backup.*/
			new_tables.insert(name);
		}
	}

	/* Find tables that were created during backup (and not removed).*/
	for(space_id_to_name_t::iterator iter = ddl_tracker.id_to_name.begin();
		iter != ddl_tracker.id_to_name.end();
		iter++) {

		ulint id = iter->first;
		std::string name = iter->second;

		if (ddl_tracker.tables_in_backup.find(id) != ddl_tracker.tables_in_backup.end()) {
			/* already processed above */
			continue;
		}

		if (ddl_tracker.drops.find(id) == ddl_tracker.drops.end()) {
			dropped_tables.erase(name);
			new_tables.insert(name);
		}
	}

	// Mark tablespaces for rename
	for (std::map<std::string, std::string>::iterator iter = renamed_tables.begin();
		iter != renamed_tables.end(); ++iter) {
		const std::string old_name = iter->first;
		std::string new_name = iter->second;
		backup_file_printf((old_name + ".ren").c_str(), "%s", new_name.c_str());
	}

	// Mark tablespaces for drop
	for (std::set<std::string>::iterator iter = dropped_tables.begin();
		iter != dropped_tables.end();
		iter++) {
		const std::string name(*iter);
		backup_file_printf((name + ".del").c_str(), "%s", "");
	}

	//  Load and copy new tables.
	//  Close all datanodes first, reload only new tables.
	std::vector<fil_node_t *> all_nodes;
	datafiles_iter_t *it = datafiles_iter_new();
	if (!it)
		return;
	while (fil_node_t *node = datafiles_iter_next(it)) {
		all_nodes.push_back(node);
	}
	for (size_t i = 0; i < all_nodes.size(); i++) {
		fil_node_t *n = all_nodes[i];
		if (n->space->id == 0)
			continue;
		if (n->is_open()) {
			mutex_enter(&fil_system.mutex);
			n->close();
			mutex_exit(&fil_system.mutex);
		}
		fil_space_free(n->space->id, false);
	}
	datafiles_iter_free(it);

	for (std::set<std::string>::iterator iter = new_tables.begin();
		iter != new_tables.end(); iter++) {
		const char *space_name = iter->c_str();
		if (check_if_skip_table(space_name))
			continue;
		std::string name(*iter);
		bool is_remote = access((name + ".ibd").c_str(), R_OK) != 0;
		const char *extension = is_remote ? ".isl" : ".ibd";
		name.append(extension);
		char buf[FN_REFLEN];
		strncpy(buf, name.c_str(), sizeof buf - 1);
		buf[sizeof buf - 1] = '\0';
		const char *dbname = buf;
		char *p = strchr(buf, '/');
		if (p == 0) {
			msg("Unexpected tablespace %s filename %s", space_name, name.c_str());
			ut_a(0);
		}
		ut_a(p);
		*p = 0;
		const char *tablename = p + 1;
		xb_load_single_table_tablespace(dbname, tablename, is_remote);
	}

	it = datafiles_iter_new();
	if (!it)
		return;

	while (fil_node_t *node = datafiles_iter_next(it)) {
		fil_space_t * space = node->space;
		if (!fil_is_user_tablespace_id(space->id))
			continue;
		std::string dest_name(node->space->name);
		dest_name.append(".new");
		xtrabackup_copy_datafile(node, 0, dest_name.c_str()/*, do_full_copy ? ULONGLONG_MAX:UNIV_PAGE_SIZE */);
	}

	datafiles_iter_free(it);
}

/* ================= prepare ================= */

/***********************************************************************
Generates path to the meta file path from a given path to an incremental .delta
by replacing trailing ".delta" with ".meta", or returns error if 'delta_path'
does not end with the ".delta" character sequence.
@return TRUE on success, FALSE on error. */
static
ibool
get_meta_path(
	const char	*delta_path,	/* in: path to a .delta file */
	char 		*meta_path)	/* out: path to the corresponding .meta
					file */
{
	size_t		len = strlen(delta_path);

	if (len <= 6 || strcmp(delta_path + len - 6, ".delta")) {
		return FALSE;
	}
	memcpy(meta_path, delta_path, len - 6);
	strcpy(meta_path + len - 6, XB_DELTA_INFO_SUFFIX);

	return TRUE;
}

/****************************************************************//**
Create a new tablespace on disk and return the handle to its opened
file. Code adopted from fil_create_new_single_table_tablespace with
the main difference that only disk file is created without updating
the InnoDB in-memory dictionary data structures.

@return true on success, false on error.  */
static
bool
xb_space_create_file(
/*==================*/
	const char*	path,		/*!<in: path to tablespace */
	ulint		space_id,	/*!<in: space id */
	ulint		flags,		/*!<in: tablespace flags */
	pfs_os_file_t*	file)		/*!<out: file handle */
{
	bool		ret;
	byte*		buf;
	byte*		page;

	*file = os_file_create_simple_no_error_handling(
		0, path, OS_FILE_CREATE, OS_FILE_READ_WRITE, false, &ret);
	if (!ret) {
		msg("Can't create file %s", path);
		return ret;
	}

	ret = os_file_set_size(path, *file,
			       FIL_IBD_FILE_INITIAL_SIZE
			       << srv_page_size_shift);
	if (!ret) {
		msg("mariabackup: cannot set size for file %s", path);
		os_file_close(*file);
		os_file_delete(0, path);
		return ret;
	}

	buf = static_cast<byte *>(malloc(3U << srv_page_size_shift));
	/* Align the memory for file i/o if we might have O_DIRECT set */
	page = static_cast<byte *>(ut_align(buf, srv_page_size));

	memset(page, '\0', srv_page_size);

	fsp_header_init_fields(page, space_id, flags);
	mach_write_to_4(page + FIL_PAGE_ARCH_LOG_NO_OR_SPACE_ID, space_id);

	const page_size_t page_size(flags);

	if (!page_size.is_compressed()) {
		buf_flush_init_for_writing(NULL, page, NULL, 0);

		ret = os_file_write(IORequestWrite, path, *file, page, 0,
				    srv_page_size);
	} else {
		page_zip_des_t	page_zip;
		ulint zip_size = page_size.physical();
		page_zip_set_size(&page_zip, zip_size);
		page_zip.data = page + srv_page_size;
		fprintf(stderr, "zip_size = " ULINTPF "\n", zip_size);

#ifdef UNIV_DEBUG
		page_zip.m_start =
#endif /* UNIV_DEBUG */
			page_zip.m_end = page_zip.m_nonempty =
			page_zip.n_blobs = 0;

		buf_flush_init_for_writing(NULL, page, &page_zip, 0);

		ret = os_file_write(IORequestWrite, path, *file,
				    page_zip.data, 0, zip_size);
	}

	free(buf);

	if (ret != DB_SUCCESS) {
		msg("mariabackup: could not write the first page to %s",
		    path);
		os_file_close(*file);
		os_file_delete(0, path);
		return ret;
	}

	return TRUE;
}

static fil_space_t* fil_space_get_by_name(const char* name)
{
	ut_ad(mutex_own(&fil_system.mutex));
	for (fil_space_t* space = UT_LIST_GET_FIRST(fil_system.space_list);
	     space != NULL;
	     space = UT_LIST_GET_NEXT(space_list, space))
		if (!strcmp(space->name, name)) return space;
	return NULL;
}

/***********************************************************************
Searches for matching tablespace file for given .delta file and space_id
in given directory. When matching tablespace found, renames it to match the
name of .delta file. If there was a tablespace with matching name and
mismatching ID, renames it to xtrabackup_tmp_#ID.ibd. If there was no
matching file, creates a new tablespace.
@return file handle of matched or created file */
static
pfs_os_file_t
xb_delta_open_matching_space(
	const char*	dbname,		/* in: path to destination database dir */
	const char*	name,		/* in: name of delta file (without .delta) */
	const xb_delta_info_t& info,
	char*		real_name,	/* out: full path of destination file */
	size_t		real_name_len,	/* out: buffer size for real_name */
	bool* 		success)	/* out: indicates error. true = success */
{
	char			dest_dir[FN_REFLEN];
	char			dest_space_name[FN_REFLEN];
	fil_space_t*		fil_space;
	pfs_os_file_t		file;
	xb_filter_entry_t*	table;

	ut_a(dbname != NULL ||
	     !fil_is_user_tablespace_id(info.space_id) ||
	     info.space_id == ULINT_UNDEFINED);

	*success = false;

	if (dbname) {
		snprintf(dest_dir, FN_REFLEN, "%s/%s",
			xtrabackup_target_dir, dbname);
		os_normalize_path(dest_dir);

		snprintf(dest_space_name, FN_REFLEN, "%s/%s", dbname, name);
	} else {
		snprintf(dest_dir, FN_REFLEN, "%s", xtrabackup_target_dir);
		os_normalize_path(dest_dir);

		snprintf(dest_space_name, FN_REFLEN, "%s", name);
	}

	snprintf(real_name, real_name_len,
		 "%s/%s",
		 xtrabackup_target_dir, dest_space_name);
	os_normalize_path(real_name);
	/* Truncate ".ibd" */
	dest_space_name[strlen(dest_space_name) - 4] = '\0';

	/* Create the database directory if it doesn't exist yet */
	if (!os_file_create_directory(dest_dir, FALSE)) {
		msg("mariabackup: error: cannot create dir %s", dest_dir);
		return file;
	}

	log_mutex_enter();
	if (!fil_is_user_tablespace_id(info.space_id)) {
found:
		/* open the file and return its handle */

		file = os_file_create_simple_no_error_handling(
			0, real_name,
			OS_FILE_OPEN, OS_FILE_READ_WRITE, false, success);

		if (!*success) {
			msg("mariabackup: Cannot open file %s\n", real_name);
		}
exit:
		log_mutex_exit();
		return file;
	}

	/* remember space name for further reference */
	table = static_cast<xb_filter_entry_t *>
		(malloc(sizeof(xb_filter_entry_t) +
			strlen(dest_space_name) + 1));

	table->name = ((char*)table) + sizeof(xb_filter_entry_t);
	strcpy(table->name, dest_space_name);
	HASH_INSERT(xb_filter_entry_t, name_hash, inc_dir_tables_hash,
			ut_fold_string(table->name), table);

	mutex_enter(&fil_system.mutex);
	fil_space = fil_space_get_by_name(dest_space_name);
	mutex_exit(&fil_system.mutex);

	if (fil_space != NULL) {
		if (fil_space->id == info.space_id
		    || info.space_id == ULINT_UNDEFINED) {
			/* we found matching space */
			goto found;
		} else {

			char	tmpname[FN_REFLEN];

			snprintf(tmpname, FN_REFLEN, "%s/xtrabackup_tmp_#" ULINTPF,
				 dbname, fil_space->id);

			msg("mariabackup: Renaming %s to %s.ibd",
				fil_space->name, tmpname);

			if (fil_space->rename(tmpname, NULL, false)
			    != DB_SUCCESS) {
				msg("mariabackup: Cannot rename %s to %s",
					fil_space->name, tmpname);
				goto exit;
			}
		}
	}

	if (info.space_id == ULINT_UNDEFINED)
	{
		die("Can't handle DDL operation on tablespace "
		    "%s\n", dest_space_name);
	}
	mutex_enter(&fil_system.mutex);
	fil_space = fil_space_get_by_id(info.space_id);
	mutex_exit(&fil_system.mutex);
	if (fil_space != NULL) {
		char	tmpname[FN_REFLEN];

		strncpy(tmpname, dest_space_name, FN_REFLEN);

		msg("mariabackup: Renaming %s to %s",
		    fil_space->name, dest_space_name);

		if (fil_space->rename(tmpname, NULL, false) != DB_SUCCESS)
		{
			msg("mariabackup: Cannot rename %s to %s",
				fil_space->name, dest_space_name);
			goto exit;
		}

		goto found;
	}

	/* No matching space found. create the new one.  */
	const ulint flags = info.page_size.is_compressed()
		? get_bit_shift(info.page_size.physical()
				>> (UNIV_ZIP_SIZE_SHIFT_MIN - 1))
		<< FSP_FLAGS_POS_ZIP_SSIZE
		| FSP_FLAGS_MASK_POST_ANTELOPE
		| FSP_FLAGS_MASK_ATOMIC_BLOBS
		| (info.page_size.logical() == UNIV_PAGE_SIZE_ORIG
		   ? 0
		   : get_bit_shift(info.page_size.logical()
				   >> (UNIV_ZIP_SIZE_SHIFT_MIN - 1))
		   << FSP_FLAGS_POS_PAGE_SSIZE)
		: FSP_FLAGS_PAGE_SSIZE();
	ut_ad(page_size_t(flags).equals_to(info.page_size));

	if (fil_space_create(dest_space_name, info.space_id, flags,
			      FIL_TYPE_TABLESPACE, 0)) {
		*success = xb_space_create_file(real_name, info.space_id,
						flags, &file);
	} else {
		msg("Can't create tablespace %s\n", dest_space_name);
	}

	goto exit;
}

/************************************************************************
Applies a given .delta file to the corresponding data file.
@return TRUE on success */
static
ibool
xtrabackup_apply_delta(
	const char*	dirname,	/* in: dir name of incremental */
	const char*	dbname,		/* in: database name (ibdata: NULL) */
	const char*	filename,	/* in: file name (not a path),
					including the .delta extension */
	void*		/*data*/)
{
	pfs_os_file_t	src_file;
	pfs_os_file_t	dst_file;
	char	src_path[FN_REFLEN];
	char	dst_path[FN_REFLEN];
	char	meta_path[FN_REFLEN];
	char	space_name[FN_REFLEN];
	bool	success;

	ibool	last_buffer = FALSE;
	ulint	page_in_buffer;
	ulint	incremental_buffers = 0;

	xb_delta_info_t info(univ_page_size, SRV_TMP_SPACE_ID);
	ulint		page_size;
	ulint		page_size_shift;
	byte*		incremental_buffer_base = NULL;
	byte*		incremental_buffer;

	size_t		offset;

	ut_a(xtrabackup_incremental);

	if (dbname) {
		snprintf(src_path, sizeof(src_path), "%s/%s/%s",
			 dirname, dbname, filename);
		snprintf(dst_path, sizeof(dst_path), "%s/%s/%s",
			 xtrabackup_real_target_dir, dbname, filename);
	} else {
		snprintf(src_path, sizeof(src_path), "%s/%s",
			 dirname, filename);
		snprintf(dst_path, sizeof(dst_path), "%s/%s",
			 xtrabackup_real_target_dir, filename);
	}
	dst_path[strlen(dst_path) - 6] = '\0';

	strncpy(space_name, filename, FN_REFLEN - 1);
	space_name[FN_REFLEN - 1] = '\0';
	space_name[strlen(space_name) -  6] = 0;

	if (!get_meta_path(src_path, meta_path)) {
		goto error;
	}

	os_normalize_path(dst_path);
	os_normalize_path(src_path);
	os_normalize_path(meta_path);

	if (!xb_read_delta_metadata(meta_path, &info)) {
		goto error;
	}

	page_size = info.page_size.physical();
	page_size_shift = get_bit_shift(page_size);
	msg("page size for %s is %zu bytes",
	    src_path, page_size);
	if (page_size_shift < 10 ||
	    page_size_shift > UNIV_PAGE_SIZE_SHIFT_MAX) {
		msg("error: invalid value of page_size "
		    "(%zu bytes) read from %s", page_size, meta_path);
		goto error;
	}

	src_file = os_file_create_simple_no_error_handling(
		0, src_path,
		OS_FILE_OPEN, OS_FILE_READ_WRITE, false, &success);
	if (!success) {
		os_file_get_last_error(TRUE);
		msg("error: can't open %s", src_path);
		goto error;
	}

	posix_fadvise(src_file, 0, 0, POSIX_FADV_SEQUENTIAL);

	dst_file = xb_delta_open_matching_space(
			dbname, space_name, info,
			dst_path, sizeof(dst_path), &success);
	if (!success) {
		msg("error: can't open %s", dst_path);
		goto error;
	}

	posix_fadvise(dst_file, 0, 0, POSIX_FADV_DONTNEED);

	/* allocate buffer for incremental backup (4096 pages) */
	incremental_buffer_base = static_cast<byte *>
		(malloc((page_size / 4 + 1) * page_size));
	incremental_buffer = static_cast<byte *>
		(ut_align(incremental_buffer_base,
			  page_size));

	msg("Applying %s to %s...", src_path, dst_path);

	while (!last_buffer) {
		ulint cluster_header;

		/* read to buffer */
		/* first block of block cluster */
		offset = ((incremental_buffers * (page_size / 4))
			 << page_size_shift);
		success = os_file_read(IORequestRead, src_file,
				       incremental_buffer, offset, page_size);
		if (success != DB_SUCCESS) {
			goto error;
		}

		cluster_header = mach_read_from_4(incremental_buffer);
		switch(cluster_header) {
			case 0x78747261UL: /*"xtra"*/
				break;
			case 0x58545241UL: /*"XTRA"*/
				last_buffer = TRUE;
				break;
			default:
				msg("error: %s seems not "
				    ".delta file.", src_path);
				goto error;
		}

		/* FIXME: If the .delta modifies FSP_SIZE on page 0,
		extend the file to that size. */

		for (page_in_buffer = 1; page_in_buffer < page_size / 4;
		     page_in_buffer++) {
			if (mach_read_from_4(incremental_buffer + page_in_buffer * 4)
			    == 0xFFFFFFFFUL)
				break;
		}

		ut_a(last_buffer || page_in_buffer == page_size / 4);

		/* read whole of the cluster */
		success = os_file_read(IORequestRead, src_file,
				       incremental_buffer,
				       offset, page_in_buffer * page_size);
		if (success != DB_SUCCESS) {
			goto error;
		}

		posix_fadvise(src_file, offset, page_in_buffer * page_size,
			      POSIX_FADV_DONTNEED);

		for (page_in_buffer = 1; page_in_buffer < page_size / 4;
		     page_in_buffer++) {
			ulint offset_on_page;

			offset_on_page = mach_read_from_4(incremental_buffer + page_in_buffer * 4);

			if (offset_on_page == 0xFFFFFFFFUL)
				break;

			uchar *buf = incremental_buffer + page_in_buffer * page_size;
			const os_offset_t off = os_offset_t(offset_on_page)*page_size;

			if (off == 0) {
				/* Read tablespace size from page 0,
				and extend the file to specified size.*/
				os_offset_t n_pages = mach_read_from_4(
					buf + FSP_HEADER_OFFSET + FSP_SIZE);
				if (mach_read_from_4(buf
						     + FIL_PAGE_SPACE_ID)) {
					if (!os_file_set_size(
						    dst_path, dst_file,
						    n_pages * page_size))
						goto error;
				} else if (fil_space_t* space
					   = fil_system.sys_space) {
					/* The system tablespace can
					consist of multiple files. The
					first one has full tablespace
					size in page 0, but only the last
					file should be extended. */
					fil_node_t* n = UT_LIST_GET_FIRST(
						space->chain);
					bool fail = !strcmp(n->name, dst_path)
						&& !fil_space_extend(
							space, (ulint)n_pages);
					if (fail) goto error;
				}
			}

			success = os_file_write(IORequestWrite,
						dst_path, dst_file, buf, off, page_size);
			if (success != DB_SUCCESS) {
				goto error;
			}
		}

		/* Free file system buffer cache after the batch was written. */
#ifdef __linux__
		os_file_flush_func(dst_file);
#endif
		posix_fadvise(dst_file, 0, 0, POSIX_FADV_DONTNEED);


		incremental_buffers++;
	}

	free(incremental_buffer_base);
	if (src_file != OS_FILE_CLOSED) {
		os_file_close(src_file);
		os_file_delete(0,src_path);
	}
	if (dst_file != OS_FILE_CLOSED)
		os_file_close(dst_file);
	return TRUE;

error:
	free(incremental_buffer_base);
	if (src_file != OS_FILE_CLOSED)
		os_file_close(src_file);
	if (dst_file != OS_FILE_CLOSED)
		os_file_close(dst_file);
	msg("Error: xtrabackup_apply_delta(): "
	    "failed to apply %s to %s.\n", src_path, dst_path);
	return FALSE;
}


std::string change_extension(std::string filename, std::string new_ext) {
	DBUG_ASSERT(new_ext.size() == 3);
	std::string new_name(filename);
	new_name.resize(new_name.size() - new_ext.size());
	new_name.append(new_ext);
	return new_name;
}


static void rename_file(const char *from,const char *to) {
	msg("Renaming %s to %s\n", from, to);
	if (my_rename(from, to, MY_WME)) {
		die("Can't rename %s to %s errno %d", from, to, errno);
	}
}

static void rename_file(const std::string& from, const std::string &to) {
	rename_file(from.c_str(), to.c_str());
}
/************************************************************************
Callback to handle datadir entry. Function of this type will be called
for each entry which matches the mask by xb_process_datadir.
@return should return TRUE on success */
typedef ibool (*handle_datadir_entry_func_t)(
/*=========================================*/
	const char*	data_home_dir,		/*!<in: path to datadir */
	const char*	db_name,		/*!<in: database name */
	const char*	file_name,		/*!<in: file name with suffix */
	void*		arg);			/*!<in: caller-provided data */

/** Rename, and replace destination file, if exists */
static void rename_force(const char *from, const char *to) {
	if (access(to, R_OK) == 0) {
		msg("Removing %s", to);
		if (my_delete(to, MYF(MY_WME))) {
			msg("Can't remove %s, errno %d", to, errno);
			exit(EXIT_FAILURE);
		}
	}
	rename_file(from,to);
}

/* During prepare phase, rename ".new" files , that were created in backup_fix_ddl(),
  to ".ibd".*/
static ibool prepare_handle_new_files(
	const char*	data_home_dir,		/*!<in: path to datadir */
	const char*	db_name,		/*!<in: database name */
	const char*	file_name,		/*!<in: file name with suffix */
	void *)
{

	std::string src_path = std::string(data_home_dir) + '/' + std::string(db_name) + '/' + file_name;
	std::string dest_path = src_path;

	size_t index = dest_path.find(".new");
	DBUG_ASSERT(index != std::string::npos);
	dest_path.replace(index, 4, ".ibd");
	rename_force(src_path.c_str(),dest_path.c_str());
	return TRUE;
}

/************************************************************************
Callback to handle datadir entry. Deletes entry if it has no matching
fil_space in fil_system directory.
@return FALSE if delete attempt was unsuccessful */
static
ibool
rm_if_not_found(
	const char*	data_home_dir,		/*!<in: path to datadir */
	const char*	db_name,		/*!<in: database name */
	const char*	file_name,		/*!<in: file name with suffix */
	void*		arg __attribute__((unused)))
{
	char			name[FN_REFLEN];
	xb_filter_entry_t*	table;

	snprintf(name, FN_REFLEN, "%s/%s", db_name, file_name);
	/* Truncate ".ibd" */
	name[strlen(name) - 4] = '\0';

	HASH_SEARCH(name_hash, inc_dir_tables_hash, ut_fold_string(name),
		    xb_filter_entry_t*,
		    table, (void) 0,
		    !strcmp(table->name, name));

	if (!table) {
		snprintf(name, FN_REFLEN, "%s/%s/%s", data_home_dir,
						      db_name, file_name);
		return os_file_delete(0, name);
	}

	return(TRUE);
}

/************************************************************************
Function enumerates files in datadir (provided by path) which are matched
by provided suffix. For each entry callback is called.
@return FALSE if callback for some entry returned FALSE */
static
ibool
xb_process_datadir(
	const char*			path,	/*!<in: datadir path */
	const char*			suffix,	/*!<in: suffix to match
						against */
	handle_datadir_entry_func_t	func)	/*!<in: callback */
{
	ulint		ret;
	char		dbpath[OS_FILE_MAX_PATH+1];
	os_file_dir_t	dir;
	os_file_dir_t	dbdir;
	os_file_stat_t	dbinfo;
	os_file_stat_t	fileinfo;
	ulint		suffix_len;
	dberr_t		err 		= DB_SUCCESS;
	static char	current_dir[2];

	current_dir[0] = FN_CURLIB;
	current_dir[1] = 0;
	srv_data_home = current_dir;

	suffix_len = strlen(suffix);

	/* datafile */
	dbdir = os_file_opendir(path, FALSE);

	if (dbdir != NULL) {
		ret = fil_file_readdir_next_file(&err, path, dbdir,
							&fileinfo);
		while (ret == 0) {
			if (fileinfo.type == OS_FILE_TYPE_DIR) {
				goto next_file_item_1;
			}

			if (strlen(fileinfo.name) > suffix_len
			    && 0 == strcmp(fileinfo.name + 
					strlen(fileinfo.name) - suffix_len,
					suffix)) {
				if (!func(
					    path, NULL,
					    fileinfo.name, NULL))
				{
					os_file_closedir(dbdir);
					return(FALSE);
				}
			}
next_file_item_1:
			ret = fil_file_readdir_next_file(&err,
							path, dbdir,
							&fileinfo);
		}

		os_file_closedir(dbdir);
	} else {
		msg("Can't open dir %s", path);
	}

	/* single table tablespaces */
	dir = os_file_opendir(path, FALSE);

	if (dir == NULL) {
		msg("Can't open dir %s", path);
	}

		ret = fil_file_readdir_next_file(&err, path, dir,
								&dbinfo);
	while (ret == 0) {
		if (dbinfo.type == OS_FILE_TYPE_FILE
		    || dbinfo.type == OS_FILE_TYPE_UNKNOWN) {

		        goto next_datadir_item;
		}

<<<<<<< HEAD
		snprintf(dbpath, sizeof(dbpath)-1, "%s/%s", path, dbinfo.name);
=======
		snprintf(dbpath, sizeof(dbpath), "%.*s/%.*s",
                         OS_FILE_MAX_PATH/2-1,
                         path,
                         OS_FILE_MAX_PATH/2-1,
                         dbinfo.name);
>>>>>>> cbac8f93

		os_normalize_path(dbpath);

		dbdir = os_file_opendir(dbpath, FALSE);

		if (dbdir != NULL) {

			ret = fil_file_readdir_next_file(&err, dbpath, dbdir,
								&fileinfo);
			while (ret == 0) {

			        if (fileinfo.type == OS_FILE_TYPE_DIR) {

				        goto next_file_item_2;
				}

				if (strlen(fileinfo.name) > suffix_len
				    && 0 == strcmp(fileinfo.name + 
						strlen(fileinfo.name) -
								suffix_len,
						suffix)) {
					/* The name ends in suffix; process
					the file */
					if (!func(
						    path,
						    dbinfo.name,
						    fileinfo.name, NULL))
					{
						os_file_closedir(dbdir);
						os_file_closedir(dir);
						return(FALSE);
					}
				}
next_file_item_2:
				ret = fil_file_readdir_next_file(&err,
								dbpath, dbdir,
								&fileinfo);
			}

			os_file_closedir(dbdir);
		}
next_datadir_item:
		ret = fil_file_readdir_next_file(&err,
						path,
								dir, &dbinfo);
	}

	os_file_closedir(dir);

	return(TRUE);
}

/************************************************************************
Applies all .delta files from incremental_dir to the full backup.
@return TRUE on success. */
static
ibool
xtrabackup_apply_deltas()
{
	return xb_process_datadir(xtrabackup_incremental_dir, ".delta",
		xtrabackup_apply_delta);
}


static
void
innodb_free_param()
{
	srv_sys_space.shutdown();
	free_tmpdir(&mysql_tmpdir_list);
}


/** Check if file exists*/
static bool file_exists(std::string name)
{
	return access(name.c_str(), R_OK) == 0 ;
}

/** Read file content into STL string */
static std::string read_file_as_string(const std::string file) {
	char content[FN_REFLEN];
	FILE *f = fopen(file.c_str(), "r");
	if (!f) {
		msg("Can not open %s", file.c_str());
	}
	size_t len = fread(content, 1, FN_REFLEN, f);
	fclose(f);
	return std::string(content, len);
}

/** Delete file- Provide verbose diagnostics and exit, if operation fails. */
static void delete_file(const std::string& file, bool if_exists = false) {
	if (if_exists && !file_exists(file))
		return;
	if (my_delete(file.c_str(), MYF(MY_WME))) {
		die("Can't remove %s, errno %d", file.c_str(), errno);
	}
}

/**
Rename tablespace during prepare.
Backup in its end phase may generate some .ren files, recording
tablespaces that should be renamed in --prepare.
*/
static void rename_table_in_prepare(const std::string &datadir, const std::string& from , const std::string& to,
	const char *extension=0) {
	if (!extension) {
		static const char *extensions_nonincremental[] = { ".ibd", 0 };
		static const char *extensions_incremental[] = { ".ibd.delta", ".ibd.meta", 0 };
		const char **extensions = xtrabackup_incremental_dir ?
			extensions_incremental : extensions_nonincremental;
		for (size_t i = 0; extensions[i]; i++) {
			rename_table_in_prepare(datadir, from, to, extensions[i]);
		}
		return;
	}
	std::string src = std::string(datadir) + "/" + from + extension;
	std::string dest = std::string(datadir) + "/" + to + extension;
	std::string ren2, tmp;
	if (file_exists(dest)) {
		ren2= std::string(datadir) + "/" + to + ".ren";
		if (!file_exists(ren2)) {
			msg("ERROR : File %s was not found, but expected during rename processing\n", ren2.c_str());
			ut_a(0);
		}
		tmp = to + "#";
		rename_table_in_prepare(datadir, to, tmp);
	}
	rename_file(src, dest);
	if (ren2.size()) {
		// Make sure the temp. renamed file is processed.
		std::string to2 = read_file_as_string(ren2);
		rename_table_in_prepare(datadir, tmp, to2);
		delete_file(ren2);
	}
}

static ibool prepare_handle_ren_files(const char *datadir, const char *db, const char *filename, void *) {

	std::string ren_file = std::string(datadir) + "/" + db + "/" + filename;
	if (!file_exists(ren_file))
		return TRUE;

	std::string to = read_file_as_string(ren_file);
	std::string source_space_name = std::string(db) + "/" + filename;
	source_space_name.resize(source_space_name.size() - 4); // remove extension

	rename_table_in_prepare(datadir, source_space_name.c_str(), to.c_str());
	delete_file(ren_file);
	return TRUE;
}

/* Remove tablespaces during backup, based on */
static ibool prepare_handle_del_files(const char *datadir, const char *db, const char *filename, void *) {
	std::string del_file = std::string(datadir) + "/" + db + "/" + filename;
	std::string path(del_file);
	path.resize(path.size() - 4); // remove extension;
	if (xtrabackup_incremental) {
		delete_file(path + ".ibd.delta", true);
		delete_file(path + ".ibd.meta", true);
	}
	else {
		delete_file(path + ".ibd", true);
	}
	delete_file(del_file);
	return TRUE;
}

/** Implement --prepare
@return	whether the operation succeeded */
static bool xtrabackup_prepare_func(char** argv)
{
	char			 metadata_path[FN_REFLEN];

	/* cd to target-dir */

	if (my_setwd(xtrabackup_real_target_dir,MYF(MY_WME)))
	{
		msg("can't my_setwd %s", xtrabackup_real_target_dir);
		return(false);
	}
	msg("cd to %s", xtrabackup_real_target_dir);

	fil_path_to_mysql_datadir = ".";

	/* Fix DDL for prepare. Process .del,.ren, and .new files.
	The order in which files are processed, is important
	(see MDEV-18185, MDEV-18201)
	*/
	xb_process_datadir(xtrabackup_incremental_dir ? xtrabackup_incremental_dir : ".",
		".del", prepare_handle_del_files);
	xb_process_datadir(xtrabackup_incremental_dir? xtrabackup_incremental_dir:".",
		".ren", prepare_handle_ren_files);
	if (xtrabackup_incremental_dir) {
		xb_process_datadir(xtrabackup_incremental_dir, ".new.meta", prepare_handle_new_files);
		xb_process_datadir(xtrabackup_incremental_dir, ".new.delta", prepare_handle_new_files);
	}
	else {
		xb_process_datadir(".", ".new", prepare_handle_new_files);
	}

	int argc; for (argc = 0; argv[argc]; argc++) {}
	encryption_plugin_prepare_init(argc, argv);

	xtrabackup_target_dir= mysql_data_home_buff;
	xtrabackup_target_dir[0]=FN_CURLIB;		// all paths are relative from here
	xtrabackup_target_dir[1]=0;
	const lsn_t target_lsn = xtrabackup_incremental
		? incremental_to_lsn : metadata_to_lsn;

	/*
	  read metadata of target
	*/
	sprintf(metadata_path, "%s/%s", xtrabackup_target_dir,
		XTRABACKUP_METADATA_FILENAME);

	if (!xtrabackup_read_metadata(metadata_path)) {
		msg("Error: failed to read metadata from '%s'\n",
		    metadata_path);
		return(false);
	}

	if (!strcmp(metadata_type, "full-backuped")) {
		if (xtrabackup_incremental) {
			msg("error: applying incremental backup "
			    "needs a prepared target.");
			return(false);
		}
		msg("This target seems to be not prepared yet.");
	} else if (!strcmp(metadata_type, "log-applied")) {
		msg("This target seems to be already prepared.");
	} else {
		msg("This target does not have correct metadata.");
		return(false);
	}

	bool ok = !xtrabackup_incremental
		|| metadata_to_lsn == incremental_lsn;
	if (!ok) {
		msg("error: This incremental backup seems "
		    "not to be proper for the target. Check 'to_lsn' of the target and "
		    "'from_lsn' of the incremental.");
		return(false);
	}

	srv_max_n_threads = 1000;
	srv_undo_logs = 1;
	srv_n_purge_threads = 1;

	xb_filters_init();

	srv_log_group_home_dir = NULL;
	srv_thread_concurrency = 1;

	if (xtrabackup_incremental) {
		srv_operation = SRV_OPERATION_RESTORE_DELTA;

		if (innodb_init_param()) {
			goto error_cleanup;
		}

		sync_check_init();
		ut_d(sync_check_enable());
		ut_crc32_init();
		recv_sys_init();
		log_sys.create();
		recv_recovery_on = true;

#ifdef WITH_INNODB_DISALLOW_WRITES
		srv_allow_writes_event = os_event_create(0);
		os_event_set(srv_allow_writes_event);
#endif
		dberr_t err = xb_data_files_init();
		if (err != DB_SUCCESS) {
			msg("mariabackup: error: xb_data_files_init() failed "
			    "with error %s\n", ut_strerr(err));
			goto error_cleanup;
		}

		inc_dir_tables_hash = hash_create(1000);

		ok = xtrabackup_apply_deltas();

		xb_data_files_close();

		if (ok) {
			/* Cleanup datadir from tablespaces deleted
			between full and incremental backups */

			xb_process_datadir("./", ".ibd", rm_if_not_found);
		}

		xb_filter_hash_free(inc_dir_tables_hash);

		fil_system.close();
#ifdef WITH_INNODB_DISALLOW_WRITES
		os_event_destroy(srv_allow_writes_event);
#endif
		innodb_free_param();
		log_sys.close();
		sync_check_close();
		if (!ok) goto error_cleanup;
	}

	srv_operation = xtrabackup_export
		? SRV_OPERATION_RESTORE_EXPORT : SRV_OPERATION_RESTORE;

	if (innodb_init_param()) {
		goto error_cleanup;
	}

	/* increase IO threads */
	if (srv_n_file_io_threads < 10) {
		srv_n_read_io_threads = 4;
		srv_n_write_io_threads = 4;
	}

	msg("Starting InnoDB instance for recovery.");

	msg("mariabackup: Using %lld bytes for buffer pool "
	    "(set by --use-memory parameter)", xtrabackup_use_memory);

	srv_max_buf_pool_modified_pct = (double)max_buf_pool_modified_pct;

	if (srv_max_dirty_pages_pct_lwm > srv_max_buf_pool_modified_pct) {
		srv_max_dirty_pages_pct_lwm = srv_max_buf_pool_modified_pct;
	}

	if (innodb_init()) {
		goto error_cleanup;
	}

	if (ok) {
		msg("Last binlog file %s, position %lld",
		    trx_sys.recovered_binlog_filename,
		    longlong(trx_sys.recovered_binlog_offset));
	}

	/* Check whether the log is applied enough or not. */
	if ((srv_start_lsn || fil_space_get(SRV_LOG_SPACE_FIRST_ID))
	    && srv_start_lsn < target_lsn) {
		msg("mariabackup: error: "
		    "The log was only applied up to LSN " LSN_PF
		    ", instead of " LSN_PF,
		    srv_start_lsn, target_lsn);
		ok = false;
	}
#ifdef WITH_WSREP
	else if (ok) xb_write_galera_info(xtrabackup_incremental);
#endif

	innodb_shutdown();
	innodb_free_param();

	/* output to metadata file */
	if (ok) {
		char	filename[FN_REFLEN];

		strcpy(metadata_type, "log-applied");

		if(xtrabackup_incremental
		   && metadata_to_lsn < incremental_to_lsn)
		{
			metadata_to_lsn = incremental_to_lsn;
			metadata_last_lsn = incremental_last_lsn;
		}

		sprintf(filename, "%s/%s", xtrabackup_target_dir, XTRABACKUP_METADATA_FILENAME);
		if (!xtrabackup_write_metadata(filename)) {

			msg("mariabackup: Error: failed to write metadata "
			    "to '%s'", filename);
			ok = false;
		} else if (xtrabackup_extra_lsndir) {
			sprintf(filename, "%s/%s", xtrabackup_extra_lsndir, XTRABACKUP_METADATA_FILENAME);
			if (!xtrabackup_write_metadata(filename)) {
				msg("mariabackup: Error: failed to write "
				    "metadata to '%s'", filename);
				ok = false;
			}
		}
	}

	if (ok) ok = apply_log_finish();

	if (ok && xtrabackup_export)
		ok= (prepare_export() == 0);

error_cleanup:
	xb_filters_free();
	return ok;
}

/**************************************************************************
Append group name to xb_load_default_groups list. */
static
void
append_defaults_group(const char *group, const char *default_groups[],
		      size_t default_groups_size)
{
	uint i;
	bool appended = false;
	for (i = 0; i < default_groups_size - 1; i++) {
		if (default_groups[i] == NULL) {
			default_groups[i] = group;
			appended = true;
			break;
		}
	}
	ut_a(appended);
}

static const char*
normalize_privilege_target_name(const char* name)
{
	if (strcmp(name, "*") == 0) {
		return "\\*";
	}
	else {
		/* should have no regex special characters. */
		ut_ad(strpbrk(name, ".()[]*+?") == 0);
	}
	return name;
}

/******************************************************************//**
Check if specific privilege is granted.
Uses regexp magic to check if requested privilege is granted for given
database.table or database.* or *.*
or if user has 'ALL PRIVILEGES' granted.
@return true if requested privilege is granted, false otherwise. */
static bool
has_privilege(const std::list<std::string> &granted,
	const char* required,
	const char* db_name,
	const char* table_name)
{
	char buffer[1000];
	regex_t priv_re;
	regmatch_t tables_regmatch[1];
	bool result = false;

	db_name = normalize_privilege_target_name(db_name);
	table_name = normalize_privilege_target_name(table_name);

	int written = snprintf(buffer, sizeof(buffer),
		"GRANT .*(%s)|(ALL PRIVILEGES).* ON (\\*|`%s`)\\.(\\*|`%s`)",
		required, db_name, table_name);
	if (written < 0 || written == sizeof(buffer)
		|| regcomp(&priv_re, buffer, REG_EXTENDED)) {
		die("regcomp() failed for '%s'", buffer);
	}

	typedef std::list<std::string>::const_iterator string_iter;
	for (string_iter i = granted.begin(), e = granted.end(); i != e; ++i) {
		int res = regexec(&priv_re, i->c_str(),
			1, tables_regmatch, 0);

		if (res != REG_NOMATCH) {
			result = true;
			break;
		}
	}

	xb_regfree(&priv_re);
	return result;
}

enum {
	PRIVILEGE_OK = 0,
	PRIVILEGE_WARNING = 1,
	PRIVILEGE_ERROR = 2,
};

/******************************************************************//**
Check if specific privilege is granted.
Prints error message if required privilege is missing.
@return PRIVILEGE_OK if requested privilege is granted, error otherwise. */
static
int check_privilege(
	const std::list<std::string> &granted_priv, /* in: list of
							granted privileges*/
	const char* required,		/* in: required privilege name */
	const char* target_database,	/* in: required privilege target
						database name */
	const char* target_table,	/* in: required privilege target
						table name */
	int error = PRIVILEGE_ERROR)	/* in: return value if privilege
						is not granted */
{
	if (!has_privilege(granted_priv,
		required, target_database, target_table)) {
		msg("%s: missing required privilege %s on %s.%s",
			(error == PRIVILEGE_ERROR ? "Error" : "Warning"),
			required, target_database, target_table);
		return error;
	}
	return PRIVILEGE_OK;
}


/******************************************************************//**
Check DB user privileges according to the intended actions.

Fetches DB user privileges, determines intended actions based on
command-line arguments and prints missing privileges.
May terminate application with EXIT_FAILURE exit code.*/
static void
check_all_privileges()
{
	if (!mysql_connection) {
		/* Not connected, no queries is going to be executed. */
		return;
	}

	/* Fetch effective privileges. */
	std::list<std::string> granted_privileges;
	MYSQL_ROW row = 0;
	MYSQL_RES* result = xb_mysql_query(mysql_connection, "SHOW GRANTS",
		true);
	while ((row = mysql_fetch_row(result))) {
		granted_privileges.push_back(*row);
	}
	mysql_free_result(result);

	int check_result = PRIVILEGE_OK;

	/* FLUSH TABLES WITH READ LOCK */
	if (!opt_no_lock)
	{
		check_result |= check_privilege(
			granted_privileges,
			"RELOAD", "*", "*");
	}

	if (!opt_no_lock)
	{
		check_result |= check_privilege(
			granted_privileges,
		"PROCESS", "*", "*");
	}

	/* KILL ... */
	if ((!opt_no_lock && (opt_kill_long_queries_timeout || opt_lock_ddl_per_table))
		/* START SLAVE SQL_THREAD */
		/* STOP SLAVE SQL_THREAD */
		|| opt_safe_slave_backup) {
		check_result |= check_privilege(
			granted_privileges,
			"SUPER", "*", "*",
			PRIVILEGE_WARNING);
	}

	/* SHOW MASTER STATUS */
	/* SHOW SLAVE STATUS */
	if (opt_galera_info || opt_slave_info
		|| (opt_no_lock && opt_safe_slave_backup)) {
		check_result |= check_privilege(granted_privileges,
			"REPLICATION CLIENT", "*", "*",
			PRIVILEGE_WARNING);
	}

	if (check_result & PRIVILEGE_ERROR) {
		mysql_close(mysql_connection);
		msg("Current privileges, as reported by 'SHOW GRANTS': ");
		int n=1;
		for (std::list<std::string>::const_iterator it = granted_privileges.begin();
			it != granted_privileges.end();
			it++,n++) {
				msg("  %d.%s", n, it->c_str());
		}
		die("Insufficient privileges");
	}
}

bool
xb_init()
{
	const char *mixed_options[4] = {NULL, NULL, NULL, NULL};
	int n_mixed_options;

	/* sanity checks */

	if (opt_slave_info
		&& opt_no_lock
		&& !opt_safe_slave_backup) {
		msg("Error: --slave-info is used with --no-lock but "
			"without --safe-slave-backup. The binlog position "
			"cannot be consistent with the backup data.");
		return(false);
	}

	if (xtrabackup_backup && opt_rsync)
	{
		if (xtrabackup_stream_fmt)
		{
			msg("Error: --rsync doesn't work with --stream\n");
			return(false);
		}
		bool have_rsync = IF_WIN(false, (system("rsync --version > /dev/null 2>&1") == 0));
		if (!have_rsync)
		{
			msg("Error: rsync executable not found, cannot run backup with --rsync\n");
			return false;
		}
	}

	n_mixed_options = 0;

	if (opt_decompress) {
		mixed_options[n_mixed_options++] = "--decompress";
	}

	if (xtrabackup_copy_back) {
		mixed_options[n_mixed_options++] = "--copy-back";
	}

	if (xtrabackup_move_back) {
		mixed_options[n_mixed_options++] = "--move-back";
	}

	if (xtrabackup_prepare) {
		mixed_options[n_mixed_options++] = "--apply-log";
	}

	if (n_mixed_options > 1) {
		msg("Error: %s and %s are mutually exclusive\n",
			mixed_options[0], mixed_options[1]);
		return(false);
	}

	if (xtrabackup_backup) {
		if ((mysql_connection = xb_mysql_connect()) == NULL) {
			return(false);
		}

		if (!get_mysql_vars(mysql_connection)) {
			return(false);
		}
		if (opt_check_privileges) {
			check_all_privileges();
		}
		history_start_time = time(NULL);

	}

	return(true);
}


extern void init_signals(void);

#include <sql_locale.h>

/* Messages . Avoid loading errmsg.sys file */
void setup_error_messages()
{
  static const char *my_msgs[ERRORS_PER_RANGE];
  static const char **all_msgs[] = { my_msgs, my_msgs, my_msgs, my_msgs };
  my_default_lc_messages = &my_locale_en_US;
  my_default_lc_messages->errmsgs->errmsgs = all_msgs;

  /* Populate the necessary error messages */
  struct {
    int id;
    const char *fmt;
  }
  xb_msgs[] =
  {
  { ER_DATABASE_NAME,"Database" },
  { ER_TABLE_NAME,"Table"},
  { ER_PARTITION_NAME, "Partition" },
  { ER_SUBPARTITION_NAME, "Subpartition" },
  { ER_TEMPORARY_NAME, "Temporary"},
  { ER_RENAMED_NAME, "Renamed"},
  { ER_CANT_FIND_DL_ENTRY, "Can't find symbol '%-.128s' in library"},
  { ER_CANT_OPEN_LIBRARY, "Can't open shared library '%-.192s' (errno: %d, %-.128s)" },
  { ER_OUTOFMEMORY, "Out of memory; restart server and try again (needed %d bytes)" },
  { ER_CANT_OPEN_LIBRARY, "Can't open shared library '%-.192s' (errno: %d, %-.128s)" },
  { ER_UDF_NO_PATHS, "No paths allowed for shared library" },
  { ER_CANT_INITIALIZE_UDF,"Can't initialize function '%-.192s'; %-.80s"},
  { ER_PLUGIN_IS_NOT_LOADED,"Plugin '%-.192s' is not loaded" }
  };

  for (int i = 0; i < (int)array_elements(all_msgs); i++)
    all_msgs[0][i] = "Unknown error";

  for (int i = 0; i < (int)array_elements(xb_msgs); i++)
    all_msgs[0][xb_msgs[i].id - ER_ERROR_FIRST] = xb_msgs[i].fmt;
}

void
handle_options(int argc, char **argv, char ***argv_client, char ***argv_server)
{
	/* Setup some variables for Innodb.*/

	srv_operation = SRV_OPERATION_RESTORE;

	files_charset_info = &my_charset_utf8_general_ci;


	setup_error_messages();
	sys_var_init();
	plugin_mutex_init();
	mysql_prlock_init(key_rwlock_LOCK_system_variables_hash, &LOCK_system_variables_hash);
	opt_stack_trace = 1;
	test_flags |=  TEST_SIGINT;
	init_signals();
#ifndef _WIN32
	/* Exit process on SIGINT. */
	my_sigset(SIGINT, SIG_DFL);
#endif

	sf_leaking_memory = 1; /* don't report memory leaks on early exist */

	int i;
	int ho_error;

	char*	target_dir = NULL;
	bool	prepare = false;

	char	conf_file[FN_REFLEN];
	int	argc_client = argc;
	int	argc_server = argc;

	/* scan options for group and config file to load defaults from */
	for (i = 1; i < argc; i++) {

		char *optend = strcend(argv[i], '=');

		if (strncmp(argv[i], "--defaults-group",
			    optend - argv[i]) == 0) {
			defaults_group = optend + 1;
			append_defaults_group(defaults_group,
				xb_server_default_groups,
				array_elements(xb_server_default_groups));
		}

		if (strncmp(argv[i], "--login-path",
			    optend - argv[i]) == 0) {
			append_defaults_group(optend + 1,
				xb_client_default_groups,
				array_elements(xb_client_default_groups));
		}

		if (!strncmp(argv[i], "--prepare",
			     optend - argv[i])) {
			prepare = true;
		}

		if (!strncmp(argv[i], "--apply-log",
			     optend - argv[i])) {
			prepare = true;
		}

		if (!strncmp(argv[i], "--target-dir",
			     optend - argv[i]) && *optend) {
			target_dir = optend + 1;
		}

		if (!*optend && argv[i][0] != '-') {
			target_dir = argv[i];
		}
	}

	snprintf(conf_file, sizeof(conf_file), "my");

	if (prepare && target_dir) {
		snprintf(conf_file, sizeof(conf_file),
			 "%s/backup-my.cnf", target_dir);
			if (!strncmp(argv[1], "--defaults-file=", 16)) {
				/* Remove defaults-file*/
				for (int i = 2; ; i++) {
					if ((argv[i-1]= argv[i]) == 0)
						break;
				}
				argc--;
			}
	}

	*argv_client = argv;
	*argv_server = argv;
	load_defaults_or_exit(conf_file, xb_server_default_groups,
			      &argc_server, argv_server);

	int n;
	for (n = 0; (*argv_server)[n]; n++) {};
	argc_server = n;

	print_param_str <<
		"# This MySQL options file was generated by XtraBackup.\n"
		"[" << defaults_group << "]\n";

	/* We want xtrabackup to ignore unknown options, because it only
	recognizes a small subset of server variables */
	my_getopt_skip_unknown = TRUE;

	/* Reset u_max_value for all options, as we don't want the
	--maximum-... modifier to set the actual option values */
	for (my_option *optp= xb_server_options; optp->name; optp++) {
		optp->u_max_value = (G_PTR *) &global_max_value;
	}


	/* Throw a descriptive error if --defaults-file or --defaults-extra-file
	is not the first command line argument */
	for (int i = 2 ; i < argc ; i++) {
		char *optend = strcend((argv)[i], '=');

		if (optend - argv[i] == 15 &&
			!strncmp(argv[i], "--defaults-file", optend - argv[i])) {
			die("--defaults-file must be specified first on the command line");
		}
		if (optend - argv[i] == 21 &&
			!strncmp(argv[i], "--defaults-extra-file",
				optend - argv[i])) {
			die("--defaults-extra-file must be specified first on the command line");
		}
	}

	if (argc_server > 0
	    && (ho_error=handle_options(&argc_server, argv_server,
					xb_server_options, xb_get_one_option)))
		exit(ho_error);

	load_defaults_or_exit(conf_file, xb_client_default_groups,
			      &argc_client, argv_client);

	for (n = 0; (*argv_client)[n]; n++) {};
 	argc_client = n;

	if (innobackupex_mode && argc_client > 0) {
		/* emulate innobackupex script */
		innobackupex_mode = true;
		if (!ibx_handle_options(&argc_client, argv_client)) {
			exit(EXIT_FAILURE);
		}
	}

	if (argc_client > 0
	    && (ho_error=handle_options(&argc_client, argv_client,
					xb_client_options, xb_get_one_option)))
		exit(ho_error);

	/* Reject command line arguments that don't look like options, i.e. are
	not of the form '-X' (single-character options) or '--option' (long
	options) */
	for (int i = 0 ; i < argc_client ; i++) {
		const char * const opt = (*argv_client)[i];

		if (strncmp(opt, "--", 2) &&
		    !(strlen(opt) == 2 && opt[0] == '-')) {
			bool server_option = true;

			for (int j = 0; j < argc_server; j++) {
				if (opt == (*argv_server)[j]) {
					server_option = false;
					break;
				}
			}

			if (!server_option) {
				msg("mariabackup: Error:"
				    " unknown argument: '%s'", opt);
				exit(EXIT_FAILURE);
			}
		}
	}
}

static int main_low(char** argv);
static int get_exepath(char *buf, size_t size, const char *argv0);

/* ================= main =================== */
int main(int argc, char **argv)
{
	char **client_defaults, **server_defaults;

	if (get_exepath(mariabackup_exe,FN_REFLEN, argv[0]))
    strncpy(mariabackup_exe,argv[0], FN_REFLEN-1);


	if (argc > 1 )
	{
		/* In "prepare export", we need  to start mysqld 
		Since it is not always be installed on the machine,
		we start "mariabackup --mysqld", which acts as mysqld
		*/
		if (strcmp(argv[1], "--mysqld") == 0)
		{
			extern int mysqld_main(int argc, char **argv);
			argc--;
			argv++;
			argv[0]+=2;
			return mysqld_main(argc, argv);
		}
		if(strcmp(argv[1], "--innobackupex") == 0)
		{
			argv++;
			argc--;
			innobackupex_mode = true;
		}
	}
  
	if (argc > 1)
		strncpy(orig_argv1,argv[1],sizeof(orig_argv1) -1);

	init_signals();
	MY_INIT(argv[0]);

	pthread_key_create(&THR_THD, NULL);
	my_pthread_setspecific_ptr(THR_THD, NULL);

	xb_regex_init();

	capture_tool_command(argc, argv);

	if (mysql_server_init(-1, NULL, NULL))
	{
		die("mysql_server_init() failed");
	}

	system_charset_info = &my_charset_utf8_general_ci;
	key_map_full.set_all();

	logger.init_base();
	logger.set_handlers(LOG_FILE, LOG_NONE, LOG_NONE);
	mysql_mutex_init(key_LOCK_error_log, &LOCK_error_log,
			 MY_MUTEX_INIT_FAST);

	handle_options(argc, argv, &client_defaults, &server_defaults);

#ifndef DBUG_OFF
	if (dbug_option) {
		DBUG_SET_INITIAL(dbug_option);
		DBUG_SET(dbug_option);
	}
#endif

	int status = main_low(server_defaults);

	backup_cleanup();

	if (innobackupex_mode) {
		ibx_cleanup();
	}

	free_defaults(client_defaults);
	free_defaults(server_defaults);

#ifndef DBUG_OFF
	if (dbug_option) {
		DBUG_END();
	}
#endif

	if (THR_THD)
		(void) pthread_key_delete(THR_THD);

	logger.cleanup_base();
	mysql_mutex_destroy(&LOCK_error_log);

	if (status == EXIT_SUCCESS) {
		msg("completed OK!");
	}

	return status;
}

static int main_low(char** argv)
{
	if (innobackupex_mode) {
		if (!ibx_init()) {
			return(EXIT_FAILURE);
		}
	}

	if (!xtrabackup_print_param && !xtrabackup_prepare
	    && !strcmp(mysql_data_home, "./")) {
		if (!xtrabackup_print_param)
			usage();
		msg("mariabackup: Error: Please set parameter 'datadir'");
		return(EXIT_FAILURE);
	}

	/* Expand target-dir, incremental-basedir, etc. */

	char cwd[FN_REFLEN];
	my_getwd(cwd, sizeof(cwd), MYF(0));

	my_load_path(xtrabackup_real_target_dir,
		     xtrabackup_target_dir, cwd);
	unpack_dirname(xtrabackup_real_target_dir,
		       xtrabackup_real_target_dir);
	xtrabackup_target_dir= xtrabackup_real_target_dir;

	if (xtrabackup_incremental_basedir) {
		my_load_path(xtrabackup_real_incremental_basedir,
			     xtrabackup_incremental_basedir, cwd);
		unpack_dirname(xtrabackup_real_incremental_basedir,
			       xtrabackup_real_incremental_basedir);
		xtrabackup_incremental_basedir =
			xtrabackup_real_incremental_basedir;
	}

	if (xtrabackup_incremental_dir) {
		my_load_path(xtrabackup_real_incremental_dir,
			     xtrabackup_incremental_dir, cwd);
		unpack_dirname(xtrabackup_real_incremental_dir,
			       xtrabackup_real_incremental_dir);
		xtrabackup_incremental_dir = xtrabackup_real_incremental_dir;
	}

	if (xtrabackup_extra_lsndir) {
		my_load_path(xtrabackup_real_extra_lsndir,
			     xtrabackup_extra_lsndir, cwd);
		unpack_dirname(xtrabackup_real_extra_lsndir,
			       xtrabackup_real_extra_lsndir);
		xtrabackup_extra_lsndir = xtrabackup_real_extra_lsndir;
	}

	/* get default temporary directory */
	if (!opt_mysql_tmpdir || !opt_mysql_tmpdir[0]) {
		opt_mysql_tmpdir = getenv("TMPDIR");
#if defined(__WIN__)
		if (!opt_mysql_tmpdir) {
			opt_mysql_tmpdir = getenv("TEMP");
		}
		if (!opt_mysql_tmpdir) {
			opt_mysql_tmpdir = getenv("TMP");
		}
#endif
		if (!opt_mysql_tmpdir || !opt_mysql_tmpdir[0]) {
			opt_mysql_tmpdir = const_cast<char*>(DEFAULT_TMPDIR);
		}
	}

	/* temporary setting of enough size */
	srv_page_size_shift = UNIV_PAGE_SIZE_SHIFT_MAX;
	srv_page_size = UNIV_PAGE_SIZE_MAX;
	if (xtrabackup_backup && xtrabackup_incremental) {
		/* direct specification is only for --backup */
		/* and the lsn is prior to the other option */

		char* endchar;
		int error = 0;
		incremental_lsn = strtoll(xtrabackup_incremental, &endchar, 10);
		if (*endchar != '\0')
			error = 1;

		if (error) {
			msg("mariabackup: value '%s' may be wrong format for "
			    "incremental option.", xtrabackup_incremental);
			return(EXIT_FAILURE);
		}
	} else if (xtrabackup_backup && xtrabackup_incremental_basedir) {
		char	filename[FN_REFLEN];

		sprintf(filename, "%s/%s", xtrabackup_incremental_basedir, XTRABACKUP_METADATA_FILENAME);

		if (!xtrabackup_read_metadata(filename)) {
			msg("mariabackup: error: failed to read metadata from "
			    "%s", filename);
			return(EXIT_FAILURE);
		}

		incremental_lsn = metadata_to_lsn;
		xtrabackup_incremental = xtrabackup_incremental_basedir; //dummy
	} else if (xtrabackup_prepare && xtrabackup_incremental_dir) {
		char	filename[FN_REFLEN];

		sprintf(filename, "%s/%s", xtrabackup_incremental_dir, XTRABACKUP_METADATA_FILENAME);

		if (!xtrabackup_read_metadata(filename)) {
			msg("mariabackup: error: failed to read metadata from "
			    "%s", filename);
			return(EXIT_FAILURE);
		}

		incremental_lsn = metadata_from_lsn;
		incremental_to_lsn = metadata_to_lsn;
		incremental_last_lsn = metadata_last_lsn;
		xtrabackup_incremental = xtrabackup_incremental_dir; //dummy

	} else if (opt_incremental_history_name) {
		xtrabackup_incremental = opt_incremental_history_name;
	} else if (opt_incremental_history_uuid) {
		xtrabackup_incremental = opt_incremental_history_uuid;
	} else {
		xtrabackup_incremental = NULL;
	}

	if (xtrabackup_stream && !xtrabackup_backup) {
		msg("Warning: --stream parameter is ignored, it only works together with --backup.");
	}

	if (!xb_init()) {
		return(EXIT_FAILURE);
	}

	/* --print-param */
	if (xtrabackup_print_param) {
		printf("%s", print_param_str.str().c_str());
		return(EXIT_SUCCESS);
	}

	print_version();
	if (xtrabackup_incremental) {
		msg("incremental backup from " LSN_PF " is enabled.",
		    incremental_lsn);
	}

	if (xtrabackup_export && innobase_file_per_table == FALSE) {
		msg("mariabackup: auto-enabling --innodb-file-per-table due to "
		    "the --export option");
		innobase_file_per_table = TRUE;
	}

	/* cannot execute both for now */
	{
		int num = 0;

		if (xtrabackup_backup) num++;
		if (xtrabackup_prepare) num++;
		if (xtrabackup_copy_back) num++;
		if (xtrabackup_move_back) num++;
		if (xtrabackup_decrypt_decompress) num++;
		if (num != 1) { /* !XOR (for now) */
			usage();
			return(EXIT_FAILURE);
		}
	}

#ifndef __WIN__
	if (xtrabackup_debug_sync) {
		signal(SIGCONT, sigcont_handler);
	}
#endif

	/* --backup */
	if (xtrabackup_backup && !xtrabackup_backup_func()) {
		return(EXIT_FAILURE);
	}

	/* --prepare */
	if (xtrabackup_prepare
	    && !xtrabackup_prepare_func(argv)) {
		return(EXIT_FAILURE);
	}

	if (xtrabackup_copy_back || xtrabackup_move_back) {
		if (!check_if_param_set("datadir")) {
			mysql_data_home = get_default_datadir();
		}
		if (!copy_back())
			return(EXIT_FAILURE);
	}

	if (xtrabackup_decrypt_decompress && !decrypt_decompress()) {
		return(EXIT_FAILURE);
	}

	return(EXIT_SUCCESS);
}


static int get_exepath(char *buf, size_t size, const char *argv0)
{
#ifdef _WIN32
  DWORD ret = GetModuleFileNameA(NULL, buf, (DWORD)size);
  if (ret > 0)
    return 0;
#elif defined(__linux__)
  ssize_t ret = readlink("/proc/self/exe", buf, size-1);
  if(ret > 0)
    return 0;
#endif

  return my_realpath(buf, argv0, 0);
}


#if defined (__SANITIZE_ADDRESS__) && defined (__linux__)
/* Avoid LeakSanitizer's false positives. */
const char* __asan_default_options()
{
  return "detect_leaks=0";
}
#endif<|MERGE_RESOLUTION|>--- conflicted
+++ resolved
@@ -5189,15 +5189,11 @@
 		        goto next_datadir_item;
 		}
 
-<<<<<<< HEAD
-		snprintf(dbpath, sizeof(dbpath)-1, "%s/%s", path, dbinfo.name);
-=======
 		snprintf(dbpath, sizeof(dbpath), "%.*s/%.*s",
                          OS_FILE_MAX_PATH/2-1,
                          path,
                          OS_FILE_MAX_PATH/2-1,
                          dbinfo.name);
->>>>>>> cbac8f93
 
 		os_normalize_path(dbpath);
 
