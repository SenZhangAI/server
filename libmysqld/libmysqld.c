--- conflicted
+++ resolved
@@ -46,19 +46,7 @@
 #define INADDR_NONE	-1
 #endif
 
-<<<<<<< HEAD
-static my_bool	mysql_client_init=0;
-uint		mysql_port=0;
-my_string	mysql_unix_port=0;
 const char	*not_error_sqlstate= "00000";
-
-const char *sql_protocol_names_lib[] =
-{ "TCP", "SOCKET", "PIPE", "MEMORY",NullS };
-TYPELIB sql_protocol_typelib = {array_elements(sql_protocol_names_lib)-1,"",
-			   sql_protocol_names_lib};
-
-=======
->>>>>>> 6ca76051
 #define CLIENT_CAPABILITIES	(CLIENT_LONG_PASSWORD | CLIENT_LONG_FLAG | CLIENT_TRANSACTIONS | CLIENT_PROTOCOL_41)
 
 #if defined(MSDOS) || defined(__WIN__)
@@ -377,778 +365,5 @@
   if (mysql->options.separate_thread)
     DBUG_RETURN(0);
 
-<<<<<<< HEAD
-  DBUG_RETURN(mysql_store_result(mysql));
-}
-
-/**************************************************************************
-** Return next field of the query results
-**************************************************************************/
-
-MYSQL_FIELD * STDCALL
-mysql_fetch_field(MYSQL_RES *result)
-{
-  if (result->current_field >= result->field_count)
-    return(NULL);
-  return &result->fields[result->current_field++];
-}
-
-
-/**************************************************************************
-**  Return next row of the query results
-**************************************************************************/
-
-MYSQL_ROW STDCALL
-mysql_fetch_row(MYSQL_RES *res)
-{
-  DBUG_ENTER("mysql_fetch_row");
-  {
-    MYSQL_ROW tmp;
-    if (!res->data_cursor)
-    {
-      DBUG_PRINT("info",("end of data"));
-      DBUG_RETURN(res->current_row=(MYSQL_ROW) NULL);
-    }
-    tmp = res->data_cursor->data;
-    res->data_cursor = res->data_cursor->next;
-    DBUG_RETURN(res->current_row=tmp);
-  }
-}
-
-
-/**************************************************************************
-** Get column lengths of the current row
-** If one uses mysql_use_result, res->lengths contains the length information,
-** else the lengths are calculated from the offset between pointers.
-**************************************************************************/
-
-ulong * STDCALL
-mysql_fetch_lengths(MYSQL_RES *res)
-{
-  ulong *lengths;
-  MYSQL_ROW column,end;
-
-  if (!(column=res->current_row))
-    return 0;					/* Something is wrong */
-  if (res->data)
-  {
-    lengths=res->lengths;
-    for (end=column+res->field_count; column != end ; column++,lengths++)
-    {
-      *lengths= *column ? strlen(*column) : 0;
-    }
-  }
-  return res->lengths;
-}
-
-/**************************************************************************
-** Move to a specific row and column
-**************************************************************************/
-
-void STDCALL
-mysql_data_seek(MYSQL_RES *result, my_ulonglong row)
-{
-  MYSQL_ROWS	*tmp=0;
-  DBUG_PRINT("info",("mysql_data_seek(%ld)",(long) row));
-  if (result->data)
-    for (tmp=result->data->data; row-- && tmp ; tmp = tmp->next) ;
-  result->current_row=0;
-  result->data_cursor = tmp;
-}
-
-/*************************************************************************
-** put the row or field cursor one a position one got from mysql_row_tell()
-** This doesn't restore any data. The next mysql_fetch_row or
-** mysql_fetch_field will return the next row or field after the last used
-*************************************************************************/
-
-MYSQL_ROW_OFFSET STDCALL
-mysql_row_seek(MYSQL_RES *result, MYSQL_ROW_OFFSET row)
-{
-  MYSQL_ROW_OFFSET return_value=result->data_cursor;
-  result->current_row= 0;
-  result->data_cursor= row;
-  return return_value;
-}
-
-
-MYSQL_FIELD_OFFSET STDCALL
-mysql_field_seek(MYSQL_RES *result, MYSQL_FIELD_OFFSET field_offset)
-{
-  MYSQL_FIELD_OFFSET return_value=result->current_field;
-  result->current_field=field_offset;
-  return return_value;
-}
-
-/*****************************************************************************
-** List all databases
-*****************************************************************************/
-
-MYSQL_RES * STDCALL
-mysql_list_dbs(MYSQL *mysql, const char *wild)
-{
-  char buff[255];
-  DBUG_ENTER("mysql_list_dbs");
-
-  append_wild(strmov(buff,"show databases"),buff+sizeof(buff),wild);
-  if (mysql_query(mysql,buff))
-    DBUG_RETURN(0);
-  DBUG_RETURN (mysql_store_result(mysql));
-}
-
-
-/*****************************************************************************
-** List all tables in a database
-** If wild is given then only the tables matching wild is returned
-*****************************************************************************/
-
-MYSQL_RES * STDCALL
-mysql_list_tables(MYSQL *mysql, const char *wild)
-{
-  char buff[255];
-  DBUG_ENTER("mysql_list_tables");
-
-  append_wild(strmov(buff,"show tables"),buff+sizeof(buff),wild);
-  if (mysql_query(mysql,buff))
-    DBUG_RETURN(0);
-  DBUG_RETURN (mysql_store_result(mysql));
-}
-
-
-/**************************************************************************
-** List all fields in a table
-** If wild is given then only the fields matching wild is returned
-** Instead of this use query:
-** show fields in 'table' like "wild"
-**************************************************************************/
-
-MYSQL_RES * STDCALL
-mysql_list_fields(MYSQL *mysql __attribute__((unused)), const char *table __attribute__((unused)), const char *wild __attribute__((unused)))
-{
-#ifdef DUMMY
-  MYSQL_RES *result;
-  MYSQL_DATA *query;
-  char	     buff[257],*end;
-  DBUG_ENTER("mysql_list_fields");
-  DBUG_PRINT("enter",("table: '%s'  wild: '%s'",table,wild ? wild : ""));
-
-  LINT_INIT(query);
-
-  end=strmake(strmake(buff, table,128)+1,wild ? wild : "",128);
-  if (simple_command(mysql,COM_FIELD_LIST,buff,(uint) (end-buff),1) ||
-      !(query = read_rows(mysql,(MYSQL_FIELD*) 0,6)))
-    DBUG_RETURN(NULL);
-
-  free_old_query(mysql);
-  if (!(result = (MYSQL_RES *) my_malloc(sizeof(MYSQL_RES),
-					 MYF(MY_WME | MY_ZEROFILL))))
-  {
-    free_rows(query);
-    DBUG_RETURN(NULL);
-  }
-  result->field_alloc=mysql->field_alloc;
-  mysql->fields=0;
-  result->field_count = (uint) query->rows;
-  result->fields= unpack_fields(query,&result->field_alloc,
-				result->field_count,1,
-				(my_bool) test(mysql->server_capabilities &
-					       CLIENT_LONG_FLAG));
-  result->eof=1;
-  DBUG_RETURN(result);
-#endif
-  return 0;
-}
-
-/* List all running processes (threads) in server */
-MYSQL_RES * STDCALL
-mysql_list_processes(MYSQL *mysql __attribute__((unused)))
-{
-#ifdef FOR_THE_FUTURE
-  MYSQL_DATA *fields;
-  uint field_count;
-  uchar *pos;
-  DBUG_ENTER("mysql_list_processes");
-
-  LINT_INIT(fields);
-  if (simple_command(mysql,COM_PROCESS_INFO,"",0,0))
-    DBUG_RETURN(0);
-  free_old_query(mysql);
-  pos=(uchar*) mysql->net.read_pos;
-  field_count=(uint) net_field_length(&pos);
-  if (!(fields = read_rows(mysql,(MYSQL_FIELD*) 0,5)))
-    DBUG_RETURN(NULL);
-  if (!(mysql->fields=unpack_fields(fields,&mysql->field_alloc,field_count,0,
-				    (my_bool) test(mysql->server_capabilities &
-						   CLIENT_LONG_FLAG))))
-    DBUG_RETURN(0);
-  mysql->status=MYSQL_STATUS_GET_RESULT;
-  mysql->field_count=field_count;
-  DBUG_RETURN(mysql_store_result(mysql));
-#endif /* FOR_THE_FUTURE */
-  return 0;
-}
-
-
-int  STDCALL
-mysql_create_db(MYSQL *mysql, const char *db)
-{
-  DBUG_ENTER("mysql_createdb");
-  DBUG_PRINT("enter",("db: %s",db));
-  DBUG_RETURN(simple_command(mysql,COM_CREATE_DB,db, (ulong) strlen(db),0));
-}
-
-
-int  STDCALL
-mysql_drop_db(MYSQL *mysql, const char *db)
-{
-  DBUG_ENTER("mysql_drop_db");
-  DBUG_PRINT("enter",("db: %s",db));
-  DBUG_RETURN(simple_command(mysql,COM_DROP_DB,db,(ulong) strlen(db),0));
-}
-
-
-int STDCALL
-mysql_shutdown(MYSQL *mysql)
-{
-  DBUG_ENTER("mysql_shutdown");
-  DBUG_RETURN(simple_command(mysql,COM_SHUTDOWN,"",0,0));
-}
-
-
-int STDCALL
-mysql_refresh(MYSQL *mysql,uint options)
-{
-  uchar bits[1];
-  DBUG_ENTER("mysql_refresh");
-  bits[0]= (uchar) options;
-  DBUG_RETURN(simple_command(mysql,COM_REFRESH,(char*) bits,1,0));
-}
-
-int STDCALL
-mysql_kill(MYSQL *mysql,ulong pid)
-{
-  char buff[12];
-  DBUG_ENTER("mysql_kill");
-  int4store(buff,pid);
-  DBUG_RETURN(simple_command(mysql,COM_PROCESS_KILL,buff,4,0));
-}
-
-
-int STDCALL
-mysql_dump_debug_info(MYSQL *mysql)
-{
-  DBUG_ENTER("mysql_dump_debug_info");
-  DBUG_RETURN(simple_command(mysql,COM_DEBUG,"",0,0));
-}
-
-const char * STDCALL
-mysql_stat(MYSQL *mysql)
-{
-#ifdef DUMMY
-  DBUG_ENTER("mysql_stat");
-  if (simple_command(mysql,COM_STATISTICS,"",0,0))
-    return mysql->last_error;
-  mysql->net.read_pos[mysql->packet_length]=0;	/* End of stat string */
-  if (!mysql->net.read_pos[0])
-  {
-    mysql->net.last_errno=CR_WRONG_HOST_INFO;
-    strmov(mysql->sqlstate, unknown_sqlstate);
-    strmov(mysql->net.last_error, ER(mysql->net.last_errno));
-    return mysql->net.last_error;
-  }
-  DBUG_RETURN((char*) mysql->net.read_pos);
-#endif
-  return (char *)mysql;
-}
-
-
-int STDCALL
-mysql_ping(MYSQL *mysql)
-{
-  DBUG_ENTER("mysql_ping");
-  DBUG_RETURN(simple_command(mysql,COM_PING,"",0,0));
-}
-
-
-const char * STDCALL
-mysql_get_server_info(MYSQL *mysql __attribute__((unused)))
-{
-  return MYSQL_SERVER_VERSION;
-}
-
-
-ulong STDCALL
-mysql_get_server_version(MYSQL *mysql __attribute__((unused)))
-{
-  return MYSQL_VERSION_ID;
-}
-
-const char * STDCALL
-mysql_get_host_info(MYSQL *mysql __attribute__((unused)))
-{
-  return "localhost";
-}
-
-
-uint STDCALL
-mysql_get_proto_info(MYSQL *mysql __attribute__((unused)))
-{
-  return PROTOCOL_VERSION;
-}
-
-const char * STDCALL
-mysql_get_client_info(void)
-{
-  return MYSQL_SERVER_VERSION;
-}
-
-
-int STDCALL
-mysql_options(MYSQL *mysql,enum mysql_option option, const char *arg)
-{
-  DBUG_ENTER("mysql_option");
-  DBUG_PRINT("enter",("option: %d",(int) option));
-  switch (option) {
-  case MYSQL_OPT_CONNECT_TIMEOUT:
-    mysql->options.connect_timeout= *(uint*) arg;
-    break;
-  case MYSQL_OPT_COMPRESS:
-    mysql->options.compress=1;			/* Remember for connect */
-    break;
-  case MYSQL_OPT_USE_RESULT:
-    mysql->options.separate_thread=1;		/* Use separate thread for query execution*/
-    break;
-  case MYSQL_OPT_NAMED_PIPE:
-    mysql->options.protocol=MYSQL_PROTOCOL_PIPE; /* Force named pipe */
-    break;
-  case MYSQL_OPT_LOCAL_INFILE:			/* Allow LOAD DATA LOCAL ?*/
-    if (!arg || test(*(uint*) arg))
-      mysql->options.client_flag|= CLIENT_LOCAL_FILES;
-    else
-      mysql->options.client_flag&= ~CLIENT_LOCAL_FILES;
-    break;
-  case MYSQL_INIT_COMMAND:
-    add_init_command(&mysql->options,arg);
-    break;
-  case MYSQL_READ_DEFAULT_FILE:
-    my_free(mysql->options.my_cnf_file,MYF(MY_ALLOW_ZERO_PTR));
-    mysql->options.my_cnf_file=my_strdup(arg,MYF(MY_WME));
-    break;
-  case MYSQL_READ_DEFAULT_GROUP:
-    my_free(mysql->options.my_cnf_group,MYF(MY_ALLOW_ZERO_PTR));
-    mysql->options.my_cnf_group=my_strdup(arg,MYF(MY_WME));
-    break;
-  case MYSQL_SET_CHARSET_DIR:
-    my_free(mysql->options.charset_dir,MYF(MY_ALLOW_ZERO_PTR));
-    mysql->options.charset_dir=my_strdup(arg,MYF(MY_WME));
-    break;
-  case MYSQL_SET_CHARSET_NAME:
-    my_free(mysql->options.charset_name,MYF(MY_ALLOW_ZERO_PTR));
-    mysql->options.charset_name=my_strdup(arg,MYF(MY_WME));
-    break;
-  case MYSQL_OPT_PROTOCOL:
-    mysql->options.protocol= *(uint*) arg;
-    break;
-  case MYSQL_SHARED_MEMORY_BASE_NAME:
-    break;
-  default:
-    DBUG_RETURN(-1);
-  }
-  DBUG_RETURN(0);
-}
-
-/****************************************************************************
-** Functions to get information from the MySQL structure
-** These are functions to make shared libraries more usable.
-****************************************************************************/
-
-/* MYSQL_RES */
-my_ulonglong STDCALL mysql_num_rows(MYSQL_RES *res)
-{
-  return res->row_count;
-}
-
-unsigned int STDCALL mysql_num_fields(MYSQL_RES *res)
-{
-  return res->field_count;
-}
-
-my_bool STDCALL mysql_eof(MYSQL_RES *res)
-{
-  return res->eof;
-}
-
-MYSQL_FIELD * STDCALL mysql_fetch_field_direct(MYSQL_RES *res,uint fieldnr)
-{
-  return &(res)->fields[fieldnr];
-}
-
-MYSQL_FIELD * STDCALL mysql_fetch_fields(MYSQL_RES *res)
-{
-  return (res)->fields;
-}
-
-MYSQL_ROWS * STDCALL mysql_row_tell(MYSQL_RES *res)
-{
-  return res->data_cursor;
-}
-
-uint STDCALL mysql_field_tell(MYSQL_RES *res)
-{
-  return (res)->current_field;
-}
-
-/* MYSQL */
-
-unsigned int STDCALL mysql_field_count(MYSQL *mysql)
-{
-  return mysql->field_count;
-}
-
-my_ulonglong STDCALL mysql_affected_rows(MYSQL *mysql)
-{
-  return mysql->affected_rows;
-}
-
-my_ulonglong STDCALL mysql_insert_id(MYSQL *mysql)
-{
-  return mysql->insert_id;
-}
-
-uint STDCALL mysql_errno(MYSQL *mysql)
-{
-  return mysql->last_errno;
-}
-
-const char *STDCALL mysql_sqlstate(MYSQL *mysql)
-{
-  return mysql->sqlstate;
-}
-
-const char * STDCALL mysql_error(MYSQL *mysql)
-{
-  return mysql->last_error;
-}
-
-const char *STDCALL mysql_info(MYSQL *mysql __attribute__((unused)))
-{
-#ifdef DUMMY
-  return (mysql)->info;
-#endif
-  return 0;
-}
-
-ulong STDCALL mysql_thread_id(MYSQL *mysql __attribute__((unused)))
-{
-#ifdef DUMMY
-  return (mysql)->thread_id;
-#endif
-  return 0;
-}
-
-const char * STDCALL mysql_character_set_name(MYSQL *mysql)
-{
-  return mysql->charset->name;
-}
-
-
-uint STDCALL mysql_thread_safe(void)
-{
-#ifdef THREAD
-  return 1;
-#else
-  return 0;
-#endif
-}
-
-MYSQL_RES *STDCALL mysql_warnings(MYSQL *mysql)
-{
-  uint warning_count;
-  DBUG_ENTER("mysql_warnings");
-  /* Save warning count as mysql_real_query may change this */
-  warning_count= mysql_warning_count(mysql);
-  if (mysql_real_query(mysql, "SHOW WARNINGS", 13))
-    DBUG_RETURN(0);
-  DBUG_RETURN(mysql_store_result(mysql));
-}
-
-/****************************************************************************
-** Some support functions
-****************************************************************************/
-
-/*
-** Add escape characters to a string (blob?) to make it suitable for a insert
-** to should at least have place for length*2+1 chars
-** Returns the length of the to string
-*/
-
-ulong STDCALL
-mysql_escape_string(char *to,const char *from,ulong length)
-{
-  return mysql_sub_escape_string(default_charset_info,to,from,length);
-}
-
-ulong STDCALL
-mysql_real_escape_string(MYSQL *mysql, char *to,const char *from,
-			 ulong length)
-{
-  return mysql_sub_escape_string(mysql->charset,to,from,length);
-}
-
-
-static ulong
-mysql_sub_escape_string(CHARSET_INFO *charset_info, char *to,
-			const char *from, ulong length)
-{
-  const char *to_start=to;
-  const char *end;
-#ifdef USE_MB
-  my_bool use_mb_flag=use_mb(charset_info);
-#endif
-  for (end=from+length; from != end ; from++)
-  {
-#ifdef USE_MB
-    int l;
-    if (use_mb_flag && (l = my_ismbchar(charset_info, from, end)))
-    {
-      while (l--)
-	  *to++ = *from++;
-      from--;
-      continue;
-    }
-#endif
-    switch (*from) {
-    case 0:				/* Must be escaped for 'mysql' */
-      *to++= '\\';
-      *to++= '0';
-      break;
-    case '\n':				/* Must be escaped for logs */
-      *to++= '\\';
-      *to++= 'n';
-      break;
-    case '\r':
-      *to++= '\\';
-      *to++= 'r';
-      break;
-    case '\\':
-      *to++= '\\';
-      *to++= '\\';
-      break;
-    case '\'':
-      *to++= '\\';
-      *to++= '\'';
-      break;
-    case '"':				/* Better safe than sorry */
-      *to++= '\\';
-      *to++= '"';
-      break;
-    case '\032':			/* This gives problems on Win32 */
-      *to++= '\\';
-      *to++= 'Z';
-      break;
-    default:
-      *to++= *from;
-    }
-  }
-  *to=0;
-  return (ulong) (to-to_start);
-}
-
-
-char * STDCALL
-mysql_odbc_escape_string(MYSQL *mysql,
-			 char *to, ulong to_length,
-			 const char *from, ulong from_length,
-			 void *param,
-			 char * (*extend_buffer)
-			 (void *, char *, ulong *))
-{
-  char *to_end=to+to_length-5;
-  const char *end;
-#ifdef USE_MB
-  my_bool use_mb_flag=use_mb(mysql->charset);
-#endif
-
-  for (end=from+from_length; from != end ; from++)
-  {
-    if (to >= to_end)
-    {
-      to_length = (ulong) (end-from)+512;	/* We want this much more */
-      if (!(to=(*extend_buffer)(param, to, &to_length)))
-	return to;
-      to_end=to+to_length-5;
-    }
-#ifdef USE_MB
-    {
-      int l;
-      if (use_mb_flag && (l = my_ismbchar(mysql->charset, from, end)))
-      {
-	while (l--)
-	  *to++ = *from++;
-	from--;
-	continue;
-      }
-    }
-#endif
-    switch (*from) {
-    case 0:				/* Must be escaped for 'mysql' */
-      *to++= '\\';
-      *to++= '0';
-      break;
-    case '\n':				/* Must be escaped for logs */
-      *to++= '\\';
-      *to++= 'n';
-      break;
-    case '\r':
-      *to++= '\\';
-      *to++= 'r';
-      break;
-    case '\\':
-      *to++= '\\';
-      *to++= '\\';
-      break;
-    case '\'':
-      *to++= '\\';
-      *to++= '\'';
-      break;
-    case '"':				/* Better safe than sorry */
-      *to++= '\\';
-      *to++= '"';
-      break;
-    case '\032':			/* This gives problems on Win32 */
-      *to++= '\\';
-      *to++= 'Z';
-      break;
-    default:
-      *to++= *from;
-    }
-  }
-  return to;
-}
-
-void STDCALL
-myodbc_remove_escape(MYSQL *mysql,char *name)
-{
-  char *to;
-#ifdef USE_MB
-  my_bool use_mb_flag=use_mb(mysql->charset);
-  char *end;
-  LINT_INIT(end);
-  if (use_mb_flag)
-    for (end=name; *end ; end++) ;
-#endif
-
-  for (to=name ; *name ; name++)
-  {
-#ifdef USE_MB
-    int l;
-    if (use_mb_flag && (l = my_ismbchar( mysql->charset, name , end ) ) )
-    {
-      while (l--)
-	*to++ = *name++;
-      name--;
-      continue;
-    }
-#endif
-    if (*name == '\\' && name[1])
-      name++;
-    *to++= *name;
-  }
-  *to=0;
-}
-
-
-/********************************************************************
- Transactional APIs
-*********************************************************************/
-
-/*
-  Commit the current transaction
-*/
-
-my_bool STDCALL mysql_commit(MYSQL * mysql)
-{
-  DBUG_ENTER("mysql_commit");
-  DBUG_RETURN((my_bool) mysql_real_query(mysql, "commit", 6));
-}
-
-/*
-  Rollback the current transaction
-*/
-
-my_bool STDCALL mysql_rollback(MYSQL * mysql)
-{
-  DBUG_ENTER("mysql_rollback");
-  DBUG_RETURN((my_bool) mysql_real_query(mysql, "rollback", 8));
-}
-
-
-/*
-  Set autocommit to either true or false
-*/
-
-my_bool STDCALL mysql_autocommit(MYSQL * mysql, my_bool auto_mode)
-{
-  DBUG_ENTER("mysql_autocommit");
-  DBUG_PRINT("enter", ("mode : %d", auto_mode));
-
-  if (auto_mode) /* set to true */
-    DBUG_RETURN((my_bool) mysql_real_query(mysql, "set autocommit=1", 16));
-  DBUG_RETURN((my_bool) mysql_real_query(mysql, "set autocommit=0", 16));
-}
-
-
-/********************************************************************
- Multi query execution + SPs APIs
-*********************************************************************/
-
-/*
-  Returns if there are any more query results exists to be read using 
-  mysql_next_result()
-*/
-
-my_bool STDCALL mysql_more_results(MYSQL *mysql)
-{
-  my_bool res;
-  DBUG_ENTER("mysql_more_results");
-  
-  res= ((mysql->server_status & SERVER_MORE_RESULTS_EXISTS) ? 
-	1: 0);
-  DBUG_PRINT("exit",("More results exists ? %d", res)); 
-  DBUG_RETURN(res);
-}
-
-
-/*
-  Reads and returns the next query results
-*/
-
-my_bool STDCALL mysql_next_result(MYSQL *mysql)
-{
-  DBUG_ENTER("mysql_next_result");
-  
-  mysql->last_error[0]= 0;
-  mysql->last_errno= 0;
-  strmov(mysql->sqlstate, not_error_sqlstate);
-  mysql->affected_rows= ~(my_ulonglong) 0;
-
-  if (mysql->server_status & SERVER_MORE_RESULTS_EXISTS)
-    DBUG_RETURN(mysql_read_query_result(mysql));
-  
-  DBUG_RETURN(0);
-}
-
-
-my_bool STDCALL
-mysql_ssl_set(MYSQL *mysql __attribute__((unused)) ,
-	      const char *key __attribute__((unused)),
-	      const char *cert __attribute__((unused)),
-	      const char *ca __attribute__((unused)),
-	      const char *capath __attribute__((unused)),
-	      const char *cipher __attribute__((unused)))
-{
-  return 0;
-=======
   DBUG_RETURN(emb_mysql_store_result(mysql));
->>>>>>> 6ca76051
 }