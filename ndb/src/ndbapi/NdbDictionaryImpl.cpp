/* Copyright (C) 2003 MySQL AB

   This program is free software; you can redistribute it and/or modify
   it under the terms of the GNU General Public License as published by
   the Free Software Foundation; either version 2 of the License, or
   (at your option) any later version.

   This program is distributed in the hope that it will be useful,
   but WITHOUT ANY WARRANTY; without even the implied warranty of
   MERCHANTABILITY or FITNESS FOR A PARTICULAR PURPOSE.  See the
   GNU General Public License for more details.

   You should have received a copy of the GNU General Public License
   along with this program; if not, write to the Free Software
   Foundation, Inc., 59 Temple Place, Suite 330, Boston, MA  02111-1307  USA */

#include "NdbDictionaryImpl.hpp"
#include "API.hpp"
#include <NdbOut.hpp>
#include "NdbApiSignal.hpp"
#include "TransporterFacade.hpp"
#include <signaldata/GetTabInfo.hpp>
#include <signaldata/DictTabInfo.hpp>
#include <signaldata/CreateTable.hpp>
#include <signaldata/CreateIndx.hpp>
#include <signaldata/CreateEvnt.hpp>
#include <signaldata/SumaImpl.hpp>
#include <signaldata/DropTable.hpp>
#include <signaldata/AlterTable.hpp>
#include <signaldata/DropIndx.hpp>
#include <signaldata/ListTables.hpp>
#include <SimpleProperties.hpp>
#include <Bitmask.hpp>
#include <AttributeList.hpp>
#include <NdbEventOperation.hpp>
#include "NdbEventOperationImpl.hpp"
#include <NdbBlob.hpp>
#include "NdbBlobImpl.hpp"
#include <AttributeHeader.hpp>
#include <my_sys.h>

#define DEBUG_PRINT 0
#define INCOMPATIBLE_VERSION -2

//#define EVENT_DEBUG

/**
 * Column
 */
NdbColumnImpl::NdbColumnImpl()
  : NdbDictionary::Column(* this), m_attrId(-1), m_facade(this)
{
  init();
}

NdbColumnImpl::NdbColumnImpl(NdbDictionary::Column & f)
  : NdbDictionary::Column(* this), m_attrId(-1), m_facade(&f)
{
  init();
}

NdbColumnImpl&
NdbColumnImpl::operator=(const NdbColumnImpl& col)
{
  m_attrId = col.m_attrId;
  m_name = col.m_name;
  m_type = col.m_type;
  m_precision = col.m_precision;
  m_cs = col.m_cs;
  m_scale = col.m_scale;
  m_length = col.m_length;
  m_pk = col.m_pk;
  m_distributionKey = col.m_distributionKey;
  m_nullable = col.m_nullable;
  m_autoIncrement = col.m_autoIncrement;
  m_autoIncrementInitialValue = col.m_autoIncrementInitialValue;
  m_defaultValue = col.m_defaultValue;
  m_attrSize = col.m_attrSize; 
  m_arraySize = col.m_arraySize;
  m_keyInfoPos = col.m_keyInfoPos;
  m_blobTable = col.m_blobTable;
  // Do not copy m_facade !!

  return *this;
}

void
NdbColumnImpl::init(Type t)
{
  // do not use default_charset_info as it may not be initialized yet
  // use binary collation until NDB tests can handle charsets
  CHARSET_INFO* default_cs = &my_charset_bin;
  m_type = t;
  switch (m_type) {
  case Tinyint:
  case Tinyunsigned:
  case Smallint:
  case Smallunsigned:
  case Mediumint:
  case Mediumunsigned:
  case Int:
  case Unsigned:
  case Bigint:
  case Bigunsigned:
  case Float:
  case Double:
    m_precision = 0;
    m_scale = 0;
    m_length = 1;
    m_cs = NULL;
    break;
  case Olddecimal:
  case Olddecimalunsigned:
  case Decimal:
  case Decimalunsigned:
    m_precision = 10;
    m_scale = 0;
    m_length = 1;
    m_cs = NULL;
    break;
  case Char:
  case Varchar:
    m_precision = 0;
    m_scale = 0;
    m_length = 1;
    m_cs = default_cs;
    break;
  case Binary:
  case Varbinary:
  case Datetime:
  case Date:
    m_precision = 0;
    m_scale = 0;
    m_length = 1;
    m_cs = NULL;
    break;
  case Blob:
    m_precision = 256;
    m_scale = 8000;
    m_length = 4;
    m_cs = NULL;
    break;
  case Text:
    m_precision = 256;
    m_scale = 8000;
    m_length = 4;
    m_cs = default_cs;
    break;
  case Time:
  case Year:
  case Timestamp:
    m_precision = 0;
    m_scale = 0;
    m_length = 1;
    m_cs = NULL;
    break;
  case Bit:
    m_precision = 0;
    m_scale = 0;
    m_length = 1;
    m_cs = NULL;
    break;
  case Longvarchar:
    m_precision = 0;
    m_scale = 0;
    m_length = 1; // legal
    m_cs = default_cs;
    break;
  case Longvarbinary:
    m_precision = 0;
    m_scale = 0;
    m_length = 1; // legal
    m_cs = NULL;
    break;
  default:
  case Undefined:
    assert(false);
    break;
  }
  m_pk = false;
  m_nullable = false;
  m_distributionKey = false;
  m_keyInfoPos = 0;
  // next 2 are set at run time
  m_attrSize = 0;
  m_arraySize = 0;
  m_autoIncrement = false;
  m_autoIncrementInitialValue = 1;
  m_blobTable = NULL;
}

NdbColumnImpl::~NdbColumnImpl()
{
}

bool
NdbColumnImpl::equal(const NdbColumnImpl& col) const 
{
  DBUG_ENTER("NdbColumnImpl::equal");
  if(strcmp(m_name.c_str(), col.m_name.c_str()) != 0){
    DBUG_RETURN(false);
  }
  if(m_type != col.m_type){
    DBUG_RETURN(false);
  }
  if(m_pk != col.m_pk){
    DBUG_RETURN(false);
  }
  if(m_nullable != col.m_nullable){
    DBUG_RETURN(false);
  }
#ifdef ndb_dictionary_dkey_fixed
  if(m_pk){
    if(m_distributionKey != col.m_distributionKey){
      DBUG_RETURN(false);
    }
  }
#endif
  if (m_precision != col.m_precision ||
      m_scale != col.m_scale ||
      m_length != col.m_length ||
      m_cs != col.m_cs) {
    DBUG_RETURN(false);
  }
  if (m_autoIncrement != col.m_autoIncrement){
    DBUG_RETURN(false);
  }
  if(strcmp(m_defaultValue.c_str(), col.m_defaultValue.c_str()) != 0){
    DBUG_RETURN(false);
  }

  DBUG_RETURN(true);
}

NdbDictionary::Column *
NdbColumnImpl::create_psuedo(const char * name){
  NdbDictionary::Column * col = new NdbDictionary::Column();
  col->setName(name);
  if(!strcmp(name, "NDB$FRAGMENT")){
    col->setType(NdbDictionary::Column::Unsigned);
    col->m_impl.m_attrId = AttributeHeader::FRAGMENT;
    col->m_impl.m_attrSize = 4;
    col->m_impl.m_arraySize = 1;
  } else if(!strcmp(name, "NDB$FRAGMENT_MEMORY")){
    col->setType(NdbDictionary::Column::Bigunsigned);
    col->m_impl.m_attrId = AttributeHeader::FRAGMENT_MEMORY;
    col->m_impl.m_attrSize = 8;
    col->m_impl.m_arraySize = 1;
  } else if(!strcmp(name, "NDB$ROW_COUNT")){
    col->setType(NdbDictionary::Column::Bigunsigned);
    col->m_impl.m_attrId = AttributeHeader::ROW_COUNT;
    col->m_impl.m_attrSize = 8;
    col->m_impl.m_arraySize = 1;
  } else if(!strcmp(name, "NDB$COMMIT_COUNT")){
    col->setType(NdbDictionary::Column::Bigunsigned);
    col->m_impl.m_attrId = AttributeHeader::COMMIT_COUNT;
    col->m_impl.m_attrSize = 8;
    col->m_impl.m_arraySize = 1;
  } else if(!strcmp(name, "NDB$ROW_SIZE")){
    col->setType(NdbDictionary::Column::Unsigned);
    col->m_impl.m_attrId = AttributeHeader::ROW_SIZE;
    col->m_impl.m_attrSize = 4;
    col->m_impl.m_arraySize = 1;
  } else if(!strcmp(name, "NDB$RANGE_NO")){
    col->setType(NdbDictionary::Column::Unsigned);
    col->m_impl.m_attrId = AttributeHeader::RANGE_NO;
    col->m_impl.m_attrSize = 4;
    col->m_impl.m_arraySize = 1;
  } else {
    abort();
  }
  return col;
}

/**
 * NdbTableImpl
 */

NdbTableImpl::NdbTableImpl()
  : NdbDictionary::Table(* this), m_facade(this)
{
  init();
}

NdbTableImpl::NdbTableImpl(NdbDictionary::Table & f)
  : NdbDictionary::Table(* this), m_facade(&f)
{
  init();
}

NdbTableImpl::~NdbTableImpl()
{
  if (m_index != 0) {
    delete m_index;
    m_index = 0;
  }
  for (unsigned i = 0; i < m_columns.size(); i++)
    delete m_columns[i];  
}

void
NdbTableImpl::init(){
  m_changeMask= 0;
  m_tableId= RNIL;
  m_frm.clear();
  m_fragmentType= NdbDictionary::Object::FragAllSmall;
  m_hashValueMask= 0;
  m_hashpointerValue= 0;
  m_logging= true;
  m_kvalue= 6;
  m_minLoadFactor= 78;
  m_maxLoadFactor= 80;
  m_keyLenInWords= 0;
  m_fragmentCount= 0;
  m_dictionary= NULL;
  m_index= NULL;
  m_indexType= NdbDictionary::Index::Undefined;
  m_noOfKeys= 0;
  m_noOfDistributionKeys= 0;
  m_noOfBlobs= 0;
  m_replicaCount= 0;
}

bool
NdbTableImpl::equal(const NdbTableImpl& obj) const 
{
  DBUG_ENTER("NdbTableImpl::equal");
  if ((m_internalName.c_str() == NULL) || 
      (strcmp(m_internalName.c_str(), "") == 0) ||
      (obj.m_internalName.c_str() == NULL) || 
      (strcmp(obj.m_internalName.c_str(), "") == 0)) {
    // Shallow equal
    if(strcmp(getName(), obj.getName()) != 0){
      DBUG_PRINT("info",("name %s != %s",getName(),obj.getName()));
      DBUG_RETURN(false);    
    }
  } else 
    // Deep equal
    if(strcmp(m_internalName.c_str(), obj.m_internalName.c_str()) != 0){
    {
      DBUG_PRINT("info",("m_internalName %s != %s",
			 m_internalName.c_str(),obj.m_internalName.c_str()));
      DBUG_RETURN(false);
    }
  }
  if(m_fragmentType != obj.m_fragmentType){
    DBUG_PRINT("info",("m_fragmentType %d != %d",m_fragmentType,obj.m_fragmentType));
    DBUG_RETURN(false);
  }
  if(m_columns.size() != obj.m_columns.size()){
    DBUG_PRINT("info",("m_columns.size %d != %d",m_columns.size(),obj.m_columns.size()));
    DBUG_RETURN(false);
  }

  for(unsigned i = 0; i<obj.m_columns.size(); i++){
    if(!m_columns[i]->equal(* obj.m_columns[i])){
      DBUG_PRINT("info",("m_columns [%d] != [%d]",i,i));
      DBUG_RETURN(false);
    }
  }
  
  if(m_logging != obj.m_logging){
    DBUG_PRINT("info",("m_logging %d != %d",m_logging,obj.m_logging));
    DBUG_RETURN(false);
  }

  if(m_kvalue != obj.m_kvalue){
    DBUG_PRINT("info",("m_kvalue %d != %d",m_kvalue,obj.m_kvalue));
    DBUG_RETURN(false);
  }

  if(m_minLoadFactor != obj.m_minLoadFactor){
    DBUG_PRINT("info",("m_minLoadFactor %d != %d",m_minLoadFactor,obj.m_minLoadFactor));
    DBUG_RETURN(false);
  }

  if(m_maxLoadFactor != obj.m_maxLoadFactor){
    DBUG_PRINT("info",("m_maxLoadFactor %d != %d",m_maxLoadFactor,obj.m_maxLoadFactor));
    DBUG_RETURN(false);
  }
  
   DBUG_RETURN(true);
}

void
NdbTableImpl::assign(const NdbTableImpl& org)
{
  m_tableId = org.m_tableId;
  m_internalName.assign(org.m_internalName);
  m_externalName.assign(org.m_externalName);
  m_newExternalName.assign(org.m_newExternalName);
  m_frm.assign(org.m_frm.get_data(), org.m_frm.length());
  m_fragmentType = org.m_fragmentType;
  m_fragmentCount = org.m_fragmentCount;

  for(unsigned i = 0; i<org.m_columns.size(); i++){
    NdbColumnImpl * col = new NdbColumnImpl();
    const NdbColumnImpl * iorg = org.m_columns[i];
    (* col) = (* iorg);
    m_columns.push_back(col);
  }

  m_logging = org.m_logging;
  m_kvalue = org.m_kvalue;
  m_minLoadFactor = org.m_minLoadFactor;
  m_maxLoadFactor = org.m_maxLoadFactor;
  
  if (m_index != 0)
    delete m_index;
  m_index = org.m_index;
  
  m_noOfDistributionKeys = org.m_noOfDistributionKeys;
  m_noOfKeys = org.m_noOfKeys;
  m_keyLenInWords = org.m_keyLenInWords;
  m_noOfBlobs = org.m_noOfBlobs;

  m_version = org.m_version;
  m_status = org.m_status;
}

void NdbTableImpl::setName(const char * name)
{
  m_newExternalName.assign(name);
}

const char * 
NdbTableImpl::getName() const
{
  if (m_newExternalName.empty())
    return m_externalName.c_str();
  else
    return m_newExternalName.c_str();
}


void
NdbTableImpl::buildColumnHash(){
  const Uint32 size = m_columns.size();

  int i;
  for(i = 31; i >= 0; i--){
    if(((1 << i) & size) != 0){
      m_columnHashMask = (1 << (i + 1)) - 1;
      break;
    }
  }

  Vector<Uint32> hashValues;
  Vector<Vector<Uint32> > chains; chains.fill(size, hashValues);
  for(i = 0; i< (int) size; i++){
    Uint32 hv = Hash(m_columns[i]->getName()) & 0xFFFE;
    Uint32 bucket = hv & m_columnHashMask;
    bucket = (bucket < size ? bucket : bucket - size);
    assert(bucket < size);
    hashValues.push_back(hv);
    chains[bucket].push_back(i);
  }

  m_columnHash.clear();
  Uint32 tmp = 1; 
  m_columnHash.fill((unsigned)size-1, tmp);   // Default no chaining

  Uint32 pos = 0; // In overflow vector
  for(i = 0; i< (int) size; i++){
    Uint32 sz = chains[i].size();
    if(sz == 1){
      Uint32 col = chains[i][0];
      Uint32 hv = hashValues[col];
      Uint32 bucket = hv & m_columnHashMask;
      bucket = (bucket < size ? bucket : bucket - size);
      m_columnHash[bucket] = (col << 16) | hv | 1;
    } else if(sz > 1){
      Uint32 col = chains[i][0];
      Uint32 hv = hashValues[col];
      Uint32 bucket = hv & m_columnHashMask;
      bucket = (bucket < size ? bucket : bucket - size);
      m_columnHash[bucket] = (sz << 16) | (((size - bucket) + pos) << 1);
      for(size_t j = 0; j<sz; j++, pos++){
	Uint32 col = chains[i][j];	
	Uint32 hv = hashValues[col];
	m_columnHash.push_back((col << 16) | hv);
      }
    }
  }

  m_columnHash.push_back(0); // Overflow when looping in end of array

#if 0
  for(size_t i = 0; i<m_columnHash.size(); i++){
    Uint32 tmp = m_columnHash[i];
    int col = -1;
    if(i < size && (tmp & 1) == 1){
      col = (tmp >> 16);
    } else if(i >= size){
      col = (tmp >> 16);
    }
    ndbout_c("m_columnHash[%d] %s = %x", 
	     i, col > 0 ? m_columns[col]->getName() : "" , m_columnHash[i]);
  }
#endif
}

Uint32
NdbTableImpl::get_nodes(Uint32 hashValue, const Uint16 ** nodes) const
{
  if(m_replicaCount > 0)
  {
    Uint32 fragmentId = hashValue & m_hashValueMask;
    if(fragmentId < m_hashpointerValue) 
    {
      fragmentId = hashValue & ((m_hashValueMask << 1) + 1);
    }
    Uint32 pos = fragmentId * m_replicaCount;
    if(pos + m_replicaCount <= m_fragments.size())
    {
      * nodes = m_fragments.getBase()+pos;
      return m_replicaCount;
    }
  }
  return 0;
}
  
/**
 * NdbIndexImpl
 */

NdbIndexImpl::NdbIndexImpl() : 
  NdbDictionary::Index(* this), 
  m_facade(this)
{
  init();
}

NdbIndexImpl::NdbIndexImpl(NdbDictionary::Index & f) : 
  NdbDictionary::Index(* this), 
  m_facade(&f)
{
  init();
}

void NdbIndexImpl::init()
{
  m_indexId= RNIL;
  m_type= NdbDictionary::Index::Undefined;
  m_logging= true;
  m_table= NULL;
}

NdbIndexImpl::~NdbIndexImpl(){
  for (unsigned i = 0; i < m_columns.size(); i++)
    delete m_columns[i];  
}

void NdbIndexImpl::setName(const char * name)
{
  m_externalName.assign(name);
}

const char * 
NdbIndexImpl::getName() const
{
  return m_externalName.c_str();
}
 
void 
NdbIndexImpl::setTable(const char * table)
{
  m_tableName.assign(table);
}
 
const char * 
NdbIndexImpl::getTable() const
{
  return m_tableName.c_str();
}

const NdbTableImpl *
NdbIndexImpl::getIndexTable() const
{
  return m_table;
}

/**
 * NdbEventImpl
 */

NdbEventImpl::NdbEventImpl() : 
  NdbDictionary::Event(* this),
  m_facade(this)
{
  init();
}

NdbEventImpl::NdbEventImpl(NdbDictionary::Event & f) : 
  NdbDictionary::Event(* this),
  m_facade(&f)
{
  init();
}

void NdbEventImpl::init()
{
  m_eventId= RNIL;
  m_eventKey= RNIL;
  m_tableId= RNIL;
  mi_type= 0;
  m_dur= NdbDictionary::Event::ED_UNDEFINED;
  m_tableImpl= NULL;
  m_bufferId= RNIL;
  eventOp= NULL;
}

NdbEventImpl::~NdbEventImpl()
{
  for (unsigned i = 0; i < m_columns.size(); i++)
    delete  m_columns[i];
}

void NdbEventImpl::setName(const char * name)
{
  m_externalName.assign(name);
}

const char *NdbEventImpl::getName() const
{
  return m_externalName.c_str();
}

void 
NdbEventImpl::setTable(const NdbDictionary::Table& table)
{
  m_tableImpl= &NdbTableImpl::getImpl(table);
  m_tableName.assign(m_tableImpl->getName());
}

void 
NdbEventImpl::setTable(const char * table)
{
  m_tableName.assign(table);
}

const char *
NdbEventImpl::getTableName() const
{
  return m_tableName.c_str();
}

void
NdbEventImpl::addTableEvent(const NdbDictionary::Event::TableEvent t =  NdbDictionary::Event::TE_ALL)
{
  switch (t) {
  case NdbDictionary::Event::TE_INSERT : mi_type |= 1; break;
  case NdbDictionary::Event::TE_DELETE : mi_type |= 2; break;
  case NdbDictionary::Event::TE_UPDATE : mi_type |= 4; break;
  default: mi_type = 4 | 2 | 1; // all types
  }
}

void
NdbEventImpl::setDurability(NdbDictionary::Event::EventDurability d)
{
  m_dur = d;
}

NdbDictionary::Event::EventDurability
NdbEventImpl::getDurability() const
{
  return m_dur;
}

int NdbEventImpl::getNoOfEventColumns() const
{
  return m_attrIds.size() + m_columns.size();
}

/**
 * NdbDictionaryImpl
 */

NdbDictionaryImpl::NdbDictionaryImpl(Ndb &ndb)
  : NdbDictionary::Dictionary(* this), 
    m_facade(this), 
    m_receiver(m_error),
    m_ndb(ndb)
{
  m_globalHash = 0;
  m_local_table_data_size= 0;
}

NdbDictionaryImpl::NdbDictionaryImpl(Ndb &ndb,
				     NdbDictionary::Dictionary & f)
  : NdbDictionary::Dictionary(* this), 
    m_facade(&f), 
    m_receiver(m_error),
    m_ndb(ndb)
{
  m_globalHash = 0;
  m_local_table_data_size= 0;
}

static int f_dictionary_count = 0;

NdbDictionaryImpl::~NdbDictionaryImpl()
{
  NdbElement_t<Ndb_local_table_info> * curr = m_localHash.m_tableHash.getNext(0);
  if(m_globalHash){
    while(curr != 0){
      m_globalHash->lock();
      m_globalHash->release(curr->theData->m_table_impl);
      Ndb_local_table_info::destroy(curr->theData);
      m_globalHash->unlock();
      
      curr = m_localHash.m_tableHash.getNext(curr);
    }
    
    m_globalHash->lock();
    if(--f_dictionary_count == 0){
      delete NdbDictionary::Column::FRAGMENT; 
      delete NdbDictionary::Column::FRAGMENT_MEMORY;
      delete NdbDictionary::Column::ROW_COUNT;
      delete NdbDictionary::Column::COMMIT_COUNT;
      delete NdbDictionary::Column::ROW_SIZE;
      delete NdbDictionary::Column::RANGE_NO;
      NdbDictionary::Column::FRAGMENT= 0;
      NdbDictionary::Column::FRAGMENT_MEMORY= 0;
      NdbDictionary::Column::ROW_COUNT= 0;
      NdbDictionary::Column::COMMIT_COUNT= 0;
      NdbDictionary::Column::ROW_SIZE= 0;
      NdbDictionary::Column::RANGE_NO= 0;
    }
    m_globalHash->unlock();
  } else {
    assert(curr == 0);
  }
}

Ndb_local_table_info *
NdbDictionaryImpl::fetchGlobalTableImpl(const BaseString& internalTableName)
{
  NdbTableImpl *impl;

  m_globalHash->lock();
  impl = m_globalHash->get(internalTableName.c_str());
  m_globalHash->unlock();

  if (impl == 0){
    impl = m_receiver.getTable(internalTableName,
			       m_ndb.usingFullyQualifiedNames());
    m_globalHash->lock();
    m_globalHash->put(internalTableName.c_str(), impl);
    m_globalHash->unlock();
    
    if(impl == 0){
      return 0;
    }
  }

  Ndb_local_table_info *info=
    Ndb_local_table_info::create(impl, m_local_table_data_size);

  m_localHash.put(internalTableName.c_str(), info);

  m_ndb.theFirstTupleId[impl->getTableId()] = ~0;
  m_ndb.theLastTupleId[impl->getTableId()]  = ~0;
  
  return info;
}

#if 0
bool
NdbDictionaryImpl::setTransporter(class TransporterFacade * tf)
{
  if(tf != 0){
    m_globalHash = &tf->m_globalDictCache;
    return m_receiver.setTransporter(tf);
  }
  
  return false;
}
#endif

bool
NdbDictionaryImpl::setTransporter(class Ndb* ndb, 
				  class TransporterFacade * tf)
{
  m_globalHash = &tf->m_globalDictCache;
  if(m_receiver.setTransporter(ndb, tf)){
    m_globalHash->lock();
    if(f_dictionary_count++ == 0){
      NdbDictionary::Column::FRAGMENT= 
	NdbColumnImpl::create_psuedo("NDB$FRAGMENT");
      NdbDictionary::Column::FRAGMENT_MEMORY= 
	NdbColumnImpl::create_psuedo("NDB$FRAGMENT_MEMORY");
      NdbDictionary::Column::ROW_COUNT= 
	NdbColumnImpl::create_psuedo("NDB$ROW_COUNT");
      NdbDictionary::Column::COMMIT_COUNT= 
	NdbColumnImpl::create_psuedo("NDB$COMMIT_COUNT");
      NdbDictionary::Column::ROW_SIZE=
	NdbColumnImpl::create_psuedo("NDB$ROW_SIZE");
      NdbDictionary::Column::RANGE_NO= 
	NdbColumnImpl::create_psuedo("NDB$RANGE_NO");
    }
    m_globalHash->unlock();
    return true;
  }
  return false;
}

NdbTableImpl *
NdbDictionaryImpl::getIndexTable(NdbIndexImpl * index,
				 NdbTableImpl * table)
{
  const BaseString internalName(
    m_ndb.internalize_index_name(table, index->getName()));
  return getTable(m_ndb.externalizeTableName(internalName.c_str()));
}

#if 0
bool
NdbDictInterface::setTransporter(class TransporterFacade * tf)
{
  if(tf == 0)
    return false;
  
  Guard g(tf->theMutexPtr);
  
  m_blockNumber = tf->open(this,
			   execSignal,
			   execNodeStatus);
  
  if ( m_blockNumber == -1 ) {
    m_error.code= 4105;
    return false; // no more free blocknumbers
  }//if
  Uint32 theNode = tf->ownId();
  m_reference = numberToRef(m_blockNumber, theNode);
  m_transporter = tf;
  m_waiter.m_mutex = tf->theMutexPtr;

  return true;
}
#endif

bool
NdbDictInterface::setTransporter(class Ndb* ndb, class TransporterFacade * tf)
{
  m_reference = ndb->getReference();
  m_transporter = tf;
  m_waiter.m_mutex = tf->theMutexPtr;
  
  return true;
}

NdbDictInterface::~NdbDictInterface()
{
}

void 
NdbDictInterface::execSignal(void* dictImpl, 
			     class NdbApiSignal* signal, 
			     class LinearSectionPtr ptr[3])
{
  NdbDictInterface * tmp = (NdbDictInterface*)dictImpl;
  
  const Uint32 gsn = signal->readSignalNumber();
  switch(gsn){
  case GSN_GET_TABINFOREF:
    tmp->execGET_TABINFO_REF(signal, ptr);
    break;
  case GSN_GET_TABINFO_CONF:
    tmp->execGET_TABINFO_CONF(signal, ptr);
    break;
  case GSN_CREATE_TABLE_REF:
    tmp->execCREATE_TABLE_REF(signal, ptr);
    break;
  case GSN_CREATE_TABLE_CONF:
    tmp->execCREATE_TABLE_CONF(signal, ptr);
    break;
  case GSN_DROP_TABLE_REF:
    tmp->execDROP_TABLE_REF(signal, ptr);
    break;
  case GSN_DROP_TABLE_CONF:
    tmp->execDROP_TABLE_CONF(signal, ptr);
    break;
  case GSN_ALTER_TABLE_REF:
    tmp->execALTER_TABLE_REF(signal, ptr);
    break;
  case GSN_ALTER_TABLE_CONF:
    tmp->execALTER_TABLE_CONF(signal, ptr);
    break;
  case GSN_CREATE_INDX_REF:
    tmp->execCREATE_INDX_REF(signal, ptr);
    break;
  case GSN_CREATE_INDX_CONF:
    tmp->execCREATE_INDX_CONF(signal, ptr);
    break;
  case GSN_DROP_INDX_REF:
    tmp->execDROP_INDX_REF(signal, ptr);
    break;
  case GSN_DROP_INDX_CONF:
    tmp->execDROP_INDX_CONF(signal, ptr);
    break;
  case GSN_CREATE_EVNT_REF:
    tmp->execCREATE_EVNT_REF(signal, ptr);
    break;
  case GSN_CREATE_EVNT_CONF:
    tmp->execCREATE_EVNT_CONF(signal, ptr);
    break;
  case GSN_SUB_START_CONF:
    tmp->execSUB_START_CONF(signal, ptr);
    break;
  case GSN_SUB_START_REF:
    tmp->execSUB_START_REF(signal, ptr);
    break;
  case GSN_SUB_TABLE_DATA:
    tmp->execSUB_TABLE_DATA(signal, ptr);
    break;
  case GSN_SUB_GCP_COMPLETE_REP:
    tmp->execSUB_GCP_COMPLETE_REP(signal, ptr);
    break;
  case GSN_SUB_STOP_CONF:
    tmp->execSUB_STOP_CONF(signal, ptr);
    break;
  case GSN_SUB_STOP_REF:
    tmp->execSUB_STOP_REF(signal, ptr);
    break;
  case GSN_DROP_EVNT_REF:
    tmp->execDROP_EVNT_REF(signal, ptr);
    break;
  case GSN_DROP_EVNT_CONF:
    tmp->execDROP_EVNT_CONF(signal, ptr);
    break;
  case GSN_LIST_TABLES_CONF:
    tmp->execLIST_TABLES_CONF(signal, ptr);
    break;
  default:
    abort();
  }
}

void
NdbDictInterface::execNodeStatus(void* dictImpl, Uint32 aNode,
				 bool alive, bool nfCompleted)
{
  NdbDictInterface * tmp = (NdbDictInterface*)dictImpl;
  
  if(!alive && !nfCompleted){
    return;
  }
  
  if (!alive && nfCompleted){
    tmp->m_waiter.nodeFail(aNode);
  }
}

int
NdbDictInterface::dictSignal(NdbApiSignal* signal, 
			     LinearSectionPtr ptr[3],int noLSP,
			     const int useMasterNodeId,
			     const Uint32 RETRIES,
			     const WaitSignalType wst,
			     const int theWait,
			     const int *errcodes,
			     const int noerrcodes,
			     const int temporaryMask)
{
  DBUG_ENTER("NdbDictInterface::dictSignal");
  DBUG_PRINT("enter", ("useMasterNodeId: %d", useMasterNodeId));
  for(Uint32 i = 0; i<RETRIES; i++){
    //if (useMasterNodeId == 0)
    m_buffer.clear();

    // Protected area
    m_transporter->lock_mutex();
    Uint32 aNodeId;
    if (useMasterNodeId) {
      if ((m_masterNodeId == 0) ||
	  (!m_transporter->get_node_alive(m_masterNodeId))) {
	m_masterNodeId = m_transporter->get_an_alive_node();
      }//if
      aNodeId = m_masterNodeId;
    } else {
      aNodeId = m_transporter->get_an_alive_node();
    }
    if(aNodeId == 0){
      m_error.code= 4009;
      m_transporter->unlock_mutex();
      DBUG_RETURN(-1);
    }
    {
      int r;
      if (ptr) {
#ifdef EVENT_DEBUG
	printf("Long signal %d ptr", noLSP);
	for (int q=0;q<noLSP;q++) {
	  printf(" sz %d", ptr[q].sz);
	}
	printf("\n");
#endif
	r = m_transporter->sendFragmentedSignal(signal, aNodeId, ptr, noLSP);
      } else {
#ifdef EVENT_DEBUG
	printf("Short signal\n");
#endif
	r = m_transporter->sendSignal(signal, aNodeId);
      }
      if(r != 0){
	m_transporter->unlock_mutex();
	continue;
      }
    }
    
    m_error.code= 0;
    
    m_waiter.m_node = aNodeId;
    m_waiter.m_state = wst;

    m_waiter.wait(theWait);
    m_transporter->unlock_mutex();    
    // End of Protected area  
    
    if(m_waiter.m_state == NO_WAIT && m_error.code == 0){
      // Normal return
      DBUG_RETURN(0);
    }
    
    /**
     * Handle error codes
     */
    if(m_waiter.m_state == WAIT_NODE_FAILURE)
      continue;

    if(m_waiter.m_state == WST_WAIT_TIMEOUT)
    {
      m_error.code = 4008;
      DBUG_RETURN(-1);
    }
    
    if ( (temporaryMask & m_error.code) != 0 ) {
      continue;
    }
    if (errcodes) {
      int doContinue = 0;
      for (int j=0; j < noerrcodes; j++)
	if(m_error.code == errcodes[j]) {
	  doContinue = 1;
	  break;
	}
      if (doContinue)
	continue;
    }

    DBUG_RETURN(-1);
  }
  DBUG_RETURN(-1);
}
#if 0
/*
  Get dictionary information for a table using table id as reference

  DESCRIPTION
    Sends a GET_TABINFOREQ signal containing the table id
 */
NdbTableImpl *
NdbDictInterface::getTable(int tableId, bool fullyQualifiedNames)
{
  NdbApiSignal tSignal(m_reference);
  GetTabInfoReq* const req = CAST_PTR(GetTabInfoReq, tSignal.getDataPtrSend());

  req->senderRef = m_reference;
  req->senderData = 0;
  req->requestType =
    GetTabInfoReq::RequestById | GetTabInfoReq::LongSignalConf;
  req->tableId = tableId;
  tSignal.theReceiversBlockNumber = DBDICT;
  tSignal.theVerId_signalNumber   = GSN_GET_TABINFOREQ;
  tSignal.theLength = GetTabInfoReq::SignalLength;

  return getTable(&tSignal, 0, 0, fullyQualifiedNames);
}
#endif


/*
  Get dictionary information for a table using table name as the reference

  DESCRIPTION
    Send GET_TABINFOREQ signal with the table name in the first
    long section part
*/

NdbTableImpl *
NdbDictInterface::getTable(const BaseString& name, bool fullyQualifiedNames)
{
  NdbApiSignal tSignal(m_reference);
  GetTabInfoReq* const req = CAST_PTR(GetTabInfoReq, tSignal.getDataPtrSend());

  const Uint32 namelen= name.length() + 1; // NULL terminated
  const Uint32 namelen_words= (namelen + 3) >> 2; // Size in words

  req->senderRef= m_reference;
  req->senderData= 0;
  req->requestType=
    GetTabInfoReq::RequestByName | GetTabInfoReq::LongSignalConf;
  req->tableNameLen= namelen;
  tSignal.theReceiversBlockNumber= DBDICT;
  tSignal.theVerId_signalNumber= GSN_GET_TABINFOREQ;
  tSignal.theLength= GetTabInfoReq::SignalLength;

  // Copy name to m_buffer to get a word sized buffer
  m_buffer.clear();
  m_buffer.grow(namelen_words*4+4);
  m_buffer.append(name.c_str(), namelen);

#ifndef IGNORE_VALGRIND_WARNINGS
  Uint32 pad = 0;
  m_buffer.append(&pad, 4);
#endif
  
  LinearSectionPtr ptr[1];
  ptr[0].p= (Uint32*)m_buffer.get_data();
  ptr[0].sz= namelen_words;

  return getTable(&tSignal, ptr, 1, fullyQualifiedNames);
}


NdbTableImpl *
NdbDictInterface::getTable(class NdbApiSignal * signal,
			   LinearSectionPtr ptr[3],
			   Uint32 noOfSections, bool fullyQualifiedNames)
{
  int errCodes[] = {GetTabInfoRef::Busy };

  int r = dictSignal(signal,ptr,noOfSections,
		     0/*do not use masternode id*/,
		     100,
		     WAIT_GET_TAB_INFO_REQ,
		     WAITFOR_RESPONSE_TIMEOUT,
		     errCodes, 1);
  if (r) return 0;

  NdbTableImpl * rt = 0;
  m_error.code= parseTableInfo(&rt, 
			       (Uint32*)m_buffer.get_data(), 
			       m_buffer.length() / 4, fullyQualifiedNames);
  if (rt != 0)
    rt->buildColumnHash();
  return rt;
}

void
NdbDictInterface::execGET_TABINFO_CONF(NdbApiSignal * signal, 
				       LinearSectionPtr ptr[3])
{
  const GetTabInfoConf* conf = CAST_CONSTPTR(GetTabInfoConf, signal->getDataPtr());
  if(signal->isFirstFragment()){
    m_fragmentId = signal->getFragmentId();
    m_buffer.grow(4 * conf->totalLen);
  } else {
    if(m_fragmentId != signal->getFragmentId()){
      abort();
    }
  }
  
  const Uint32 i = GetTabInfoConf::DICT_TAB_INFO;
  m_buffer.append(ptr[i].p, 4 * ptr[i].sz);

  if(!signal->isLastFragment()){
    return;
  }  
  
  m_waiter.signal(NO_WAIT);
}

void
NdbDictInterface::execGET_TABINFO_REF(NdbApiSignal * signal,
				      LinearSectionPtr ptr[3])
{
  const GetTabInfoRef* ref = CAST_CONSTPTR(GetTabInfoRef, signal->getDataPtr());

  m_error.code= ref->errorCode;
  m_waiter.signal(NO_WAIT);
}

/*****************************************************************
 * Pack/Unpack tables
 */
struct ApiKernelMapping {
  Int32 kernelConstant;
  Int32 apiConstant;
};

Uint32
getApiConstant(Int32 kernelConstant, const ApiKernelMapping map[], Uint32 def)
{
  int i = 0;
  while(map[i].kernelConstant != kernelConstant){
    if(map[i].kernelConstant == -1 &&
       map[i].apiConstant == -1){
      return def;
    }
    i++;
  }
  return map[i].apiConstant;
}

Uint32
getKernelConstant(Int32 apiConstant, const ApiKernelMapping map[], Uint32 def)
{
  int i = 0;
  while(map[i].apiConstant != apiConstant){
    if(map[i].kernelConstant == -1 &&
       map[i].apiConstant == -1){
      return def;
    }
    i++;
  }
  return map[i].kernelConstant;
}

static const
ApiKernelMapping 
fragmentTypeMapping[] = {
  { DictTabInfo::AllNodesSmallTable,  NdbDictionary::Object::FragAllSmall },
  { DictTabInfo::AllNodesMediumTable, NdbDictionary::Object::FragAllMedium },
  { DictTabInfo::AllNodesLargeTable,  NdbDictionary::Object::FragAllLarge },
  { DictTabInfo::SingleFragment,      NdbDictionary::Object::FragSingle },
  { -1, -1 }
};

static const
ApiKernelMapping
objectTypeMapping[] = {
  { DictTabInfo::SystemTable,        NdbDictionary::Object::SystemTable },
  { DictTabInfo::UserTable,          NdbDictionary::Object::UserTable },
  { DictTabInfo::UniqueHashIndex,    NdbDictionary::Object::UniqueHashIndex },
  { DictTabInfo::OrderedIndex,       NdbDictionary::Object::OrderedIndex },
  { DictTabInfo::HashIndexTrigger,   NdbDictionary::Object::HashIndexTrigger },
  { DictTabInfo::IndexTrigger,       NdbDictionary::Object::IndexTrigger },
  { DictTabInfo::SubscriptionTrigger,NdbDictionary::Object::SubscriptionTrigger },
  { DictTabInfo::ReadOnlyConstraint ,NdbDictionary::Object::ReadOnlyConstraint },
  { -1, -1 }
};

static const
ApiKernelMapping
objectStateMapping[] = {
  { DictTabInfo::StateOffline,       NdbDictionary::Object::StateOffline },
  { DictTabInfo::StateBuilding,      NdbDictionary::Object::StateBuilding },
  { DictTabInfo::StateDropping,      NdbDictionary::Object::StateDropping },
  { DictTabInfo::StateOnline,        NdbDictionary::Object::StateOnline },
  { DictTabInfo::StateBackup,        NdbDictionary::Object::StateBackup },
  { DictTabInfo::StateBroken,        NdbDictionary::Object::StateBroken }, 
  { -1, -1 }
};

static const
ApiKernelMapping
objectStoreMapping[] = {
  { DictTabInfo::StoreTemporary,     NdbDictionary::Object::StoreTemporary },
  { DictTabInfo::StorePermanent,     NdbDictionary::Object::StorePermanent },
  { -1, -1 }
};

static const
ApiKernelMapping
indexTypeMapping[] = {
  { DictTabInfo::UniqueHashIndex,    NdbDictionary::Index::UniqueHashIndex },  
  { DictTabInfo::OrderedIndex,       NdbDictionary::Index::OrderedIndex },
  { -1, -1 }
};

int
NdbDictInterface::parseTableInfo(NdbTableImpl ** ret,
				 const Uint32 * data, Uint32 len,
				 bool fullyQualifiedNames)
{
  DBUG_ENTER("NdbDictInterface::parseTableInfo");

  SimplePropertiesLinearReader it(data, len);
  DictTabInfo::Table tableDesc; tableDesc.init();
  SimpleProperties::UnpackStatus s;
  s = SimpleProperties::unpack(it, &tableDesc, 
			       DictTabInfo::TableMapping, 
			       DictTabInfo::TableMappingSize, 
			       true, true);
  
  if(s != SimpleProperties::Break){
    DBUG_RETURN(703);
  }
  const char * internalName = tableDesc.TableName;
  const char * externalName = Ndb::externalizeTableName(internalName, fullyQualifiedNames);

  NdbTableImpl * impl = new NdbTableImpl();
  impl->m_tableId = tableDesc.TableId;
  impl->m_version = tableDesc.TableVersion;
  impl->m_status = NdbDictionary::Object::Retrieved;
  impl->m_internalName.assign(internalName);
  impl->m_externalName.assign(externalName);

  impl->m_frm.assign(tableDesc.FrmData, tableDesc.FrmLen);
  
  impl->m_fragmentType = (NdbDictionary::Object::FragmentType)
    getApiConstant(tableDesc.FragmentType, 
		   fragmentTypeMapping, 
		   (Uint32)NdbDictionary::Object::FragUndefined);
  
  impl->m_logging = tableDesc.TableLoggedFlag;
  impl->m_kvalue = tableDesc.TableKValue;
  impl->m_minLoadFactor = tableDesc.MinLoadFactor;
  impl->m_maxLoadFactor = tableDesc.MaxLoadFactor;

  impl->m_indexType = (NdbDictionary::Index::Type)
    getApiConstant(tableDesc.TableType,
		   indexTypeMapping,
		   NdbDictionary::Index::Undefined);
  
  if(impl->m_indexType == NdbDictionary::Index::Undefined){
  } else {
    const char * externalPrimary = 
      Ndb::externalizeTableName(tableDesc.PrimaryTable, fullyQualifiedNames);
    impl->m_primaryTable.assign(externalPrimary);
  }
  
  Uint32 keyInfoPos = 0;
  Uint32 keyCount = 0;
  Uint32 blobCount = 0;
  Uint32 distKeys = 0;
  
  Uint32 i;
  for(i = 0; i < tableDesc.NoOfAttributes; i++) {
    DictTabInfo::Attribute attrDesc; attrDesc.init();
    s = SimpleProperties::unpack(it, 
				 &attrDesc, 
				 DictTabInfo::AttributeMapping, 
				 DictTabInfo::AttributeMappingSize, 
				 true, true);
    if(s != SimpleProperties::Break){
      delete impl;
      DBUG_RETURN(703);
    }
    
    NdbColumnImpl * col = new NdbColumnImpl();
    col->m_attrId = attrDesc.AttributeId;
    col->setName(attrDesc.AttributeName);

    // check type and compute attribute size and array size
    if (! attrDesc.translateExtType()) {
      delete impl;
      DBUG_RETURN(703);
    }
    col->m_type = (NdbDictionary::Column::Type)attrDesc.AttributeExtType;
    col->m_precision = (attrDesc.AttributeExtPrecision & 0xFFFF);
    col->m_scale = attrDesc.AttributeExtScale;
    col->m_length = attrDesc.AttributeExtLength;
    // charset in upper half of precision
    unsigned cs_number = (attrDesc.AttributeExtPrecision >> 16);
    // charset is defined exactly for char types
    if (col->getCharType() != (cs_number != 0)) {
      delete impl;
      DBUG_RETURN(703);
    }
    if (col->getCharType()) {
      col->m_cs = get_charset(cs_number, MYF(0));
      if (col->m_cs == NULL) {
        delete impl;
        DBUG_RETURN(743);
      }
    }
    col->m_attrSize = (1 << attrDesc.AttributeSize) / 8;
    col->m_arraySize = attrDesc.AttributeArraySize;
    if(attrDesc.AttributeSize == 0)
    {
      col->m_attrSize = 4;
      col->m_arraySize = (attrDesc.AttributeArraySize + 31) >> 5;
    }
    
    col->m_pk = attrDesc.AttributeKeyFlag;
    col->m_distributionKey = attrDesc.AttributeDKey;
    col->m_nullable = attrDesc.AttributeNullableFlag;
    col->m_autoIncrement = (attrDesc.AttributeAutoIncrement ? true : false);
    col->m_autoIncrementInitialValue = ~0;
    col->m_defaultValue.assign(attrDesc.AttributeDefaultValue);

    if(attrDesc.AttributeKeyFlag){
      col->m_keyInfoPos = keyInfoPos + 1;
      keyInfoPos += ((col->m_attrSize * col->m_arraySize + 3) / 4);
      keyCount++;
      
      if(attrDesc.AttributeDKey)
	distKeys++;
    } else {
      col->m_keyInfoPos = 0;
    }
    if (col->getBlobType())
      blobCount++;
    NdbColumnImpl * null = 0;
    impl->m_columns.fill(attrDesc.AttributeId, null);
    if(impl->m_columns[attrDesc.AttributeId] != 0){
      delete col;
      delete impl;
      DBUG_RETURN(703);
    }
    impl->m_columns[attrDesc.AttributeId] = col;
    it.next();
  }

  impl->m_noOfKeys = keyCount;
  impl->m_keyLenInWords = keyInfoPos;
  impl->m_noOfBlobs = blobCount;
  impl->m_noOfDistributionKeys = distKeys;

  if(tableDesc.FragmentDataLen > 0)
  {
    Uint32 replicaCount = tableDesc.FragmentData[0];
    Uint32 fragCount = tableDesc.FragmentData[1];

    impl->m_replicaCount = replicaCount;
    impl->m_fragmentCount = fragCount;

    for(i = 0; i<(fragCount*replicaCount); i++)
    {
      impl->m_fragments.push_back(tableDesc.FragmentData[i+2]);
    }

    Uint32 topBit = (1 << 31);
    for(; topBit && !(fragCount & topBit); ){
      topBit >>= 1;
    }
    impl->m_hashValueMask = topBit - 1;
    impl->m_hashpointerValue = fragCount - (impl->m_hashValueMask + 1);
  }
  else
  {
    impl->m_fragmentCount = tableDesc.FragmentCount;
    impl->m_replicaCount = 0;
    impl->m_hashValueMask = 0;
    impl->m_hashpointerValue = 0;
  }

  if(distKeys == 0)
  {
    for(i = 0; i < tableDesc.NoOfAttributes; i++)
    {
      if(impl->m_columns[i]->getPrimaryKey())
	impl->m_columns[i]->m_distributionKey = true;
    }
  }
  
  * ret = impl;

  DBUG_RETURN(0);
}

/*****************************************************************
 * Create table and alter table
 */
int
NdbDictionaryImpl::createTable(NdbTableImpl &t)
{ 
  if (m_receiver.createTable(m_ndb, t) != 0)
    return -1;
  if (t.m_noOfBlobs == 0)
    return 0;
  // update table def from DICT
  Ndb_local_table_info *info=
    get_local_table_info(t.m_internalName,false);
  if (info == NULL) {
    m_error.code= 709;
    return -1;
  }
  if (createBlobTables(*(info->m_table_impl)) != 0) {
    int save_code = m_error.code;
    (void)dropTable(t);
    m_error.code= save_code;
    return -1;
  }
  return 0;
}

int
NdbDictionaryImpl::createBlobTables(NdbTableImpl &t)
{
  for (unsigned i = 0; i < t.m_columns.size(); i++) {
    NdbColumnImpl & c = *t.m_columns[i];
    if (! c.getBlobType() || c.getPartSize() == 0)
      continue;
    NdbTableImpl bt;
    NdbBlob::getBlobTable(bt, &t, &c);
    if (createTable(bt) != 0)
      return -1;
    // Save BLOB table handle
    Ndb_local_table_info *info=
      get_local_table_info(bt.m_internalName, false);
    if (info == 0) {
      return -1;
    }
    c.m_blobTable = info->m_table_impl;
  }
  
  return 0;
}

int
NdbDictionaryImpl::addBlobTables(NdbTableImpl &t)
{
  unsigned n= t.m_noOfBlobs;
  // optimized for blob column being the last one
  // and not looking for more than one if not neccessary
  for (unsigned i = t.m_columns.size(); i > 0 && n > 0;) {
    i--;
    NdbColumnImpl & c = *t.m_columns[i];
    if (! c.getBlobType() || c.getPartSize() == 0)
      continue;
    n--;
    char btname[NdbBlobImpl::BlobTableNameSize];
    NdbBlob::getBlobTableName(btname, &t, &c);
    // Save BLOB table handle
    NdbTableImpl * cachedBlobTable = getTable(btname);
    if (cachedBlobTable == 0) {
      return -1;
    }
    c.m_blobTable = cachedBlobTable;
  }
  
  return 0;
}

int 
NdbDictInterface::createTable(Ndb & ndb,
			      NdbTableImpl & impl)
{
  return createOrAlterTable(ndb, impl, false);
}

int NdbDictionaryImpl::alterTable(NdbTableImpl &impl)
{
  BaseString internalName(impl.m_internalName);
  const char * originalInternalName = internalName.c_str();

  DBUG_ENTER("NdbDictionaryImpl::alterTable");
  Ndb_local_table_info * local = 0;
  if((local= get_local_table_info(originalInternalName, false)) == 0)
  {
    m_error.code = 709;
    DBUG_RETURN(-1);
  }

  // Alter the table
  int ret = m_receiver.alterTable(m_ndb, impl);
  if(ret == 0){
    // Remove cached information and let it be refreshed at next access
    m_globalHash->lock();
    local->m_table_impl->m_status = NdbDictionary::Object::Invalid;
    m_globalHash->drop(local->m_table_impl);
    m_globalHash->unlock();
    m_localHash.drop(originalInternalName);
  }
  DBUG_RETURN(ret);
}

int 
NdbDictInterface::alterTable(Ndb & ndb,
			      NdbTableImpl & impl)
{
  return createOrAlterTable(ndb, impl, true);
}

int 
NdbDictInterface::createOrAlterTable(Ndb & ndb,
				     NdbTableImpl & impl,
				     bool alter)
{
  DBUG_ENTER("NdbDictInterface::createOrAlterTable");
  unsigned i, err;
  if((unsigned)impl.getNoOfPrimaryKeys() > NDB_MAX_NO_OF_ATTRIBUTES_IN_KEY){
    m_error.code= 4317;
    DBUG_RETURN(-1);
  }
  unsigned sz = impl.m_columns.size();
  if (sz > NDB_MAX_ATTRIBUTES_IN_TABLE){
    m_error.code= 4318;
    DBUG_RETURN(-1);
  }

  if (!impl.m_newExternalName.empty()) {
    impl.m_externalName.assign(impl.m_newExternalName);
    AlterTableReq::setNameFlag(impl.m_changeMask, true);
  }

  //validate();
  //aggregate();

  const BaseString internalName(
    ndb.internalize_table_name(impl.m_externalName.c_str()));
  impl.m_internalName.assign(internalName);
  UtilBufferWriter w(m_buffer);
  DictTabInfo::Table tmpTab; tmpTab.init();
  BaseString::snprintf(tmpTab.TableName,
	   sizeof(tmpTab.TableName),
	   internalName.c_str());

  bool haveAutoIncrement = false;
  Uint64 autoIncrementValue = 0;
  Uint32 distKeys= 0;
  for(i = 0; i<sz; i++){
    const NdbColumnImpl * col = impl.m_columns[i];
    if(col == 0)
      continue;
    if (col->m_autoIncrement) {
      if (haveAutoIncrement) {
        m_error.code= 4335;
        DBUG_RETURN(-1);
      }
      haveAutoIncrement = true;
      autoIncrementValue = col->m_autoIncrementInitialValue;
    }
    if (col->m_distributionKey)
      distKeys++;
  }

  // Check max length of frm data
  if (impl.m_frm.length() > MAX_FRM_DATA_SIZE){
    m_error.code= 1229;
    DBUG_RETURN(-1);
  }
  tmpTab.FrmLen = impl.m_frm.length();
  memcpy(tmpTab.FrmData, impl.m_frm.get_data(), impl.m_frm.length());

  tmpTab.TableLoggedFlag = impl.m_logging;
  tmpTab.TableKValue = impl.m_kvalue;
  tmpTab.MinLoadFactor = impl.m_minLoadFactor;
  tmpTab.MaxLoadFactor = impl.m_maxLoadFactor;
  tmpTab.TableType = DictTabInfo::UserTable;
  tmpTab.NoOfAttributes = sz;
  
  tmpTab.FragmentType = getKernelConstant(impl.m_fragmentType,
					  fragmentTypeMapping,
					  DictTabInfo::AllNodesSmallTable);
  tmpTab.TableVersion = rand();

  SimpleProperties::UnpackStatus s;
  s = SimpleProperties::pack(w, 
			     &tmpTab,
			     DictTabInfo::TableMapping, 
			     DictTabInfo::TableMappingSize, true);
  
  if(s != SimpleProperties::Eof){
    abort();
  }
  
  if (distKeys == impl.m_noOfKeys)
    distKeys= 0;
  impl.m_noOfDistributionKeys= distKeys;
  
  for(i = 0; i<sz; i++){
    const NdbColumnImpl * col = impl.m_columns[i];
    if(col == 0)
      continue;
    
    DictTabInfo::Attribute tmpAttr; tmpAttr.init();
    BaseString::snprintf(tmpAttr.AttributeName, sizeof(tmpAttr.AttributeName), 
	     col->m_name.c_str());
    tmpAttr.AttributeId = i;
    tmpAttr.AttributeKeyFlag = col->m_pk;
    tmpAttr.AttributeNullableFlag = col->m_nullable;
    tmpAttr.AttributeDKey = distKeys ? col->m_distributionKey : 0;

    tmpAttr.AttributeExtType = (Uint32)col->m_type;
    tmpAttr.AttributeExtPrecision = ((unsigned)col->m_precision & 0xFFFF);
    tmpAttr.AttributeExtScale = col->m_scale;
    tmpAttr.AttributeExtLength = col->m_length;

    // check type and compute attribute size and array size
    if (! tmpAttr.translateExtType()) {
      m_error.code= 703;
      DBUG_RETURN(-1);
    }
    // charset is defined exactly for char types
    if (col->getCharType() != (col->m_cs != NULL)) {
      m_error.code= 703;
      DBUG_RETURN(-1);
    }
    // primary key type check
    if (col->m_pk && 
        (err = NdbSqlUtil::check_column_for_pk(col->m_type, col->m_cs)))
    {
      m_error.code= err;
      DBUG_RETURN(-1);
    }
    // distribution key not supported for Char attribute
    if (distKeys && col->m_distributionKey && col->m_cs != NULL) {
      m_error.code= 745;
      DBUG_RETURN(-1);
    }
    // charset in upper half of precision
    if (col->getCharType()) {
      tmpAttr.AttributeExtPrecision |= (col->m_cs->number << 16);
    }

    tmpAttr.AttributeAutoIncrement = col->m_autoIncrement;
    BaseString::snprintf(tmpAttr.AttributeDefaultValue, 
	     sizeof(tmpAttr.AttributeDefaultValue),
	     col->m_defaultValue.c_str());
    s = SimpleProperties::pack(w, 
			       &tmpAttr,
			       DictTabInfo::AttributeMapping, 
			       DictTabInfo::AttributeMappingSize, true);
    w.add(DictTabInfo::AttributeEnd, 1);
  }

  NdbApiSignal tSignal(m_reference);
  tSignal.theReceiversBlockNumber = DBDICT;
  
  LinearSectionPtr ptr[1];
  ptr[0].p = (Uint32*)m_buffer.get_data();
  ptr[0].sz = m_buffer.length() / 4;
  int ret;
  if (alter)
  {
    AlterTableReq * const req = 
      CAST_PTR(AlterTableReq, tSignal.getDataPtrSend());
    
    req->senderRef = m_reference;
    req->senderData = 0;
    req->changeMask = impl.m_changeMask;
    req->tableId = impl.m_tableId;
    req->tableVersion = impl.m_version;;
    tSignal.theVerId_signalNumber   = GSN_ALTER_TABLE_REQ;
    tSignal.theLength = AlterTableReq::SignalLength;
    ret= alterTable(&tSignal, ptr);
  }
  else
  {
    CreateTableReq * const req = 
      CAST_PTR(CreateTableReq, tSignal.getDataPtrSend());
    
    req->senderRef = m_reference;
    req->senderData = 0;
    tSignal.theVerId_signalNumber   = GSN_CREATE_TABLE_REQ;
    tSignal.theLength = CreateTableReq::SignalLength;
    ret= createTable(&tSignal, ptr);

    if (ret)
      DBUG_RETURN(ret);

    if (haveAutoIncrement) {
      if (!ndb.setAutoIncrementValue(impl.m_externalName.c_str(),
				     autoIncrementValue)) {
	if (ndb.theError.code == 0) {
	  m_error.code= 4336;
	  ndb.theError = m_error;
	} else
	  m_error= ndb.theError;
	ret = -1; // errorcode set in initialize_autoincrement
      }
    }
  }
  DBUG_RETURN(ret);
}

int
NdbDictInterface::createTable(NdbApiSignal* signal, LinearSectionPtr ptr[3])
{
#if DEBUG_PRINT
  ndbout_c("BufferLen = %d", ptr[0].sz);
  SimplePropertiesLinearReader r(ptr[0].p, ptr[0].sz);
  r.printAll(ndbout);
#endif
  const int noErrCodes = 2;
  int errCodes[noErrCodes] = 
     {CreateTableRef::Busy,
      CreateTableRef::NotMaster};
  return dictSignal(signal,ptr,1,
		    1/*use masternode id*/,
		    100,
		    WAIT_CREATE_INDX_REQ,
		    WAITFOR_RESPONSE_TIMEOUT,
		    errCodes,noErrCodes);
}


void
NdbDictInterface::execCREATE_TABLE_CONF(NdbApiSignal * signal,
					LinearSectionPtr ptr[3])
{
#if 0
  const CreateTableConf* const conf=
    CAST_CONSTPTR(CreateTableConf, signal->getDataPtr());
  Uint32 tableId= conf->tableId;
  Uint32 tableVersion= conf->tableVersion;
#endif
  m_waiter.signal(NO_WAIT);  
}

void
NdbDictInterface::execCREATE_TABLE_REF(NdbApiSignal * signal,
				       LinearSectionPtr ptr[3])
{
  const CreateTableRef* const ref=
    CAST_CONSTPTR(CreateTableRef, signal->getDataPtr());
  m_error.code= ref->errorCode;
  m_masterNodeId = ref->masterNodeId;
  m_waiter.signal(NO_WAIT);  
}

int
NdbDictInterface::alterTable(NdbApiSignal* signal, LinearSectionPtr ptr[3])
{
#if DEBUG_PRINT
  ndbout_c("BufferLen = %d", ptr[0].sz);
  SimplePropertiesLinearReader r(ptr[0].p, ptr[0].sz);
  r.printAll(ndbout);
#endif
  const int noErrCodes = 2;
  int errCodes[noErrCodes] =
    {AlterTableRef::NotMaster,
     AlterTableRef::Busy};
  int r = dictSignal(signal,ptr,1,
		     1/*use masternode id*/,
		     100,WAIT_ALTER_TAB_REQ,
		     WAITFOR_RESPONSE_TIMEOUT,
		     errCodes, noErrCodes);
  if(m_error.code == AlterTableRef::InvalidTableVersion) {
    // Clear caches and try again
    return INCOMPATIBLE_VERSION;
  }

  return r;
}

void
NdbDictInterface::execALTER_TABLE_CONF(NdbApiSignal * signal,
                                       LinearSectionPtr ptr[3])
{
  //AlterTableConf* const conf = CAST_CONSTPTR(AlterTableConf, signal->getDataPtr());
  m_waiter.signal(NO_WAIT);
}

void
NdbDictInterface::execALTER_TABLE_REF(NdbApiSignal * signal,
				      LinearSectionPtr ptr[3])
{
  const AlterTableRef * const ref = 
    CAST_CONSTPTR(AlterTableRef, signal->getDataPtr());
  m_error.code= ref->errorCode;
  m_masterNodeId = ref->masterNodeId;
  m_waiter.signal(NO_WAIT);
}

/*****************************************************************
 * Drop table
 */
int
NdbDictionaryImpl::dropTable(const char * name)
{
  DBUG_ENTER("NdbDictionaryImpl::dropTable");
  DBUG_PRINT("enter",("name: %s", name));
  NdbTableImpl * tab = getTable(name);
  if(tab == 0){
    DBUG_RETURN(-1);
  }
  int ret = dropTable(* tab);
  // If table stored in cache is incompatible with the one in the kernel
  // we must clear the cache and try again
  if (ret == INCOMPATIBLE_VERSION) {
    const BaseString internalTableName(m_ndb.internalize_table_name(name));

    DBUG_PRINT("info",("INCOMPATIBLE_VERSION internal_name: %s", internalTableName.c_str()));
    m_localHash.drop(internalTableName.c_str());
    m_globalHash->lock();
    tab->m_status = NdbDictionary::Object::Invalid;
    m_globalHash->drop(tab);
    m_globalHash->unlock();
    DBUG_RETURN(dropTable(name));
  }

  DBUG_RETURN(ret);
}

int
NdbDictionaryImpl::dropTable(NdbTableImpl & impl)
{
  int res;
  const char * name = impl.getName();
  if(impl.m_status == NdbDictionary::Object::New){
    return dropTable(name);
  }

  if (impl.m_indexType != NdbDictionary::Index::Undefined) {
    m_receiver.m_error.code= 1228;
    return -1;
  }

  List list;
  if ((res = listIndexes(list, impl.m_tableId)) == -1){
    return -1;
  }
  for (unsigned i = 0; i < list.count; i++) {
    const List::Element& element = list.elements[i];
    if ((res = dropIndex(element.name, name)) == -1)
    {
      return -1;
    }
  }
  
  if (impl.m_noOfBlobs != 0) {
    if (dropBlobTables(impl) != 0){
      return -1;
    }
  }
  
  int ret = m_receiver.dropTable(impl);  
  if(ret == 0 || m_error.code == 709){
    const char * internalTableName = impl.m_internalName.c_str();

    
    m_localHash.drop(internalTableName);
    m_globalHash->lock();
    impl.m_status = NdbDictionary::Object::Invalid;
    m_globalHash->drop(&impl);
    m_globalHash->unlock();

    return 0;
  }
  
  return ret;
}

int
NdbDictionaryImpl::dropBlobTables(NdbTableImpl & t)
{
  DBUG_ENTER("NdbDictionaryImpl::dropBlobTables");
  for (unsigned i = 0; i < t.m_columns.size(); i++) {
    NdbColumnImpl & c = *t.m_columns[i];
    if (! c.getBlobType() || c.getPartSize() == 0)
      continue;
    char btname[NdbBlobImpl::BlobTableNameSize];
    NdbBlob::getBlobTableName(btname, &t, &c);
    if (dropTable(btname) != 0) {
      if (m_error.code != 709){
	DBUG_PRINT("exit",("error %u - exiting",m_error.code));
        DBUG_RETURN(-1);
      }
      DBUG_PRINT("info",("error %u - continuing",m_error.code));
    }
  }
  DBUG_RETURN(0);
}

int
NdbDictInterface::dropTable(const NdbTableImpl & impl)
{
  NdbApiSignal tSignal(m_reference);
  tSignal.theReceiversBlockNumber = DBDICT;
  tSignal.theVerId_signalNumber   = GSN_DROP_TABLE_REQ;
  tSignal.theLength = DropTableReq::SignalLength;
  
  DropTableReq * const req = CAST_PTR(DropTableReq, tSignal.getDataPtrSend());
  req->senderRef = m_reference;
  req->senderData = 0;
  req->tableId = impl.m_tableId;
  req->tableVersion = impl.m_version;

  return dropTable(&tSignal, 0);
}

int
NdbDictInterface::dropTable(NdbApiSignal* signal, LinearSectionPtr ptr[3])
{
  const int noErrCodes = 3;
  int errCodes[noErrCodes] =
         {DropTableRef::NoDropTableRecordAvailable,
          DropTableRef::NotMaster,
          DropTableRef::Busy};
  int r = dictSignal(signal,NULL,0,
		     1/*use masternode id*/,
		     100,WAIT_DROP_TAB_REQ,
		     WAITFOR_RESPONSE_TIMEOUT,
		     errCodes, noErrCodes);
  if(m_error.code == DropTableRef::InvalidTableVersion) {
    // Clear caches and try again
    return INCOMPATIBLE_VERSION;
  }
  return r;
}

void
NdbDictInterface::execDROP_TABLE_CONF(NdbApiSignal * signal,
				       LinearSectionPtr ptr[3])
{
  DBUG_ENTER("NdbDictInterface::execDROP_TABLE_CONF");
  //DropTableConf* const conf = CAST_CONSTPTR(DropTableConf, signal->getDataPtr());

  m_waiter.signal(NO_WAIT);  
  DBUG_VOID_RETURN;
}

void
NdbDictInterface::execDROP_TABLE_REF(NdbApiSignal * signal,
				      LinearSectionPtr ptr[3])
{
  DBUG_ENTER("NdbDictInterface::execDROP_TABLE_REF");
  const DropTableRef* const ref = CAST_CONSTPTR(DropTableRef, signal->getDataPtr());
  m_error.code= ref->errorCode;
  m_masterNodeId = ref->masterNodeId;
  m_waiter.signal(NO_WAIT);  
  DBUG_VOID_RETURN;
}

int
NdbDictionaryImpl::invalidateObject(NdbTableImpl & impl)
{
  const char * internalTableName = impl.m_internalName.c_str();
  DBUG_ENTER("NdbDictionaryImpl::invalidateObject");
  DBUG_PRINT("enter", ("internal_name: %s", internalTableName));
  m_localHash.drop(internalTableName);
  m_globalHash->lock();
  impl.m_status = NdbDictionary::Object::Invalid;
  m_globalHash->drop(&impl);
  m_globalHash->unlock();
  DBUG_RETURN(0);
}

int
NdbDictionaryImpl::removeCachedObject(NdbTableImpl & impl)
{
  const char * internalTableName = impl.m_internalName.c_str();

  m_localHash.drop(internalTableName);  
  m_globalHash->lock();
  m_globalHash->release(&impl);
  m_globalHash->unlock();
  return 0;
}

/*****************************************************************
 * Get index info
 */
NdbIndexImpl*
NdbDictionaryImpl::getIndexImpl(const char * externalName,
				const BaseString& internalName)
{
  Ndb_local_table_info * info = get_local_table_info(internalName,
						     false);
  if(info == 0){
    m_error.code = 4243;
    return 0;
  }
  NdbTableImpl * tab = info->m_table_impl;

  if(tab->m_indexType == NdbDictionary::Index::Undefined){
    // Not an index
    m_error.code = 4243;
    return 0;
  }

  NdbTableImpl* prim = getTable(tab->m_primaryTable.c_str());
  if(prim == 0){
    m_error.code = 4243;
    return 0;
  }

  /**
   * Create index impl
   */
  NdbIndexImpl* idx;
  if(NdbDictInterface::create_index_obj_from_table(&idx, tab, prim) == 0){
    idx->m_table = tab;
    idx->m_externalName.assign(externalName);
    idx->m_internalName.assign(internalName);
    // TODO Assign idx to tab->m_index
    // Don't do it right now since assign can't asign a table with index
    // tab->m_index = idx;
    return idx;
  }
  return 0;
}

int
NdbDictInterface::create_index_obj_from_table(NdbIndexImpl** dst,
					      NdbTableImpl* tab,
					      const NdbTableImpl* prim){
  NdbIndexImpl *idx = new NdbIndexImpl();
  idx->m_version = tab->m_version;
  idx->m_status = tab->m_status;
  idx->m_indexId = tab->m_tableId;
  idx->m_externalName.assign(tab->getName());
  idx->m_tableName.assign(prim->m_externalName);
  NdbDictionary::Index::Type type = idx->m_type = tab->m_indexType;
  idx->m_logging = tab->m_logging;
  // skip last attribute (NDB$PK or NDB$TNODE)

  const Uint32 distKeys = prim->m_noOfDistributionKeys;
  Uint32 keyCount = (distKeys ? distKeys : prim->m_noOfKeys);

  unsigned i;
  for(i = 0; i+1<tab->m_columns.size(); i++){
    NdbColumnImpl* org = tab->m_columns[i];

    NdbColumnImpl* col = new NdbColumnImpl;
    // Copy column definition
    *col = * org;
    idx->m_columns.push_back(col);

    /**
     * reverse map
     */
    const NdbColumnImpl* primCol = prim->getColumn(col->getName());
    int key_id = primCol->getColumnNo();
    int fill = -1;
    idx->m_key_ids.fill(key_id, fill);
    idx->m_key_ids[key_id] = i;
    col->m_keyInfoPos = key_id;

    if(type == NdbDictionary::Index::OrderedIndex && 
       (primCol->m_distributionKey ||
	(distKeys == 0 && primCol->getPrimaryKey())))
    {
      keyCount--;
      org->m_distributionKey = 1;
    }
  }

  if(keyCount == 0)
  {
    tab->m_noOfDistributionKeys = (distKeys ? distKeys : prim->m_noOfKeys);
  }
  else 
  {
    for(i = 0; i+1<tab->m_columns.size(); i++)
      tab->m_columns[i]->m_distributionKey = 0;
  }

  * dst = idx;
  return 0;
}

/*****************************************************************
 * Create index
 */
int
NdbDictionaryImpl::createIndex(NdbIndexImpl &ix)
{
  NdbTableImpl* tab = getTable(ix.getTable());
  if(tab == 0){
    m_error.code = 4249;
    return -1;
  }
  
  return m_receiver.createIndex(m_ndb, ix, * tab);
}

int 
NdbDictInterface::createIndex(Ndb & ndb,
			      NdbIndexImpl & impl, 
			      const NdbTableImpl & table)
{
  //validate();
  //aggregate();
  unsigned i, err;
  UtilBufferWriter w(m_buffer);
  const size_t len = strlen(impl.m_externalName.c_str()) + 1;
  if(len > MAX_TAB_NAME_SIZE) {
    m_error.code = 4241;
    return -1;
  }
  const BaseString internalName(
    ndb.internalize_index_name(&table, impl.getName()));
  impl.m_internalName.assign(internalName);

  w.add(DictTabInfo::TableName, internalName.c_str());
  w.add(DictTabInfo::TableLoggedFlag, impl.m_logging);

  NdbApiSignal tSignal(m_reference);
  tSignal.theReceiversBlockNumber = DBDICT;
  tSignal.theVerId_signalNumber   = GSN_CREATE_INDX_REQ;
  tSignal.theLength = CreateIndxReq::SignalLength;
  
  CreateIndxReq * const req = CAST_PTR(CreateIndxReq, tSignal.getDataPtrSend());
  
  req->setUserRef(m_reference);
  req->setConnectionPtr(0);
  req->setRequestType(CreateIndxReq::RT_USER);
  
  Uint32 it = getKernelConstant(impl.m_type,
				indexTypeMapping,
				DictTabInfo::UndefTableType);
  
  if(it == DictTabInfo::UndefTableType){
    m_error.code = 4250;
    return -1;
  }
  req->setIndexType((DictTabInfo::TableType) it);
  
  req->setTableId(table.m_tableId);
  req->setOnline(true);
  AttributeList attributeList;
  attributeList.sz = impl.m_columns.size();
  for(i = 0; i<attributeList.sz; i++){
    const NdbColumnImpl* col = 
      table.getColumn(impl.m_columns[i]->m_name.c_str());
    if(col == 0){
      m_error.code = 4247;
      return -1;
    }
    // Copy column definition
    *impl.m_columns[i] = *col;

    // index key type check
    if (it == DictTabInfo::UniqueHashIndex &&
        (err = NdbSqlUtil::check_column_for_hash_index(col->m_type, col->m_cs))
        ||
        it == DictTabInfo::OrderedIndex &&
        (err = NdbSqlUtil::check_column_for_ordered_index(col->m_type, col->m_cs)))
    {
      m_error.code = err;
      return -1;
    }
    attributeList.id[i] = col->m_attrId;
  }
  LinearSectionPtr ptr[2];
  ptr[0].p = (Uint32*)&attributeList;
  ptr[0].sz = 1 + attributeList.sz;
  ptr[1].p = (Uint32*)m_buffer.get_data();
  ptr[1].sz = m_buffer.length() >> 2;                //BUG?
  return createIndex(&tSignal, ptr);
}

int
NdbDictInterface::createIndex(NdbApiSignal* signal, 
			      LinearSectionPtr ptr[3])
{
  const int noErrCodes = 2;
  int errCodes[noErrCodes] = {CreateIndxRef::Busy, CreateIndxRef::NotMaster};
  return dictSignal(signal,ptr,2,
		    1 /*use masternode id*/,
		    100,
		    WAIT_CREATE_INDX_REQ,
		    -1,
		    errCodes,noErrCodes);
}

void
NdbDictInterface::execCREATE_INDX_CONF(NdbApiSignal * signal,
				       LinearSectionPtr ptr[3])
{
  //CreateTableConf* const conf = CAST_CONSTPTR(CreateTableConf, signal->getDataPtr());
  
  m_waiter.signal(NO_WAIT);  
}

void
NdbDictInterface::execCREATE_INDX_REF(NdbApiSignal * signal,
				      LinearSectionPtr ptr[3])
{
  const CreateIndxRef* const ref = CAST_CONSTPTR(CreateIndxRef, signal->getDataPtr());
  m_error.code = ref->getErrorCode();
  if(m_error.code == ref->NotMaster)
    m_masterNodeId= ref->masterNodeId;
  m_waiter.signal(NO_WAIT);  
}

/*****************************************************************
 * Drop index
 */
int
NdbDictionaryImpl::dropIndex(const char * indexName, 
			     const char * tableName)
{
  NdbIndexImpl * idx = getIndex(indexName, tableName);
  if (idx == 0) {
    m_error.code = 4243;
    return -1;
  }
  int ret = dropIndex(*idx); //, tableName);
  // If index stored in cache is incompatible with the one in the kernel
  // we must clear the cache and try again
  if (ret == INCOMPATIBLE_VERSION) {
    const BaseString internalIndexName((tableName)
      ?
      m_ndb.internalize_index_name(getTable(tableName), indexName)
      :
      m_ndb.internalize_table_name(indexName)); // Index is also a table

    m_localHash.drop(internalIndexName.c_str());
    m_globalHash->lock();
    idx->m_table->m_status = NdbDictionary::Object::Invalid;
    m_globalHash->drop(idx->m_table);
    m_globalHash->unlock();
    return dropIndex(indexName, tableName);
  }

  return ret;
}

int
NdbDictionaryImpl::dropIndex(NdbIndexImpl & impl)
{
    NdbTableImpl * timpl = impl.m_table;
    
    if (timpl == 0) {
      m_error.code = 709;
      return -1;
    }
<<<<<<< HEAD

    const BaseString internalIndexName((tableName)
      ?
      m_ndb.internalize_index_name(getTable(tableName), indexName)
      :
      m_ndb.internalize_table_name(indexName)); // Index is also a table

    if(impl.m_status == NdbDictionary::Object::New){
      return dropIndex(indexName, tableName);
    }

    int ret = m_receiver.dropIndex(impl, *timpl);
    if(ret == 0){
      m_localHash.drop(internalIndexName.c_str());
=======
    int ret = m_receiver.dropIndex(impl, *timpl);
    if(ret == 0){
      m_localHash.drop(timpl->m_internalName.c_str());
>>>>>>> 4efdebed
      m_globalHash->lock();
      timpl->m_status = NdbDictionary::Object::Invalid;
      m_globalHash->drop(timpl);
      m_globalHash->unlock();
    }
    return ret;
}

int
NdbDictInterface::dropIndex(const NdbIndexImpl & impl, 
			    const NdbTableImpl & timpl)
{
  NdbApiSignal tSignal(m_reference);
  tSignal.theReceiversBlockNumber = DBDICT;
  tSignal.theVerId_signalNumber   = GSN_DROP_INDX_REQ;
  tSignal.theLength = DropIndxReq::SignalLength;

  DropIndxReq * const req = CAST_PTR(DropIndxReq, tSignal.getDataPtrSend());
  req->setUserRef(m_reference);
  req->setConnectionPtr(0);
  req->setRequestType(DropIndxReq::RT_USER);
  req->setTableId(~0);  // DICT overwrites
  req->setIndexId(timpl.m_tableId);
  req->setIndexVersion(timpl.m_version);

  return dropIndex(&tSignal, 0);
}

int
NdbDictInterface::dropIndex(NdbApiSignal* signal, LinearSectionPtr ptr[3])
{
  const int noErrCodes = 2;
  int errCodes[noErrCodes] = {DropIndxRef::Busy, DropIndxRef::NotMaster};
  int r = dictSignal(signal,NULL,0,
		     1/*Use masternode id*/,
		     100,
		     WAIT_DROP_INDX_REQ,
		     WAITFOR_RESPONSE_TIMEOUT,
		     errCodes,noErrCodes);
  if(m_error.code == DropIndxRef::InvalidIndexVersion) {
    // Clear caches and try again
    return INCOMPATIBLE_VERSION;
  }
  return r;
}

void
NdbDictInterface::execDROP_INDX_CONF(NdbApiSignal * signal,
				       LinearSectionPtr ptr[3])
{
  m_waiter.signal(NO_WAIT);  
}

void
NdbDictInterface::execDROP_INDX_REF(NdbApiSignal * signal,
				      LinearSectionPtr ptr[3])
{
  const DropIndxRef* const ref = CAST_CONSTPTR(DropIndxRef, signal->getDataPtr());
  m_error.code = ref->getErrorCode();
  if(m_error.code == ref->NotMaster)
    m_masterNodeId= ref->masterNodeId;
  m_waiter.signal(NO_WAIT);  
}

/*****************************************************************
 * Create event
 */

int
NdbDictionaryImpl::createEvent(NdbEventImpl & evnt)
{
  int i;
  NdbTableImpl* tab = getTable(evnt.getTableName());

  if(tab == 0){
#ifdef EVENT_DEBUG
    ndbout_c("NdbDictionaryImpl::createEvent: table not found: %s",
	     evnt.getTableName());
#endif
    return -1;
  }

  evnt.m_tableId = tab->m_tableId;
  evnt.m_tableImpl = tab;
#ifdef EVENT_DEBUG
  ndbout_c("Event on tableId=%d", evnt.m_tableId);
#endif

  NdbTableImpl &table = *evnt.m_tableImpl;


  int attributeList_sz = evnt.m_attrIds.size();

  for (i = 0; i < attributeList_sz; i++) {
    NdbColumnImpl *col_impl = table.getColumn(evnt.m_attrIds[i]);
    if (col_impl) {
      evnt.m_facade->addColumn(*(col_impl->m_facade));
    } else {
      ndbout_c("Attr id %u in table %s not found", evnt.m_attrIds[i],
	       evnt.getTableName());
      m_error.code= 4713;
      return -1;
    }
  }

  evnt.m_attrIds.clear();

  attributeList_sz = evnt.m_columns.size();
#ifdef EVENT_DEBUG
  ndbout_c("creating event %s", evnt.m_externalName.c_str());
  ndbout_c("no of columns %d", evnt.m_columns.size());
#endif
  int pk_count = 0;
  evnt.m_attrListBitmask.clear();

  for(i = 0; i<attributeList_sz; i++){
    const NdbColumnImpl* col = 
      table.getColumn(evnt.m_columns[i]->m_name.c_str());
    if(col == 0){
      m_error.code= 4247;
      return -1;
    }
    // Copy column definition
    *evnt.m_columns[i] = *col;
    
    if(col->m_pk){
      pk_count++;
    }
    
    evnt.m_attrListBitmask.set(col->m_attrId);
  }
  
  // Sort index attributes according to primary table (using insertion sort)
  for(i = 1; i < attributeList_sz; i++) {
    NdbColumnImpl* temp = evnt.m_columns[i];
    unsigned int j = i;
    while((j > 0) && (evnt.m_columns[j - 1]->m_attrId > temp->m_attrId)) {
      evnt.m_columns[j] = evnt.m_columns[j - 1];
      j--;
    }
    evnt.m_columns[j] = temp;
  }
  // Check for illegal duplicate attributes
  for(i = 1; i<attributeList_sz; i++) {
    if (evnt.m_columns[i-1]->m_attrId == evnt.m_columns[i]->m_attrId) {
      m_error.code= 4258;
      return -1;
    }
  }
  
#ifdef EVENT_DEBUG
  char buf[128] = {0};
  evnt.m_attrListBitmask.getText(buf);
  ndbout_c("createEvent: mask = %s", buf);
#endif

  // NdbDictInterface m_receiver;
  return m_receiver.createEvent(m_ndb, evnt, 0 /* getFlag unset */);
}

int
NdbDictInterface::createEvent(class Ndb & ndb,
			      NdbEventImpl & evnt,
			      int getFlag)
{
  NdbApiSignal tSignal(m_reference);
  tSignal.theReceiversBlockNumber = DBDICT;
  tSignal.theVerId_signalNumber   = GSN_CREATE_EVNT_REQ;
  if (getFlag)
    tSignal.theLength = CreateEvntReq::SignalLengthGet;
  else
    tSignal.theLength = CreateEvntReq::SignalLengthCreate;

  CreateEvntReq * const req = CAST_PTR(CreateEvntReq, tSignal.getDataPtrSend());
  
  req->setUserRef(m_reference);
  req->setUserData(0);

  if (getFlag) {
    // getting event from Dictionary
    req->setRequestType(CreateEvntReq::RT_USER_GET);
  } else {
    // creating event in Dictionary
    req->setRequestType(CreateEvntReq::RT_USER_CREATE);
    req->setTableId(evnt.m_tableId);
    req->setAttrListBitmask(evnt.m_attrListBitmask);
    req->setEventType(evnt.mi_type);
  }

  UtilBufferWriter w(m_buffer);

  const size_t len = strlen(evnt.m_externalName.c_str()) + 1;
  if(len > MAX_TAB_NAME_SIZE) {
    m_error.code= 4241;
    return -1;
  }

  w.add(SimpleProperties::StringValue, evnt.m_externalName.c_str());

  if (getFlag == 0)
  {
    const BaseString internal_tabname(
      ndb.internalize_table_name(evnt.m_tableName.c_str()));
    w.add(SimpleProperties::StringValue,
	 internal_tabname.c_str());
  }

  LinearSectionPtr ptr[1];
  ptr[0].p = (Uint32*)m_buffer.get_data();
  ptr[0].sz = (m_buffer.length()+3) >> 2;

  int ret = createEvent(&tSignal, ptr, 1);

  if (ret) {
    return ret;
  }

  char *dataPtr = (char *)m_buffer.get_data();
  unsigned int lenCreateEvntConf = *((unsigned int *)dataPtr);
  dataPtr += sizeof(lenCreateEvntConf);
  CreateEvntConf const * evntConf = (CreateEvntConf *)dataPtr;
  dataPtr += lenCreateEvntConf;
  
  //  NdbEventImpl *evntImpl = (NdbEventImpl *)evntConf->getUserData();

  if (getFlag) {
    evnt.m_tableId         = evntConf->getTableId();
    evnt.m_attrListBitmask = evntConf->getAttrListBitmask();
    evnt.mi_type           = evntConf->getEventType();
    evnt.setTable(dataPtr);
  } else {
    if (evnt.m_tableId         != evntConf->getTableId() ||
	//evnt.m_attrListBitmask != evntConf->getAttrListBitmask() ||
	evnt.mi_type           != evntConf->getEventType()) {
      ndbout_c("ERROR*************");
      return 1;
    }
  }

  evnt.m_eventId         = evntConf->getEventId();
  evnt.m_eventKey        = evntConf->getEventKey();

  return ret;
}

int
NdbDictInterface::createEvent(NdbApiSignal* signal,
			      LinearSectionPtr ptr[3], int noLSP)
{
  const int noErrCodes = 1;
  int errCodes[noErrCodes] = {CreateEvntRef::Busy};
  return dictSignal(signal,ptr,noLSP,
		    1 /*use masternode id*/,
		    100,
		    WAIT_CREATE_INDX_REQ /*WAIT_CREATE_EVNT_REQ*/,
		    -1,
		    errCodes,noErrCodes, CreateEvntRef::Temporary);
}

int
NdbDictionaryImpl::executeSubscribeEvent(NdbEventImpl & ev)
{
  // NdbDictInterface m_receiver;
  return m_receiver.executeSubscribeEvent(m_ndb, ev);
}

int
NdbDictInterface::executeSubscribeEvent(class Ndb & ndb,
				 NdbEventImpl & evnt)
{
  DBUG_ENTER("NdbDictInterface::executeSubscribeEvent");
  NdbApiSignal tSignal(m_reference);
  //  tSignal.theReceiversBlockNumber = SUMA;
  tSignal.theReceiversBlockNumber = DBDICT;
  tSignal.theVerId_signalNumber   = GSN_SUB_START_REQ;
  tSignal.theLength = SubStartReq::SignalLength2;
  
  SubStartReq * sumaStart = CAST_PTR(SubStartReq, tSignal.getDataPtrSend());

  sumaStart->subscriptionId   = evnt.m_eventId;
  sumaStart->subscriptionKey  = evnt.m_eventKey;
  sumaStart->part             = SubscriptionData::TableData;
  sumaStart->subscriberData   = evnt.m_bufferId & 0xFF;
  sumaStart->subscriberRef    = m_reference;

  DBUG_RETURN(executeSubscribeEvent(&tSignal, NULL));
}

int
NdbDictInterface::executeSubscribeEvent(NdbApiSignal* signal,
					LinearSectionPtr ptr[3])
{
  return dictSignal(signal,NULL,0,
		    1 /*use masternode id*/,
		    100,
		    WAIT_CREATE_INDX_REQ /*WAIT_CREATE_EVNT_REQ*/,
		    -1,
		    NULL,0);
}

int
NdbDictionaryImpl::stopSubscribeEvent(NdbEventImpl & ev)
{
  // NdbDictInterface m_receiver;
  return m_receiver.stopSubscribeEvent(m_ndb, ev);
}

int
NdbDictInterface::stopSubscribeEvent(class Ndb & ndb,
				     NdbEventImpl & evnt)
{
  DBUG_ENTER("NdbDictInterface::stopSubscribeEvent");

  NdbApiSignal tSignal(m_reference);
  //  tSignal.theReceiversBlockNumber = SUMA;
  tSignal.theReceiversBlockNumber = DBDICT;
  tSignal.theVerId_signalNumber   = GSN_SUB_STOP_REQ;
  tSignal.theLength = SubStopReq::SignalLength;
  
  SubStopReq * sumaStop = CAST_PTR(SubStopReq, tSignal.getDataPtrSend());

  sumaStop->subscriptionId  = evnt.m_eventId;
  sumaStop->subscriptionKey = evnt.m_eventKey;
  sumaStop->subscriberData  = evnt.m_bufferId & 0xFF;
  sumaStop->part            = (Uint32) SubscriptionData::TableData;
  sumaStop->subscriberRef   = m_reference;

  DBUG_RETURN(stopSubscribeEvent(&tSignal, NULL));
}

int
NdbDictInterface::stopSubscribeEvent(NdbApiSignal* signal,
				     LinearSectionPtr ptr[3])
{
  return dictSignal(signal,NULL,0,
		    1 /*use masternode id*/,
		    100,
		    WAIT_CREATE_INDX_REQ /*WAIT_SUB_STOP__REQ*/,
		    -1,
		    NULL,0);
}

NdbEventImpl * 
NdbDictionaryImpl::getEvent(const char * eventName)
{
  NdbEventImpl *ev =  new NdbEventImpl();

  if (ev == NULL) {
    return NULL;
  }

  ev->setName(eventName);

  int ret = m_receiver.createEvent(m_ndb, *ev, 1 /* getFlag set */);

  if (ret) {
    delete ev;
    return NULL;
  }

  // We only have the table name with internal name
  ev->setTable(m_ndb.externalizeTableName(ev->getTableName()));
  ev->m_tableImpl = getTable(ev->getTableName());

  // get the columns from the attrListBitmask

  NdbTableImpl &table = *ev->m_tableImpl;
  AttributeMask & mask = ev->m_attrListBitmask;
  int attributeList_sz = mask.count();
  int id = -1;

#ifdef EVENT_DEBUG
  ndbout_c("NdbDictionaryImpl::getEvent attributeList_sz = %d",
	   attributeList_sz);
  char buf[128] = {0};
  mask.getText(buf);
  ndbout_c("mask = %s", buf);
#endif

  for(int i = 0; i < attributeList_sz; i++) {
    id++; while (!mask.get(id)) id++;

    const NdbColumnImpl* col = table.getColumn(id);
    if(col == 0) {
#ifdef EVENT_DEBUG
      ndbout_c("NdbDictionaryImpl::getEvent could not find column id %d", id);
#endif
      m_error.code= 4247;
      delete ev;
      return NULL;
    }
    NdbColumnImpl* new_col = new NdbColumnImpl;
    // Copy column definition
    *new_col = *col;

    ev->m_columns.push_back(new_col);
  }

  return ev;
}

void
NdbDictInterface::execCREATE_EVNT_CONF(NdbApiSignal * signal,
				       LinearSectionPtr ptr[3])
{
  DBUG_ENTER("NdbDictInterface::execCREATE_EVNT_CONF");

  m_buffer.clear();
  unsigned int len = signal->getLength() << 2;
  m_buffer.append((char *)&len, sizeof(len));
  m_buffer.append(signal->getDataPtr(), len);

  if (signal->m_noOfSections > 0) {
    m_buffer.append((char *)ptr[0].p, strlen((char *)ptr[0].p)+1);
  }

  const CreateEvntConf * const createEvntConf=
    CAST_CONSTPTR(CreateEvntConf, signal->getDataPtr());

  Uint32 subscriptionId = createEvntConf->getEventId();
  Uint32 subscriptionKey = createEvntConf->getEventKey();

  DBUG_PRINT("info",("subscriptionId=%d,subscriptionKey=%d",
		     subscriptionId,subscriptionKey));
  m_waiter.signal(NO_WAIT);
  DBUG_VOID_RETURN;
}

void
NdbDictInterface::execCREATE_EVNT_REF(NdbApiSignal * signal,
				      LinearSectionPtr ptr[3])
{
  DBUG_ENTER("NdbDictInterface::execCREATE_EVNT_REF");

  const CreateEvntRef* const ref=
    CAST_CONSTPTR(CreateEvntRef, signal->getDataPtr());
  m_error.code= ref->getErrorCode();
  DBUG_PRINT("error",("error=%d,line=%d,node=%d",ref->getErrorCode(),
		      ref->getErrorLine(),ref->getErrorNode()));
  m_waiter.signal(NO_WAIT);
  DBUG_VOID_RETURN;
}

void
NdbDictInterface::execSUB_STOP_CONF(NdbApiSignal * signal,
				      LinearSectionPtr ptr[3])
{
  DBUG_ENTER("NdbDictInterface::execSUB_STOP_CONF");
  const SubStopConf * const subStopConf=
    CAST_CONSTPTR(SubStopConf, signal->getDataPtr());

  Uint32 subscriptionId = subStopConf->subscriptionId;
  Uint32 subscriptionKey = subStopConf->subscriptionKey;
  Uint32 subscriberData = subStopConf->subscriberData;

  DBUG_PRINT("info",("subscriptionId=%d,subscriptionKey=%d,subscriberData=%d",
		     subscriptionId,subscriptionKey,subscriberData));
  m_waiter.signal(NO_WAIT);
  DBUG_VOID_RETURN;
}

void
NdbDictInterface::execSUB_STOP_REF(NdbApiSignal * signal,
				     LinearSectionPtr ptr[3])
{
  DBUG_ENTER("NdbDictInterface::execSUB_STOP_REF");
  const SubStopRef * const subStopRef=
    CAST_CONSTPTR(SubStopRef, signal->getDataPtr());

  Uint32 subscriptionId = subStopRef->subscriptionId;
  Uint32 subscriptionKey = subStopRef->subscriptionKey;
  Uint32 subscriberData = subStopRef->subscriberData;
  m_error.code= subStopRef->errorCode;

  DBUG_PRINT("error",("subscriptionId=%d,subscriptionKey=%d,subscriberData=%d,error=%d",
		      subscriptionId,subscriptionKey,subscriberData,m_error.code));
  m_waiter.signal(NO_WAIT);
  DBUG_VOID_RETURN;
}

void
NdbDictInterface::execSUB_START_CONF(NdbApiSignal * signal,
				     LinearSectionPtr ptr[3])
{
  DBUG_ENTER("NdbDictInterface::execSUB_START_CONF");
  const SubStartConf * const subStartConf=
    CAST_CONSTPTR(SubStartConf, signal->getDataPtr());

  Uint32 subscriptionId = subStartConf->subscriptionId;
  Uint32 subscriptionKey = subStartConf->subscriptionKey;
  SubscriptionData::Part part = 
    (SubscriptionData::Part)subStartConf->part;
  Uint32 subscriberData = subStartConf->subscriberData;

  switch(part) {
  case SubscriptionData::MetaData: {
    DBUG_PRINT("error",("SubscriptionData::MetaData"));
    m_error.code= 1;
    break;
  }
  case SubscriptionData::TableData: {
    DBUG_PRINT("info",("SubscriptionData::TableData"));
    break;
  }
  default: {
    DBUG_PRINT("error",("wrong data"));
    m_error.code= 2;
    break;
  }
  }
  DBUG_PRINT("info",("subscriptionId=%d,subscriptionKey=%d,subscriberData=%d",
		     subscriptionId,subscriptionKey,subscriberData));
  m_waiter.signal(NO_WAIT);
  DBUG_VOID_RETURN;
}

void
NdbDictInterface::execSUB_START_REF(NdbApiSignal * signal,
				    LinearSectionPtr ptr[3])
{
  DBUG_ENTER("NdbDictInterface::execSUB_START_REF");
  const SubStartRef * const subStartRef=
    CAST_CONSTPTR(SubStartRef, signal->getDataPtr());
  m_error.code= subStartRef->errorCode;
  m_waiter.signal(NO_WAIT);
  DBUG_VOID_RETURN;
}
void
NdbDictInterface::execSUB_GCP_COMPLETE_REP(NdbApiSignal * signal,
					   LinearSectionPtr ptr[3])
{
  const SubGcpCompleteRep * const rep=
    CAST_CONSTPTR(SubGcpCompleteRep, signal->getDataPtr());

  const Uint32 gci            = rep->gci;
  //  const Uint32 senderRef      = rep->senderRef;
  const Uint32 subscriberData = rep->subscriberData;

  const Uint32 bufferId = subscriberData;

  const Uint32 ref = signal->theSendersBlockRef;

  NdbApiSignal tSignal(m_reference);
  SubGcpCompleteAcc * acc=
    CAST_PTR(SubGcpCompleteAcc, tSignal.getDataPtrSend());

  acc->rep = *rep;

  tSignal.theReceiversBlockNumber = refToBlock(ref);
  tSignal.theVerId_signalNumber   = GSN_SUB_GCP_COMPLETE_ACC;
  tSignal.theLength = SubGcpCompleteAcc::SignalLength;

  Uint32 aNodeId = refToNode(ref);

  //  m_transporter->lock_mutex();
  int r;
  r = m_transporter->sendSignal(&tSignal, aNodeId);
  //  m_transporter->unlock_mutex();

  NdbGlobalEventBufferHandle::latestGCI(bufferId, gci);
}

void
NdbDictInterface::execSUB_TABLE_DATA(NdbApiSignal * signal,
				     LinearSectionPtr ptr[3])
{
#ifdef EVENT_DEBUG
  const char * FNAME = "NdbDictInterface::execSUB_TABLE_DATA";
#endif
  //TODO
  const SubTableData * const sdata = CAST_CONSTPTR(SubTableData, signal->getDataPtr());

  //  const Uint32 gci            = sdata->gci;
  //  const Uint32 operation      = sdata->operation;
  //  const Uint32 tableId        = sdata->tableId;
  //  const Uint32 noOfAttrs      = sdata->noOfAttributes;
  //  const Uint32 dataLen        = sdata->dataSize;
  const Uint32 subscriberData = sdata->subscriberData;
  //  const Uint32 logType        = sdata->logType;

  for (int i=signal->m_noOfSections;i < 3; i++) {
    ptr[i].p = NULL;
    ptr[i].sz = 0;
  }
#ifdef EVENT_DEBUG
  ndbout_c("%s: senderData %d, gci %d, operation %d, tableId %d, noOfAttrs %d, dataLen %d",
	   FNAME, subscriberData, gci, operation, tableId, noOfAttrs, dataLen);
  ndbout_c("ptr[0] %u %u ptr[1] %u %u ptr[2] %u %u\n",
	   ptr[0].p,ptr[0].sz,ptr[1].p,ptr[1].sz,ptr[2].p,ptr[2].sz);
#endif
  const Uint32 bufferId = subscriberData;

  NdbGlobalEventBufferHandle::insertDataL(bufferId,
					  sdata, ptr);
}

/*****************************************************************
 * Drop event
 */
int 
NdbDictionaryImpl::dropEvent(const char * eventName)
{
  NdbEventImpl *ev= new NdbEventImpl();
  ev->setName(eventName);
  int ret= m_receiver.dropEvent(*ev);
  delete ev;  

  //  printf("__________________RET %u\n", ret);
  return ret;
}

int
NdbDictInterface::dropEvent(const NdbEventImpl &evnt)
{
  NdbApiSignal tSignal(m_reference);
  tSignal.theReceiversBlockNumber = DBDICT;
  tSignal.theVerId_signalNumber   = GSN_DROP_EVNT_REQ;
  tSignal.theLength = DropEvntReq::SignalLength;
  
  DropEvntReq * const req = CAST_PTR(DropEvntReq, tSignal.getDataPtrSend());

  req->setUserRef(m_reference);
  req->setUserData(0);

  UtilBufferWriter w(m_buffer);

  w.add(SimpleProperties::StringValue, evnt.m_externalName.c_str());

  LinearSectionPtr ptr[1];
  ptr[0].p = (Uint32*)m_buffer.get_data();
  ptr[0].sz = (m_buffer.length()+3) >> 2;

  return dropEvent(&tSignal, ptr, 1);
}

int
NdbDictInterface::dropEvent(NdbApiSignal* signal,
			    LinearSectionPtr ptr[3], int noLSP)
{
  //TODO
  const int noErrCodes = 1;
  int errCodes[noErrCodes] = {DropEvntRef::Busy};
  return dictSignal(signal,ptr,noLSP,
		    1 /*use masternode id*/,
		    100,
		    WAIT_CREATE_INDX_REQ /*WAIT_CREATE_EVNT_REQ*/,
		    -1,
		    errCodes,noErrCodes, DropEvntRef::Temporary);
}
void
NdbDictInterface::execDROP_EVNT_CONF(NdbApiSignal * signal,
				     LinearSectionPtr ptr[3])
{
  DBUG_ENTER("NdbDictInterface::execDROP_EVNT_CONF");
  m_waiter.signal(NO_WAIT);  
  DBUG_VOID_RETURN;
}

void
NdbDictInterface::execDROP_EVNT_REF(NdbApiSignal * signal,
				    LinearSectionPtr ptr[3])
{
  DBUG_ENTER("NdbDictInterface::execDROP_EVNT_REF");
  const DropEvntRef* const ref=
    CAST_CONSTPTR(DropEvntRef, signal->getDataPtr());
  m_error.code= ref->getErrorCode();

  DBUG_PRINT("info",("ErrorCode=%u Errorline=%u ErrorNode=%u",
	     ref->getErrorCode(), ref->getErrorLine(), ref->getErrorNode()));

  m_waiter.signal(NO_WAIT);
  DBUG_VOID_RETURN;
}

/*****************************************************************
 * List objects or indexes
 */
int
NdbDictionaryImpl::listObjects(List& list, NdbDictionary::Object::Type type)
{
  ListTablesReq req;
  req.requestData = 0;
  req.setTableType(getKernelConstant(type, objectTypeMapping, 0));
  req.setListNames(true);
  return m_receiver.listObjects(list, req.requestData, m_ndb.usingFullyQualifiedNames());
}

int
NdbDictionaryImpl::listIndexes(List& list, Uint32 indexId)
{
  ListTablesReq req;
  req.requestData = 0;
  req.setTableId(indexId);
  req.setListNames(true);
  req.setListIndexes(true);
  return m_receiver.listObjects(list, req.requestData, m_ndb.usingFullyQualifiedNames());
}

int
NdbDictInterface::listObjects(NdbDictionary::Dictionary::List& list,
			      Uint32 requestData, bool fullyQualifiedNames)
{
  NdbApiSignal tSignal(m_reference);
  ListTablesReq* const req = CAST_PTR(ListTablesReq, tSignal.getDataPtrSend());
  req->senderRef = m_reference;
  req->senderData = 0;
  req->requestData = requestData;
  tSignal.theReceiversBlockNumber = DBDICT;
  tSignal.theVerId_signalNumber = GSN_LIST_TABLES_REQ;
  tSignal.theLength = ListTablesReq::SignalLength;
  if (listObjects(&tSignal) != 0)
    return -1;
  // count
  const Uint32* data = (const Uint32*)m_buffer.get_data();
  const unsigned length = m_buffer.length() / 4;
  list.count = 0;
  bool ok = true;
  unsigned pos, count;
  pos = count = 0;
  while (pos < length) {
    // table id - name length - name
    pos++;
    if (pos >= length) {
      ok = false;
      break;
    }
    Uint32 n = (data[pos++] + 3) >> 2;
    pos += n;
    if (pos > length) {
      ok = false;
      break;
    }
    count++;
  }
  if (! ok) {
    // bad signal data
    m_error.code= 4213;
    return -1;
  }
  list.count = count;
  list.elements = new NdbDictionary::Dictionary::List::Element[count];
  pos = count = 0;
  while (pos < length) {
    NdbDictionary::Dictionary::List::Element& element = list.elements[count];
    Uint32 d = data[pos++];
    element.id = ListTablesConf::getTableId(d);
    element.type = (NdbDictionary::Object::Type)
      getApiConstant(ListTablesConf::getTableType(d), objectTypeMapping, 0);
    element.state = (NdbDictionary::Object::State)
      getApiConstant(ListTablesConf::getTableState(d), objectStateMapping, 0);
    element.store = (NdbDictionary::Object::Store)
      getApiConstant(ListTablesConf::getTableStore(d), objectStoreMapping, 0);
    // table or index name
    Uint32 n = (data[pos++] + 3) >> 2;
    BaseString databaseName;
    BaseString schemaName;
    BaseString objectName;
    if ((element.type == NdbDictionary::Object::UniqueHashIndex) ||
	(element.type == NdbDictionary::Object::OrderedIndex)) {
      char * indexName = new char[n << 2];
      memcpy(indexName, &data[pos], n << 2);
      databaseName = Ndb::getDatabaseFromInternalName(indexName);
      schemaName = Ndb::getSchemaFromInternalName(indexName);
      objectName = BaseString(Ndb::externalizeIndexName(indexName, fullyQualifiedNames));
      delete [] indexName;
    } else if ((element.type == NdbDictionary::Object::SystemTable) || 
	       (element.type == NdbDictionary::Object::UserTable)) {
      char * tableName = new char[n << 2];
      memcpy(tableName, &data[pos], n << 2);
      databaseName = Ndb::getDatabaseFromInternalName(tableName);
      schemaName = Ndb::getSchemaFromInternalName(tableName);
      objectName = BaseString(Ndb::externalizeTableName(tableName, fullyQualifiedNames));
      delete [] tableName;
    }
    else {
      char * otherName = new char[n << 2];
      memcpy(otherName, &data[pos], n << 2);
      objectName = BaseString(otherName);
      delete [] otherName;
    }
    element.database = new char[databaseName.length() + 1]; 
    strcpy(element.database, databaseName.c_str());
    element.schema = new char[schemaName.length() + 1]; 
    strcpy(element.schema, schemaName.c_str());
    element.name = new char[objectName.length() + 1]; 
    strcpy(element.name, objectName.c_str());
    pos += n;
    count++;
  }
  return 0;
}

int
NdbDictInterface::listObjects(NdbApiSignal* signal)
{
  const Uint32 RETRIES = 100;
  for (Uint32 i = 0; i < RETRIES; i++) {
    m_buffer.clear();
    // begin protected
    m_transporter->lock_mutex();
    Uint16 aNodeId = m_transporter->get_an_alive_node();
    if (aNodeId == 0) {
      m_error.code= 4009;
      m_transporter->unlock_mutex();
      return -1;
    }
    if (m_transporter->sendSignal(signal, aNodeId) != 0) {
      m_transporter->unlock_mutex();
      continue;
    }
    m_error.code= 0;
    m_waiter.m_node = aNodeId;
    m_waiter.m_state = WAIT_LIST_TABLES_CONF;
    m_waiter.wait(WAITFOR_RESPONSE_TIMEOUT);
    m_transporter->unlock_mutex();    
    // end protected
    if (m_waiter.m_state == NO_WAIT && m_error.code == 0)
      return 0;
    if (m_waiter.m_state == WAIT_NODE_FAILURE)
      continue;
    return -1;
  }
  return -1;
}

void
NdbDictInterface::execLIST_TABLES_CONF(NdbApiSignal* signal,
				       LinearSectionPtr ptr[3])
{
  const unsigned off = ListTablesConf::HeaderLength;
  const unsigned len = (signal->getLength() - off);
  m_buffer.append(signal->getDataPtr() + off, len << 2);
  if (signal->getLength() < ListTablesConf::SignalLength) {
    // last signal has less than full length
    m_waiter.signal(NO_WAIT);
  }
}

template class Vector<int>;
template class Vector<Uint16>;
template class Vector<Uint32>;
template class Vector<Vector<Uint32> >;
template class Vector<NdbTableImpl*>;
template class Vector<NdbColumnImpl*>;
<|MERGE_RESOLUTION|>--- conflicted
+++ resolved
@@ -2304,26 +2304,9 @@
       m_error.code = 709;
       return -1;
     }
-<<<<<<< HEAD
-
-    const BaseString internalIndexName((tableName)
-      ?
-      m_ndb.internalize_index_name(getTable(tableName), indexName)
-      :
-      m_ndb.internalize_table_name(indexName)); // Index is also a table
-
-    if(impl.m_status == NdbDictionary::Object::New){
-      return dropIndex(indexName, tableName);
-    }
-
-    int ret = m_receiver.dropIndex(impl, *timpl);
-    if(ret == 0){
-      m_localHash.drop(internalIndexName.c_str());
-=======
     int ret = m_receiver.dropIndex(impl, *timpl);
     if(ret == 0){
       m_localHash.drop(timpl->m_internalName.c_str());
->>>>>>> 4efdebed
       m_globalHash->lock();
       timpl->m_status = NdbDictionary::Object::Invalid;
       m_globalHash->drop(timpl);
