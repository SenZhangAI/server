--- conflicted
+++ resolved
@@ -27,11 +27,7 @@
 class Bank {
 public:  
 
-<<<<<<< HEAD
-  Bank(Ndb_cluster_connection&);
-=======
-  Bank(bool init = true);
->>>>>>> 287af8f4
+  Bank(Ndb_cluster_connection&, bool init = true);
 
   int createAndLoadBank(bool overWrite, int num_accounts=10);
   int dropBank();
