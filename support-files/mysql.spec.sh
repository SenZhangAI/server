--- conflicted
+++ resolved
@@ -32,19 +32,11 @@
 
 %define release         1
 
-<<<<<<< HEAD
 #
 # Macros we use which are not available in all supported versions of RPM
 #
 # - defined/undefined are missing on RHEL4
 #
-=======
-#
-# Macros we use which are not available in all supported versions of RPM
-#
-# - defined/undefined are missing on RHEL4
-#
->>>>>>> 7f580de0
 %if %{expand:%{?defined:0}%{!?defined:1}}
 %define defined()       %{expand:%%{?%{1}:1}%%{!?%{1}:0}}
 %endif
@@ -129,45 +121,6 @@
 %define distro_specific 0
 %endif
 %if %{distro_specific}
-<<<<<<< HEAD
-  %if %(test -f /etc/redhat-release && echo 1 || echo 0)
-    %define rhelver %(rpm -qf --qf '%%{version}\\n' /etc/redhat-release | sed -e 's/^\\([0-9]*\\).*/\\1/g')
-    %if "%rhelver" == "4"
-      %define distro_description        Red Hat Enterprise Linux 4
-      %define distro_releasetag         rhel4
-      %define distro_buildreq           gcc-c++ gperf ncurses-devel perl readline-devel time zlib-devel
-      %define distro_requires           chkconfig coreutils grep procps shadow-utils
-    %else
-      %if "%rhelver" == "5"
-        %define distro_description      Red Hat Enterprise Linux 5
-        %define distro_releasetag       rhel5
-        %define distro_buildreq         gcc-c++ gperf ncurses-devel perl readline-devel time zlib-devel
-        %define distro_requires         chkconfig coreutils grep procps shadow-utils
-      %else
-        %{error:Red Hat Enterprise Linux %{rhelver} is unsupported}
-      %endif
-    %endif
-  %else
-    %if %(test -f /etc/SuSE-release && echo 1 || echo 0)
-      %define susever %(rpm -qf --qf '%%{version}\\n' /etc/SuSE-release)
-      %if "%susever" == "10"
-        %define distro_description      SUSE Linux Enterprise Server 10
-        %define distro_releasetag       sles10
-        %define distro_buildreq         gcc-c++ gdbm-devel gperf ncurses-devel openldap2-client readline-devel zlib-devel
-        %define distro_requires         aaa_base coreutils grep procps pwdutils
-      %else
-        %if "%susever" == "11"
-          %define distro_description    SUSE Linux Enterprise Server 11
-          %define distro_releasetag     sles11
-          %define distro_buildreq       gcc-c++ gdbm-devel gperf ncurses-devel openldap2-client procps pwdutils readline-devel zlib-devel
-          %define distro_requires       aaa_base coreutils grep procps pwdutils
-        %else
-          %{error:SuSE %{susever} is unsupported}
-        %endif
-      %endif
-    %else
-      %{error:Unsupported distribution}
-=======
   %if %(test -f /etc/enterprise-release && echo 1 || echo 0)
     %define oelver %(rpm -qf --qf '%%{version}\\n' /etc/enterprise-release | sed -e 's/^\\([0-9]*\\).*/\\1/g')
     %if "%oelver" == "4"
@@ -224,7 +177,6 @@
       %else
         %{error:Unsupported distribution}
       %endif
->>>>>>> 7f580de0
     %endif
   %endif
 %else
@@ -237,7 +189,6 @@
 
 # Avoid debuginfo RPMs, leaves binaries unstripped
 %define debug_package   %{nil}
-<<<<<<< HEAD
 
 # Hack to work around bug in RHEL5 __os_install_post macro, wrong inverted
 # test for __debug_package
@@ -256,26 +207,6 @@
 # Configuration based upon above user input, not to be set directly
 ##############################################################################
 
-=======
-
-# Hack to work around bug in RHEL5 __os_install_post macro, wrong inverted
-# test for __debug_package
-%define __strip         /bin/true
-
-# ----------------------------------------------------------------------------
-# Support optional "tcmalloc" library (experimental)
-# ----------------------------------------------------------------------------
-%if %{defined malloc_lib_target}
-%define WITH_TCMALLOC 1
-%else
-%define WITH_TCMALLOC 0
-%endif
-
-##############################################################################
-# Configuration based upon above user input, not to be set directly
-##############################################################################
-
->>>>>>> 7f580de0
 %if %{commercial}
 %define license_files_server    %{src_dir}/LICENSE.mysql
 %define license_type            Commercial
@@ -451,7 +382,6 @@
 # not require C++ features such as exceptions, and may need to be removed at
 # a later date.
 #
-<<<<<<< HEAD
 
 # This is a hack, $RPM_OPT_FLAGS on ia64 hosts contains flags which break
 # the compile in cmd-line-utils/readline - needs investigation, but for now
@@ -468,24 +398,6 @@
 export LDFLAGS=${MYSQL_BUILD_LDFLAGS:-${LDFLAGS:-}}
 export CMAKE=${MYSQL_BUILD_CMAKE:-${CMAKE:-cmake}}
 
-=======
-
-# This is a hack, $RPM_OPT_FLAGS on ia64 hosts contains flags which break
-# the compile in cmd-line-utils/readline - needs investigation, but for now
-# we simply unset it and use those specified directly in cmake.
-%if "%{_arch}" == "ia64"
-RPM_OPT_FLAGS=
-%endif
-
-export PATH=${MYSQL_BUILD_PATH:-$PATH}
-export CC=${MYSQL_BUILD_CC:-${CC:-gcc}}
-export CXX=${MYSQL_BUILD_CXX:-${CXX:-gcc}}
-export CFLAGS=${MYSQL_BUILD_CFLAGS:-${CFLAGS:-$RPM_OPT_FLAGS}}
-export CXXFLAGS=${MYSQL_BUILD_CXXFLAGS:-${CXXFLAGS:-$RPM_OPT_FLAGS -felide-constructors -fno-exceptions -fno-rtti}}
-export LDFLAGS=${MYSQL_BUILD_LDFLAGS:-${LDFLAGS:-}}
-export CMAKE=${MYSQL_BUILD_CMAKE:-${CMAKE:-cmake}}
-
->>>>>>> 7f580de0
 # Build debug mysqld and libmysqld.a
 mkdir debug
 (
@@ -503,48 +415,30 @@
                   -e 's/ -ip / /' \
                   -e 's/^ //' \
                   -e 's/ $//'`
-<<<<<<< HEAD
-  # XXX: MYSQL_UNIX_ADDR should be in cmake/* but mysql_version is included
-  # XXX: before install_layout so we can't just set it based on
-  # XXX: INSTALL_LAYOUT=RPM
-=======
   # XXX: MYSQL_UNIX_ADDR should be in cmake/* but mysql_version is included before
   # XXX: install_layout so we can't just set it based on INSTALL_LAYOUT=RPM
->>>>>>> 7f580de0
   ${CMAKE} ../%{src_dir} -DBUILD_CONFIG=mysql_release -DINSTALL_LAYOUT=RPM \
            -DCMAKE_BUILD_TYPE=Debug \
            -DMYSQL_UNIX_ADDR="/var/lib/mysql/mysql.sock" \
            -DFEATURE_SET="%{feature_set}" \
            -DCOMPILATION_COMMENT="%{compilation_comment_debug}" \
            -DMYSQL_SERVER_SUFFIX="%{server_suffix}"
-<<<<<<< HEAD
-=======
   echo BEGIN_DEBUG_CONFIG ; egrep '^#define' include/config.h ; echo END_DEBUG_CONFIG
->>>>>>> 7f580de0
   make VERBOSE=1
 )
 # Build full release
 mkdir release
 (
   cd release
-<<<<<<< HEAD
-  # XXX: MYSQL_UNIX_ADDR should be in cmake/* but mysql_version is included
-  # XXX: before install_layout so we can't just set it based on
-  # XXX: INSTALL_LAYOUT=RPM
-=======
   # XXX: MYSQL_UNIX_ADDR should be in cmake/* but mysql_version is included before
   # XXX: install_layout so we can't just set it based on INSTALL_LAYOUT=RPM
->>>>>>> 7f580de0
   ${CMAKE} ../%{src_dir} -DBUILD_CONFIG=mysql_release -DINSTALL_LAYOUT=RPM \
            -DCMAKE_BUILD_TYPE=RelWithDebInfo \
            -DMYSQL_UNIX_ADDR="/var/lib/mysql/mysql.sock" \
            -DFEATURE_SET="%{feature_set}" \
            -DCOMPILATION_COMMENT="%{compilation_comment_release}" \
            -DMYSQL_SERVER_SUFFIX="%{server_suffix}"
-<<<<<<< HEAD
-=======
   echo BEGIN_NORMAL_CONFIG ; egrep '^#define' include/config.h ; echo END_NORMAL_CONFIG
->>>>>>> 7f580de0
   make VERBOSE=1
 )
 
@@ -595,15 +489,8 @@
 mv -v $RBR/%{_libdir}/*.a $RBR/%{_libdir}/mysql/
 
 # Install logrotate and autostart
-<<<<<<< HEAD
-install -m 644 $MBD/release/support-files/mysql-log-rotate \
-  $RBR%{_sysconfdir}/logrotate.d/mysql
-install -m 755 $MBD/release/support-files/mysql.server \
-  $RBR%{_sysconfdir}/init.d/mysql
-=======
 install -m 644 $MBD/release/support-files/mysql-log-rotate $RBR%{_sysconfdir}/logrotate.d/mysql
 install -m 755 $MBD/release/support-files/mysql.server $RBR%{_sysconfdir}/init.d/mysql
->>>>>>> 7f580de0
 
 # Create a symlink "rcmysql", pointing to the init.script. SuSE users
 # will appreciate that, as all services usually offer this.
@@ -708,15 +595,9 @@
 
 # Shut down a previously installed server first
 if [ -x %{_sysconfdir}/init.d/mysql ] ; then
-<<<<<<< HEAD
-  %{_sysconfdir}/init.d/mysql stop > /dev/null 2>&1
-  echo "Giving mysqld 5 seconds to exit nicely"
-  sleep 5
-=======
         %{_sysconfdir}/init.d/mysql stop > /dev/null 2>&1
         echo "Giving mysqld 5 seconds to exit nicely"
         sleep 5
->>>>>>> 7f580de0
 fi
 
 %post -n MySQL-server%{product_suffix}
@@ -734,17 +615,10 @@
 # ----------------------------------------------------------------------
 # use insserv for older SuSE Linux versions
 if [ -x /sbin/insserv ] ; then
-<<<<<<< HEAD
-  /sbin/insserv %{_sysconfdir}/init.d/mysql
-# use chkconfig on Enterprise Linux and newer SuSE releases
-elif [ -x /sbin/chkconfig ] ; then
-  /sbin/chkconfig --add mysql
-=======
         /sbin/insserv %{_sysconfdir}/init.d/mysql
 # use chkconfig on Enterprise Linux and newer SuSE releases
 elif [ -x /sbin/chkconfig ] ; then
         /sbin/chkconfig --add mysql
->>>>>>> 7f580de0
 fi
 
 # ----------------------------------------------------------------------
@@ -830,22 +704,6 @@
 # Allow mysqld_safe to start mysqld and print a message before we exit
 sleep 2
 
-<<<<<<< HEAD
-%preun -n MySQL-server%{product_suffix}
-if [ $1 = 0 ] ; then
-  # Stop MySQL before uninstalling it
-  if [ -x %{_sysconfdir}/init.d/mysql ] ; then
-    %{_sysconfdir}/init.d/mysql stop > /dev/null
-    # Remove autostart of MySQL
-    # For older SuSE Linux versions
-    if [ -x /sbin/insserv ] ; then
-      /sbin/insserv -r %{_sysconfdir}/init.d/mysql
-    # use chkconfig on Enterprise Linux and newer SuSE releases
-    elif [ -x /sbin/chkconfig ] ; then
-      /sbin/chkconfig --del mysql
-    fi
-  fi
-=======
 #echo "Thank you for installing the MySQL Community Server! For Production
 #systems, we recommend MySQL Enterprise, which contains enterprise-ready
 #software, intelligent advisory services, and full production support with
@@ -866,7 +724,6 @@
                         /sbin/chkconfig --del mysql
                 fi
         fi
->>>>>>> 7f580de0
 fi
 
 # We do not remove the mysql user since it may still own a lot of
@@ -952,15 +809,6 @@
 %attr(755, root, root) %{_sbindir}/mysqld
 %attr(755, root, root) %{_sbindir}/mysqld-debug
 %attr(755, root, root) %{_sbindir}/rcmysql
-<<<<<<< HEAD
-%attr(755, root, root) %{_libdir}/mysql/plugin/audit_null.so
-%attr(755, root, root) %{_libdir}/mysql/plugin/daemon_example.so
-%attr(755, root, root) %{_libdir}/mysql/plugin/mypluglib.so
-%attr(755, root, root) %{_libdir}/mysql/plugin/semisync_master.so
-%attr(755, root, root) %{_libdir}/mysql/plugin/semisync_slave.so
-%attr(755, root, root) %{_libdir}/mysql/plugin/debug/audit_null.so
-%attr(755, root, root) %{_libdir}/mysql/plugin/debug/daemon_example.so
-=======
 %attr(755, root, root) %{_libdir}/mysql/plugin/adt_null.so
 %attr(755, root, root) %{_libdir}/mysql/plugin/libdaemon_example.so
 %attr(755, root, root) %{_libdir}/mysql/plugin/mypluglib.so
@@ -968,7 +816,6 @@
 %attr(755, root, root) %{_libdir}/mysql/plugin/semisync_slave.so
 %attr(755, root, root) %{_libdir}/mysql/plugin/debug/adt_null.so
 %attr(755, root, root) %{_libdir}/mysql/plugin/debug/libdaemon_example.so
->>>>>>> 7f580de0
 %attr(755, root, root) %{_libdir}/mysql/plugin/debug/mypluglib.so
 %attr(755, root, root) %{_libdir}/mysql/plugin/debug/semisync_master.so
 %attr(755, root, root) %{_libdir}/mysql/plugin/debug/semisync_slave.so
