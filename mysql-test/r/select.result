drop table if exists t1,t2,t3,t4;
drop table if exists t1_1,t1_2,t9_1,t9_2;
CREATE TABLE t1 (
Period smallint(4) unsigned zerofill DEFAULT '0000' NOT NULL,
Varor_period smallint(4) unsigned DEFAULT '0' NOT NULL
);
INSERT INTO t1 VALUES (9410,9412);
select period from t1;
period
9410
select * from t1;
Period	Varor_period
9410	9412
select t1.* from t1;
Period	Varor_period
9410	9412
CREATE TABLE t2 (
auto int not null auto_increment,
fld1 int(6) unsigned zerofill DEFAULT '000000' NOT NULL,
companynr tinyint(2) unsigned zerofill DEFAULT '00' NOT NULL,
fld3 char(30) DEFAULT '' NOT NULL,
fld4 char(35) DEFAULT '' NOT NULL,
fld5 char(35) DEFAULT '' NOT NULL,
fld6 char(4) DEFAULT '' NOT NULL,
UNIQUE fld1 (fld1),
KEY fld3 (fld3),
PRIMARY KEY (auto)
);
select t2.fld3 from t2 where companynr = 58 and fld3 like "%imaginable%";
fld3
imaginable
select fld3 from t2 where fld3 like "%cultivation" ;
fld3
cultivation
select t2.fld3,companynr from t2 where companynr = 57+1 order by fld3;
fld3	companynr
concoct	58
druggists	58
engrossing	58
Eurydice	58
exclaimers	58
ferociousness	58
hopelessness	58
Huey	58
imaginable	58
judges	58
merging	58
ostrich	58
peering	58
Phelps	58
presumes	58
Ruth	58
sentences	58
Shylock	58
straggled	58
synergy	58
thanking	58
tying	58
unlocks	58
select fld3,companynr from t2 where companynr = 58 order by fld3;
fld3	companynr
concoct	58
druggists	58
engrossing	58
Eurydice	58
exclaimers	58
ferociousness	58
hopelessness	58
Huey	58
imaginable	58
judges	58
merging	58
ostrich	58
peering	58
Phelps	58
presumes	58
Ruth	58
sentences	58
Shylock	58
straggled	58
synergy	58
thanking	58
tying	58
unlocks	58
select fld3 from t2 order by fld3 desc limit 10;
fld3
youthfulness
yelped
Wotan
workers
Witt
witchcraft
Winsett
Willy
willed
wildcats
select fld3 from t2 order by fld3 desc limit 5;
fld3
youthfulness
yelped
Wotan
workers
Witt
select fld3 from t2 order by fld3 desc limit 5,5;
fld3
witchcraft
Winsett
Willy
willed
wildcats
select t2.fld3 from t2 where fld3 = 'honeysuckle';
fld3
honeysuckle
select t2.fld3 from t2 where fld3 LIKE 'honeysuckl_';
fld3
honeysuckle
select t2.fld3 from t2 where fld3 LIKE 'hon_ysuckl_';
fld3
honeysuckle
select t2.fld3 from t2 where fld3 LIKE 'honeysuckle%';
fld3
honeysuckle
select t2.fld3 from t2 where fld3 LIKE 'h%le';
fld3
honeysuckle
select t2.fld3 from t2 where fld3 LIKE 'honeysuckle_';
fld3
select t2.fld3 from t2 where fld3 LIKE 'don_t_find_me_please%';
fld3
explain select t2.fld3 from t2 where fld3 = 'honeysuckle';
id	select_type	table	type	possible_keys	key	key_len	ref	rows	Extra
1	SIMPLE	t2	ref	fld3	fld3	30	const	1	Using where; Using index
explain select fld3 from t2 ignore index (fld3) where fld3 = 'honeysuckle';
id	select_type	table	type	possible_keys	key	key_len	ref	rows	Extra
1	SIMPLE	t2	ALL	NULL	NULL	NULL	NULL	1199	Using where
explain select fld3 from t2 use index (fld1) where fld3 = 'honeysuckle';
id	select_type	table	type	possible_keys	key	key_len	ref	rows	Extra
1	SIMPLE	t2	ALL	NULL	NULL	NULL	NULL	1199	Using where
explain select fld3 from t2 use index (fld3) where fld3 = 'honeysuckle';
id	select_type	table	type	possible_keys	key	key_len	ref	rows	Extra
1	SIMPLE	t2	ref	fld3	fld3	30	const	1	Using where; Using index
explain select fld3 from t2 use index (fld1,fld3) where fld3 = 'honeysuckle';
id	select_type	table	type	possible_keys	key	key_len	ref	rows	Extra
1	SIMPLE	t2	ref	fld3	fld3	30	const	1	Using where; Using index
explain select fld3 from t2 ignore index (fld3,not_used);
ERROR 42000: Key column 'not_used' doesn't exist in table
explain select fld3 from t2 use index (not_used);
ERROR 42000: Key column 'not_used' doesn't exist in table
select t2.fld3 from t2 where fld3 >= 'honeysuckle' and fld3 <= 'honoring' order by fld3;
fld3
honeysuckle
honoring
explain select t2.fld3 from t2 where fld3 >= 'honeysuckle' and fld3 <= 'honoring' order by fld3;
id	select_type	table	type	possible_keys	key	key_len	ref	rows	Extra
1	SIMPLE	t2	range	fld3	fld3	30	NULL	2	Using where; Using index
select fld1,fld3 from t2 where fld3="Colombo" or fld3 = "nondecreasing" order by fld3;
fld1	fld3
148504	Colombo
068305	Colombo
000000	nondecreasing
select fld1,fld3 from t2 where companynr = 37 and fld3 = 'appendixes';
fld1	fld3
232605	appendixes
1232605	appendixes
1232606	appendixes
1232607	appendixes
1232608	appendixes
1232609	appendixes
select fld1 from t2 where fld1=250501 or fld1="250502";
fld1
250501
250502
explain select fld1 from t2 where fld1=250501 or fld1="250502";
id	select_type	table	type	possible_keys	key	key_len	ref	rows	Extra
1	SIMPLE	t2	range	fld1	fld1	4	NULL	2	Using where; Using index
select fld1 from t2 where fld1=250501 or fld1=250502 or fld1 >= 250505 and fld1 <= 250601 or fld1 between 250501 and 250502;
fld1
250501
250502
250505
250601
explain select fld1 from t2 where fld1=250501 or fld1=250502 or fld1 >= 250505 and fld1 <= 250601 or fld1 between 250501 and 250502;
id	select_type	table	type	possible_keys	key	key_len	ref	rows	Extra
1	SIMPLE	t2	range	fld1	fld1	4	NULL	4	Using where; Using index
select fld1,fld3 from t2 where companynr = 37 and fld3 like 'f%';
fld1	fld3
218401	faithful
018007	fanatic
228311	fated
018017	featherweight
218022	feed
088303	feminine
058004	Fenton
038017	fetched
018054	fetters
208101	fiftieth
238007	filial
013606	fingerings
218008	finishers
038205	firearm
188505	fitting
202301	Fitzpatrick
238008	fixedly
012001	flanking
018103	flint
018104	flopping
188007	flurried
013602	foldout
226205	foothill
232102	forgivably
228306	forthcoming
186002	freakish
208113	freest
231315	freezes
036002	funereal
226209	furnishings
198006	furthermore
select fld3 from t2 where fld3 like "L%" and fld3 = "ok";
fld3
select fld3 from t2 where (fld3 like "C%" and fld3 = "Chantilly");
fld3
Chantilly
select fld1,fld3 from t2 where fld1 like "25050%";
fld1	fld3
250501	poisoning
250502	Iraqis
250503	heaving
250504	population
250505	bomb
select fld1,fld3 from t2 where fld1 like "25050_";
fld1	fld3
250501	poisoning
250502	Iraqis
250503	heaving
250504	population
250505	bomb
select distinct companynr from t2;
companynr
00
37
36
50
58
29
40
53
65
41
34
68
select distinct companynr from t2 order by companynr;
companynr
00
29
34
36
37
40
41
50
53
58
65
68
select distinct companynr from t2 order by companynr desc;
companynr
68
65
58
53
50
41
40
37
36
34
29
00
select distinct t2.fld3,period from t2,t1 where companynr=37 and fld3 like "O%";
fld3	period
obliterates	9410
offload	9410
opaquely	9410
organizer	9410
overestimating	9410
overlay	9410
select distinct fld3 from t2 where companynr = 34 order by fld3;
fld3
absentee
accessed
ahead
alphabetic
Asiaticizations
attitude
aye
bankruptcies
belays
Blythe
bomb
boulevard
bulldozes
cannot
caressing
charcoal
checksumming
chess
clubroom
colorful
cosy
creator
crying
Darius
diffusing
duality
Eiffel
Epiphany
Ernestine
explorers
exterminated
famine
forked
Gershwins
heaving
Hodges
Iraqis
Italianization
Lagos
landslide
libretto
Majorca
mastering
narrowed
occurred
offerers
Palestine
Peruvianizes
pharmaceutic
poisoning
population
Pygmalion
rats
realest
recording
regimented
retransmitting
reviver
rouses
scars
sicker
sleepwalk
stopped
sugars
translatable
uncles
unexpected
uprisings
versatility
vest
select distinct fld3 from t2 limit 10;
fld3
abates
abiding
Abraham
abrogating
absentee
abut
accessed
accruing
accumulating
accuracies
select distinct fld3 from t2 having fld3 like "A%" limit 10;
fld3
abates
abiding
Abraham
abrogating
absentee
abut
accessed
accruing
accumulating
accuracies
select distinct substring(fld3,1,3) from t2 where fld3 like "A%";
substring(fld3,1,3)
aba
abi
Abr
abs
abu
acc
acq
acu
Ade
adj
Adl
adm
Ado
ads
adv
aer
aff
afi
afl
afo
agi
ahe
aim
air
Ald
alg
ali
all
alp
alr
ama
ame
amm
ana
and
ane
Ang
ani
Ann
Ant
api
app
aqu
Ara
arc
Arm
arr
Art
Asi
ask
asp
ass
ast
att
aud
Aug
aut
ave
avo
awe
aye
Azt
select distinct substring(fld3,1,3) as a from t2 having a like "A%" order by a limit 10;
a
aba
abi
Abr
abs
abu
acc
acq
acu
Ade
adj
select distinct substring(fld3,1,3) from t2 where fld3 like "A%" limit 10;
substring(fld3,1,3)
aba
abi
Abr
abs
abu
acc
acq
acu
Ade
adj
select distinct substring(fld3,1,3) as a from t2 having a like "A%" limit 10;
a
aba
abi
Abr
abs
abu
acc
acq
acu
Ade
adj
create table t3 (
period    int not null,
name      char(32) not null,
companynr int not null,
price     double(11,0),
price2     double(11,0),
key (period),
key (name)
);
create temporary table tmp engine = myisam select * from t3;
insert into t3 select * from tmp;
insert into tmp select * from t3;
insert into t3 select * from tmp;
insert into tmp select * from t3;
insert into t3 select * from tmp;
insert into tmp select * from t3;
insert into t3 select * from tmp;
insert into tmp select * from t3;
insert into t3 select * from tmp;
insert into tmp select * from t3;
insert into t3 select * from tmp;
insert into tmp select * from t3;
insert into t3 select * from tmp;
insert into tmp select * from t3;
insert into t3 select * from tmp;
insert into tmp select * from t3;
insert into t3 select * from tmp;
alter table t3 add t2nr int not null auto_increment primary key first;
drop table tmp;
SET SQL_BIG_TABLES=1;
select distinct concat(fld3," ",fld3) as namn from t2,t3 where t2.fld1=t3.t2nr order by namn limit 10;
namn
Abraham Abraham
abrogating abrogating
admonishing admonishing
Adolph Adolph
afield afield
aging aging
ammonium ammonium
analyzable analyzable
animals animals
animized animized
SET SQL_BIG_TABLES=0;
select distinct concat(fld3," ",fld3) from t2,t3 where t2.fld1=t3.t2nr order by fld3 limit 10;
concat(fld3," ",fld3)
Abraham Abraham
abrogating abrogating
admonishing admonishing
Adolph Adolph
afield afield
aging aging
ammonium ammonium
analyzable analyzable
animals animals
animized animized
select distinct fld5 from t2 limit 10;
fld5
neat
Steinberg
jarring
tinily
balled
persist
attainments
fanatic
measures
rightfulness
select distinct fld3,count(*) from t2 group by companynr,fld3 limit 10;
fld3	count(*)
affixed	1
and	1
annoyers	1
Anthony	1
assayed	1
assurers	1
attendants	1
bedlam	1
bedpost	1
boasted	1
SET SQL_BIG_TABLES=1;
select distinct fld3,count(*) from t2 group by companynr,fld3 limit 10;
fld3	count(*)
affixed	1
and	1
annoyers	1
Anthony	1
assayed	1
assurers	1
attendants	1
bedlam	1
bedpost	1
boasted	1
SET SQL_BIG_TABLES=0;
select distinct fld3,repeat("a",length(fld3)),count(*) from t2 group by companynr,fld3 limit 100,10;
fld3	repeat("a",length(fld3))	count(*)
circus	aaaaaa	1
cited	aaaaa	1
Colombo	aaaaaaa	1
congresswoman	aaaaaaaaaaaaa	1
contrition	aaaaaaaaaa	1
corny	aaaaa	1
cultivation	aaaaaaaaaaa	1
definiteness	aaaaaaaaaaaa	1
demultiplex	aaaaaaaaaaa	1
disappointing	aaaaaaaaaaaaa	1
select distinct companynr,rtrim(space(512+companynr)) from t3 order by 1,2;
companynr	rtrim(space(512+companynr))
37	
78	
101	
154	
311	
447	
512	
select distinct fld3 from t2,t3 where t2.companynr = 34 and t2.fld1=t3.t2nr order by fld3;
fld3
explain select t3.t2nr,fld3 from t2,t3 where t2.companynr = 34 and t2.fld1=t3.t2nr order by t3.t2nr,fld3;
id	select_type	table	type	possible_keys	key	key_len	ref	rows	Extra
1	SIMPLE	t2	ALL	fld1	NULL	NULL	NULL	1199	Using where; Using temporary; Using filesort
1	SIMPLE	t3	eq_ref	PRIMARY	PRIMARY	4	test.t2.fld1	1	Using where; Using index
explain select * from t3 as t1,t3 where t1.period=t3.period order by t3.period;
id	select_type	table	type	possible_keys	key	key_len	ref	rows	Extra
1	SIMPLE	t1	ALL	period	NULL	NULL	NULL	41810	Using temporary; Using filesort
1	SIMPLE	t3	ref	period	period	4	test.t1.period	4181	
explain select * from t3 as t1,t3 where t1.period=t3.period order by t3.period limit 10;
id	select_type	table	type	possible_keys	key	key_len	ref	rows	Extra
1	SIMPLE	t3	index	period	period	4	NULL	41810	
1	SIMPLE	t1	ref	period	period	4	test.t3.period	4181	
explain select * from t3 as t1,t3 where t1.period=t3.period order by t1.period limit 10;
id	select_type	table	type	possible_keys	key	key_len	ref	rows	Extra
1	SIMPLE	t1	index	period	period	4	NULL	41810	
1	SIMPLE	t3	ref	period	period	4	test.t1.period	4181	
select period from t1;
period
9410
select period from t1 where period=1900;
period
select fld3,period from t1,t2 where fld1 = 011401 order by period;
fld3	period
breaking	9410
select fld3,period from t2,t3 where t2.fld1 = 011401 and t2.fld1=t3.t2nr and t3.period=1001;
fld3	period
breaking	1001
explain select fld3,period from t2,t3 where t2.fld1 = 011401 and t3.t2nr=t2.fld1 and 1001 = t3.period;
id	select_type	table	type	possible_keys	key	key_len	ref	rows	Extra
1	SIMPLE	t2	const	fld1	fld1	4	const	1	
1	SIMPLE	t3	const	PRIMARY,period	PRIMARY	4	const	1	
select fld3,period from t2,t1 where companynr*10 = 37*10;
fld3	period
breaking	9410
Romans	9410
intercepted	9410
bewilderingly	9410
astound	9410
admonishing	9410
sumac	9410
flanking	9410
combed	9410
subjective	9410
scatterbrain	9410
Eulerian	9410
Kane	9410
overlay	9410
perturb	9410
goblins	9410
annihilates	9410
Wotan	9410
snatching	9410
concludes	9410
laterally	9410
yelped	9410
grazing	9410
Baird	9410
celery	9410
misunderstander	9410
handgun	9410
foldout	9410
mystic	9410
succumbed	9410
Nabisco	9410
fingerings	9410
aging	9410
afield	9410
ammonium	9410
boat	9410
intelligibility	9410
Augustine	9410
teethe	9410
dreaded	9410
scholastics	9410
audiology	9410
wallet	9410
parters	9410
eschew	9410
quitter	9410
neat	9410
Steinberg	9410
jarring	9410
tinily	9410
balled	9410
persist	9410
attainments	9410
fanatic	9410
measures	9410
rightfulness	9410
capably	9410
impulsive	9410
starlet	9410
terminators	9410
untying	9410
announces	9410
featherweight	9410
pessimist	9410
daughter	9410
decliner	9410
lawgiver	9410
stated	9410
readable	9410
attrition	9410
cascade	9410
motors	9410
interrogate	9410
pests	9410
stairway	9410
dopers	9410
testicle	9410
Parsifal	9410
leavings	9410
postulation	9410
squeaking	9410
contrasted	9410
leftover	9410
whiteners	9410
erases	9410
Punjab	9410
Merritt	9410
Quixotism	9410
sweetish	9410
dogging	9410
scornfully	9410
bellow	9410
bills	9410
cupboard	9410
sureties	9410
puddings	9410
fetters	9410
bivalves	9410
incurring	9410
Adolph	9410
pithed	9410
Miles	9410
trimmings	9410
tragedies	9410
skulking	9410
flint	9410
flopping	9410
relaxing	9410
offload	9410
suites	9410
lists	9410
animized	9410
multilayer	9410
standardizes	9410
Judas	9410
vacuuming	9410
dentally	9410
humanness	9410
inch	9410
Weissmuller	9410
irresponsibly	9410
luckily	9410
culled	9410
medical	9410
bloodbath	9410
subschema	9410
animals	9410
Micronesia	9410
repetitions	9410
Antares	9410
ventilate	9410
pityingly	9410
interdependent	9410
Graves	9410
neonatal	9410
chafe	9410
honoring	9410
realtor	9410
elite	9410
funereal	9410
abrogating	9410
sorters	9410
Conley	9410
lectured	9410
Abraham	9410
Hawaii	9410
cage	9410
hushes	9410
Simla	9410
reporters	9410
Dutchman	9410
descendants	9410
groupings	9410
dissociate	9410
coexist	9410
Beebe	9410
Taoism	9410
Connally	9410
fetched	9410
checkpoints	9410
rusting	9410
galling	9410
obliterates	9410
traitor	9410
resumes	9410
analyzable	9410
terminator	9410
gritty	9410
firearm	9410
minima	9410
Selfridge	9410
disable	9410
witchcraft	9410
betroth	9410
Manhattanize	9410
imprint	9410
peeked	9410
swelling	9410
interrelationships	9410
riser	9410
Gandhian	9410
peacock	9410
bee	9410
kanji	9410
dental	9410
scarf	9410
chasm	9410
insolence	9410
syndicate	9410
alike	9410
imperial	9410
convulsion	9410
railway	9410
validate	9410
normalizes	9410
comprehensive	9410
chewing	9410
denizen	9410
schemer	9410
chronicle	9410
Kline	9410
Anatole	9410
partridges	9410
brunch	9410
recruited	9410
dimensions	9410
Chicana	9410
announced	9410
praised	9410
employing	9410
linear	9410
quagmire	9410
western	9410
relishing	9410
serving	9410
scheduling	9410
lore	9410
eventful	9410
arteriole	9410
disentangle	9410
cured	9410
Fenton	9410
avoidable	9410
drains	9410
detectably	9410
husky	9410
impelling	9410
undoes	9410
evened	9410
squeezes	9410
destroyer	9410
rudeness	9410
beaner	9410
boorish	9410
Everhart	9410
encompass	9410
mushrooms	9410
Alison	9410
externally	9410
pellagra	9410
cult	9410
creek	9410
Huffman	9410
Majorca	9410
governing	9410
gadfly	9410
reassigned	9410
intentness	9410
craziness	9410
psychic	9410
squabbled	9410
burlesque	9410
capped	9410
extracted	9410
DiMaggio	9410
exclamation	9410
subdirectory	9410
Gothicism	9410
feminine	9410
metaphysically	9410
sanding	9410
Miltonism	9410
freakish	9410
index	9410
straight	9410
flurried	9410
denotative	9410
coming	9410
commencements	9410
gentleman	9410
gifted	9410
Shanghais	9410
sportswriting	9410
sloping	9410
navies	9410
leaflet	9410
shooter	9410
Joplin	9410
babies	9410
assails	9410
admiring	9410
swaying	9410
Goldstine	9410
fitting	9410
Norwalk	9410
analogy	9410
deludes	9410
cokes	9410
Clayton	9410
exhausts	9410
causality	9410
sating	9410
icon	9410
throttles	9410
communicants	9410
dehydrate	9410
priceless	9410
publicly	9410
incidentals	9410
commonplace	9410
mumbles	9410
furthermore	9410
cautioned	9410
parametrized	9410
registration	9410
sadly	9410
positioning	9410
babysitting	9410
eternal	9410
hoarder	9410
congregates	9410
rains	9410
workers	9410
sags	9410
unplug	9410
garage	9410
boulder	9410
specifics	9410
Teresa	9410
Winsett	9410
convenient	9410
buckboards	9410
amenities	9410
resplendent	9410
sews	9410
participated	9410
Simon	9410
certificates	9410
Fitzpatrick	9410
Evanston	9410
misted	9410
textures	9410
save	9410
count	9410
rightful	9410
chaperone	9410
Lizzy	9410
clenched	9410
effortlessly	9410
accessed	9410
beaters	9410
Hornblower	9410
vests	9410
indulgences	9410
infallibly	9410
unwilling	9410
excrete	9410
spools	9410
crunches	9410
overestimating	9410
ineffective	9410
humiliation	9410
sophomore	9410
star	9410
rifles	9410
dialysis	9410
arriving	9410
indulge	9410
clockers	9410
languages	9410
Antarctica	9410
percentage	9410
ceiling	9410
specification	9410
regimented	9410
ciphers	9410
pictures	9410
serpents	9410
allot	9410
realized	9410
mayoral	9410
opaquely	9410
hostess	9410
fiftieth	9410
incorrectly	9410
decomposition	9410
stranglings	9410
mixture	9410
electroencephalography	9410
similarities	9410
charges	9410
freest	9410
Greenberg	9410
tinting	9410
expelled	9410
warm	9410
smoothed	9410
deductions	9410
Romano	9410
bitterroot	9410
corset	9410
securing	9410
environing	9410
cute	9410
Crays	9410
heiress	9410
inform	9410
avenge	9410
universals	9410
Kinsey	9410
ravines	9410
bestseller	9410
equilibrium	9410
extents	9410
relatively	9410
pressure	9410
critiques	9410
befouled	9410
rightfully	9410
mechanizing	9410
Latinizes	9410
timesharing	9410
Aden	9410
embassies	9410
males	9410
shapelessly	9410
mastering	9410
Newtonian	9410
finishers	9410
abates	9410
teem	9410
kiting	9410
stodgy	9410
feed	9410
guitars	9410
airships	9410
store	9410
denounces	9410
Pyle	9410
Saxony	9410
serializations	9410
Peruvian	9410
taxonomically	9410
kingdom	9410
stint	9410
Sault	9410
faithful	9410
Ganymede	9410
tidiness	9410
gainful	9410
contrary	9410
Tipperary	9410
tropics	9410
theorizers	9410
renew	9410
already	9410
terminal	9410
Hegelian	9410
hypothesizer	9410
warningly	9410
journalizing	9410
nested	9410
Lars	9410
saplings	9410
foothill	9410
labeled	9410
imperiously	9410
reporters	9410
furnishings	9410
precipitable	9410
discounts	9410
excises	9410
Stalin	9410
despot	9410
ripeness	9410
Arabia	9410
unruly	9410
mournfulness	9410
boom	9410
slaughter	9410
Sabine	9410
handy	9410
rural	9410
organizer	9410
shipyard	9410
civics	9410
inaccuracy	9410
rules	9410
juveniles	9410
comprised	9410
investigations	9410
stabilizes	9410
seminaries	9410
Hunter	9410
sporty	9410
test	9410
weasels	9410
CERN	9410
tempering	9410
afore	9410
Galatean	9410
techniques	9410
error	9410
veranda	9410
severely	9410
Cassites	9410
forthcoming	9410
guides	9410
vanish	9410
lied	9410
sawtooth	9410
fated	9410
gradually	9410
widens	9410
preclude	9410
evenhandedly	9410
percentage	9410
disobedience	9410
humility	9410
gleaning	9410
petted	9410
bloater	9410
minion	9410
marginal	9410
apiary	9410
measures	9410
precaution	9410
repelled	9410
primary	9410
coverings	9410
Artemia	9410
navigate	9410
spatial	9410
Gurkha	9410
meanwhile	9410
Melinda	9410
Butterfield	9410
Aldrich	9410
previewing	9410
glut	9410
unaffected	9410
inmate	9410
mineral	9410
impending	9410
meditation	9410
ideas	9410
miniaturizes	9410
lewdly	9410
title	9410
youthfulness	9410
creak	9410
Chippewa	9410
clamored	9410
freezes	9410
forgivably	9410
reduce	9410
McGovern	9410
Nazis	9410
epistle	9410
socializes	9410
conceptions	9410
Kevin	9410
uncovering	9410
chews	9410
appendixes	9410
appendixes	9410
appendixes	9410
appendixes	9410
appendixes	9410
appendixes	9410
raining	9410
infest	9410
compartment	9410
minting	9410
ducks	9410
roped	9410
waltz	9410
Lillian	9410
repressions	9410
chillingly	9410
noncritical	9410
lithograph	9410
spongers	9410
parenthood	9410
posed	9410
instruments	9410
filial	9410
fixedly	9410
relives	9410
Pandora	9410
watering	9410
ungrateful	9410
secures	9410
poison	9410
dusted	9410
encompasses	9410
presentation	9410
Kantian	9410
select fld3,period,price,price2 from t2,t3 where t2.fld1=t3.t2nr and period >= 1001 and period <= 1002 and t2.companynr = 37 order by fld3,period, price;
fld3	period	price	price2
admonishing	1002	28357832	8723648
analyzable	1002	28357832	8723648
annihilates	1001	5987435	234724
Antares	1002	28357832	8723648
astound	1001	5987435	234724
audiology	1001	5987435	234724
Augustine	1002	28357832	8723648
Baird	1002	28357832	8723648
bewilderingly	1001	5987435	234724
breaking	1001	5987435	234724
Conley	1001	5987435	234724
dentally	1002	28357832	8723648
dissociate	1002	28357832	8723648
elite	1001	5987435	234724
eschew	1001	5987435	234724
Eulerian	1001	5987435	234724
flanking	1001	5987435	234724
foldout	1002	28357832	8723648
funereal	1002	28357832	8723648
galling	1002	28357832	8723648
Graves	1001	5987435	234724
grazing	1001	5987435	234724
groupings	1001	5987435	234724
handgun	1001	5987435	234724
humility	1002	28357832	8723648
impulsive	1002	28357832	8723648
inch	1001	5987435	234724
intelligibility	1001	5987435	234724
jarring	1001	5987435	234724
lawgiver	1001	5987435	234724
lectured	1002	28357832	8723648
Merritt	1002	28357832	8723648
neonatal	1001	5987435	234724
offload	1002	28357832	8723648
parters	1002	28357832	8723648
pityingly	1002	28357832	8723648
puddings	1002	28357832	8723648
Punjab	1001	5987435	234724
quitter	1002	28357832	8723648
realtor	1001	5987435	234724
relaxing	1001	5987435	234724
repetitions	1001	5987435	234724
resumes	1001	5987435	234724
Romans	1002	28357832	8723648
rusting	1001	5987435	234724
scholastics	1001	5987435	234724
skulking	1002	28357832	8723648
stated	1002	28357832	8723648
suites	1002	28357832	8723648
sureties	1001	5987435	234724
testicle	1002	28357832	8723648
tinily	1002	28357832	8723648
tragedies	1001	5987435	234724
trimmings	1001	5987435	234724
vacuuming	1001	5987435	234724
ventilate	1001	5987435	234724
wallet	1001	5987435	234724
Weissmuller	1002	28357832	8723648
Wotan	1002	28357832	8723648
select t2.fld1,fld3,period,price,price2 from t2,t3 where t2.fld1>= 18201 and t2.fld1 <= 18811 and t2.fld1=t3.t2nr and period = 1001 and t2.companynr = 37;
fld1	fld3	period	price	price2
018201	relaxing	1001	5987435	234724
018601	vacuuming	1001	5987435	234724
018801	inch	1001	5987435	234724
018811	repetitions	1001	5987435	234724
create table t4 (
companynr tinyint(2) unsigned zerofill NOT NULL default '00',
companyname char(30) NOT NULL default '',
PRIMARY KEY (companynr),
UNIQUE KEY companyname(companyname)
) ENGINE=MyISAM MAX_ROWS=50 PACK_KEYS=1 COMMENT='companynames';
select STRAIGHT_JOIN t2.companynr,companyname from t4,t2 where t2.companynr=t4.companynr group by t2.companynr;
companynr	companyname
00	Unknown
29	company 1
34	company 2
36	company 3
37	company 4
40	company 5
41	company 6
50	company 11
53	company 7
58	company 8
65	company 9
68	company 10
select SQL_SMALL_RESULT t2.companynr,companyname from t4,t2 where t2.companynr=t4.companynr group by t2.companynr;
companynr	companyname
00	Unknown
29	company 1
34	company 2
36	company 3
37	company 4
40	company 5
41	company 6
50	company 11
53	company 7
58	company 8
65	company 9
68	company 10
select * from t1,t1 t12;
Period	Varor_period	Period	Varor_period
9410	9412	9410	9412
select t2.fld1,t22.fld1 from t2,t2 t22 where t2.fld1 >= 250501 and t2.fld1 <= 250505 and t22.fld1 >= 250501 and t22.fld1 <= 250505;
fld1	fld1
250501	250501
250502	250501
250503	250501
250504	250501
250505	250501
250501	250502
250502	250502
250503	250502
250504	250502
250505	250502
250501	250503
250502	250503
250503	250503
250504	250503
250505	250503
250501	250504
250502	250504
250503	250504
250504	250504
250505	250504
250501	250505
250502	250505
250503	250505
250504	250505
250505	250505
insert into t2 (fld1, companynr) values (999999,99);
select t2.companynr,companyname from t2 left join t4 using (companynr) where t4.companynr is null;
companynr	companyname
99	NULL
select count(*) from t2 left join t4 using (companynr) where t4.companynr is not null;
count(*)
1199
explain select t2.companynr,companyname from t2 left join t4 using (companynr) where t4.companynr is null;
id	select_type	table	type	possible_keys	key	key_len	ref	rows	Extra
1	SIMPLE	t2	ALL	NULL	NULL	NULL	NULL	1200	
1	SIMPLE	t4	eq_ref	PRIMARY	PRIMARY	1	test.t2.companynr	1	Using where; Not exists
explain select t2.companynr,companyname from t4 left join t2 using (companynr) where t2.companynr is null;
id	select_type	table	type	possible_keys	key	key_len	ref	rows	Extra
1	SIMPLE	t4	ALL	NULL	NULL	NULL	NULL	12	
1	SIMPLE	t2	ALL	NULL	NULL	NULL	NULL	1200	Using where; Not exists
delete from t2 where fld1=999999;
explain select t2.companynr,companyname from t4 left join t2 using (companynr) where t2.companynr > 0;
id	select_type	table	type	possible_keys	key	key_len	ref	rows	Extra
1	SIMPLE	t2	ALL	NULL	NULL	NULL	NULL	1199	Using where
1	SIMPLE	t4	eq_ref	PRIMARY	PRIMARY	1	test.t2.companynr	1	
explain select t2.companynr,companyname from t4 left join t2 using (companynr) where t2.companynr > 0 or t2.companynr < 0;
id	select_type	table	type	possible_keys	key	key_len	ref	rows	Extra
1	SIMPLE	t2	ALL	NULL	NULL	NULL	NULL	1199	Using where
1	SIMPLE	t4	eq_ref	PRIMARY	PRIMARY	1	test.t2.companynr	1	
explain select t2.companynr,companyname from t4 left join t2 using (companynr) where t2.companynr > 0 and t4.companynr > 0;
id	select_type	table	type	possible_keys	key	key_len	ref	rows	Extra
1	SIMPLE	t2	ALL	NULL	NULL	NULL	NULL	1199	Using where
1	SIMPLE	t4	eq_ref	PRIMARY	PRIMARY	1	test.t2.companynr	1	Using where
explain select t2.companynr,companyname from t4 left join t2 using (companynr) where t2.companynr > 0 or t2.companynr is null;
id	select_type	table	type	possible_keys	key	key_len	ref	rows	Extra
1	SIMPLE	t4	ALL	NULL	NULL	NULL	NULL	12	
1	SIMPLE	t2	ALL	NULL	NULL	NULL	NULL	1199	Using where
explain select t2.companynr,companyname from t4 left join t2 using (companynr) where t2.companynr > 0 or t2.companynr < 0 or t4.companynr > 0;
id	select_type	table	type	possible_keys	key	key_len	ref	rows	Extra
1	SIMPLE	t4	ALL	PRIMARY	NULL	NULL	NULL	12	
1	SIMPLE	t2	ALL	NULL	NULL	NULL	NULL	1199	Using where
explain select t2.companynr,companyname from t4 left join t2 using (companynr) where ifnull(t2.companynr,1)>0;
id	select_type	table	type	possible_keys	key	key_len	ref	rows	Extra
1	SIMPLE	t4	ALL	NULL	NULL	NULL	NULL	12	
1	SIMPLE	t2	ALL	NULL	NULL	NULL	NULL	1199	Using where
select distinct t2.companynr,t4.companynr from t2,t4 where t2.companynr=t4.companynr+1;
companynr	companynr
37	36
41	40
explain select distinct t2.companynr,t4.companynr from t2,t4 where t2.companynr=t4.companynr+1;
id	select_type	table	type	possible_keys	key	key_len	ref	rows	Extra
1	SIMPLE	t2	ALL	NULL	NULL	NULL	NULL	1199	Using temporary
1	SIMPLE	t4	index	NULL	PRIMARY	1	NULL	12	Using where; Using index
select t2.fld1,t2.companynr,fld3,period from t3,t2 where t2.fld1 = 38208 and t2.fld1=t3.t2nr and period = 1008 or t2.fld1 = 38008 and t2.fld1 =t3.t2nr and period = 1008;
fld1	companynr	fld3	period
038008	37	reporters	1008
038208	37	Selfridge	1008
select t2.fld1,t2.companynr,fld3,period from t3,t2 where (t2.fld1 = 38208 or t2.fld1 = 38008) and t2.fld1=t3.t2nr and period>=1008 and period<=1009;
fld1	companynr	fld3	period
038008	37	reporters	1008
038208	37	Selfridge	1008
select t2.fld1,t2.companynr,fld3,period from t3,t2 where (t3.t2nr = 38208 or t3.t2nr = 38008) and t2.fld1=t3.t2nr and period>=1008 and period<=1009;
fld1	companynr	fld3	period
038008	37	reporters	1008
038208	37	Selfridge	1008
select period from t1 where (((period > 0) or period < 10000 or (period = 1900)) and (period=1900 and period <= 1901) or (period=1903 and (period=1903)) and period>=1902) or ((period=1904 or period=1905) or (period=1906 or period>1907)) or (period=1908 and period = 1909);
period
9410
select period from t1 where ((period > 0 and period < 1) or (((period > 0 and period < 100) and (period > 10)) or (period > 10)) or (period > 0 and (period > 5 or period > 6)));
period
9410
select a.fld1 from t2 as a,t2 b where ((a.fld1 = 250501 and a.fld1=b.fld1) or a.fld1=250502 or a.fld1=250503 or (a.fld1=250505 and a.fld1<=b.fld1 and b.fld1>=a.fld1)) and a.fld1=b.fld1;
fld1
250501
250502
250503
250505
select fld1 from t2 where fld1 in (250502,98005,98006,250503,250605,250606) and fld1 >=250502 and fld1 not in (250605,250606);
fld1
250502
250503
select fld1 from t2 where fld1 between 250502 and 250504;
fld1
250502
250503
250504
select fld3 from t2 where (((fld3 like "_%L%" ) or (fld3 like "%ok%")) and ( fld3 like "L%" or fld3 like "G%")) and fld3 like "L%" ;
fld3
label
labeled
labeled
landslide
laterally
leaflet
lewdly
Lillian
luckily
select count(*) from t1;
count(*)
1
select companynr,count(*),sum(fld1) from t2 group by companynr;
companynr	count(*)	sum(fld1)
00	82	10355753
29	95	14473298
34	70	17788966
36	215	22786296
37	588	83602098
40	37	6618386
41	52	12816335
50	11	1595438
53	4	793210
58	23	2254293
65	10	2284055
68	12	3097288
select companynr,count(*) from t2 group by companynr order by companynr desc limit 5;
companynr	count(*)
68	12
65	10
58	23
53	4
50	11
select count(*),min(fld4),max(fld4),sum(fld1),avg(fld1),std(fld1),variance(fld1) from t2 where companynr = 34 and fld4<>"";
count(*)	min(fld4)	max(fld4)	sum(fld1)	avg(fld1)	std(fld1)	variance(fld1)
70	absentee	vest	17788966	254128.0857	3272.5940	10709871.3069
explain extended select count(*),min(fld4),max(fld4),sum(fld1),avg(fld1),std(fld1),variance(fld1) from t2 where companynr = 34 and fld4<>"";
id	select_type	table	type	possible_keys	key	key_len	ref	rows	Extra
1	SIMPLE	t2	ALL	NULL	NULL	NULL	NULL	1199	Using where
Warnings:
Note	1003	select count(0) AS `count(*)`,min(test.t2.fld4) AS `min(fld4)`,max(test.t2.fld4) AS `max(fld4)`,sum(test.t2.fld1) AS `sum(fld1)`,avg(test.t2.fld1) AS `avg(fld1)`,std(test.t2.fld1) AS `std(fld1)`,variance(test.t2.fld1) AS `variance(fld1)` from test.t2 where ((test.t2.companynr = 34) and (test.t2.fld4 <> _latin1''))
select companynr,count(*),min(fld4),max(fld4),sum(fld1),avg(fld1),std(fld1),variance(fld1) from t2 group by companynr limit 3;
companynr	count(*)	min(fld4)	max(fld4)	sum(fld1)	avg(fld1)	std(fld1)	variance(fld1)
00	82	Anthony	windmills	10355753	126289.6707	115550.9757	13352027981.7087
29	95	abut	wetness	14473298	152350.5053	8368.5480	70032594.9026
34	70	absentee	vest	17788966	254128.0857	3272.5940	10709871.3069
select companynr,t2nr,count(price),sum(price),min(price),max(price),avg(price) from t3 where companynr = 37 group by companynr,t2nr limit 10;
companynr	t2nr	count(price)	sum(price)	min(price)	max(price)	avg(price)
37	1	1	5987435	5987435	5987435	5987435.0000
37	2	1	28357832	28357832	28357832	28357832.0000
37	3	1	39654943	39654943	39654943	39654943.0000
37	11	1	5987435	5987435	5987435	5987435.0000
37	12	1	28357832	28357832	28357832	28357832.0000
37	13	1	39654943	39654943	39654943	39654943.0000
37	21	1	5987435	5987435	5987435	5987435.0000
37	22	1	28357832	28357832	28357832	28357832.0000
37	23	1	39654943	39654943	39654943	39654943.0000
37	31	1	5987435	5987435	5987435	5987435.0000
select /*! SQL_SMALL_RESULT */ companynr,t2nr,count(price),sum(price),min(price),max(price),avg(price) from t3 where companynr = 37 group by companynr,t2nr limit 10;
companynr	t2nr	count(price)	sum(price)	min(price)	max(price)	avg(price)
37	1	1	5987435	5987435	5987435	5987435.0000
37	2	1	28357832	28357832	28357832	28357832.0000
37	3	1	39654943	39654943	39654943	39654943.0000
37	11	1	5987435	5987435	5987435	5987435.0000
37	12	1	28357832	28357832	28357832	28357832.0000
37	13	1	39654943	39654943	39654943	39654943.0000
37	21	1	5987435	5987435	5987435	5987435.0000
37	22	1	28357832	28357832	28357832	28357832.0000
37	23	1	39654943	39654943	39654943	39654943.0000
37	31	1	5987435	5987435	5987435	5987435.0000
select companynr,count(price),sum(price),min(price),max(price),avg(price) from t3 group by companynr ;
companynr	count(price)	sum(price)	min(price)	max(price)	avg(price)
37	12543	309394878010	5987435	39654943	24666736.6667
78	8362	414611089292	726498	98439034	49582766.0000
101	4181	3489454238	834598	834598	834598.0000
154	4181	4112197254950	983543950	983543950	983543950.0000
311	4181	979599938	234298	234298	234298.0000
447	4181	9929180954	2374834	2374834	2374834.0000
512	4181	3288532102	786542	786542	786542.0000
select distinct mod(companynr,10) from t4 group by companynr;
mod(companynr,10)
0
9
4
6
7
1
3
8
5
select distinct 1 from t4 group by companynr;
1
1
select count(distinct fld1) from t2;
count(distinct fld1)
1199
select companynr,count(distinct fld1) from t2 group by companynr;
companynr	count(distinct fld1)
00	82
29	95
34	70
36	215
37	588
40	37
41	52
50	11
53	4
58	23
65	10
68	12
select companynr,count(*) from t2 group by companynr;
companynr	count(*)
00	82
29	95
34	70
36	215
37	588
40	37
41	52
50	11
53	4
58	23
65	10
68	12
select companynr,count(distinct concat(fld1,repeat(65,1000))) from t2 group by companynr;
companynr	count(distinct concat(fld1,repeat(65,1000)))
00	82
29	95
34	70
36	215
37	588
40	37
41	52
50	11
53	4
58	23
65	10
68	12
select companynr,count(distinct concat(fld1,repeat(65,200))) from t2 group by companynr;
companynr	count(distinct concat(fld1,repeat(65,200)))
00	82
29	95
34	70
36	215
37	588
40	37
41	52
50	11
53	4
58	23
65	10
68	12
select companynr,count(distinct floor(fld1/100)) from t2 group by companynr;
companynr	count(distinct floor(fld1/100))
00	47
29	35
34	14
36	69
37	108
40	16
41	11
50	9
53	1
58	1
65	1
68	1
select companynr,count(distinct concat(repeat(65,1000),floor(fld1/100))) from t2 group by companynr;
companynr	count(distinct concat(repeat(65,1000),floor(fld1/100)))
00	47
29	35
34	14
36	69
37	108
40	16
41	11
50	9
53	1
58	1
65	1
68	1
select sum(fld1),fld3 from t2 where fld3="Romans" group by fld1 limit 10;
sum(fld1)	fld3
11402	Romans
select name,count(*) from t3 where name='cloakroom' group by name;
name	count(*)
cloakroom	4181
select name,count(*) from t3 where name='cloakroom' and price>10 group by name;
name	count(*)
cloakroom	4181
select count(*) from t3 where name='cloakroom' and price2=823742;
count(*)
4181
select name,count(*) from t3 where name='cloakroom' and price2=823742 group by name;
name	count(*)
cloakroom	4181
select name,count(*) from t3 where name >= "extramarital" and price <= 39654943 group by name;
name	count(*)
extramarital	4181
gazer	4181
gems	4181
Iranizes	4181
spates	4181
tucked	4181
violinist	4181
select t2.fld3,count(*) from t2,t3 where t2.fld1=158402 and t3.name=t2.fld3 group by t3.name;
fld3	count(*)
spates	4181
select companynr|0,companyname from t4 group by 1;
companynr|0	companyname
0	Unknown
29	company 1
34	company 2
36	company 3
37	company 4
40	company 5
41	company 6
50	company 11
53	company 7
58	company 8
65	company 9
68	company 10
select t2.companynr,companyname,count(*) from t2,t4 where t2.companynr=t4.companynr group by t2.companynr order by companyname;
companynr	companyname	count(*)
29	company 1	95
68	company 10	12
50	company 11	11
34	company 2	70
36	company 3	215
37	company 4	588
40	company 5	37
41	company 6	52
53	company 7	4
58	company 8	23
65	company 9	10
00	Unknown	82
select t2.fld1,count(*) from t2,t3 where t2.fld1=158402 and t3.name=t2.fld3 group by t3.name;
fld1	count(*)
158402	4181
select sum(Period)/count(*) from t1;
sum(Period)/count(*)
9410.00
select companynr,count(price) as "count",sum(price) as "sum" ,abs(sum(price)/count(price)-avg(price)) as "diff",(0+count(price))*companynr as func from t3 group by companynr;
companynr	count	sum	diff	func
37	12543	309394878010	0.0000	464091
78	8362	414611089292	0.0000	652236
101	4181	3489454238	0.0000	422281
154	4181	4112197254950	0.0000	643874
311	4181	979599938	0.0000	1300291
447	4181	9929180954	0.0000	1868907
512	4181	3288532102	0.0000	2140672
select companynr,sum(price)/count(price) as avg from t3 group by companynr having avg > 70000000 order by avg;
companynr	avg
154	983543950.00
select companynr,count(*) from t2 group by companynr order by 2 desc;
companynr	count(*)
37	588
36	215
29	95
00	82
34	70
41	52
40	37
58	23
68	12
50	11
65	10
53	4
select companynr,count(*) from t2 where companynr > 40 group by companynr order by 2 desc;
companynr	count(*)
41	52
58	23
68	12
50	11
65	10
53	4
select t2.fld4,t2.fld1,count(price),sum(price),min(price),max(price),avg(price) from t3,t2 where t3.companynr = 37 and t2.fld1 = t3.t2nr group by fld1,t2.fld4;
fld4	fld1	count(price)	sum(price)	min(price)	max(price)	avg(price)
teethe	000001	1	5987435	5987435	5987435	5987435.0000
dreaded	011401	1	5987435	5987435	5987435	5987435.0000
scholastics	011402	1	28357832	28357832	28357832	28357832.0000
audiology	011403	1	39654943	39654943	39654943	39654943.0000
wallet	011501	1	5987435	5987435	5987435	5987435.0000
parters	011701	1	5987435	5987435	5987435	5987435.0000
eschew	011702	1	28357832	28357832	28357832	28357832.0000
quitter	011703	1	39654943	39654943	39654943	39654943.0000
neat	012001	1	5987435	5987435	5987435	5987435.0000
Steinberg	012003	1	39654943	39654943	39654943	39654943.0000
balled	012301	1	5987435	5987435	5987435	5987435.0000
persist	012302	1	28357832	28357832	28357832	28357832.0000
attainments	012303	1	39654943	39654943	39654943	39654943.0000
capably	012501	1	5987435	5987435	5987435	5987435.0000
impulsive	012602	1	28357832	28357832	28357832	28357832.0000
starlet	012603	1	39654943	39654943	39654943	39654943.0000
featherweight	012701	1	5987435	5987435	5987435	5987435.0000
pessimist	012702	1	28357832	28357832	28357832	28357832.0000
daughter	012703	1	39654943	39654943	39654943	39654943.0000
lawgiver	013601	1	5987435	5987435	5987435	5987435.0000
stated	013602	1	28357832	28357832	28357832	28357832.0000
readable	013603	1	39654943	39654943	39654943	39654943.0000
testicle	013801	1	5987435	5987435	5987435	5987435.0000
Parsifal	013802	1	28357832	28357832	28357832	28357832.0000
leavings	013803	1	39654943	39654943	39654943	39654943.0000
squeaking	013901	1	5987435	5987435	5987435	5987435.0000
contrasted	016001	1	5987435	5987435	5987435	5987435.0000
leftover	016201	1	5987435	5987435	5987435	5987435.0000
whiteners	016202	1	28357832	28357832	28357832	28357832.0000
erases	016301	1	5987435	5987435	5987435	5987435.0000
Punjab	016302	1	28357832	28357832	28357832	28357832.0000
Merritt	016303	1	39654943	39654943	39654943	39654943.0000
sweetish	018001	1	5987435	5987435	5987435	5987435.0000
dogging	018002	1	28357832	28357832	28357832	28357832.0000
scornfully	018003	1	39654943	39654943	39654943	39654943.0000
fetters	018012	1	28357832	28357832	28357832	28357832.0000
bivalves	018013	1	39654943	39654943	39654943	39654943.0000
skulking	018021	1	5987435	5987435	5987435	5987435.0000
flint	018022	1	28357832	28357832	28357832	28357832.0000
flopping	018023	1	39654943	39654943	39654943	39654943.0000
Judas	018032	1	28357832	28357832	28357832	28357832.0000
vacuuming	018033	1	39654943	39654943	39654943	39654943.0000
medical	018041	1	5987435	5987435	5987435	5987435.0000
bloodbath	018042	1	28357832	28357832	28357832	28357832.0000
subschema	018043	1	39654943	39654943	39654943	39654943.0000
interdependent	018051	1	5987435	5987435	5987435	5987435.0000
Graves	018052	1	28357832	28357832	28357832	28357832.0000
neonatal	018053	1	39654943	39654943	39654943	39654943.0000
sorters	018061	1	5987435	5987435	5987435	5987435.0000
epistle	018062	1	28357832	28357832	28357832	28357832.0000
Conley	018101	1	5987435	5987435	5987435	5987435.0000
lectured	018102	1	28357832	28357832	28357832	28357832.0000
Abraham	018103	1	39654943	39654943	39654943	39654943.0000
cage	018201	1	5987435	5987435	5987435	5987435.0000
hushes	018202	1	28357832	28357832	28357832	28357832.0000
Simla	018402	1	28357832	28357832	28357832	28357832.0000
reporters	018403	1	39654943	39654943	39654943	39654943.0000
coexist	018601	1	5987435	5987435	5987435	5987435.0000
Beebe	018602	1	28357832	28357832	28357832	28357832.0000
Taoism	018603	1	39654943	39654943	39654943	39654943.0000
Connally	018801	1	5987435	5987435	5987435	5987435.0000
fetched	018802	1	28357832	28357832	28357832	28357832.0000
checkpoints	018803	1	39654943	39654943	39654943	39654943.0000
gritty	018811	1	5987435	5987435	5987435	5987435.0000
firearm	018812	1	28357832	28357832	28357832	28357832.0000
minima	019101	1	5987435	5987435	5987435	5987435.0000
Selfridge	019102	1	28357832	28357832	28357832	28357832.0000
disable	019103	1	39654943	39654943	39654943	39654943.0000
witchcraft	019201	1	5987435	5987435	5987435	5987435.0000
betroth	030501	1	5987435	5987435	5987435	5987435.0000
Manhattanize	030502	1	28357832	28357832	28357832	28357832.0000
imprint	030503	1	39654943	39654943	39654943	39654943.0000
swelling	031901	1	5987435	5987435	5987435	5987435.0000
interrelationships	036001	1	5987435	5987435	5987435	5987435.0000
riser	036002	1	28357832	28357832	28357832	28357832.0000
bee	038001	1	5987435	5987435	5987435	5987435.0000
kanji	038002	1	28357832	28357832	28357832	28357832.0000
dental	038003	1	39654943	39654943	39654943	39654943.0000
railway	038011	1	5987435	5987435	5987435	5987435.0000
validate	038012	1	28357832	28357832	28357832	28357832.0000
normalizes	038013	1	39654943	39654943	39654943	39654943.0000
Kline	038101	1	5987435	5987435	5987435	5987435.0000
Anatole	038102	1	28357832	28357832	28357832	28357832.0000
partridges	038103	1	39654943	39654943	39654943	39654943.0000
recruited	038201	1	5987435	5987435	5987435	5987435.0000
dimensions	038202	1	28357832	28357832	28357832	28357832.0000
Chicana	038203	1	39654943	39654943	39654943	39654943.0000
select t3.companynr,fld3,sum(price) from t3,t2 where t2.fld1 = t3.t2nr and t3.companynr = 512 group by companynr,fld3;
companynr	fld3	sum(price)
512	boat	786542
512	capably	786542
512	cupboard	786542
512	decliner	786542
512	descendants	786542
512	dopers	786542
512	erases	786542
512	Micronesia	786542
512	Miles	786542
512	skies	786542
select t2.companynr,count(*),min(fld3),max(fld3),sum(price),avg(price) from t2,t3 where t3.companynr >= 30 and t3.companynr <= 58 and t3.t2nr = t2.fld1 and 1+1=2 group by t2.companynr;
companynr	count(*)	min(fld3)	max(fld3)	sum(price)	avg(price)
00	1	Omaha	Omaha	5987435	5987435.0000
36	1	dubbed	dubbed	28357832	28357832.0000
37	83	Abraham	Wotan	1908978016	22999735.1325
50	2	scribbled	tapestry	68012775	34006387.5000
select t3.companynr+0,t3.t2nr,fld3,sum(price) from t3,t2 where t2.fld1 = t3.t2nr and t3.companynr = 37 group by 1,t3.t2nr,fld3,fld3,fld3,fld3,fld3 order by fld1;
t3.companynr+0	t2nr	fld3	sum(price)
37	1	Omaha	5987435
37	11401	breaking	5987435
37	11402	Romans	28357832
37	11403	intercepted	39654943
37	11501	bewilderingly	5987435
37	11701	astound	5987435
37	11702	admonishing	28357832
37	11703	sumac	39654943
37	12001	flanking	5987435
37	12003	combed	39654943
37	12301	Eulerian	5987435
37	12302	dubbed	28357832
37	12303	Kane	39654943
37	12501	annihilates	5987435
37	12602	Wotan	28357832
37	12603	snatching	39654943
37	12701	grazing	5987435
37	12702	Baird	28357832
37	12703	celery	39654943
37	13601	handgun	5987435
37	13602	foldout	28357832
37	13603	mystic	39654943
37	13801	intelligibility	5987435
37	13802	Augustine	28357832
37	13803	teethe	39654943
37	13901	scholastics	5987435
37	16001	audiology	5987435
37	16201	wallet	5987435
37	16202	parters	28357832
37	16301	eschew	5987435
37	16302	quitter	28357832
37	16303	neat	39654943
37	18001	jarring	5987435
37	18002	tinily	28357832
37	18003	balled	39654943
37	18012	impulsive	28357832
37	18013	starlet	39654943
37	18021	lawgiver	5987435
37	18022	stated	28357832
37	18023	readable	39654943
37	18032	testicle	28357832
37	18033	Parsifal	39654943
37	18041	Punjab	5987435
37	18042	Merritt	28357832
37	18043	Quixotism	39654943
37	18051	sureties	5987435
37	18052	puddings	28357832
37	18053	tapestry	39654943
37	18061	trimmings	5987435
37	18062	humility	28357832
37	18101	tragedies	5987435
37	18102	skulking	28357832
37	18103	flint	39654943
37	18201	relaxing	5987435
37	18202	offload	28357832
37	18402	suites	28357832
37	18403	lists	39654943
37	18601	vacuuming	5987435
37	18602	dentally	28357832
37	18603	humanness	39654943
37	18801	inch	5987435
37	18802	Weissmuller	28357832
37	18803	irresponsibly	39654943
37	18811	repetitions	5987435
37	18812	Antares	28357832
37	19101	ventilate	5987435
37	19102	pityingly	28357832
37	19103	interdependent	39654943
37	19201	Graves	5987435
37	30501	neonatal	5987435
37	30502	scribbled	28357832
37	30503	chafe	39654943
37	31901	realtor	5987435
37	36001	elite	5987435
37	36002	funereal	28357832
37	38001	Conley	5987435
37	38002	lectured	28357832
37	38003	Abraham	39654943
37	38011	groupings	5987435
37	38012	dissociate	28357832
37	38013	coexist	39654943
37	38101	rusting	5987435
37	38102	galling	28357832
37	38103	obliterates	39654943
37	38201	resumes	5987435
37	38202	analyzable	28357832
37	38203	terminator	39654943
select sum(price) from t3,t2 where t2.fld1 = t3.t2nr and t3.companynr = 512 and t3.t2nr = 38008 and t2.fld1 = 38008 or t2.fld1= t3.t2nr and t3.t2nr = 38008 and t2.fld1 = 38008;
sum(price)
234298
select t2.fld1,sum(price) from t3,t2 where t2.fld1 = t3.t2nr and t3.companynr = 512 and t3.t2nr = 38008 and t2.fld1 = 38008 or t2.fld1 = t3.t2nr and t3.t2nr = 38008 and t2.fld1 = 38008 or t3.t2nr = t2.fld1 and t2.fld1 = 38008 group by t2.fld1;
fld1	sum(price)
038008	234298
explain select fld3 from t2 where 1>2 or 2>3;
id	select_type	table	type	possible_keys	key	key_len	ref	rows	Extra
1	SIMPLE	NULL	NULL	NULL	NULL	NULL	NULL	NULL	Impossible WHERE
explain select fld3 from t2 where fld1=fld1;
id	select_type	table	type	possible_keys	key	key_len	ref	rows	Extra
1	SIMPLE	t2	ALL	NULL	NULL	NULL	NULL	1199	
select companynr,fld1 from t2 HAVING fld1=250501 or fld1=250502;
companynr	fld1
34	250501
34	250502
select companynr,fld1 from t2 WHERE fld1>=250501 HAVING fld1<=250502;
companynr	fld1
34	250501
34	250502
select companynr,count(*) as count,sum(fld1) as sum from t2 group by companynr having count > 40 and sum/count >= 120000;
companynr	count	sum
00	82	10355753
29	95	14473298
34	70	17788966
37	588	83602098
41	52	12816335
select companynr from t2 group by companynr having count(*) > 40 and sum(fld1)/count(*) >= 120000 ;
companynr
00
29
34
37
41
select t2.companynr,companyname,count(*) from t2,t4 where t2.companynr=t4.companynr group by companyname having t2.companynr >= 40;
companynr	companyname	count(*)
68	company 10	12
50	company 11	11
40	company 5	37
41	company 6	52
53	company 7	4
58	company 8	23
65	company 9	10
select count(*) from t2;
count(*)
1199
select count(*) from t2 where fld1 < 098024;
count(*)
387
select min(fld1) from t2 where fld1>= 098024;
min(fld1)
98024
select max(fld1) from t2 where fld1>= 098024;
max(fld1)
1232609
select count(*) from t3 where price2=76234234;
count(*)
4181
select count(*) from t3 where companynr=512 and price2=76234234;
count(*)
4181
explain select min(fld1),max(fld1),count(*) from t2;
id	select_type	table	type	possible_keys	key	key_len	ref	rows	Extra
1	SIMPLE	NULL	NULL	NULL	NULL	NULL	NULL	NULL	Select tables optimized away
select min(fld1),max(fld1),count(*) from t2;
min(fld1)	max(fld1)	count(*)
0	1232609	1199
select min(t2nr),max(t2nr) from t3 where t2nr=2115 and price2=823742;
min(t2nr)	max(t2nr)
2115	2115
select count(*),min(t2nr),max(t2nr) from t3 where name='spates' and companynr=78;
count(*)	min(t2nr)	max(t2nr)
4181	4	41804
select t2nr,count(*) from t3 where name='gems' group by t2nr limit 20;
t2nr	count(*)
9	1
19	1
29	1
39	1
49	1
59	1
69	1
79	1
89	1
99	1
109	1
119	1
129	1
139	1
149	1
159	1
169	1
179	1
189	1
199	1
select max(t2nr) from t3 where price=983543950;
max(t2nr)
41807
select t1.period from t3 = t1 limit 1;
period
1001
select t1.period from t1 as t1 limit 1;
period
9410
select t1.period as "Nuvarande period" from t1 as t1 limit 1;
Nuvarande period
9410
select period as ok_period from t1 limit 1;
ok_period
9410
select period as ok_period from t1 group by ok_period limit 1;
ok_period
9410
select 1+1 as summa from t1 group by summa limit 1;
summa
2
select period as "Nuvarande period" from t1 group by "Nuvarande period" limit 1;
Nuvarande period
9410
show tables;
Tables_in_test
t1
t2
t3
t4
show tables from test like "s%";
Tables_in_test (s%)
show tables from test like "t?";
Tables_in_test (t?)
show full columns from t2;
Field	Type	Collation	Null	Key	Default	Extra	Privileges	Comment
auto	int(11)	NULL		PRI	NULL	auto_increment	#	
fld1	int(6) unsigned zerofill	NULL		UNI	000000		#	
companynr	tinyint(2) unsigned zerofill	NULL			00		#	
fld3	char(30)	latin1_swedish_ci		MUL			#	
fld4	char(35)	latin1_swedish_ci					#	
fld5	char(35)	latin1_swedish_ci					#	
fld6	char(4)	latin1_swedish_ci					#	
show full columns from t2 from test like 'f%';
Field	Type	Collation	Null	Key	Default	Extra	Privileges	Comment
fld1	int(6) unsigned zerofill	NULL		UNI	000000		#	
fld3	char(30)	latin1_swedish_ci		MUL			#	
fld4	char(35)	latin1_swedish_ci					#	
fld5	char(35)	latin1_swedish_ci					#	
fld6	char(4)	latin1_swedish_ci					#	
show full columns from t2 from test like 's%';
Field	Type	Collation	Null	Key	Default	Extra	Privileges	Comment
show keys from t2;
Table	Non_unique	Key_name	Seq_in_index	Column_name	Collation	Cardinality	Sub_part	Packed	Null	Index_type	Comment
t2	0	PRIMARY	1	auto	A	1199	NULL	NULL		BTREE	
t2	0	fld1	1	fld1	A	1199	NULL	NULL		BTREE	
t2	1	fld3	1	fld3	A	NULL	NULL	NULL		BTREE	
drop table t4, t3, t2, t1;
DO 1;
DO benchmark(100,1+1),1,1;
do default;
ERROR 42000: You have an error in your SQL syntax; check the manual that corresponds to your MySQL server version for the right syntax to use near '' at line 1
do foobar;
ERROR 42S22: Unknown column 'foobar' in 'field list'
CREATE TABLE t1 (
id mediumint(8) unsigned NOT NULL auto_increment,
pseudo varchar(35) NOT NULL default '',
PRIMARY KEY  (id),
UNIQUE KEY pseudo (pseudo)
);
INSERT INTO t1 (pseudo) VALUES ('test');
INSERT INTO t1 (pseudo) VALUES ('test1');
SELECT 1 as rnd1 from t1 where rand() > 2;
rnd1
DROP TABLE t1;
CREATE TABLE t1 (gvid int(10) unsigned default NULL,  hmid int(10) unsigned default NULL,  volid int(10) unsigned default NULL,  mmid int(10) unsigned default NULL,  hdid int(10) unsigned default NULL,  fsid int(10) unsigned default NULL,  ctid int(10) unsigned default NULL,  dtid int(10) unsigned default NULL,  cost int(10) unsigned default NULL,  performance int(10) unsigned default NULL,  serialnumber bigint(20) unsigned default NULL,  monitored tinyint(3) unsigned default '1',  removed tinyint(3) unsigned default '0',  target tinyint(3) unsigned default '0',  dt_modified timestamp(14) NOT NULL,  name varchar(255) binary default NULL,  description varchar(255) default NULL,  UNIQUE KEY hmid (hmid,volid)) ENGINE=MyISAM;
INSERT INTO t1 VALUES (200001,2,1,1,100,1,1,1,0,0,0,1,0,1,20020425060057,'\\\\ARKIVIO-TESTPDC\\E$',''),(200002,2,2,1,101,1,1,1,0,0,0,1,0,1,20020425060057,'\\\\ARKIVIO-TESTPDC\\C$',''),(200003,1,3,2,NULL,NULL,NULL,NULL,NULL,NULL,NULL,1,0,1,20020425060427,'c:',NULL);
CREATE TABLE t2 (  hmid int(10) unsigned default NULL,  volid int(10) unsigned default NULL,  sampletid smallint(5) unsigned default NULL,  sampletime datetime default NULL,  samplevalue bigint(20) unsigned default NULL,  KEY idx1 (hmid,volid,sampletid,sampletime)) ENGINE=MyISAM;
INSERT INTO t2 VALUES (1,3,10,'2002-06-01 08:00:00',35),(1,3,1010,'2002-06-01 12:00:01',35);
SELECT a.gvid, (SUM(CASE b.sampletid WHEN 140 THEN b.samplevalue ELSE 0 END)) as the_success,(SUM(CASE b.sampletid WHEN 141 THEN b.samplevalue ELSE 0 END)) as the_fail,(SUM(CASE b.sampletid WHEN 142 THEN b.samplevalue ELSE 0 END)) as the_size,(SUM(CASE b.sampletid WHEN 143 THEN b.samplevalue ELSE 0 END)) as the_time FROM t1 a, t2 b WHERE a.hmid = b.hmid AND a.volid = b.volid AND b.sampletime >= 'wrong-date-value' AND b.sampletime < 'wrong-date-value' AND b.sampletid IN (140, 141, 142, 143) GROUP BY a.gvid;
gvid	the_success	the_fail	the_size	the_time
Warnings:
Warning	1292	Truncated incorrect datetime value: 'wrong-date-value'
Warning	1292	Truncated incorrect datetime value: 'wrong-date-value'
Warning	1292	Truncated incorrect datetime value: 'wrong-date-value'
Warning	1292	Truncated incorrect datetime value: 'wrong-date-value'
SELECT a.gvid, (SUM(CASE b.sampletid WHEN 140 THEN b.samplevalue ELSE 0 END)) as the_success,(SUM(CASE b.sampletid WHEN 141 THEN b.samplevalue ELSE 0 END)) as the_fail,(SUM(CASE b.sampletid WHEN 142 THEN b.samplevalue ELSE 0 END)) as the_size,(SUM(CASE b.sampletid WHEN 143 THEN b.samplevalue ELSE 0 END)) as the_time FROM t1 a, t2 b WHERE a.hmid = b.hmid AND a.volid = b.volid AND b.sampletime >= NULL AND b.sampletime < NULL AND b.sampletid IN (140, 141, 142, 143) GROUP BY a.gvid;
gvid	the_success	the_fail	the_size	the_time
DROP TABLE t1,t2;
create table  t1 (  A_Id bigint(20) NOT NULL default '0',  A_UpdateBy char(10) NOT NULL default '',  A_UpdateDate bigint(20) NOT NULL default '0',  A_UpdateSerial int(11) NOT NULL default '0',  other_types bigint(20) NOT NULL default '0',  wss_type bigint(20) NOT NULL default '0');
INSERT INTO t1 VALUES (102935998719055004,'brade',1029359987,2,102935229116544068,102935229216544093);
select wss_type from t1 where wss_type ='102935229216544106';
wss_type
select wss_type from t1 where wss_type ='102935229216544105';
wss_type
select wss_type from t1 where wss_type ='102935229216544104';
wss_type
select wss_type from t1 where wss_type ='102935229216544093';
wss_type
102935229216544093
select wss_type from t1 where wss_type =102935229216544093;
wss_type
102935229216544093
drop table t1;
select 1+2,"aaaa",3.13*2.0 into @a,@b,@c;
select @a;
@a
3
select @b;
@b
aaaa
select @c;
@c
6.26
create table t1 (a int not null auto_increment primary key);
insert into t1 values ();
insert into t1 values ();
insert into t1 values ();
select * from (t1 as t2 left join t1 as t3 using (a)), t1;
a	a	a
1	1	1
2	2	1
3	3	1
1	1	2
2	2	2
3	3	2
1	1	3
2	2	3
3	3	3
select * from t1, (t1 as t2 left join t1 as t3 using (a));
a	a	a
1	1	1
2	1	1
3	1	1
1	2	2
2	2	2
3	2	2
1	3	3
2	3	3
3	3	3
select * from (t1 as t2 left join t1 as t3 using (a)) straight_join t1;
a	a	a
1	1	1
2	2	1
3	3	1
1	1	2
2	2	2
3	3	2
1	1	3
2	2	3
3	3	3
select * from t1 straight_join (t1 as t2 left join t1 as t3 using (a));
a	a	a
1	1	1
2	1	1
3	1	1
1	2	2
2	2	2
3	2	2
1	3	3
2	3	3
3	3	3
select * from (t1 as t2 left join t1 as t3 using (a)) inner join t1 on t1.a>1;
a	a	a
1	1	2
1	1	3
2	2	2
2	2	3
3	3	2
3	3	3
select * from t1 inner join (t1 as t2 left join t1 as t3 using (a)) on t1.a>1;
a	a	a
1	1	NULL
2	1	1
3	1	1
1	2	NULL
2	2	2
3	2	2
1	3	NULL
2	3	3
3	3	3
select * from (t1 as t2 left join t1 as t3 using (a)) inner join t1 using ( a );
a	a	a
1	1	1
2	2	2
3	3	3
select * from t1 inner join (t1 as t2 left join t1 as t3 using (a)) using ( a );
a	a	a
1	1	1
2	1	NULL
3	1	NULL
1	2	NULL
2	2	2
3	2	NULL
1	3	NULL
2	3	NULL
3	3	3
select * from (t1 as t2 left join t1 as t3 using (a)) left outer join t1 on t1.a>1;
a	a	a
1	1	2
1	1	3
2	2	2
2	2	3
3	3	2
3	3	3
select * from t1 left outer join (t1 as t2 left join t1 as t3 using (a)) on t1.a>1;
a	a	a
1	1	NULL
2	1	1
3	1	1
1	2	NULL
2	2	2
3	2	2
1	3	NULL
2	3	3
3	3	3
select * from (t1 as t2 left join t1 as t3 using (a)) left join t1 using ( a );
a	a	a
1	1	1
2	2	2
3	3	3
select * from t1 left join (t1 as t2 left join t1 as t3 using (a)) using ( a );
a	a	a
1	1	1
2	1	NULL
3	1	NULL
1	2	NULL
2	2	2
3	2	NULL
1	3	NULL
2	3	NULL
3	3	3
select * from (t1 as t2 left join t1 as t3 using (a)) natural left join t1;
a	a	a
1	1	1
2	2	2
3	3	3
select * from t1 natural left join (t1 as t2 left join t1 as t3 using (a));
a	a	a
1	1	1
2	2	2
3	3	3
select * from (t1 as t2 left join t1 as t3 using (a)) right join t1 on t1.a>1;
a	a	a
1	NULL	1
2	NULL	1
3	NULL	1
1	1	2
2	2	2
3	3	2
1	1	3
2	2	3
3	3	3
select * from t1 right join (t1 as t2 left join t1 as t3 using (a)) on t1.a>1;
a	a	a
2	1	1
3	1	1
2	2	2
3	2	2
2	3	3
3	3	3
select * from (t1 as t2 left join t1 as t3 using (a)) right outer join t1 using ( a );
a	a	a
1	1	1
2	NULL	1
3	NULL	1
1	NULL	2
2	2	2
3	NULL	2
1	NULL	3
2	NULL	3
3	3	3
select * from t1 right outer join (t1 as t2 left join t1 as t3 using (a)) using ( a );
a	a	a
1	1	1
2	2	2
3	3	3
select * from (t1 as t2 left join t1 as t3 using (a)) natural right join t1;
a	a	a
1	1	1
2	NULL	1
3	NULL	1
1	NULL	2
2	2	2
3	NULL	2
1	NULL	3
2	NULL	3
3	3	3
select * from t1 natural right join (t1 as t2 left join t1 as t3 using (a));
a	a	a
1	1	1
2	2	2
3	3	3
select * from t1 natural join (t1 as t2 left join t1 as t3 using (a));
a	a
1	1
2	2
3	3
select * from (t1 as t2 left join t1 as t3 using (a)) natural join t1;
a	a	a
1	1	1
2	2	2
3	3	3
drop table t1;
CREATE TABLE t1 (  aa char(2),  id int(11) NOT NULL auto_increment,  t2_id int(11) NOT NULL default '0',  PRIMARY KEY  (id),  KEY replace_id (t2_id)) ENGINE=MyISAM;
INSERT INTO t1 VALUES ("1",8264,2506),("2",8299,2517),("3",8301,2518),("4",8302,2519),("5",8303,2520),("6",8304,2521),("7",8305,2522);
CREATE TABLE t2 ( id int(11) NOT NULL auto_increment,  PRIMARY KEY  (id)) ENGINE=MyISAM;
INSERT INTO t2 VALUES (2517), (2518), (2519), (2520), (2521), (2522);
select * from t1, t2 WHERE t1.t2_id = t2.id and t1.t2_id > 0   order by t1.id   LIMIT 0, 5;
aa	id	t2_id	id
2	8299	2517	2517
3	8301	2518	2518
4	8302	2519	2519
5	8303	2520	2520
6	8304	2521	2521
drop table t1,t2;
create table t1 (id1 int NOT NULL);
create table t2 (id2 int NOT NULL);
create table t3 (id3 int NOT NULL);
create table t4 (id4 int NOT NULL, id44 int NOT NULL, KEY (id4));
insert into t1 values (1);
insert into t1 values (2);
insert into t2 values (1);
insert into t4 values (1,1);
explain select * from t1 left join t2 on id1 = id2 left join t3 on id1 = id3
left join t4 on id3 = id4 where id2 = 1 or id4 = 1;
id	select_type	table	type	possible_keys	key	key_len	ref	rows	Extra
1	SIMPLE	t3	system	NULL	NULL	NULL	NULL	0	const row not found
1	SIMPLE	t1	ALL	NULL	NULL	NULL	NULL	2	
1	SIMPLE	t2	ALL	NULL	NULL	NULL	NULL	1	
1	SIMPLE	t4	ALL	id4	NULL	NULL	NULL	1	Using where
select * from t1 left join t2 on id1 = id2 left join t3 on id1 = id3
left join t4 on id3 = id4 where id2 = 1 or id4 = 1;
id1	id2	id3	id4	id44
1	1	NULL	NULL	NULL
drop table t1,t2,t3,t4;
create table t1(s varchar(10) not null);
create table t2(s varchar(10) not null primary key);
create table t3(s varchar(10) not null primary key);
insert into t1 values ('one\t'), ('two\t');
insert into t2 values ('one\r'), ('two\t');
insert into t3 values ('one '), ('two\t');
select * from t1 where s = 'one';
s
select * from t2 where s = 'one';
s
select * from t3 where s = 'one';
s
one
select * from t1,t2 where t1.s = t2.s;
s	s
two		two	
select * from t2,t3 where t2.s = t3.s;
s	s
two		two	
drop table t1, t2, t3;
create table t1 (a integer,  b integer, index(a), index(b));
create table t2 (c integer,  d integer, index(c), index(d));
insert into t1 values (1,2), (2,2), (3,2), (4,2);
insert into t2 values (1,3), (2,3), (3,4), (4,4);
explain select * from t1 left join t2 on a=c where d in (4);
id	select_type	table	type	possible_keys	key	key_len	ref	rows	Extra
1	SIMPLE	t2	ref	c,d	d	5	const	2	Using where
1	SIMPLE	t1	ALL	a	NULL	NULL	NULL	3	Using where
select * from t1 left join t2 on a=c where d in (4);
a	b	c	d
3	2	3	4
4	2	4	4
explain select * from t1 left join t2 on a=c where d = 4;
id	select_type	table	type	possible_keys	key	key_len	ref	rows	Extra
1	SIMPLE	t2	ref	c,d	d	5	const	2	Using where
1	SIMPLE	t1	ALL	a	NULL	NULL	NULL	3	Using where
select * from t1 left join t2 on a=c where d = 4;
a	b	c	d
3	2	3	4
4	2	4	4
drop table t1, t2;
CREATE TABLE t1 (
i int(11) NOT NULL default '0',
c char(10) NOT NULL default '',
PRIMARY KEY  (i),
UNIQUE KEY c (c)
) ENGINE=MyISAM;
INSERT INTO t1 VALUES (1,'a');
INSERT INTO t1 VALUES (2,'b');
INSERT INTO t1 VALUES (3,'c');
EXPLAIN SELECT i FROM t1 WHERE i=1;
id	select_type	table	type	possible_keys	key	key_len	ref	rows	Extra
1	SIMPLE	t1	const	PRIMARY	PRIMARY	4	const	1	Using index
DROP TABLE t1;
CREATE TABLE t1 ( a BLOB, INDEX (a(20)) );
CREATE TABLE t2 ( a BLOB, INDEX (a(20)) );
INSERT INTO t1 VALUES ('one'),('two'),('three'),('four'),('five');
INSERT INTO t2 VALUES ('one'),('two'),('three'),('four'),('five');
EXPLAIN SELECT * FROM t1 LEFT JOIN t2 USE INDEX (a) ON t1.a=t2.a;
id	select_type	table	type	possible_keys	key	key_len	ref	rows	Extra
1	SIMPLE	t1	ALL	NULL	NULL	NULL	NULL	5	
1	SIMPLE	t2	ref	a	a	23	test.t1.a	2	
EXPLAIN SELECT * FROM t1 LEFT JOIN t2 FORCE INDEX (a) ON t1.a=t2.a;
id	select_type	table	type	possible_keys	key	key_len	ref	rows	Extra
1	SIMPLE	t1	ALL	NULL	NULL	NULL	NULL	5	
1	SIMPLE	t2	ref	a	a	23	test.t1.a	2	
DROP TABLE t1, t2;
CREATE TABLE t1 ( city char(30) );
INSERT INTO t1 VALUES ('London');
INSERT INTO t1 VALUES ('Paris');
SELECT * FROM t1 WHERE city='London';
city
London
SELECT * FROM t1 WHERE city='london';
city
London
EXPLAIN SELECT * FROM t1 WHERE city='London' AND city='london';
id	select_type	table	type	possible_keys	key	key_len	ref	rows	Extra
1	SIMPLE	t1	ALL	NULL	NULL	NULL	NULL	2	Using where
SELECT * FROM t1 WHERE city='London' AND city='london';
city
London
EXPLAIN SELECT * FROM t1 WHERE city LIKE '%london%' AND city='London';
id	select_type	table	type	possible_keys	key	key_len	ref	rows	Extra
1	SIMPLE	t1	ALL	NULL	NULL	NULL	NULL	2	Using where
SELECT * FROM t1 WHERE city LIKE '%london%' AND city='London';
city
London
DROP TABLE t1;
create table t1 (a int(11) unsigned, b int(11) unsigned);
insert into t1 values (1,0), (1,1), (1,2);
select a-b  from t1 order by 1;
a-b
0
1
18446744073709551615
select a-b , (a-b < 0)  from t1 order by 1;
a-b	(a-b < 0)
0	0
1	0
18446744073709551615	0
select a-b as d, (a-b >= 0), b from t1 group by b having d >= 0;
d	(a-b >= 0)	b
1	1	0
0	1	1
18446744073709551615	1	2
select cast((a - b) as unsigned) from t1 order by 1;
cast((a - b) as unsigned)
0
1
18446744073709551615
drop table t1;
create table t1 (a int(11));
select all all * from t1;
a
select distinct distinct * from t1;
a
select all distinct * from t1;
ERROR HY000: Incorrect usage of ALL and DISTINCT
select distinct all * from t1;
ERROR HY000: Incorrect usage of ALL and DISTINCT
drop table t1;
CREATE TABLE t1 (
kunde_intern_id int(10) unsigned NOT NULL default '0',
kunde_id int(10) unsigned NOT NULL default '0',
FK_firma_id int(10) unsigned NOT NULL default '0',
aktuell enum('Ja','Nein') NOT NULL default 'Ja',
vorname varchar(128) NOT NULL default '',
nachname varchar(128) NOT NULL default '',
geloescht enum('Ja','Nein') NOT NULL default 'Nein',
firma varchar(128) NOT NULL default ''
);
INSERT INTO t1 VALUES 
(3964,3051,1,'Ja','Vorname1','1Nachname','Nein','Print Schau XXXX'),
(3965,3051111,1,'Ja','Vorname1111','1111Nachname','Nein','Print Schau XXXX');
SELECT kunde_id ,FK_firma_id ,aktuell, vorname, nachname, geloescht FROM t1
WHERE
(
(
( '' != '' AND firma LIKE CONCAT('%', '', '%'))
OR
(vorname LIKE CONCAT('%', 'Vorname1', '%') AND 
nachname LIKE CONCAT('%', '1Nachname', '%') AND 
'Vorname1' != '' AND 'xxxx' != '')
)
AND
(
aktuell = 'Ja' AND geloescht = 'Nein' AND FK_firma_id = 2
)
)
;
kunde_id	FK_firma_id	aktuell	vorname	nachname	geloescht
SELECT kunde_id ,FK_firma_id ,aktuell, vorname, nachname,
geloescht FROM t1
WHERE
(
(
aktuell = 'Ja' AND geloescht = 'Nein' AND FK_firma_id = 2
)
AND
(
( '' != '' AND firma LIKE CONCAT('%', '', '%')  )
OR
(  vorname LIKE CONCAT('%', 'Vorname1', '%') AND
nachname LIKE CONCAT('%', '1Nachname', '%') AND 'Vorname1' != '' AND
'xxxx' != '')
)
)
;
kunde_id	FK_firma_id	aktuell	vorname	nachname	geloescht
SELECT COUNT(*) FROM t1 WHERE 
( 0 OR (vorname LIKE '%Vorname1%' AND nachname LIKE '%1Nachname%' AND 1)) 
AND FK_firma_id = 2;
COUNT(*)
0
drop table t1;
CREATE TABLE t1 (b BIGINT(20) UNSIGNED NOT NULL, PRIMARY KEY (b));
INSERT INTO t1 VALUES (0x8000000000000000);
SELECT b FROM t1 WHERE b=0x8000000000000000;
b
9223372036854775808
DROP TABLE t1;
CREATE TABLE `t1` ( `gid` int(11) default NULL, `uid` int(11) default NULL);
CREATE TABLE `t2` ( `ident` int(11) default NULL, `level` char(16) default NULL);
INSERT INTO `t2` VALUES (0,'READ');
CREATE TABLE `t3` ( `id` int(11) default NULL, `name` char(16) default NULL);
INSERT INTO `t3` VALUES (1,'fs');
select * from t3 left join t1 on t3.id = t1.uid, t2 where t2.ident in (0, t1.gid, t3.id, 0);
id	name	gid	uid	ident	level
1	fs	NULL	NULL	0	READ
drop table t1,t2,t3;
CREATE TABLE t1 (
acct_id int(11) NOT NULL default '0',
profile_id smallint(6) default NULL,
UNIQUE KEY t1$acct_id (acct_id),
KEY t1$profile_id (profile_id)
);
INSERT INTO t1 VALUES (132,17),(133,18);
CREATE TABLE t2 (
profile_id smallint(6) default NULL,
queue_id int(11) default NULL,
seq int(11) default NULL,
KEY t2$queue_id (queue_id)
);
INSERT INTO t2 VALUES (17,31,4),(17,30,3),(17,36,2),(17,37,1);
CREATE TABLE t3 (
id int(11) NOT NULL default '0',
qtype int(11) default NULL,
seq int(11) default NULL,
warn_lvl int(11) default NULL,
crit_lvl int(11) default NULL,
rr1 tinyint(4) NOT NULL default '0',
rr2 int(11) default NULL,
default_queue tinyint(4) NOT NULL default '0',
KEY t3$qtype (qtype),
KEY t3$id (id)
);
INSERT INTO t3 VALUES (30,1,29,NULL,NULL,0,NULL,0),(31,1,28,NULL,NULL,0,NULL,0),
(36,1,34,NULL,NULL,0,NULL,0),(37,1,35,NULL,NULL,0,121,0);
SELECT COUNT(*) FROM t1 a STRAIGHT_JOIN t2 pq STRAIGHT_JOIN t3 q 
WHERE 
(pq.profile_id = a.profile_id) AND (a.acct_id = 132) AND 
(pq.queue_id = q.id) AND (q.rr1 <> 1);
COUNT(*)
4
drop table t1,t2,t3;
create table t1 (f1 int);
insert into t1 values (1),(NULL);
create table t2 (f2 int, f3 int, f4 int);
create index idx1 on t2 (f4);
insert into t2 values (1,2,3),(2,4,6);
select A.f2 from t1 left join t2 A on A.f2 = f1 where A.f3=(select min(f3)
from  t2 C where A.f4 = C.f4) or A.f3 IS NULL;
f2
1
NULL
drop table t1,t2;
create table t2 (a tinyint unsigned);
create index t2i on t2(a);
insert into t2 values (0), (254), (255);
explain select * from t2 where a > -1;
id	select_type	table	type	possible_keys	key	key_len	ref	rows	Extra
1	SIMPLE	t2	index	t2i	t2i	2	NULL	3	Using where; Using index
select * from t2 where a > -1;
a
0
254
255
drop table t2;
CREATE TABLE t1 (a int, b int, c int);
INSERT INTO t1
SELECT 50, 3, 3 FROM DUAL
WHERE NOT EXISTS
(SELECT * FROM t1 WHERE a = 50 AND b = 3);
SELECT * FROM t1;
a	b	c
50	3	3
INSERT INTO t1
SELECT 50, 3, 3 FROM DUAL
WHERE NOT EXISTS
(SELECT * FROM t1 WHERE a = 50 AND b = 3);
select found_rows();
found_rows()
0
SELECT * FROM t1;
a	b	c
50	3	3
select count(*) from t1;
count(*)
1
select found_rows();
found_rows()
1
select count(*) from t1 limit 2,3;
count(*)
select found_rows();
found_rows()
0
select SQL_CALC_FOUND_ROWS count(*) from t1 limit 2,3;
count(*)
select found_rows();
found_rows()
1
DROP TABLE t1;
<<<<<<< HEAD
create table t1(f1 int, f2 int);
create table t2(f3 int);
select f1 from t1,t2 where f1=f2 and (f1,f2) = ((1,1));
f1
select f1 from t1,t2 where f1=f2 and (f1,NULL) = ((1,1));
f1
select f1 from t1,t2 where f1=f2 and (f1,f2) = ((1,NULL));
f1
insert into t1 values(1,1),(2,null);
insert into t2 values(2);
select * from t1,t2 where f1=f3 and (f1,f2) = (2,null);
f1	f2	f3
select * from t1,t2 where f1=f3 and (f1,f2) <=> (2,null);
f1	f2	f3
2	NULL	2
drop table t1,t2;
=======
CREATE TABLE t1 (a INT, b INT);
(SELECT a, b AS c FROM t1) ORDER BY c+1;
a	c
(SELECT a, b AS c FROM t1) ORDER BY b+1;
a	c
SELECT a, b AS c FROM t1 ORDER BY c+1;
a	c
SELECT a, b AS c FROM t1 ORDER BY b+1;
a	c
drop table t1;
>>>>>>> a46e8e23
<|MERGE_RESOLUTION|>--- conflicted
+++ resolved
@@ -2617,7 +2617,16 @@
 found_rows()
 1
 DROP TABLE t1;
-<<<<<<< HEAD
+CREATE TABLE t1 (a INT, b INT);
+(SELECT a, b AS c FROM t1) ORDER BY c+1;
+a	c
+(SELECT a, b AS c FROM t1) ORDER BY b+1;
+a	c
+SELECT a, b AS c FROM t1 ORDER BY c+1;
+a	c
+SELECT a, b AS c FROM t1 ORDER BY b+1;
+a	c
+drop table t1;
 create table t1(f1 int, f2 int);
 create table t2(f3 int);
 select f1 from t1,t2 where f1=f2 and (f1,f2) = ((1,1));
@@ -2633,16 +2642,4 @@
 select * from t1,t2 where f1=f3 and (f1,f2) <=> (2,null);
 f1	f2	f3
 2	NULL	2
-drop table t1,t2;
-=======
-CREATE TABLE t1 (a INT, b INT);
-(SELECT a, b AS c FROM t1) ORDER BY c+1;
-a	c
-(SELECT a, b AS c FROM t1) ORDER BY b+1;
-a	c
-SELECT a, b AS c FROM t1 ORDER BY c+1;
-a	c
-SELECT a, b AS c FROM t1 ORDER BY b+1;
-a	c
-drop table t1;
->>>>>>> a46e8e23
+drop table t1,t2;