Run mysql_upgrade once
mysql.columns_priv                                 OK
mysql.db                                           OK
mysql.event                                        OK
mysql.func                                         OK
mysql.general_log                                  OK
mysql.help_category                                OK
mysql.help_keyword                                 OK
mysql.help_relation                                OK
mysql.help_topic                                   OK
mysql.host                                         OK
mysql.ndb_binlog_index                             OK
mysql.plugin                                       OK
mysql.proc                                         OK
mysql.procs_priv                                   OK
mysql.servers                                      OK
mysql.slow_log                                     OK
mysql.tables_priv                                  OK
mysql.time_zone                                    OK
mysql.time_zone_leap_second                        OK
mysql.time_zone_name                               OK
mysql.time_zone_transition                         OK
mysql.time_zone_transition_type                    OK
mysql.user                                         OK
<<<<<<< HEAD
@hadGrantPriv:=1
1
1
1
@hadShowDbPriv:=1
1
1
1
@hadCreateViewPriv:=1
1
1
1
@hadCreateRoutinePriv:=1
1
1
1
@hadCreateUserPriv:=1
1
1
1
@hadEventPriv :=1
1
1
1
@hadTriggerPriv :=1
1
1
1
Run it again - should say already completed
@hadGrantPriv:=1
1
1
1
@hadShowDbPriv:=1
1
1
1
@hadCreateViewPriv:=1
1
1
1
@hadCreateRoutinePriv:=1
1
1
1
@hadCreateUserPriv:=1
1
1
1
@hadEventPriv :=1
1
1
1
@hadTriggerPriv :=1
1
1
1
Force should run it regardless of wheter it's been run before
=======
Run it again - should say already completed
This installation of MySQL is already upgraded to VERSION, use --force if you still need to run mysql_upgrade
Force should run it regardless of wether it's been run before
>>>>>>> dd0d2146
mysql.columns_priv                                 OK
mysql.db                                           OK
mysql.event                                        OK
mysql.func                                         OK
mysql.general_log                                  OK
mysql.help_category                                OK
mysql.help_keyword                                 OK
mysql.help_relation                                OK
mysql.help_topic                                   OK
mysql.host                                         OK
mysql.ndb_binlog_index                             OK
mysql.plugin                                       OK
mysql.proc                                         OK
mysql.procs_priv                                   OK
mysql.servers                                      OK
mysql.slow_log                                     OK
mysql.tables_priv                                  OK
mysql.time_zone                                    OK
mysql.time_zone_leap_second                        OK
mysql.time_zone_name                               OK
mysql.time_zone_transition                         OK
mysql.time_zone_transition_type                    OK
mysql.user                                         OK
<<<<<<< HEAD
@hadGrantPriv:=1
1
1
1
@hadShowDbPriv:=1
1
1
1
@hadCreateViewPriv:=1
1
1
1
@hadCreateRoutinePriv:=1
1
1
1
@hadCreateUserPriv:=1
1
1
1
@hadEventPriv :=1
1
1
1
@hadTriggerPriv :=1
1
1
1
=======
CREATE USER mysqltest1@'%' IDENTIFIED by 'sakila';
GRANT ALL ON *.* TO mysqltest1@'%';
Run mysql_upgrade with password protected account
mysql.columns_priv                                 OK
mysql.db                                           OK
mysql.func                                         OK
mysql.help_category                                OK
mysql.help_keyword                                 OK
mysql.help_relation                                OK
mysql.help_topic                                   OK
mysql.host                                         OK
mysql.proc                                         OK
mysql.procs_priv                                   OK
mysql.tables_priv                                  OK
mysql.time_zone                                    OK
mysql.time_zone_leap_second                        OK
mysql.time_zone_name                               OK
mysql.time_zone_transition                         OK
mysql.time_zone_transition_type                    OK
mysql.user                                         OK
DROP USER mysqltest1@'%';
Run mysql_upgrade with a non existing server socket
mysqlcheck: Got error: 2002: Can't connect to local MySQL server through socket 'var/tmp/no_sock_here' (2) when trying to connect
FATAL ERROR: Upgrade failed
>>>>>>> dd0d2146
<|MERGE_RESOLUTION|>--- conflicted
+++ resolved
@@ -1,20 +1,14 @@
 Run mysql_upgrade once
 mysql.columns_priv                                 OK
 mysql.db                                           OK
-mysql.event                                        OK
 mysql.func                                         OK
-mysql.general_log                                  OK
 mysql.help_category                                OK
 mysql.help_keyword                                 OK
 mysql.help_relation                                OK
 mysql.help_topic                                   OK
 mysql.host                                         OK
-mysql.ndb_binlog_index                             OK
-mysql.plugin                                       OK
 mysql.proc                                         OK
 mysql.procs_priv                                   OK
-mysql.servers                                      OK
-mysql.slow_log                                     OK
 mysql.tables_priv                                  OK
 mysql.time_zone                                    OK
 mysql.time_zone_leap_second                        OK
@@ -22,86 +16,19 @@
 mysql.time_zone_transition                         OK
 mysql.time_zone_transition_type                    OK
 mysql.user                                         OK
-<<<<<<< HEAD
-@hadGrantPriv:=1
-1
-1
-1
-@hadShowDbPriv:=1
-1
-1
-1
-@hadCreateViewPriv:=1
-1
-1
-1
-@hadCreateRoutinePriv:=1
-1
-1
-1
-@hadCreateUserPriv:=1
-1
-1
-1
-@hadEventPriv :=1
-1
-1
-1
-@hadTriggerPriv :=1
-1
-1
-1
-Run it again - should say already completed
-@hadGrantPriv:=1
-1
-1
-1
-@hadShowDbPriv:=1
-1
-1
-1
-@hadCreateViewPriv:=1
-1
-1
-1
-@hadCreateRoutinePriv:=1
-1
-1
-1
-@hadCreateUserPriv:=1
-1
-1
-1
-@hadEventPriv :=1
-1
-1
-1
-@hadTriggerPriv :=1
-1
-1
-1
-Force should run it regardless of wheter it's been run before
-=======
 Run it again - should say already completed
 This installation of MySQL is already upgraded to VERSION, use --force if you still need to run mysql_upgrade
 Force should run it regardless of wether it's been run before
->>>>>>> dd0d2146
 mysql.columns_priv                                 OK
 mysql.db                                           OK
-mysql.event                                        OK
 mysql.func                                         OK
-mysql.general_log                                  OK
 mysql.help_category                                OK
 mysql.help_keyword                                 OK
 mysql.help_relation                                OK
 mysql.help_topic                                   OK
 mysql.host                                         OK
-mysql.ndb_binlog_index                             OK
-mysql.plugin                                       OK
 mysql.proc                                         OK
 mysql.procs_priv                                   OK
-mysql.servers                                      OK
-mysql.slow_log                                     OK
 mysql.tables_priv                                  OK
 mysql.time_zone                                    OK
 mysql.time_zone_leap_second                        OK
@@ -109,36 +36,6 @@
 mysql.time_zone_transition                         OK
 mysql.time_zone_transition_type                    OK
 mysql.user                                         OK
-<<<<<<< HEAD
-@hadGrantPriv:=1
-1
-1
-1
-@hadShowDbPriv:=1
-1
-1
-1
-@hadCreateViewPriv:=1
-1
-1
-1
-@hadCreateRoutinePriv:=1
-1
-1
-1
-@hadCreateUserPriv:=1
-1
-1
-1
-@hadEventPriv :=1
-1
-1
-1
-@hadTriggerPriv :=1
-1
-1
-1
-=======
 CREATE USER mysqltest1@'%' IDENTIFIED by 'sakila';
 GRANT ALL ON *.* TO mysqltest1@'%';
 Run mysql_upgrade with password protected account
@@ -162,5 +59,4 @@
 DROP USER mysqltest1@'%';
 Run mysql_upgrade with a non existing server socket
 mysqlcheck: Got error: 2002: Can't connect to local MySQL server through socket 'var/tmp/no_sock_here' (2) when trying to connect
-FATAL ERROR: Upgrade failed
->>>>>>> dd0d2146
+FATAL ERROR: Upgrade failed