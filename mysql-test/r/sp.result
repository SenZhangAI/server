use test;
drop table if exists t1;
create table t1 (
id   char(16) not null default '',
data int not null
);
drop table if exists t2;
create table t2 (
s   char(16),
i   int,
d   double
);
drop procedure if exists foo42;
create procedure foo42()
insert into test.t1 values ("foo", 42);
call foo42();
select * from t1;
id	data
foo	42
delete from t1;
drop procedure foo42;
drop procedure if exists bar;
create procedure bar(x char(16), y int)
insert into test.t1 values (x, y);
call bar("bar", 666);
select * from t1;
id	data
bar	666
delete from t1;
drop procedure if exists empty|
create procedure empty()
begin
end|
call empty()|
drop procedure empty|
drop procedure if exists scope|
create procedure scope(a int, b float)
begin
declare b int;
declare c float;
begin
declare c int;
end;
end|
drop procedure scope|
drop procedure if exists two|
create procedure two(x1 char(16), x2 char(16), y int)
begin
insert into test.t1 values (x1, y);
insert into test.t1 values (x2, y);
end|
call two("one", "two", 3)|
select * from t1|
id	data
one	3
two	3
delete from t1|
drop procedure two|
drop procedure if exists locset|
create procedure locset(x char(16), y int)
begin
declare z1, z2 int;
set z1 = y;
set z2 = z1+2;
insert into test.t1 values (x, z2);
end|
call locset("locset", 19)|
select * from t1|
id	data
locset	21
delete from t1|
drop procedure locset|
drop procedure if exists setcontext|
create procedure setcontext()
begin
declare data int default 2;
insert into t1 (id, data) values ("foo", 1);
replace t1 set data = data, id = "bar";
update t1 set id = "kaka", data = 3 where t1.data = data;
end|
call setcontext()|
select * from t1|
id	data
foo	1
kaka	3
delete from t1|
drop procedure setcontext|
drop table if exists t3|
create table t3 ( d date, i int, f double, s varchar(32) )|
drop procedure if exists nullset|
create procedure nullset()
begin
declare ld date;
declare li int;
declare lf double;
declare ls varchar(32);
set ld = null, li = null, lf = null, ls = null;
insert into t3 values (ld, li, lf, ls);
insert into t3 (i, f, s) values ((ld is null), 1,    "ld is null"),
((li is null), 1,    "li is null"),
((li = 0),     null, "li = 0"),
((lf is null), 1,    "lf is null"),
((lf = 0),     null, "lf = 0"),
((ls is null), 1,    "ls is null");
end|
call nullset()|
select * from t3|
d	i	f	s
NULL	NULL	NULL	NULL
NULL	1	1	ld is null
NULL	1	1	li is null
NULL	NULL	NULL	li = 0
NULL	1	1	lf is null
NULL	NULL	NULL	lf = 0
NULL	1	1	ls is null
drop table t3|
drop procedure nullset|
drop procedure if exists mixset|
create procedure mixset(x char(16), y int)
begin
declare z int;
set @z = y, z = 666, max_join_size = 100;
insert into test.t1 values (x, z);
end|
call mixset("mixset", 19)|
show variables like 'max_join_size'|
Variable_name	Value
max_join_size	100
select id,data,@z from t1|
id	data	@z
mixset	666	19
delete from t1|
drop procedure mixset|
drop procedure if exists zip|
create procedure zip(x char(16), y int)
begin
declare z int;
call zap(y, z);
call bar(x, z);
end|
drop procedure if exists zap|
create procedure zap(x int, out y int)
begin
declare z int;
set z = x+1, y = z;
end|
call zip("zip", 99)|
select * from t1|
id	data
zip	100
delete from t1|
drop procedure zip|
drop procedure bar|
call zap(7, @zap)|
select @zap|
@zap
8
drop procedure zap|
drop procedure if exists c1|
create procedure c1(x int)
call c2("c", x)|
drop procedure if exists c2|
create procedure c2(s char(16), x int)
call c3(x, s)|
drop procedure if exists c3|
create procedure c3(x int, s char(16))
call c4("level", x, s)|
drop procedure if exists c4|
create procedure c4(l char(8), x int, s char(16))
insert into t1 values (concat(l,s), x)|
call c1(42)|
select * from t1|
id	data
levelc	42
delete from t1|
drop procedure c1|
drop procedure c2|
drop procedure c3|
drop procedure c4|
drop procedure if exists iotest|
create procedure iotest(x1 char(16), x2 char(16), y int)
begin
call inc2(x2, y);
insert into test.t1 values (x1, y);
end|
drop procedure if exists inc2|
create procedure inc2(x char(16), y int)
begin
call inc(y);
insert into test.t1 values (x, y);
end|
drop procedure if exists inc|
create procedure inc(inout io int)
set io = io + 1|
call iotest("io1", "io2", 1)|
select * from t1|
id	data
io2	2
io1	1
delete from t1|
drop procedure iotest|
drop procedure inc2|
drop procedure if exists incr|
create procedure incr(inout x int)
call inc(x)|
select @zap|
@zap
8
call incr(@zap)|
select @zap|
@zap
9
drop procedure inc|
drop procedure incr|
drop procedure if exists cbv1|
create procedure cbv1()
begin
declare y int default 3;
call cbv2(y+1, y);
insert into test.t1 values ("cbv1", y);
end|
drop procedure if exists cbv2|
create procedure cbv2(y1 int, inout y2 int)
begin
set y2 = 4711;
insert into test.t1 values ("cbv2", y1);
end|
call cbv1()|
select * from t1|
id	data
cbv2	4
cbv1	4711
delete from t1|
drop procedure cbv1|
drop procedure cbv2|
insert into t2 values ("a", 1, 1.1), ("b", 2, 1.2), ("c", 3, 1.3)|
drop procedure if exists sub1|
create procedure sub1(id char(16), x int)
insert into test.t1 values (id, x)|
drop procedure if exists sub2|
create procedure sub2(id char(16))
begin
declare x int;
set x = (select sum(t.i) from test.t2 t);
insert into test.t1 values (id, x);
end|
drop procedure if exists sub3|
create function sub3(i int) returns int
return i+1|
call sub1("sub1a", (select 7))|
call sub1("sub1b", (select max(i) from t2))|
call sub1("sub1c", (select i,d from t2 limit 1))|
call sub1("sub1d", (select 1 from (select 1) a))|
call sub2("sub2");
select * from t1|
id	data
sub1a	7
sub1b	3
sub1c	1
sub1d	1
sub2	6
select sub3((select max(i) from t2))|
sub3((select max(i) from t2))
4
drop procedure sub1|
drop procedure sub2|
drop function sub3|
delete from t2|
drop procedure if exists a0|
create procedure a0(x int)
while x do
set x = x-1;
insert into test.t1 values ("a0", x);
end while|
call a0(3)|
select * from t1|
id	data
sub1a	7
sub1b	3
sub1c	1
sub1d	1
sub2	6
a0	2
a0	1
a0	0
delete from t1|
drop procedure a0|
drop procedure if exists a|
create procedure a(x int)
while x > 0 do
set x = x-1;
insert into test.t1 values ("a", x);
end while|
call a(3)|
select * from t1|
id	data
a	2
a	1
a	0
delete from t1|
drop procedure a|
drop procedure if exists b|
create procedure b(x int)
repeat
insert into test.t1 values (repeat("b",3), x);
set x = x-1;
until x = 0 end repeat|
call b(3)|
select * from t1|
id	data
bbb	3
bbb	2
bbb	1
delete from t1|
drop procedure b|
drop procedure if exists b2|
create procedure b2(x int)
repeat(select 1 into outfile 'b2');
insert into test.t1 values (repeat("b2",3), x);
set x = x-1;
until x = 0 end repeat|
drop procedure b2|
drop procedure if exists c|
create procedure c(x int)
hmm: while x > 0 do
insert into test.t1 values ("c", x);
set x = x-1;
iterate hmm;
insert into test.t1 values ("x", x);
end while hmm|
call c(3)|
select * from t1|
id	data
c	3
c	2
c	1
delete from t1|
drop procedure c|
drop procedure if exists d|
create procedure d(x int)
hmm: while x > 0 do
insert into test.t1 values ("d", x);
set x = x-1;
leave hmm;
insert into test.t1 values ("x", x);
end while|
call d(3)|
select * from t1|
id	data
d	3
delete from t1|
drop procedure d|
drop procedure if exists e|
create procedure e(x int)
foo: loop
if x = 0 then
leave foo;
end if;
insert into test.t1 values ("e", x);
set x = x-1;
end loop foo|
call e(3)|
select * from t1|
id	data
e	3
e	2
e	1
delete from t1|
drop procedure e|
drop procedure if exists f|
create procedure f(x int)
if x < 0 then
insert into test.t1 values ("f", 0);
elseif x = 0 then
insert into test.t1 values ("f", 1);
else
insert into test.t1 values ("f", 2);
end if|
call f(-2)|
call f(0)|
call f(4)|
select * from t1|
id	data
f	0
f	1
f	2
delete from t1|
drop procedure f|
drop procedure if exists g|
create procedure g(x int)
case
when x < 0 then
insert into test.t1 values ("g", 0);
when x = 0 then
insert into test.t1 values ("g", 1);
else
insert into test.t1 values ("g", 2);
end case|
call g(-42)|
call g(0)|
call g(1)|
select * from t1|
id	data
g	0
g	1
g	2
delete from t1|
drop procedure g|
drop procedure if exists h|
create procedure h(x int)
case x
when 0 then
insert into test.t1 values ("h0", x);
when 1 then
insert into test.t1 values ("h1", x);
else
insert into test.t1 values ("h?", x);
end case|
call h(0)|
call h(1)|
call h(17)|
select * from t1|
id	data
h0	0
h1	1
h?	17
delete from t1|
drop procedure h|
drop procedure if exists i|
create procedure i(x int)
foo:
begin
if x = 0 then
leave foo;
end if;
insert into test.t1 values ("i", x);
end foo|
call i(0)|
call i(3)|
select * from t1|
id	data
i	3
delete from t1|
drop procedure i|
drop procedure if exists goto1|
create procedure goto1()
begin
declare y int;
label a;
select * from t1;
select count(*) into y from t1;
if y > 2 then
goto b;
end if;
insert into t1 values ("j", y);
goto a;
label b;
end|
call goto1()|
id	data
id	data
j	0
id	data
j	0
j	1
id	data
j	0
j	1
j	2
drop procedure goto1|
drop procedure if exists goto2|
create procedure goto2(a int)
begin
declare x int default 0;
declare continue handler for sqlstate '42S98' set x = 1;
label a;
select * from t1;
b:
while x < 2 do
begin
declare continue handler for sqlstate '42S99' set x = 2;
if a = 0 then
set x = x + 1;
iterate b;
elseif a = 1 then
leave b;
elseif a = 2 then
set a = 1;
goto a;
end if;
end;
end while b;
select * from t1;
end|
call goto2(0)|
id	data
j	0
j	1
j	2
id	data
j	0
j	1
j	2
call goto2(1)|
id	data
j	0
j	1
j	2
id	data
j	0
j	1
j	2
call goto2(2)|
id	data
j	0
j	1
j	2
id	data
j	0
j	1
j	2
id	data
j	0
j	1
j	2
drop procedure goto2|
delete from t1|
drop procedure if exists goto3|
create procedure goto3()
begin
label L1;
begin
end;
goto L1;
end|
drop procedure goto3|
drop procedure if exists goto4|
create procedure goto4()
begin
begin
label lab1;
begin
goto lab1;
end;
end;
end|
drop procedure goto4|
drop procedure if exists goto5|
create procedure goto5()
begin
begin
begin
goto lab1;
end;
label lab1;
end;
end|
drop procedure goto5|
drop procedure if exists goto6|
create procedure goto6()
begin
label L1;
goto L5;
begin
label L2;
goto L1;
goto L5;
begin
label L3;
goto L1;
goto L2;
goto L3;
goto L4;
goto L5;
end;
goto L2;
goto L4;
label L4;
end;
label L5;
goto L1;
end|
drop procedure goto6|
insert into t1 values ("foo", 3), ("bar", 19)|
insert into t2 values ("x", 9, 4.1), ("y", -1, 19.2), ("z", 3, 2.2)|
drop procedure if exists sel1|
create procedure sel1()
begin
select * from t1;
end|
call sel1()|
id	data
foo	3
bar	19
drop procedure sel1|
drop procedure if exists sel2|
create procedure sel2()
begin
select * from t1;
select * from t2;
end|
call sel2()|
id	data
foo	3
bar	19
s	i	d
x	9	4.1
y	-1	19.2
z	3	2.2
drop procedure sel2|
delete from t1|
delete from t2|
drop procedure if exists into_test|
create procedure into_test(x char(16), y int)
begin
insert into test.t1 values (x, y);
select id,data into x,y from test.t1 limit 1;
insert into test.t1 values (concat(x, "2"), y+2);
end|
call into_test("into", 100)|
select * from t1|
id	data
into	100
into2	102
delete from t1|
drop procedure into_test|
drop procedure if exists into_tes2|
create procedure into_test2(x char(16), y int)
begin
insert into test.t1 values (x, y);
select id,data into x,@z from test.t1 limit 1;
insert into test.t1 values (concat(x, "2"), y+2);
end|
call into_test2("into", 100)|
select id,data,@z from t1|
id	data	@z
into	100	100
into2	102	100
delete from t1|
drop procedure into_test2|
drop procedure if exists into_test3|
create procedure into_test3()
begin
declare x char(16);
declare y int;
select * into x,y from test.t1 limit 1;
insert into test.t2 values (x, y, 0.0);
end|
insert into t1 values ("into3", 19)|
call into_test3()|
call into_test3()|
select * from t2|
s	i	d
into3	19	0
into3	19	0
delete from t1|
delete from t2|
drop procedure into_test3|
drop procedure if exists into_test4|
create procedure into_test4()
begin
declare x int;
select data into x from test.t1 limit 1;
insert into test.t3 values ("into4", x);
end|
delete from t1|
drop table if exists t3|
create table t3 ( s char(16), d int)|
call into_test4()|
select * from t3|
s	d
into4	NULL
insert into t1 values ("i4", 77)|
call into_test4()|
select * from t3|
s	d
into4	NULL
into4	77
delete from t1|
drop table t3|
drop procedure into_test4|
drop procedure if exists into_outfile|
create procedure into_outfile(x char(16), y int)
begin
insert into test.t1 values (x, y);
select * into outfile "/tmp/spout" from test.t1;
insert into test.t1 values (concat(x, "2"), y+2);
end|
call into_outfile("ofile", 1)|
delete from t1|
drop procedure into_outfile|
drop procedure if exists into_dumpfile|
create procedure into_dumpfile(x char(16), y int)
begin
insert into test.t1 values (x, y);
select * into dumpfile "/tmp/spdump" from test.t1 limit 1;
insert into test.t1 values (concat(x, "2"), y+2);
end|
call into_dumpfile("dfile", 1)|
delete from t1|
drop procedure into_dumpfile|
drop procedure if exists create_select|
create procedure create_select(x char(16), y int)
begin
insert into test.t1 values (x, y);
create temporary table test.t3 select * from test.t1;
insert into test.t3 values (concat(x, "2"), y+2);
end|
drop table if exists t3|
call create_select("cs", 90)|
select * from t1, t3|
id	data	id	data
cs	90	cs	90
cs	90	cs2	92
drop table if exists t3|
delete from t1|
drop procedure create_select|
drop function if exists e|
create function e() returns double
return 2.7182818284590452354|
set @e = e()|
select e(), @e|
e()	@e
2.718281828459	2.718281828459
drop function if exists inc|
create function inc(i int) returns int
return i+1|
select inc(1), inc(99), inc(-71)|
inc(1)	inc(99)	inc(-71)
2	100	-70
drop function if exists mul|
create function mul(x int, y int) returns int
return x*y|
select mul(1,1), mul(3,5), mul(4711, 666)|
mul(1,1)	mul(3,5)	mul(4711, 666)
1	15	3137526
drop function if exists append|
create function append(s1 char(8), s2 char(8)) returns char(16)
return concat(s1, s2)|
select append("foo", "bar")|
append("foo", "bar")
foobar
drop function if exists fac|
create function fac(n int unsigned) returns bigint unsigned
begin
declare f bigint unsigned default 1;
while n > 1 do
set f = f * n;
set n = n - 1;
end while;
return f;
end|
select fac(1), fac(2), fac(5), fac(10)|
fac(1)	fac(2)	fac(5)	fac(10)
1	2	120	3628800
drop function if exists fun|
create function fun(d double, i int, u int unsigned) returns double
return mul(inc(i), fac(u)) / e()|
select fun(2.3, 3, 5)|
fun(2.3, 3, 5)
176.58213176229
insert into t2 values (append("xxx", "yyy"), mul(4,3), e())|
insert into t2 values (append("a", "b"), mul(2,mul(3,4)), fun(1.7, 4, 6))|
select * from t2 where s = append("a", "b")|
s	i	d
ab	24	1324.36598821719
select * from t2 where i = mul(4,3) or i = mul(mul(3,4),2)|
s	i	d
xxxyyy	12	2.71828182845905
ab	24	1324.36598821719
select * from t2 where d = e()|
s	i	d
xxxyyy	12	2.71828182845905
select * from t2|
s	i	d
xxxyyy	12	2.71828182845905
ab	24	1324.36598821719
delete from t2|
drop function e|
drop function inc|
drop function mul|
drop function append|
drop function fun|
drop procedure if exists hndlr1|
create procedure hndlr1(val int)
begin
declare x int default 0;
declare foo condition for 1136;
declare bar condition for sqlstate '42S98';        # Just for testing syntax
declare zip condition for sqlstate value '42S99';  # Just for testing syntax
declare continue handler for foo set x = 1;
insert into test.t1 values ("hndlr1", val, 2);  # Too many values
if (x) then
insert into test.t1 values ("hndlr1", val);   # This instead then
end if;
end|
call hndlr1(42)|
select * from t1|
id	data
hndlr1	42
delete from t1|
drop procedure hndlr1|
drop procedure if exists hndlr2|
create procedure hndlr2(val int)
begin
declare x int default 0;
begin
declare exit handler for sqlstate '21S01' set x = 1;
insert into test.t1 values ("hndlr2", val, 2); # Too many values
end;
insert into test.t1 values ("hndlr2", x);
end|
call hndlr2(42)|
select * from t1|
id	data
hndlr2	1
delete from t1|
drop procedure hndlr2|
drop procedure if exists hndlr3|
create procedure hndlr3(val int)
begin
declare x int default 0;
declare continue handler for sqlexception        # Any error
begin
declare z int;
set z = 2 * val;
set x = 1;
end;
if val < 10 then
begin
declare y int;
set y = val + 10;
insert into test.t1 values ("hndlr3", y, 2);  # Too many values
if x then
insert into test.t1 values ("hndlr3", y);
end if;
end;
end if;
end|
call hndlr3(3)|
select * from t1|
id	data
hndlr3	13
delete from t1|
drop procedure hndlr3|
drop table if exists t3|
create table t3 ( id   char(16), data int )|
drop procedure if exists hndlr4|
create procedure hndlr4()
begin
declare x int default 0;
declare val int;	                           # No default
declare continue handler for sqlstate '02000' set x=1;
select data into val from test.t3 where id='z' limit 1;  # No hits
insert into test.t3 values ('z', val);
end|
call hndlr4()|
select * from t3|
id	data
z	NULL
drop table t3|
drop procedure hndlr4|
drop procedure if exists cur1|
create procedure cur1()
begin
declare a char(16);
declare b int;
declare c double;
declare done int default 0;
declare c cursor for select * from test.t2;
declare continue handler for sqlstate '02000' set done = 1;
open c;
repeat
fetch c into a, b, c;
if not done then
insert into test.t1 values (a, b+c);
end if;
until done end repeat;
close c;
end|
insert into t2 values ("foo", 42, -1.9), ("bar", 3, 12.1), ("zap", 666, -3.14)|
call cur1()|
select * from t1|
id	data
foo	40
bar	15
zap	663
drop procedure cur1|
drop table if exists t3|
create table t3 ( s char(16), i int )|
drop procedure if exists cur2|
create procedure cur2()
begin
declare done int default 0;
declare c1 cursor for select id,data from test.t1;
declare c2 cursor for select i from test.t2;
declare continue handler for sqlstate '02000' set done = 1;
open c1;
open c2;
repeat
begin
declare a char(16);
declare b,c int;
fetch from c1 into a, b;
fetch next from c2 into c;
if not done then
if b < c then
insert into test.t3 values (a, b);
else
insert into test.t3 values (a, c);
end if;
end if;
end;
until done end repeat;
close c1;
close c2;
end|
call cur2()|
select * from t3|
s	i
foo	40
bar	3
zap	663
delete from t1|
delete from t2|
drop table t3|
drop procedure cur2|
drop procedure if exists chistics|
create procedure chistics()
language sql
modifies sql data
not deterministic
sql security definer
comment 'Characteristics procedure test'
  insert into t1 values ("chistics", 1)|
show create procedure chistics|
Procedure	sql_mode	Create Procedure
chistics		CREATE PROCEDURE `test`.`chistics`()
    MODIFIES SQL DATA
    COMMENT 'Characteristics procedure test'
insert into t1 values ("chistics", 1)
call chistics()|
select * from t1|
id	data
chistics	1
delete from t1|
alter procedure chistics sql security invoker|
show create procedure chistics|
Procedure	sql_mode	Create Procedure
chistics		CREATE PROCEDURE `test`.`chistics`()
    MODIFIES SQL DATA
    SQL SECURITY INVOKER
    COMMENT 'Characteristics procedure test'
insert into t1 values ("chistics", 1)
drop procedure chistics|
drop function if exists chistics|
create function chistics() returns int
language sql
deterministic
sql security invoker
comment 'Characteristics procedure test'
  return 42|
show create function chistics|
Function	sql_mode	Create Function
chistics		CREATE FUNCTION `test`.`chistics`() RETURNS int(11)
    DETERMINISTIC
    SQL SECURITY INVOKER
    COMMENT 'Characteristics procedure test'
return 42
select chistics()|
chistics()
42
alter function chistics
no sql
comment 'Characteristics function test'|
show create function chistics|
Function	sql_mode	Create Function
chistics		CREATE FUNCTION `test`.`chistics`() RETURNS int(11)
    NO SQL
    DETERMINISTIC
    SQL SECURITY INVOKER
    COMMENT 'Characteristics function test'
return 42
drop function chistics|
insert into t1 values ("foo", 1), ("bar", 2), ("zip", 3)|
set @@sql_mode = 'ANSI'|
drop procedure if exists modes$
create procedure modes(out c1 int, out c2 int)
begin
declare done int default 0;
declare x int;
declare c cursor for select data from t1;
declare continue handler for sqlstate '02000' set done = 1;
select 1 || 2 into c1;
set c2 = 0;
open c;
repeat
fetch c into x;
if not done then
set c2 = c2 + 1;
end if;
until done end repeat;
close c;
end$
set @@sql_mode = ''|
set sql_select_limit = 1|
call modes(@c1, @c2)|
set sql_select_limit = default|
select @c1, @c2|
@c1	@c2
12	3
delete from t1|
drop procedure modes|
create database sp_db1|
drop database sp_db1|
create database sp_db2|
use sp_db2|
create table t3 ( s char(4), t int )|
insert into t3 values ("abcd", 42), ("dcba", 666)|
use test|
drop database sp_db2|
create database sp_db3|
use sp_db3|
drop procedure if exists dummy|
create procedure dummy(out x int)
set x = 42|
use test|
drop database sp_db3|
select type,db,name from mysql.proc where db = 'sp_db3'|
type	db	name
drop procedure if exists rc|
create procedure rc()
begin
delete from t1;
insert into t1 values ("a", 1), ("b", 2), ("c", 3);
end|
call rc()|
select row_count()|
row_count()
3
update t1 set data=42 where id = "b";
select row_count()|
row_count()
1
delete from t1|
select row_count()|
row_count()
3
delete from t1|
select row_count()|
row_count()
0
select * from t1|
id	data
select row_count()|
row_count()
-1
drop procedure rc|
drop function if exists f0|
drop function if exists f1|
drop function if exists f2|
drop function if exists f3|
drop function if exists f4|
drop function if exists f5|
drop function if exists f6|
drop function if exists f7|
drop function if exists f8|
drop view if exists v0|
drop view if exists v1|
drop view if exists v2|
delete from t1|
delete from t2|
insert into t1 values ("a", 1), ("b", 2) |
insert into t2 values ("a", 1, 1.0), ("b", 2, 2.0), ("c", 3, 3.0) |
create function f1() returns int
return (select sum(data) from t1)|
select f1()|
f1()
3
select id, f1() from t1|
id	f1()
a	3
b	3
create function f2() returns int
return (select data from t1 where data <= (select sum(data) from t1) limit 1)|
select f2()|
f2()
1
select id, f2() from t1|
id	f2()
a	1
b	1
create function f3() returns int
begin
declare n int;
declare m int;
set n:= (select min(data) from t1);
set m:= (select max(data) from t1);
return n < m;
end|
select f3()|
f3()
1
select id, f3() from t1|
id	f3()
a	1
b	1
select f1(), f3()|
f1()	f3()
3	1
select id, f1(), f3() from t1|
id	f1()	f3()
a	3	1
b	3	1
create function f4() returns double 
return (select d from t1, t2 where t1.data = t2.i and t1.id= "b")|
select f4()|
f4()
2
select s, f4() from t2|
s	f4()
a	2
b	2
c	2
create function f5(i int) returns int
begin
if i <= 0 then
return 0;
elseif i = 1  then
return (select count(*) from t1 where data = i);
else
return (select count(*) + f5( i - 1) from t1 where data = i);
end if;
end|
select f5(1)|
f5(1)
1
select f5(2)|
ERROR HY000: Table 't1' was not locked with LOCK TABLES
create function f6() returns int
begin
declare n int;
set n:= f1();
return (select count(*) from t1 where data <= f7() and data <= n);
end|
create function f7() returns int
return (select sum(data) from t1 where data <= f1())|
select f6()|
f6()
2
select id, f6() from t1|
id	f6()
a	2
b	2
create view v1 (a) as select f1()|
select * from v1|
a
3
select id, a from t1, v1|
id	a
a	3
b	3
select * from v1, v1 as v|
a	a
3	3
create view v2 (a) as select a*10 from v1|
select * from v2|
a
30
select id, a from t1, v2|
id	a
a	30
b	30
select * from v1, v2|
a	a
3	30
create function f8 () returns int
return (select count(*) from v2)|
select *, f8() from v1|
a	f8()
3	1
drop function f1|
select * from v1|
ERROR HY000: View 'test.v1' references invalid table(s) or column(s) or function(s)
create function f1() returns int
return (select sum(data) from t1) + (select sum(data) from v1)|
drop function f1|
create function f1() returns int
return (select sum(data) from t1)|
create function f0() returns int
return (select * from (select 100) as r)|
select f0()|
f0()
100
select *, f0() from (select 1) as t|
1	f0()
1	100
create view v0 as select f0()|
select * from v0|
f0()
100
select *, f0() from v0|
f0()	f0()
100	100
lock tables t1 read, t1 as t11 read, mysql.proc read|
select f3()|
f3()
1
select id, f3() from t1 as t11|
id	f3()
a	1
b	1
select f0()|
f0()
100
select * from v0|
f0()
100
select *, f0() from v0, (select 123) as d1|
f0()	123	f0()
100	123	100
select id, f3() from t1|
ERROR HY000: Table 't1' was not locked with LOCK TABLES
select f4()|
ERROR HY000: Table 't2' was not locked with LOCK TABLES
unlock tables|
lock tables v2 read, mysql.proc read|
select * from v2|
a
30
select * from v1|
a
3
select * from v1, v2|
ERROR HY000: Table 't1' was not locked with LOCK TABLES
select f4()|
ERROR HY000: Table 't2' was not locked with LOCK TABLES
unlock tables|
drop function f0|
drop function f1|
drop function f2|
drop function f3|
drop function f4|
drop function f5|
drop function f6|
drop function f7|
drop function f8|
drop view v0|
drop view v1|
drop view v2|
delete from t1 |
delete from t2 |
drop table if exists fac|
create table fac (n int unsigned not null primary key, f bigint unsigned)|
drop procedure if exists ifac|
create procedure ifac(n int unsigned)
begin
declare i int unsigned default 1;
if n > 20 then
set n = 20;		# bigint overflow otherwise
end if;
while i <= n do
begin
insert into test.fac values (i, fac(i));
set i = i + 1;
end;
end while;
end|
call ifac(20)|
select * from fac|
n	f
1	1
2	2
3	6
4	24
5	120
6	720
7	5040
8	40320
9	362880
10	3628800
11	39916800
12	479001600
13	6227020800
14	87178291200
15	1307674368000
16	20922789888000
17	355687428096000
18	6402373705728000
19	121645100408832000
20	2432902008176640000
drop table fac|
show function status like '%f%'|
Db	Name	Type	Definer	Modified	Created	Security_type	Comment
test	fac	FUNCTION	root@localhost	0000-00-00 00:00:00	0000-00-00 00:00:00	DEFINER	
drop procedure ifac|
drop function fac|
show function status like '%f%'|
Db	Name	Type	Definer	Modified	Created	Security_type	Comment
drop table if exists primes|
create table primes (
i int unsigned not null primary key,
p bigint unsigned not null
)|
insert into primes values
( 0,   3), ( 1,   5), ( 2,   7), ( 3,  11), ( 4,  13),
( 5,  17), ( 6,  19), ( 7,  23), ( 8,  29), ( 9,  31),
(10,  37), (11,  41), (12,  43), (13,  47), (14,  53),
(15,  59), (16,  61), (17,  67), (18,  71), (19,  73),
(20,  79), (21,  83), (22,  89), (23,  97), (24, 101),
(25, 103), (26, 107), (27, 109), (28, 113), (29, 127),
(30, 131), (31, 137), (32, 139), (33, 149), (34, 151),
(35, 157), (36, 163), (37, 167), (38, 173), (39, 179),
(40, 181), (41, 191), (42, 193), (43, 197), (44, 199)|
drop procedure if exists opp|
create procedure opp(n bigint unsigned, out pp bool)
begin
declare r double;
declare b, s bigint unsigned default 0;
set r = sqrt(n);
again:
loop
if s = 45 then
set b = b+200, s = 0;
else
begin
declare p bigint unsigned;
select t.p into p from test.primes t where t.i = s;
if b+p > r then
set pp = 1;
leave again;
end if;
if mod(n, b+p) = 0 then
set pp = 0;
leave again;
end if;
set s = s+1;
end;
end if;
end loop;
end|
drop procedure if exists ip|
create procedure ip(m int unsigned)
begin
declare p bigint unsigned;
declare i int unsigned;
set i=45, p=201;
while i < m do
begin
declare pp bool default 0;
call opp(p, pp);
if pp then
insert into test.primes values (i, p);
set i = i+1;
end if;
set p = p+2;
end;
end while;
end|
show create procedure opp|
Procedure	sql_mode	Create Procedure
opp		CREATE PROCEDURE `test`.`opp`(n bigint unsigned, out pp bool)
begin
declare r double;
declare b, s bigint unsigned default 0;
set r = sqrt(n);
again:
loop
if s = 45 then
set b = b+200, s = 0;
else
begin
declare p bigint unsigned;
select t.p into p from test.primes t where t.i = s;
if b+p > r then
set pp = 1;
leave again;
end if;
if mod(n, b+p) = 0 then
set pp = 0;
leave again;
end if;
set s = s+1;
end;
end if;
end loop;
end
show procedure status like '%p%'|
Db	Name	Type	Definer	Modified	Created	Security_type	Comment
test	ip	PROCEDURE	root@localhost	0000-00-00 00:00:00	0000-00-00 00:00:00	DEFINER	
test	opp	PROCEDURE	root@localhost	0000-00-00 00:00:00	0000-00-00 00:00:00	DEFINER	
call ip(200)|
select * from primes where i=45 or i=100 or i=199|
i	p
45	211
100	557
199	1229
drop table primes|
drop procedure opp|
drop procedure ip|
show procedure status like '%p%'|
Db	Name	Type	Definer	Modified	Created	Security_type	Comment
drop table if exists fib|
create table fib ( f bigint unsigned not null )|
insert into fib values (1), (1)|
drop procedure if exists fib|
create procedure fib(n int unsigned)
begin
if n > 0 then
begin
declare x, y bigint unsigned;
declare c cursor for select f from fib order by f desc limit 2;
open c;
fetch c into y;
fetch c into x;
close c;
insert into fib values (x+y);
call fib(n-1);
end;
end if;
end|
call fib(20)|
select * from fib order by f asc|
f
1
1
2
3
5
8
13
21
34
55
89
144
233
377
610
987
1597
2584
4181
6765
10946
17711
drop table fib|
drop procedure fib|
drop procedure if exists bar|
create procedure bar(x char(16), y int)
comment "111111111111" sql security invoker
insert into test.t1 values (x, y)|
show procedure status like 'bar'|
Db	Name	Type	Definer	Modified	Created	Security_type	Comment
test	bar	PROCEDURE	root@localhost	0000-00-00 00:00:00	0000-00-00 00:00:00	INVOKER	111111111111
alter procedure bar comment "2222222222" sql security definer|
alter procedure bar comment "3333333333"|
alter procedure bar|
show create procedure bar|
Procedure	sql_mode	Create Procedure
bar		CREATE PROCEDURE `test`.`bar`(x char(16), y int)
    COMMENT '3333333333'
insert into test.t1 values (x, y)
show procedure status like 'bar'|
Db	Name	Type	Definer	Modified	Created	Security_type	Comment
test	bar	PROCEDURE	root@localhost	0000-00-00 00:00:00	0000-00-00 00:00:00	DEFINER	3333333333
drop procedure bar|
drop procedure if exists p1|
create procedure p1 ()
select (select s1 from t3) from t3|
create table t3 (s1 int)|
call p1()|
(select s1 from t3)
insert into t3 values (1)|
call p1()|
(select s1 from t3)
1
drop procedure p1|
drop table t3|
drop function if exists foo|
create function `foo` () returns int
return 5|
select `foo` ()|
`foo` ()
5
drop function `foo`|
drop function if exists t1max|
Warnings:
Note	1305	FUNCTION t1max does not exist
create function t1max() returns int
begin
declare x int;
select max(data) into x from t1;
return x;
end|
insert into t1 values ("foo", 3), ("bar", 2), ("zip", 5), ("zap", 1)|
select t1max()|
t1max()
5
drop function t1max|
drop table if exists t3|
create table t3 (
v char(16) not null primary key,
c int unsigned not null
)|
create function getcount(s char(16)) returns int
begin
declare x int;
select count(*) into x from t3 where v = s;
if x = 0 then
insert into t3 values (s, 1);
else
update t3 set c = c+1 where v = s;
end if;
return x;
end|
select * from t1 where data = getcount("bar")|
id	data
zap	1
select * from t3|
v	c
bar	4
select getcount("zip")|
getcount("zip")
0
select getcount("zip")|
getcount("zip")
1
select * from t3|
v	c
bar	4
zip	2
select getcount(id) from t1 where data = 3|
getcount(id)
0
select getcount(id) from t1 where data = 5|
getcount(id)
1
select * from t3|
v	c
bar	4
zip	3
foo	1
drop table t3|
drop function getcount|
drop procedure if exists bug822|
create procedure bug822(a_id char(16), a_data int)
begin
declare n int;
select count(*) into n from t1 where id = a_id and data = a_data;
if n = 0 then
insert into t1 (id, data) values (a_id, a_data);
end if;
end|
delete from t1|
call bug822('foo', 42)|
call bug822('foo', 42)|
call bug822('bar', 666)|
select * from t1|
id	data
foo	42
bar	666
delete from t1|
drop procedure bug822|
drop procedure if exists bug1495|
create procedure bug1495()
begin
declare x int;
select data into x from t1 order by id limit 1;
if x > 10 then
insert into t1 values ("less", x-10);
else
insert into t1 values ("more", x+10);
end if;
end|
insert into t1 values ('foo', 12)|
call bug1495()|
delete from t1 where id='foo'|
insert into t1 values ('bar', 7)|
call bug1495()|
delete from t1 where id='bar'|
select * from t1|
id	data
less	2
more	17
delete from t1|
drop procedure bug1495|
drop procedure if exists bug1547|
create procedure bug1547(s char(16))
begin
declare x int;
select data into x from t1 where s = id limit 1;
if x > 10 then
insert into t1 values ("less", x-10);
else
insert into t1 values ("more", x+10);
end if;
end|
insert into t1 values ("foo", 12), ("bar", 7)|
call bug1547("foo")|
call bug1547("bar")|
select * from t1|
id	data
foo	12
bar	7
less	2
more	17
delete from t1|
drop procedure bug1547|
drop table if exists t70|
create table t70 (s1 int,s2 int)|
insert into t70 values (1,2)|
drop procedure if exists bug1656|
create procedure bug1656(out p1 int, out p2 int)
select * into p1, p1 from t70|
call bug1656(@1, @2)|
select @1, @2|
@1	@2
2	NULL
drop table t70|
drop procedure bug1656|
drop table if exists t3|
create table t3(a int)|
drop procedure if exists bug1862|
create procedure bug1862()
begin
insert into t3 values(2);    
flush tables;
end|
call bug1862()|
call bug1862()|
select * from t3|
a
2
2
drop table t3|
drop procedure bug1862|
drop procedure if exists bug1874|
create procedure bug1874()
begin
declare x int;
declare y double;
select max(data) into x from t1;
insert into t2 values ("max", x, 0);
select min(data) into x from t1;
insert into t2 values ("min", x, 0);
select sum(data) into x from t1;
insert into t2 values ("sum", x, 0);
select avg(data) into y from t1;
insert into t2 values ("avg", 0, y);
end|
insert into t1 (data) values (3), (1), (5), (9), (4)|
call bug1874()|
select * from t2|
s	i	d
max	9	0
min	1	0
sum	22	0
avg	0	4.4
delete from t1|
delete from t2|
drop procedure bug1874|
drop procedure if exists bug2260|
create procedure bug2260()
begin
declare v1 int;
declare c1 cursor for select data from t1;
declare continue handler for not found set @x2 = 1;
open c1;
fetch c1 into v1;
set @x2 = 2;
close c1;
end|
call bug2260()|
select @x2|
@x2
2
drop procedure bug2260|
drop procedure if exists bug2227|
create procedure bug2227(x int)
begin
declare y float default 2.6;
declare z char(16) default "zzz";
select 1.3, x, y, 42, z;
end|
call bug2227(9)|
1.3	x	y	42	z
1.3	9	2.6	42	zzz
drop procedure bug2227|
drop function if exists bug2674|
create function bug2674() returns int
return @@sort_buffer_size|
set @osbs = @@sort_buffer_size|
set @@sort_buffer_size = 262000|
select bug2674()|
bug2674()
262000
drop function bug2674|
set @@sort_buffer_size = @osbs|
drop procedure if exists bug3259_1 |
create procedure bug3259_1 () begin end|
drop procedure if exists BUG3259_2 |
create procedure BUG3259_2 () begin end|
drop procedure if exists Bug3259_3 |
create procedure Bug3259_3 () begin end|
call BUG3259_1()|
call BUG3259_1()|
call bug3259_2()|
call Bug3259_2()|
call bug3259_3()|
call bUG3259_3()|
drop procedure bUg3259_1|
drop procedure BuG3259_2|
drop procedure BUG3259_3|
drop function if exists bug2772|
create function bug2772() returns char(10) character set latin2
return 'a'|
select bug2772()|
bug2772()
a
drop function bug2772|
drop procedure if exists bug2776_1|
create procedure bug2776_1(out x int)
begin
declare v int;
set v = default;
set x = v;
end|
drop procedure if exists bug2776_2|
create procedure bug2776_2(out x int)
begin
declare v int default 42;
set v = default;
set x = v;
end|
set @x = 1|
call bug2776_1(@x)|
select @x|
@x
NULL
call bug2776_2(@x)|
select @x|
@x
42
drop procedure bug2776_1|
drop procedure bug2776_2|
drop table if exists t3|
create table t3 (s1 smallint)|
insert into t3 values (123456789012)|
Warnings:
Warning	1264	Out of range value adjusted for column 's1' at row 1
drop procedure if exists bug2780|
create procedure bug2780()
begin
declare exit handler for sqlwarning set @x = 1; 
set @x = 0;
insert into t3 values (123456789012);
insert into t3 values (0);
end|
call bug2780()|
select @x|
@x
1
select * from t3|
s1
32767
32767
drop procedure bug2780|
drop table t3|
create table t3 (content varchar(10) )|
insert into t3 values ("test1")|
insert into t3 values ("test2")|
create table t4 (f1 int, rc int, t3 int)|
drop procedure if exists bug1863|
create procedure bug1863(in1 int)
begin 
declare ind int default 0;
declare t1 int;
declare t2 int;
declare t3 int;
declare rc int default 0;
declare continue handler for 1065 set rc = 1;
drop temporary table if exists temp_t1;
create temporary table temp_t1 (
f1 int auto_increment, f2 varchar(20), primary key (f1)
);
insert into temp_t1 (f2) select content from t3;
select f2 into t3 from temp_t1 where f1 = 10;
if (rc) then
insert into t4 values (1, rc, t3);
end if;
insert into t4 values (2, rc, t3);
end|
call bug1863(10)|
call bug1863(10)|
select * from t4|
f1	rc	t3
2	0	NULL
2	0	NULL
drop procedure bug1863|
drop temporary table temp_t1;
drop table t3, t4|
drop table if exists t3, t4|
create table t3 ( 
OrderID  int not null,
MarketID int,
primary key (OrderID)
)|
create table t4 ( 
MarketID int not null,
Market varchar(60),
Status char(1),
primary key (MarketID)
)|
insert t3 (OrderID,MarketID) values (1,1)|
insert t3 (OrderID,MarketID) values (2,2)|
insert t4 (MarketID,Market,Status) values (1,"MarketID One","A")|
insert t4 (MarketID,Market,Status) values (2,"MarketID Two","A")|
drop procedure if exists bug2656_1|
create procedure bug2656_1()
begin 
select
m.Market
from  t4 m JOIN t3 o 
ON o.MarketID != 1 and o.MarketID = m.MarketID;
end |
drop procedure if exists bug2656_2|
create procedure bug2656_2()
begin 
select
m.Market
from  
t4 m, t3 o
where       
m.MarketID != 1 and m.MarketID = o.MarketID;
end |
call bug2656_1()|
Market
MarketID Two
call bug2656_1()|
Market
MarketID Two
call bug2656_2()|
Market
MarketID Two
call bug2656_2()|
Market
MarketID Two
drop procedure bug2656_1|
drop procedure bug2656_2|
drop table t3, t4|
drop procedure if exists bug3426|
create procedure bug3426(in_time int unsigned, out x int)
begin
if in_time is null then
set @stamped_time=10;
set x=1;
else
set @stamped_time=in_time;
set x=2;
end if;
end|
call bug3426(1000, @i)|
select @i, from_unixtime(@stamped_time, '%d-%m-%Y %h:%i:%s') as time|
@i	time
2	01-01-1970 03:16:40
call bug3426(NULL, @i)|
select @i, from_unixtime(@stamped_time, '%d-%m-%Y %h:%i:%s') as time|
@i	time
1	01-01-1970 03:00:10
alter procedure bug3426 sql security invoker|
call bug3426(NULL, @i)|
select @i, from_unixtime(@stamped_time, '%d-%m-%Y %h:%i:%s') as time|
@i	time
1	01-01-1970 03:00:10
call bug3426(1000, @i)|
select @i, from_unixtime(@stamped_time, '%d-%m-%Y %h:%i:%s') as time|
@i	time
2	01-01-1970 03:16:40
drop procedure bug3426|
drop table if exists t3, t4|
create table t3 (
a int primary key, 
ach char(1)
) engine = innodb|
create table t4 (
b int  primary key , 
bch char(1)
) engine = innodb|
insert into t3 values (1 , 'aCh1' ) , ('2' , 'aCh2')|
Warnings:
Warning	1265	Data truncated for column 'ach' at row 1
Warning	1265	Data truncated for column 'ach' at row 2
insert into t4 values (1 , 'bCh1' )|
Warnings:
Warning	1265	Data truncated for column 'bch' at row 1
drop procedure if exists bug3448|
create procedure bug3448()
select * from t3 inner join t4 on t3.a = t4.b|
select * from t3 inner join t4 on t3.a = t4.b|
a	ach	b	bch
1	a	1	b
call bug3448()|
a	ach	b	bch
1	a	1	b
call bug3448()|
a	ach	b	bch
1	a	1	b
drop procedure bug3448|
drop table t3, t4|
drop table if exists t3|
create table t3 (
id int unsigned auto_increment not null primary key,
title VARCHAR(200),
body text,
fulltext (title,body)
)|
insert into t3 (title,body) values
('MySQL Tutorial','DBMS stands for DataBase ...'),
('How To Use MySQL Well','After you went through a ...'),
('Optimizing MySQL','In this tutorial we will show ...'),
('1001 MySQL Tricks','1. Never run mysqld as root. 2. ...'),
('MySQL vs. YourSQL','In the following database comparison ...'),
('MySQL Security','When configured properly, MySQL ...')|
drop procedure if exists bug3734 |
create procedure bug3734 (param1 varchar(100))
select * from t3 where match (title,body) against (param1)|
call bug3734('database')|
id	title	body
5	MySQL vs. YourSQL	In the following database comparison ...
1	MySQL Tutorial	DBMS stands for DataBase ...
call bug3734('Security')|
id	title	body
6	MySQL Security	When configured properly, MySQL ...
drop procedure bug3734|
drop table t3|
drop procedure if exists bug3863|
create procedure bug3863()
begin
set @a = 0;
while @a < 5 do
set @a = @a + 1;
end while;
end|
call bug3863()|
select @a|
@a
5
call bug3863()|
select @a|
@a
5
drop procedure bug3863|
create table t3 (
id int(10) unsigned not null default 0,
rid int(10) unsigned not null default 0,
msg text not null,
primary key (id),
unique key rid (rid, id)
)|
drop procedure if exists bug2460_1|
create procedure bug2460_1(in v int)
begin
( select n0.id from t3 as n0 where n0.id = v )
union
( select n0.id from t3 as n0, t3 as n1
where n0.id = n1.rid and n1.id = v )
union
( select n0.id from t3 as n0, t3 as n1, t3 as n2
where n0.id = n1.rid and n1.id = n2.rid and n2.id = v );
end|
call bug2460_1(2)|
id
call bug2460_1(2)|
id
insert into t3 values (1, 1, 'foo'), (2, 1, 'bar'), (3, 1, 'zip zap')|
call bug2460_1(2)|
id
2
1
call bug2460_1(2)|
id
2
1
drop procedure if exists bug2460_2|
create procedure bug2460_2()
begin
drop table if exists t3;
create temporary table t3 (s1 int);
insert into t3 select 1 union select 1;
end|
call bug2460_2()|
call bug2460_2()|
select * from t3|
s1
1
drop procedure bug2460_1|
drop procedure bug2460_2|
drop table t3|
set @@sql_mode = ''|
drop procedure if exists bug2564_1|
create procedure bug2564_1()
comment 'Joe''s procedure'
  insert into `t1` values ("foo", 1)|
set @@sql_mode = 'ANSI_QUOTES'|
drop procedure if exists bug2564_2|
create procedure bug2564_2()
insert into "t1" values ('foo', 1)|
set @@sql_mode = ''$
drop function if exists bug2564_3$
create function bug2564_3(x int, y int) returns int
return x || y$
set @@sql_mode = 'ANSI'$
drop function if exists bug2564_4$
create function bug2564_4(x int, y int) returns int
return x || y$
set @@sql_mode = ''|
show create procedure bug2564_1|
Procedure	sql_mode	Create Procedure
bug2564_1		CREATE PROCEDURE `test`.`bug2564_1`()
    COMMENT 'Joe''s procedure'
insert into `t1` values ("foo", 1)
show create procedure bug2564_2|
Procedure	sql_mode	Create Procedure
bug2564_2	ANSI_QUOTES	CREATE PROCEDURE "test"."bug2564_2"()
insert into "t1" values ('foo', 1)
show create function bug2564_3|
Function	sql_mode	Create Function
bug2564_3		CREATE FUNCTION `test`.`bug2564_3`(x int, y int) RETURNS int(11)
return x || y
show create function bug2564_4|
Function	sql_mode	Create Function
bug2564_4	REAL_AS_FLOAT,PIPES_AS_CONCAT,ANSI_QUOTES,IGNORE_SPACE,ANSI	CREATE FUNCTION "test"."bug2564_4"(x int, y int) RETURNS int(11)
return x || y
drop procedure bug2564_1|
drop procedure bug2564_2|
drop function bug2564_3|
drop function bug2564_4|
drop function if exists bug3132|
create function bug3132(s char(20)) returns char(50)
return concat('Hello, ', s, '!')|
select bug3132('Bob') union all select bug3132('Judy')|
bug3132('Bob')
Hello, Bob!
Hello, Judy!
drop function bug3132|
drop procedure if exists bug3843|
create procedure bug3843()
analyze table t1|
call bug3843()|
Table	Op	Msg_type	Msg_text
test.t1	analyze	status	OK
call bug3843()|
Table	Op	Msg_type	Msg_text
test.t1	analyze	status	Table is already up to date
select 1+2|
1+2
3
drop procedure bug3843|
drop table if exists t3|
create table t3 ( s1 char(10) )|
insert into t3 values ('a'), ('b')|
drop procedure if exists bug3368|
create procedure bug3368(v char(10))
begin
select group_concat(v) from t3;
end|
call bug3368('x')|
group_concat(v)
x,x
call bug3368('yz')|
group_concat(v)
yz,yz
drop procedure bug3368|
drop table t3|
drop table if exists t3|
create table t3 (f1 int, f2 int)|
insert into t3 values (1,1)|
drop procedure if exists bug4579_1|
create procedure bug4579_1 ()
begin
declare sf1 int;
select f1 into sf1 from t3 where f1=1 and f2=1;
update t3 set f2 = f2 + 1 where f1=1 and f2=1;
call bug4579_2();
end|
drop procedure if exists bug4579_2|
create procedure bug4579_2 ()
begin
end|
call bug4579_1()|
call bug4579_1()|
call bug4579_1()|
drop procedure bug4579_1|
drop procedure bug4579_2|
drop table t3|
drop table if exists t3|
drop procedure if exists bug2773|
create function bug2773() returns int return null|
create table t3 as select bug2773()|
show create table t3|
Table	Create Table
t3	CREATE TABLE `t3` (
  `bug2773()` int(11) default NULL
) ENGINE=MyISAM DEFAULT CHARSET=latin1
drop table t3|
drop function bug2773|
drop procedure if exists bug3788|
create function bug3788() returns date return cast("2005-03-04" as date)|
select bug3788()|
bug3788()
2005-03-04
drop function bug3788|
create function bug3788() returns binary(5) return 5|
select bug3788()|
bug3788()
5
drop function bug3788|
drop table if exists t3|
create table t3 (f1 int, f2 int, f3 int)|
insert into t3 values (1,1,1)|
drop procedure if exists bug4726|
create procedure bug4726()
begin
declare tmp_o_id INT;
declare tmp_d_id INT default 1;
while tmp_d_id <= 2 do
begin
select f1 into tmp_o_id from t3 where f2=1 and f3=1;
set tmp_d_id = tmp_d_id + 1;
end;
end while;
end|
call bug4726()|
call bug4726()|
call bug4726()|
drop procedure bug4726|
drop table t3|
drop procedure if exists bug4902|
create procedure bug4902()
begin
show charset like 'foo';
show collation like 'foo';
show column types;
show create table t1;
show create database test;
show databases like 'foo';
show errors;
show columns from t1;
show grants for 'root'@'localhost';
show keys from t1;
show open tables like 'foo';
show privileges;
show status like 'foo';
show tables like 'foo';
show variables like 'foo';
show warnings;
end|
call bug4902()|
Charset	Description	Default collation	Maxlen
Collation	Charset	Id	Default	Compiled	Sortlen
Type	Size	Min_Value	Max_Value	Prec	Scale	Nullable	Auto_Increment	Unsigned	Zerofill	Searchable	Case_Sensitive	Default	Comment
tinyint	1	-128	127	0	0	YES	YES	NO	YES	YES	NO	NULL,0	A very small integer
tinyint unsigned	1	0	255	0	0	YES	YES	YES	YES	YES	NO	NULL,0	A very small integer
Table	Create Table
t1	CREATE TABLE `t1` (
  `id` char(16) NOT NULL default '',
  `data` int(11) NOT NULL
) ENGINE=MyISAM DEFAULT CHARSET=latin1
Database	Create Database
test	CREATE DATABASE `test` /*!40100 DEFAULT CHARACTER SET latin1 */
Database (foo)
Level	Code	Message
Field	Type	Null	Key	Default	Extra
id	char(16)	NO			
data	int(11)	NO			
Grants for root@localhost
GRANT ALL PRIVILEGES ON *.* TO 'root'@'localhost' WITH GRANT OPTION
Table	Non_unique	Key_name	Seq_in_index	Column_name	Collation	Cardinality	Sub_part	Packed	Null	Index_type	Comment
Database	Table	In_use	Name_locked
Privilege	Context	Comment
Alter	Tables	To alter the table
Alter routine	Functions,Procedures	To alter or drop stored functions/procedures
Create	Databases,Tables,Indexes	To create new databases and tables
Create routine	Functions,Procedures	To use CREATE FUNCTION/PROCEDURE
Create temporary tables	Databases	To use CREATE TEMPORARY TABLE
Create view	Tables	To create new views
Create user	Server Admin	To create new users
Delete	Tables	To delete existing rows
Drop	Databases,Tables	To drop databases, tables, and views
Execute	Functions,Procedures	To execute stored routines
File	File access on server	To read and write files on the server
Grant option	Databases,Tables,Functions,Procedures	To give to other users those privileges you possess
Index	Tables	To create or drop indexes
Insert	Tables	To insert data into tables
Lock tables	Databases	To use LOCK TABLES (together with SELECT privilege)
Process	Server Admin	To view the plain text of currently executing queries
References	Databases,Tables	To have references on tables
Reload	Server Admin	To reload or refresh tables, logs and privileges
Replication client	Server Admin	To ask where the slave or master servers are
Replication slave	Server Admin	To read binary log events from the master
Select	Tables	To retrieve rows from table
Show databases	Server Admin	To see all databases with SHOW DATABASES
Show view	Tables	To see views with SHOW CREATE VIEW
Shutdown	Server Admin	To shut down the server
Super	Server Admin	To use KILL thread, SET GLOBAL, CHANGE MASTER, etc.
Update	Tables	To update existing rows
Usage	Server Admin	No privileges - allow connect only
Variable_name	Value
Tables_in_test (foo)
Variable_name	Value
Level	Code	Message
call bug4902()|
Charset	Description	Default collation	Maxlen
Collation	Charset	Id	Default	Compiled	Sortlen
Type	Size	Min_Value	Max_Value	Prec	Scale	Nullable	Auto_Increment	Unsigned	Zerofill	Searchable	Case_Sensitive	Default	Comment
tinyint	1	-128	127	0	0	YES	YES	NO	YES	YES	NO	NULL,0	A very small integer
tinyint unsigned	1	0	255	0	0	YES	YES	YES	YES	YES	NO	NULL,0	A very small integer
Table	Create Table
t1	CREATE TABLE `t1` (
  `id` char(16) NOT NULL default '',
  `data` int(11) NOT NULL
) ENGINE=MyISAM DEFAULT CHARSET=latin1
Database	Create Database
test	CREATE DATABASE `test` /*!40100 DEFAULT CHARACTER SET latin1 */
Database (foo)
Level	Code	Message
Field	Type	Null	Key	Default	Extra
id	char(16)	NO			
data	int(11)	NO			
Grants for root@localhost
GRANT ALL PRIVILEGES ON *.* TO 'root'@'localhost' WITH GRANT OPTION
Table	Non_unique	Key_name	Seq_in_index	Column_name	Collation	Cardinality	Sub_part	Packed	Null	Index_type	Comment
Database	Table	In_use	Name_locked
Privilege	Context	Comment
Alter	Tables	To alter the table
Alter routine	Functions,Procedures	To alter or drop stored functions/procedures
Create	Databases,Tables,Indexes	To create new databases and tables
Create routine	Functions,Procedures	To use CREATE FUNCTION/PROCEDURE
Create temporary tables	Databases	To use CREATE TEMPORARY TABLE
Create view	Tables	To create new views
Create user	Server Admin	To create new users
Delete	Tables	To delete existing rows
Drop	Databases,Tables	To drop databases, tables, and views
Execute	Functions,Procedures	To execute stored routines
File	File access on server	To read and write files on the server
Grant option	Databases,Tables,Functions,Procedures	To give to other users those privileges you possess
Index	Tables	To create or drop indexes
Insert	Tables	To insert data into tables
Lock tables	Databases	To use LOCK TABLES (together with SELECT privilege)
Process	Server Admin	To view the plain text of currently executing queries
References	Databases,Tables	To have references on tables
Reload	Server Admin	To reload or refresh tables, logs and privileges
Replication client	Server Admin	To ask where the slave or master servers are
Replication slave	Server Admin	To read binary log events from the master
Select	Tables	To retrieve rows from table
Show databases	Server Admin	To see all databases with SHOW DATABASES
Show view	Tables	To see views with SHOW CREATE VIEW
Shutdown	Server Admin	To shut down the server
Super	Server Admin	To use KILL thread, SET GLOBAL, CHANGE MASTER, etc.
Update	Tables	To update existing rows
Usage	Server Admin	No privileges - allow connect only
Variable_name	Value
Tables_in_test (foo)
Variable_name	Value
Level	Code	Message
drop procedure bug4902|
drop procedure if exists bug4902_2|
create procedure bug4902_2()
begin
show processlist;
end|
call bug4902_2()|
Id	User	Host	db	Command	Time	State	Info
#	root	localhost	test	Query	#	NULL	show processlist
call bug4902_2()|
Id	User	Host	db	Command	Time	State	Info
#	root	localhost	test	Query	#	NULL	show processlist
drop procedure bug4902_2|
drop table if exists t3|
drop procedure if exists bug4904|
create procedure bug4904()
begin
declare continue handler for sqlstate 'HY000' begin end;
create table t2 as select * from t3;
end|
call bug4904()|
ERROR 42S02: Table 'test.t3' doesn't exist
drop procedure bug4904|
create table t3 (s1 char character set latin1, s2 char character set latin2)|
drop procedure if exists bug4904|
create procedure bug4904 ()
begin
declare continue handler for sqlstate 'HY000' begin end;
select s1 from t3 union select s2 from t3; 
end|
call bug4904()|
drop procedure bug4904|
drop table t3|
drop procedure if exists bug336|
create procedure bug336(out y int)
begin
declare x int;
set x = (select sum(t.data) from test.t1 t);
set y = x;
end|
insert into t1 values ("a", 2), ("b", 3)|
call bug336(@y)|
select @y|
@y
5
delete from t1|
drop procedure bug336|
drop procedure if exists bug3157|
create procedure bug3157()
begin
if exists(select * from t1) then
set @n= @n + 1;
end if;
if (select count(*) from t1) then
set @n= @n + 1;
end if;
end|
set @n = 0|
insert into t1 values ("a", 1)|
call bug3157()|
select @n|
@n
2
delete from t1|
drop procedure bug3157|
drop procedure if exists bug5251|
create procedure bug5251()
begin
end|
select created into @c1 from mysql.proc
where db='test' and name='bug5251'|
alter procedure bug5251 comment 'foobar'|
select count(*) from mysql.proc
where  db='test' and name='bug5251' and created = @c1|
count(*)
1
drop procedure bug5251|
drop procedure if exists bug5251|
create procedure bug5251()
checksum table t1|
call bug5251()|
Table	Checksum
test.t1	0
call bug5251()|
Table	Checksum
test.t1	0
drop procedure bug5251|
drop procedure if exists bug5287|
create procedure bug5287(param1 int)
label1:
begin
declare c cursor for select 5;
loop
if param1 >= 0 then
leave label1;
end if;
end loop;
end|
call bug5287(1)|
drop procedure bug5287|
drop procedure if exists bug5307|
create procedure bug5307()
begin
end; set @x = 3|
call bug5307()|
select @x|
@x
3
drop procedure bug5307|
drop procedure if exists bug5258|
create procedure bug5258()
begin
end|
drop procedure if exists bug5258_aux|
create procedure bug5258_aux()
begin
declare c, m char(19);
select created,modified into c,m from mysql.proc where name = 'bug5258';
if c = m then
select 'Ok';
else
select c, m;
end if;
end|
call bug5258_aux()|
Ok
Ok
drop procedure bug5258|
drop procedure bug5258_aux|
drop function if exists bug4487|
create function bug4487() returns char
begin
declare v char;
return v;
end|
select bug4487()|
bug4487()
NULL
drop function bug4487|
drop procedure if exists bug4941|
drop procedure if exists bug4941|
create procedure bug4941(out x int)
begin
declare c cursor for select i from t2 limit 1;
open c;
fetch c into x;
close c;
end|
insert into t2 values (null, null, null)|
set @x = 42|
call bug4941(@x)|
select @x|
@x
NULL
delete from t1|
drop procedure bug4941|
drop procedure if exists bug3583|
drop procedure if exists bug3583|
create procedure bug3583()
begin
declare c int;
select * from t1;
select count(*) into c from t1;
select c;
end|
insert into t1 values ("x", 3), ("y", 5)|
set @x = @@query_cache_size|
set global query_cache_size = 10*1024*1024|
flush status|
flush query cache|
show status like 'Qcache_hits'|
Variable_name	Value
Qcache_hits	0
call bug3583()|
id	data
x	3
y	5
c
2
show status like 'Qcache_hits'|
Variable_name	Value
Qcache_hits	0
call bug3583()|
id	data
x	3
y	5
c
2
call bug3583()|
id	data
x	3
y	5
c
2
show status like 'Qcache_hits'|
Variable_name	Value
Qcache_hits	2
set global query_cache_size = @x|
flush status|
flush query cache|
delete from t1|
drop procedure bug3583|
drop table if exists t3|
drop procedure if exists bug4905|
create table t3 (s1 int,primary key (s1))|
drop procedure if exists bug4905|
create procedure bug4905()
begin
declare v int;
declare continue handler for sqlstate '23000' set v = 5;
insert into t3 values (1);
end|
call bug4905()|
select row_count()|
row_count()
1
call bug4905()|
select row_count()|
row_count()
0
call bug4905()|
select row_count()|
row_count()
0
select * from t3|
s1
1
drop procedure bug4905|
drop table t3|
drop function if exists bug6022|
drop function if exists bug6022|
create function bug6022(x int) returns int
begin
if x < 0 then
return 0;
else
return bug6022(x-1);
end if;
end|
select bug6022(5)|
bug6022(5)
0
drop function bug6022|
drop procedure if exists bug6029|
drop procedure if exists bug6029|
create procedure bug6029()
begin
declare exit handler for 1136  select '1136';
declare exit handler for sqlstate '23000'  select 'sqlstate 23000';
declare continue handler for sqlexception  select 'sqlexception';
insert into t3 values (1);
insert into t3 values (1,2);
end|
create table t3 (s1 int, primary key (s1))|
insert into t3 values (1)|
call bug6029()|
sqlstate 23000
sqlstate 23000
delete from t3|
call bug6029()|
1136
1136
drop procedure bug6029|
drop table t3|
drop procedure if exists bug8540|
create procedure bug8540()
begin
declare x int default 1;
select x as y, x+0 as z;
end|
call bug8540()|
y	z
1	1
drop procedure bug8540|
drop table if exists t3|
create table t3 (s1 int)|
drop procedure if exists bug6642|
create procedure bug6642()
select abs(count(s1)) from t3|
call bug6642()|
abs(count(s1))
0
call bug6642()|
abs(count(s1))
0
drop procedure bug6642|
insert into t3 values (0),(1)|
drop procedure if exists bug7013|
create procedure bug7013()
select s1,count(s1) from t3 group by s1 with rollup|
call bug7013()|
s1	count(s1)
0	1
1	1
NULL	2
call bug7013()|
s1	count(s1)
0	1
1	1
NULL	2
drop procedure bug7013|
drop table if exists t4|
create table t4 (
a mediumint(8) unsigned not null auto_increment,
b smallint(5) unsigned not null,
c char(32) not null,
primary key  (a)
) engine=myisam default charset=latin1|
insert into t4 values (1, 2, 'oneword')|
insert into t4 values (2, 2, 'anotherword')|
drop procedure if exists bug7743|
create procedure bug7743 ( searchstring char(28) )
begin
declare var mediumint(8) unsigned;
select a into var from t4 where b = 2 and c = binary searchstring limit 1;
select var;
end|
call bug7743("oneword")|
var
1
call bug7743("OneWord")|
var
NULL
Warnings:
Warning	1329	No data to FETCH
call bug7743("anotherword")|
var
2
call bug7743("AnotherWord")|
var
NULL
Warnings:
Warning	1329	No data to FETCH
drop procedure bug7743|
drop table t4|
delete from t3|
insert into t3 values(1)|
drop procedure if exists bug7992_1|
Warnings:
Note	1305	PROCEDURE bug7992_1 does not exist
drop procedure if exists bug7992_2|
Warnings:
Note	1305	PROCEDURE bug7992_2 does not exist
create procedure bug7992_1()
begin
declare i int;
select max(s1)+1 into i from t3;
end|
create procedure bug7992_2()
insert into t3 (s1) select max(t4.s1)+1 from t3 as t4|
call bug7992_1()|
call bug7992_1()|
call bug7992_2()|
call bug7992_2()|
drop procedure bug7992_1|
drop procedure bug7992_2|
drop table t3|
drop table if exists t3|
create table t3 (  userid bigint(20) not null default 0 )|
drop procedure if exists bug8116|
create procedure bug8116(in _userid int)
select * from t3 where userid = _userid|
call bug8116(42)|
userid
call bug8116(42)|
userid
drop procedure bug8116|
drop table t3|
drop procedure if exists bug6857|
create procedure bug6857(counter int)
begin
declare t0, t1 int;
declare plus bool default 0;
set t0 = current_time();
while counter > 0 do
set counter = counter - 1;
end while;
set t1 = current_time();
if t1 > t0 then
set plus = 1;
end if;
select plus;
end|
drop procedure bug6857|
drop procedure if exists bug8757|
create procedure bug8757()
begin
declare x int;
declare c1 cursor for select data from t1 limit 1;
begin
declare y int;
declare c2 cursor for select i from t2 limit 1;
open c2;
fetch c2 into y;
close c2;
select 2,y;
end;
open c1;
fetch c1 into x;
close c1;
select 1,x;
end|
delete from t1|
delete from t2|
insert into t1 values ("x", 1)|
insert into t2 values ("y", 2, 0.0)|
call bug8757()|
2	y
2	2
1	x
1	1
delete from t1|
delete from t2|
drop procedure bug8757|
drop procedure if exists bug8762|
drop procedure if exists bug8762; create procedure bug8762() begin end|
drop procedure if exists bug8762; create procedure bug8762() begin end|
drop procedure bug8762|
drop function if exists bug5240|
create function bug5240 () returns int
begin
declare x int;
declare c cursor for select data from t1 limit 1;
open c;
fetch c into x;
close c;
return x;
end|
delete from t1|
insert into t1 values ("answer", 42)|
select id, bug5240() from t1|
id	bug5240()
answer	42
drop function bug5240|
drop function if exists bug5278|
create function bug5278 () returns char
begin
SET PASSWORD FOR 'bob'@'%.loc.gov' = PASSWORD('newpass');
return 'okay';
end|
select bug5278()|
ERROR 42000: Can't find any matching row in the user table
select bug5278()|
ERROR 42000: Can't find any matching row in the user table
drop function bug5278|
drop procedure if exists p1|
create table t3(id int)|
insert into t3 values(1)|
create procedure bug7992()
begin
declare i int;
select max(id)+1 into i from t3;
end|
call bug7992()|
call bug7992()|
drop procedure bug7992|
drop table t3|
create table t3 (
lpitnumber int(11) default null,
lrecordtype int(11) default null
)|
create table t4 (
lbsiid int(11) not null default '0',
ltradingmodeid int(11) not null default '0',
ltradingareaid int(11) not null default '0',
csellingprice decimal(19,4) default null,
primary key  (lbsiid,ltradingmodeid,ltradingareaid)
)|
create table t5 (
lbsiid int(11) not null default '0',
ltradingareaid int(11) not null default '0',
primary key  (lbsiid,ltradingareaid)
)|
drop procedure if exists bug8849|
create procedure bug8849()
begin
insert into t5
(
t5.lbsiid,
t5.ltradingareaid
)
select distinct t3.lpitnumber, t4.ltradingareaid
from
t4 join t3 on
t3.lpitnumber = t4.lbsiid
and t3.lrecordtype = 1
left join t4 as price01 on
price01.lbsiid = t4.lbsiid and
price01.ltradingmodeid = 1 and
t4.ltradingareaid = price01.ltradingareaid;
end|
call bug8849()|
call bug8849()|
call bug8849()|
drop procedure bug8849|
drop tables t3,t4,t5|
drop procedure if exists bug8937|
create procedure bug8937()
begin
declare s,x,y,z int;
declare a float;
select sum(data),avg(data),min(data),max(data) into s,x,y,z from t1;
select s,x,y,z;
select avg(data) into a from t1;
select a;
end|
delete from t1|
insert into t1 (data) values (1), (2), (3), (4), (6)|
call bug8937()|
s	x	y	z
16	3	1	6
a
3.2000
drop procedure bug8937|
delete from t1|
drop procedure if exists bug6900|
drop procedure if exists bug9074|
drop procedure if exists bug6900_9074|
drop table if exists t3|
create table t3 (w char unique, x char)|
insert into t3 values ('a', 'b')|
create procedure bug6900()
begin
declare exit handler for sqlexception select '1';
begin
declare exit handler for sqlexception select '2';
insert into t3 values ('x', 'y', 'z');
end;
end|
create procedure bug9074()
begin
declare x1, x2, x3, x4, x5, x6 int default 0;
begin    
declare continue handler for sqlstate '23000' set x5 = 1;      
insert into t3 values ('a', 'b');      
set x6 = 1;      
end;
begin1_label:
begin
declare continue handler for sqlstate '23000' set x1 = 1;      
insert into t3 values ('a', 'b');      
set x2 = 1;      
begin2_label:
begin  
declare exit handler for sqlstate '23000' set x3 = 1;         
set x4= 1;         
insert into t3 values ('a','b');
set x4= 0;
end begin2_label;
end begin1_label;
select x1, x2, x3, x4, x5, x6;
end|
create procedure bug6900_9074(z int)
begin
declare exit handler for sqlstate '23000' select '23000';
begin
declare exit handler for sqlexception select 'sqlexception';
if z = 1 then
insert into t3 values ('a', 'b');
else
insert into t3 values ('x', 'y', 'z');
end if;
end;
end|
call bug6900()|
2
2
call bug9074()|
x1	x2	x3	x4	x5	x6
1	1	1	1	1	1
call bug6900_9074(0)|
sqlexception
sqlexception
call bug6900_9074(1)|
23000
23000
drop procedure bug6900|
drop procedure bug9074|
drop procedure bug6900_9074|
drop table t3|
drop procedure if exists avg|
create procedure avg ()
begin
end|
call avg ()|
drop procedure avg|
drop procedure if exists bug6129|
set @@sql_mode = 'traditional'|
create procedure bug6129(mode text)
select @@sql_mode = mode|
call bug6129(@@sql_mode)|
@@sql_mode = mode
1
set @@sql_mode = ''|
call bug6129(@@sql_mode)|
@@sql_mode = mode
0
drop procedure bug6129|
drop procedure if exists bug9856|
create procedure bug9856()
begin
declare v int;
declare c cursor for select data from t1;
declare exit handler for sqlexception, not found select '16';
open c;
fetch c into v;
select v;
end|
delete from t1|
call bug9856()|
16
16
call bug9856()|
16
16
drop procedure bug9856|
drop procedure if exists bug9674_1|
drop procedure if exists bug9674_2|
create procedure bug9674_1(out arg int)
begin
declare temp_in1 int default 0;
declare temp_fl1 int default 0;
set temp_in1 = 100;
set temp_fl1 = temp_in1/10;
set arg = temp_fl1;
end|
create procedure bug9674_2()
begin
declare v int default 100;
select v/10;
end|
call bug9674_1(@sptmp)|
call bug9674_1(@sptmp)|
select @sptmp|
@sptmp
10
call bug9674_2()|
v/10
10.00000
call bug9674_2()|
v/10
10.00000
drop procedure bug9674_1|
drop procedure bug9674_2|
drop procedure if exists bug9598_1|
drop procedure if exists bug9598_2|
create procedure bug9598_1(in var_1 char(16),
out var_2 integer, out var_3 integer)
begin
set var_2 = 50;
set var_3 = 60;
end|
create procedure bug9598_2(in v1 char(16),
in v2 integer,
in v3 integer,
in v4 integer,
in v5 integer)
begin
select v1,v2,v3,v4,v5;
call bug9598_1(v1,@tmp1,@tmp2);
select v1,v2,v3,v4,v5;
end|
call bug9598_2('Test',2,3,4,5)|
v1	v2	v3	v4	v5
Test	2	3	4	5
v1	v2	v3	v4	v5
Test	2	3	4	5
select @tmp1, @tmp2|
@tmp1	@tmp2
50	60
drop procedure bug9598_1|
drop procedure bug9598_2|
drop procedure if exists bug9902|
create function bug9902() returns int(11)
begin
set @x = @x + 1;
return @x;
end|
set @qcs1 = @@query_cache_size|
set global query_cache_size = 100000|
set @x = 1|
insert into t1 values ("qc", 42)|
select bug9902() from t1|
bug9902()
2
select bug9902() from t1|
bug9902()
3
select @x|
@x
3
set global query_cache_size = @qcs1|
delete from t1|
drop function bug9902|
<<<<<<< HEAD
drop procedure if exists bug6898|
create procedure bug6898()
begin
goto label1;
label label1;
begin end;
goto label1;
end|
drop procedure bug6898|
=======
drop function if exists bug9102|
create function bug9102() returns blob return 'a'|
select bug9102()|
bug9102()
a
drop function bug9102|
drop function if exists bug7648|
create function bug7648() returns bit(8) return 'a'|
select bug7648()|
bug7648()
a
drop function bug7648|
drop function if exists bug9775|
create function bug9775(v1 char(1)) returns enum('a','b') return v1|
select bug9775('a'),bug9775('b'),bug9775('c')|
bug9775('a')	bug9775('b')	bug9775('c')
a	b	
drop function bug9775|
create function bug9775(v1 int) returns enum('a','b') return v1|
select bug9775(1),bug9775(2),bug9775(3)|
bug9775(1)	bug9775(2)	bug9775(3)
a	b	
drop function bug9775|
create function bug9775(v1 char(1)) returns set('a','b') return v1|
select bug9775('a'),bug9775('b'),bug9775('a,b'),bug9775('c')|
bug9775('a')	bug9775('b')	bug9775('a,b')	bug9775('c')
a	b	a,b	
drop function bug9775|
create function bug9775(v1 int) returns set('a','b') return v1|
select bug9775(1),bug9775(2),bug9775(3),bug9775(4)|
bug9775(1)	bug9775(2)	bug9775(3)	bug9775(4)
a	b	a,b	
drop function bug9775|
drop function if exists bug8861|
create function bug8861(v1 int) returns year return v1|
select bug8861(05)|
bug8861(05)
2005
set @x = bug8861(05)|
select @x|
@x
2005
drop function bug8861|
>>>>>>> f6750758
drop table t1,t2;<|MERGE_RESOLUTION|>--- conflicted
+++ resolved
@@ -2958,7 +2958,6 @@
 set global query_cache_size = @qcs1|
 delete from t1|
 drop function bug9902|
-<<<<<<< HEAD
 drop procedure if exists bug6898|
 create procedure bug6898()
 begin
@@ -2968,7 +2967,6 @@
 goto label1;
 end|
 drop procedure bug6898|
-=======
 drop function if exists bug9102|
 create function bug9102() returns blob return 'a'|
 select bug9102()|
@@ -3012,5 +3010,4 @@
 @x
 2005
 drop function bug8861|
->>>>>>> f6750758
 drop table t1,t2;