drop table if exists t1,t2;
create table t1 (grp int, a bigint unsigned, c char(10) not null);
insert into t1 values (1,1,"a");
insert into t1 values (2,2,"b");
insert into t1 values (2,3,"c");
insert into t1 values (3,4,"E");
insert into t1 values (3,5,"C");
insert into t1 values (3,6,"D");
select a,c,sum(a) from t1 group by a;
a	c	sum(a)
1	a	1
2	b	2
3	c	3
4	E	4
5	C	5
6	D	6
select a,c,sum(a) from t1 where a > 10 group by a;
a	c	sum(a)
select sum(a) from t1 where a > 10;
sum(a)
NULL
select a from t1 order by rand(10);
a
2
6
1
3
5
4
select distinct a from t1 order by rand(10);
a
2
6
1
3
5
4
select count(distinct a),count(distinct grp) from t1;
count(distinct a)	count(distinct grp)
6	3
insert into t1 values (null,null,'');
select count(distinct a),count(distinct grp) from t1;
count(distinct a)	count(distinct grp)
6	3
select sum(all a),count(all a),avg(all a),std(all a),variance(all a),bit_or(all a),bit_and(all a),min(all a),max(all a),min(all c),max(all c) from t1;
sum(all a)	count(all a)	avg(all a)	std(all a)	variance(all a)	bit_or(all a)	bit_and(all a)	min(all a)	max(all a)	min(all c)	max(all c)
21	6	3.5000	1.7078	2.9167	7	0	1	6		E
select grp, sum(a),count(a),avg(a),std(a),variance(a),bit_or(a),bit_and(a),min(a),max(a),min(c),max(c) from t1 group by grp;
grp	sum(a)	count(a)	avg(a)	std(a)	variance(a)	bit_or(a)	bit_and(a)	min(a)	max(a)	min(c)	max(c)
NULL	NULL	0	NULL	NULL	NULL	0	0	NULL	NULL		
1	1	1	1.0000	0.0000	0.0000	1	1	1	1	a	a
2	5	2	2.5000	0.5000	0.2500	3	2	2	3	b	c
3	15	3	5.0000	0.8165	0.6667	7	4	4	6	C	E
select grp, sum(a)+count(a)+avg(a)+std(a)+variance(a)+bit_or(a)+bit_and(a)+min(a)+max(a)+min(c)+max(c) as sum from t1 group by grp;
grp	sum
NULL	NULL
1	7
2	20.25
3	45.483163247594
create table t2 (grp int, a bigint unsigned, c char(10));
insert into t2 select grp,max(a)+max(grp),max(c) from t1 group by grp;
replace into t2 select grp, a, c from t1 limit 2,1;
select * from t2;
grp	a	c
NULL	NULL	
1	2	a
2	5	c
3	9	E
2	3	c
drop table t1,t2;
CREATE TABLE t1 (id int(11),value1 float(10,2));
INSERT INTO t1 VALUES (1,0.00),(1,1.00), (1,2.00), (2,10.00), (2,11.00), (2,12.00);
CREATE TABLE t2 (id int(11),name char(20));
INSERT INTO t2 VALUES (1,'Set One'),(2,'Set Two');
select id, avg(value1), std(value1), variance(value1) from t1 group by id;
id	avg(value1)	std(value1)	variance(value1)
1	1.000000	0.816497	0.666667
2	11.000000	0.816497	0.666667
select name, avg(value1), std(value1), variance(value1) from t1, t2 where t1.id = t2.id group by t1.id;
name	avg(value1)	std(value1)	variance(value1)
Set One	1.000000	0.816497	0.666667
Set Two	11.000000	0.816497	0.666667
drop table t1,t2;
create table t1 (id int not null);
create table t2 (id int not null,rating int null);
insert into t1 values(1),(2),(3);
insert into t2 values(1, 3),(2, NULL),(2, NULL),(3, 2),(3, NULL);
select t1.id, avg(rating) from t1 left join t2 on ( t1.id = t2.id ) group by t1.id;
id	avg(rating)
1	3.0000
2	NULL
3	2.0000
drop table t1,t2;
create table t1 (a smallint(6) primary key, c char(10), b text);
INSERT INTO t1 VALUES (1,'1','1');
INSERT INTO t1 VALUES (2,'2','2');
INSERT INTO t1 VALUES (4,'4','4');
select count(*) from t1;
count(*)
3
select count(*) from t1 where a = 1;
count(*)
1
select count(*) from t1 where a = 100;
count(*)
0
select count(*) from t1 where a >= 10;
count(*)
0
select count(a) from t1 where a = 1;
count(a)
1
select count(a) from t1 where a = 100;
count(a)
0
select count(a) from t1 where a >= 10;
count(a)
0
select count(b) from t1 where b >= 2;
count(b)
2
select count(b) from t1 where b >= 10;
count(b)
0
select count(c) from t1 where c = 10;
count(c)
0
drop table t1;
CREATE TABLE t1 (d DATETIME, i INT);
INSERT INTO t1 VALUES (NOW(), 1);
SELECT COUNT(i), i, COUNT(i)*i FROM t1 GROUP BY i;
COUNT(i)	i	COUNT(i)*i
1	1	1
SELECT COUNT(i), (i+0), COUNT(i)*(i+0) FROM t1 GROUP BY i;
COUNT(i)	(i+0)	COUNT(i)*(i+0)
1	1	1
DROP TABLE t1;
create table t1 (
num float(5,2),
user char(20)
);
insert into t1 values (10.3,'nem'),(20.53,'monty'),(30.23,'sinisa');
insert into t1 values (30.13,'nem'),(20.98,'monty'),(10.45,'sinisa');
insert into t1 values (5.2,'nem'),(8.64,'monty'),(11.12,'sinisa');
select sum(num) from t1;
sum(num)
147.58
select sum(num) from t1 group by user;
sum(num)
50.15
45.63
51.80
drop table t1;
create table t1 (a1 int, a2 char(3), key k1(a1), key k2(a2));
insert into t1 values(10,'aaa'), (10,null), (10,'bbb'), (20,'zzz');
create table t2(a1 char(3), a2 int, a3 real, key k1(a1), key k2(a2, a1));
select * from t1;
a1	a2
10	aaa
10	NULL
10	bbb
20	zzz
select min(a2) from t1;
min(a2)
aaa
select max(t1.a1), max(t2.a2) from t1, t2;
max(t1.a1)	max(t2.a2)
NULL	NULL
select max(t1.a1) from t1, t2;
max(t1.a1)
NULL
select max(t2.a2), max(t1.a1) from t1, t2;
max(t2.a2)	max(t1.a1)
NULL	NULL
explain select min(a2) from t1;
id	select_type	table	type	possible_keys	key	key_len	ref	rows	Extra
1	SIMPLE	NULL	NULL	NULL	NULL	NULL	NULL	NULL	Select tables optimized away
explain select max(t1.a1), max(t2.a2) from t1, t2;
id	select_type	table	type	possible_keys	key	key_len	ref	rows	Extra
1	SIMPLE	NULL	NULL	NULL	NULL	NULL	NULL	NULL	No matching min/max row
insert into t2 values('AAA', 10, 0.5);
insert into t2 values('BBB', 20, 1.0);
select t1.a1, t1.a2, t2.a1, t2.a2 from t1,t2;
a1	a2	a1	a2
10	aaa	AAA	10
10	NULL	AAA	10
10	bbb	AAA	10
20	zzz	AAA	10
10	aaa	BBB	20
10	NULL	BBB	20
10	bbb	BBB	20
20	zzz	BBB	20
select max(t1.a1), max(t2.a1) from t1, t2 where t2.a2=9;
max(t1.a1)	max(t2.a1)
NULL	NULL
select max(t2.a1), max(t1.a1) from t1, t2 where t2.a2=9;
max(t2.a1)	max(t1.a1)
NULL	NULL
select t1.a1, t1.a2, t2.a1, t2.a2 from t1 left outer join t2 on t1.a1=10;
a1	a2	a1	a2
10	aaa	AAA	10
10	aaa	BBB	20
10	NULL	AAA	10
10	NULL	BBB	20
10	bbb	AAA	10
10	bbb	BBB	20
20	zzz	NULL	NULL
select max(t1.a2) from t1 left outer join t2 on t1.a1=10;
max(t1.a2)
zzz
select max(t2.a1) from t2 left outer join t1 on t2.a2=10 where t2.a2=20;
max(t2.a1)
BBB
select max(t2.a1) from t2 left outer join t1 on t2.a2=10 where t2.a2=10;
max(t2.a1)
AAA
select max(t2.a1) from t1 left outer join t2 on t1.a2=t2.a1 and 1=0 where t2.a1='AAA';
max(t2.a1)
NULL
select max(t1.a2),max(t2.a1) from t1 left outer join t2 on t1.a1=10;
max(t1.a2)	max(t2.a1)
zzz	BBB
drop table t1,t2;
create table t1(
a1 char(3) primary key,
a2 smallint,
a3 char(3),
a4 real,
a5 date,
key k1(a2,a3),
key k2(a4 desc,a1),
key k3(a5,a1)
);
create table t2(
a1 char(3) primary key,
a2 char(17),
a3 char(2),
a4 char(3),
key k1(a3, a2),
key k2(a4)
);
insert into t1 values('AME',0,'SEA',0.100,date'1942-02-19');
insert into t1 values('HBR',1,'SEA',0.085,date'1948-03-05');
insert into t1 values('BOT',2,'SEA',0.085,date'1951-11-29');
insert into t1 values('BMC',3,'SEA',0.085,date'1958-09-08');
insert into t1 values('TWU',0,'LAX',0.080,date'1969-10-05');
insert into t1 values('BDL',0,'DEN',0.080,date'1960-11-27');
insert into t1 values('DTX',1,'NYC',0.080,date'1961-05-04');
insert into t1 values('PLS',1,'WDC',0.075,date'1949-01-02');
insert into t1 values('ZAJ',2,'CHI',0.075,date'1960-06-15');
insert into t1 values('VVV',2,'MIN',0.075,date'1959-06-28');
insert into t1 values('GTM',3,'DAL',0.070,date'1977-09-23');
insert into t1 values('SSJ',null,'CHI',null,date'1974-03-19');
insert into t1 values('KKK',3,'ATL',null,null);
insert into t1 values('XXX',null,'MIN',null,null);
insert into t2 values('TKF','Seattle','WA','AME');
insert into t2 values('LCC','Los Angeles','CA','TWU');
insert into t2 values('DEN','Denver','CO','BDL');
insert into t2 values('SDC','San Diego','CA','TWU');
insert into t2 values('NOL','New Orleans','LA','GTM');
insert into t2 values('LAK','Los Angeles','CA','TWU');
select * from t1;
a1	a2	a3	a4	a5
AME	0	SEA	0.1	1942-02-19
HBR	1	SEA	0.085	1948-03-05
BOT	2	SEA	0.085	1951-11-29
BMC	3	SEA	0.085	1958-09-08
TWU	0	LAX	0.08	1969-10-05
BDL	0	DEN	0.08	1960-11-27
DTX	1	NYC	0.08	1961-05-04
PLS	1	WDC	0.075	1949-01-02
ZAJ	2	CHI	0.075	1960-06-15
VVV	2	MIN	0.075	1959-06-28
GTM	3	DAL	0.07	1977-09-23
SSJ	NULL	CHI	NULL	1974-03-19
KKK	3	ATL	NULL	NULL
XXX	NULL	MIN	NULL	NULL
select * from t2;
a1	a2	a3	a4
TKF	Seattle	WA	AME
LCC	Los Angeles	CA	TWU
DEN	Denver	CO	BDL
SDC	San Diego	CA	TWU
NOL	New Orleans	LA	GTM
LAK	Los Angeles	CA	TWU
explain 
select min(a1) from t1;
id	select_type	table	type	possible_keys	key	key_len	ref	rows	Extra
1	SIMPLE	NULL	NULL	NULL	NULL	NULL	NULL	NULL	Select tables optimized away
select min(a1) from t1;
min(a1)
AME
explain 
select max(a4) from t1;
id	select_type	table	type	possible_keys	key	key_len	ref	rows	Extra
1	SIMPLE	NULL	NULL	NULL	NULL	NULL	NULL	NULL	Select tables optimized away
select max(a4) from t1;
max(a4)
0.1
explain 
select min(a5), max(a5) from t1;
id	select_type	table	type	possible_keys	key	key_len	ref	rows	Extra
1	SIMPLE	NULL	NULL	NULL	NULL	NULL	NULL	NULL	Select tables optimized away
select min(a5), max(a5) from t1;
min(a5)	max(a5)
1942-02-19	1977-09-23
explain 
select min(a3) from t1 where a2 = 2;
id	select_type	table	type	possible_keys	key	key_len	ref	rows	Extra
1	SIMPLE	NULL	NULL	NULL	NULL	NULL	NULL	NULL	Select tables optimized away
select min(a3) from t1 where a2 = 2;
min(a3)
CHI
explain 
select min(a1), max(a1) from t1 where a4 = 0.080;
id	select_type	table	type	possible_keys	key	key_len	ref	rows	Extra
1	SIMPLE	NULL	NULL	NULL	NULL	NULL	NULL	NULL	Select tables optimized away
select min(a1), max(a1) from t1 where a4 = 0.080;
min(a1)	max(a1)
BDL	TWU
explain 
select min(t1.a5), max(t2.a3) from t1, t2;
id	select_type	table	type	possible_keys	key	key_len	ref	rows	Extra
1	SIMPLE	NULL	NULL	NULL	NULL	NULL	NULL	NULL	Select tables optimized away
select min(t1.a5), max(t2.a3) from t1, t2;
min(t1.a5)	max(t2.a3)
1942-02-19	WA
explain 
select min(t1.a3), max(t2.a2) from t1, t2 where t1.a2 = 0 and t2.a3 = 'CA';
id	select_type	table	type	possible_keys	key	key_len	ref	rows	Extra
1	SIMPLE	NULL	NULL	NULL	NULL	NULL	NULL	NULL	Select tables optimized away
select min(t1.a3), max(t2.a2) from t1, t2 where t1.a2 = 0 and t2.a3 = 'CA';
min(t1.a3)	max(t2.a2)
DEN	San Diego
explain 
select min(a1) from t1 where a1 > 'KKK';
id	select_type	table	type	possible_keys	key	key_len	ref	rows	Extra
1	SIMPLE	NULL	NULL	NULL	NULL	NULL	NULL	NULL	Select tables optimized away
select min(a1) from t1 where a1 > 'KKK';
min(a1)
PLS
explain 
select min(a1) from t1 where a1 >= 'KKK';
id	select_type	table	type	possible_keys	key	key_len	ref	rows	Extra
1	SIMPLE	NULL	NULL	NULL	NULL	NULL	NULL	NULL	Select tables optimized away
select min(a1) from t1 where a1 >= 'KKK';
min(a1)
KKK
explain 
select max(a3) from t1 where a2 = 2 and a3 < 'SEA';
id	select_type	table	type	possible_keys	key	key_len	ref	rows	Extra
1	SIMPLE	NULL	NULL	NULL	NULL	NULL	NULL	NULL	Select tables optimized away
select max(a3) from t1 where a2 = 2 and a3 < 'SEA';
max(a3)
MIN
explain 
select max(a5) from t1 where a5 < date'1970-01-01';
id	select_type	table	type	possible_keys	key	key_len	ref	rows	Extra
1	SIMPLE	NULL	NULL	NULL	NULL	NULL	NULL	NULL	Select tables optimized away
select max(a5) from t1 where a5 < date'1970-01-01';
max(a5)
1969-10-05
explain 
select max(a3) from t1 where a2 is null;
id	select_type	table	type	possible_keys	key	key_len	ref	rows	Extra
1	SIMPLE	NULL	NULL	NULL	NULL	NULL	NULL	NULL	Select tables optimized away
select max(a3) from t1 where a2 is null;
max(a3)
MIN
explain 
select max(a3) from t1 where a2 = 0 and a3 between 'K' and 'Q';
id	select_type	table	type	possible_keys	key	key_len	ref	rows	Extra
1	SIMPLE	NULL	NULL	NULL	NULL	NULL	NULL	NULL	Select tables optimized away
select max(a3) from t1 where a2 = 0 and a3 between 'K' and 'Q';
max(a3)
LAX
explain
select min(a1), max(a1) from t1 where a1 between 'A' and 'P';
id	select_type	table	type	possible_keys	key	key_len	ref	rows	Extra
1	SIMPLE	NULL	NULL	NULL	NULL	NULL	NULL	NULL	Select tables optimized away
select min(a1), max(a1) from t1 where a1 between 'A' and 'P';
min(a1)	max(a1)
AME	KKK
explain 
select max(a3) from t1 where a3 < 'SEA' and a2 = 2 and a3 <= 'MIN';
id	select_type	table	type	possible_keys	key	key_len	ref	rows	Extra
1	SIMPLE	NULL	NULL	NULL	NULL	NULL	NULL	NULL	Select tables optimized away
select max(a3) from t1 where a3 < 'SEA' and a2 = 2 and a3 <= 'MIN';
max(a3)
MIN
explain 
select max(a3) from t1 where a3 = 'MIN' and a2 = 2;
id	select_type	table	type	possible_keys	key	key_len	ref	rows	Extra
1	SIMPLE	NULL	NULL	NULL	NULL	NULL	NULL	NULL	Select tables optimized away
select max(a3) from t1 where a3 = 'MIN' and a2 = 2;
max(a3)
MIN
explain 
select max(a3) from t1 where a3 = 'DEN' and a2 = 2;
id	select_type	table	type	possible_keys	key	key_len	ref	rows	Extra
1	SIMPLE	NULL	NULL	NULL	NULL	NULL	NULL	NULL	No matching min/max row
select max(a3) from t1 where a3 = 'DEN' and a2 = 2;
max(a3)
NULL
explain
select max(t1.a3), min(t2.a2) from t1, t2 where t1.a2 = 2 and t1.a3 < 'MIN' and t2.a3 = 'CA';
id	select_type	table	type	possible_keys	key	key_len	ref	rows	Extra
1	SIMPLE	NULL	NULL	NULL	NULL	NULL	NULL	NULL	Select tables optimized away
select max(t1.a3), min(t2.a2) from t1, t2 where t1.a2 = 2 and t1.a3 < 'MIN' and t2.a3 = 'CA';
max(t1.a3)	min(t2.a2)
CHI	Los Angeles
explain
select max(a3) from t1 where a2 is null and a2 = 2;
id	select_type	table	type	possible_keys	key	key_len	ref	rows	Extra
1	SIMPLE	NULL	NULL	NULL	NULL	NULL	NULL	NULL	Impossible WHERE noticed after reading const tables
select max(a3) from t1 where a2 is null and a2 = 2;
max(a3)
NULL
explain
select max(a2) from t1 where a2 >= 1;
id	select_type	table	type	possible_keys	key	key_len	ref	rows	Extra
1	SIMPLE	NULL	NULL	NULL	NULL	NULL	NULL	NULL	Select tables optimized away
select max(a2) from t1 where a2 >= 1;
max(a2)
3
explain
select min(a3) from t1 where a2 = 2 and a3 < 'SEA';
id	select_type	table	type	possible_keys	key	key_len	ref	rows	Extra
1	SIMPLE	NULL	NULL	NULL	NULL	NULL	NULL	NULL	Select tables optimized away
select min(a3) from t1 where a2 = 2 and a3 < 'SEA';
min(a3)
CHI
explain
select min(a3) from t1 where a2 = 4;
id	select_type	table	type	possible_keys	key	key_len	ref	rows	Extra
1	SIMPLE	NULL	NULL	NULL	NULL	NULL	NULL	NULL	No matching min/max row
select min(a3) from t1 where a2 = 4;
min(a3)
NULL
explain
select min(a3) from t1 where a2 = 2 and a3 > 'SEA';
id	select_type	table	type	possible_keys	key	key_len	ref	rows	Extra
1	SIMPLE	NULL	NULL	NULL	NULL	NULL	NULL	NULL	No matching min/max row
select min(a3) from t1 where a2 = 2 and a3 > 'SEA';
min(a3)
NULL
explain
select (min(a4)+max(a4))/2 from t1;
id	select_type	table	type	possible_keys	key	key_len	ref	rows	Extra
1	SIMPLE	NULL	NULL	NULL	NULL	NULL	NULL	NULL	Select tables optimized away
select (min(a4)+max(a4))/2 from t1;
(min(a4)+max(a4))/2
0.085
explain
select min(a3) from t1 where 2 = a2;
id	select_type	table	type	possible_keys	key	key_len	ref	rows	Extra
1	SIMPLE	NULL	NULL	NULL	NULL	NULL	NULL	NULL	Select tables optimized away
select min(a3) from t1 where 2 = a2;
min(a3)
CHI
explain
select max(a3) from t1 where a2 = 2 and 'SEA' > a3;
id	select_type	table	type	possible_keys	key	key_len	ref	rows	Extra
1	SIMPLE	NULL	NULL	NULL	NULL	NULL	NULL	NULL	Select tables optimized away
select max(a3) from t1 where a2 = 2 and 'SEA' > a3;
max(a3)
MIN
explain
select max(a3) from t1 where a2 = 2 and 'SEA' < a3;
id	select_type	table	type	possible_keys	key	key_len	ref	rows	Extra
1	SIMPLE	NULL	NULL	NULL	NULL	NULL	NULL	NULL	No matching min/max row
select max(a3) from t1 where a2 = 2 and 'SEA' < a3;
max(a3)
NULL
explain
select min(a3) from t1 where a2 = 2 and a3 >= 'CHI';
id	select_type	table	type	possible_keys	key	key_len	ref	rows	Extra
1	SIMPLE	NULL	NULL	NULL	NULL	NULL	NULL	NULL	Select tables optimized away
select min(a3) from t1 where a2 = 2 and a3 >= 'CHI';
min(a3)
CHI
explain
select min(a3) from t1 where a2 = 2 and a3 >= 'CHI' and a3 < 'SEA';
id	select_type	table	type	possible_keys	key	key_len	ref	rows	Extra
1	SIMPLE	NULL	NULL	NULL	NULL	NULL	NULL	NULL	Select tables optimized away
select min(a3) from t1 where a2 = 2 and a3 >= 'CHI' and a3 < 'SEA';
min(a3)
CHI
explain
select min(a3) from t1 where a2 = 2 and a3 >= 'CHI' and a3 = 'MIN';
id	select_type	table	type	possible_keys	key	key_len	ref	rows	Extra
1	SIMPLE	NULL	NULL	NULL	NULL	NULL	NULL	NULL	Select tables optimized away
select min(a3) from t1 where a2 = 2 and a3 >= 'CHI' and a3 = 'MIN';
min(a3)
MIN
explain
select min(a3) from t1 where a2 = 2 and a3 >= 'SEA' and a3 = 'MIN';
id	select_type	table	type	possible_keys	key	key_len	ref	rows	Extra
1	SIMPLE	NULL	NULL	NULL	NULL	NULL	NULL	NULL	Impossible WHERE
select min(a3) from t1 where a2 = 2 and a3 >= 'SEA' and a3 = 'MIN';
min(a3)
NULL
explain
select min(t1.a1), min(t2.a4) from t1,t2 where t1.a1 < 'KKK' and t2.a4 < 'KKK';
id	select_type	table	type	possible_keys	key	key_len	ref	rows	Extra
1	SIMPLE	NULL	NULL	NULL	NULL	NULL	NULL	NULL	Select tables optimized away
select min(t1.a1), min(t2.a4) from t1,t2 where t1.a1 < 'KKK' and t2.a4 < 'KKK';
min(t1.a1)	min(t2.a4)
AME	AME
explain 
select min(a1) from t1 where a1 > 'KKK' or a1 < 'XXX';
id	select_type	table	type	possible_keys	key	key_len	ref	rows	Extra
1	SIMPLE	t1	range	PRIMARY	PRIMARY	0	NULL	15	Using where; Using index
explain 
select min(a1) from t1 where a1 != 'KKK';
id	select_type	table	type	possible_keys	key	key_len	ref	rows	Extra
1	SIMPLE	t1	index	NULL	PRIMARY	3	NULL	14	Using where; Using index
explain
select max(a3) from t1 where a2 < 2 and a3 < 'SEA';
id	select_type	table	type	possible_keys	key	key_len	ref	rows	Extra
1	SIMPLE	t1	range	k1	k1	3	NULL	5	Using where; Using index
explain
select max(t1.a3), min(t2.a2) from t1, t2 where t1.a2 = 2 and t1.a3 < 'MIN' and t2.a3 > 'CA';
id	select_type	table	type	possible_keys	key	key_len	ref	rows	Extra
1	SIMPLE	t1	range	k1	k1	7	NULL	1	Using where; Using index
1	SIMPLE	t2	range	k1	k1	3	NULL	4	Using where; Using index
explain
select min(a4 - 0.01) from t1;
id	select_type	table	type	possible_keys	key	key_len	ref	rows	Extra
1	SIMPLE	t1	index	NULL	k2	12	NULL	14	Using index
explain
select max(a4 + 0.01) from t1;
id	select_type	table	type	possible_keys	key	key_len	ref	rows	Extra
1	SIMPLE	t1	index	NULL	k2	12	NULL	14	Using index
explain
select min(a3) from t1 where (a2 +1 ) is null;
id	select_type	table	type	possible_keys	key	key_len	ref	rows	Extra
1	SIMPLE	t1	index	NULL	k1	7	NULL	14	Using where; Using index
explain
select min(a3) from t1 where (a2 + 1) = 2;
id	select_type	table	type	possible_keys	key	key_len	ref	rows	Extra
1	SIMPLE	t1	index	NULL	k1	7	NULL	14	Using where; Using index
explain
select min(a3) from t1 where 2 = (a2 + 1);
id	select_type	table	type	possible_keys	key	key_len	ref	rows	Extra
1	SIMPLE	t1	index	NULL	k1	7	NULL	14	Using where; Using index
explain
select min(a2) from t1 where a2 < 2 * a2 - 8;
id	select_type	table	type	possible_keys	key	key_len	ref	rows	Extra
1	SIMPLE	t1	index	NULL	k1	7	NULL	14	Using where; Using index
explain
select min(a1) from t1  where a1 between a3 and 'KKK';
id	select_type	table	type	possible_keys	key	key_len	ref	rows	Extra
1	SIMPLE	t1	ALL	PRIMARY	NULL	NULL	NULL	14	Using where
explain
select min(a4) from t1  where (a4 + 0.01) between 0.07 and 0.08;
id	select_type	table	type	possible_keys	key	key_len	ref	rows	Extra
1	SIMPLE	t1	index	NULL	k2	12	NULL	14	Using where; Using index
explain
select concat(min(t1.a1),min(t2.a4)) from t1, t2 where t2.a4 <> 'AME';
id	select_type	table	type	possible_keys	key	key_len	ref	rows	Extra
1	SIMPLE	t1	index	NULL	PRIMARY	3	NULL	14	Using index
1	SIMPLE	t2	index	NULL	k2	4	NULL	6	Using where; Using index
drop table t1, t2;
<<<<<<< HEAD
CREATE TABLE t1 (a int, b int);
select count(b), sum(b), avg(b), std(b), min(b), max(b), bit_and(b), bit_or(b) from t1;
count(b)	sum(b)	avg(b)	std(b)	min(b)	max(b)	bit_and(b)	bit_or(b)
0	NULL	NULL	NULL	NULL	NULL	18446744073709551615	0
select a,count(b), sum(b), avg(b), std(b), min(b), max(b), bit_and(b), bit_or(b) from t1 group by a;
a	count(b)	sum(b)	avg(b)	std(b)	min(b)	max(b)	bit_and(b)	bit_or(b)
insert into t1 values (1,null);
select a,count(b), sum(b), avg(b), std(b), min(b), max(b), bit_and(b), bit_or(b) from t1 group by a;
a	count(b)	sum(b)	avg(b)	std(b)	min(b)	max(b)	bit_and(b)	bit_or(b)
1	0	NULL	NULL	NULL	NULL	NULL	18446744073709551615	0
insert into t1 values (1,null);
insert into t1 values (2,null);
select a,count(b), sum(b), avg(b), std(b), min(b), max(b), bit_and(b), bit_or(b) from t1 group by a;
a	count(b)	sum(b)	avg(b)	std(b)	min(b)	max(b)	bit_and(b)	bit_or(b)
1	0	NULL	NULL	NULL	NULL	NULL	0	0
2	0	NULL	NULL	NULL	NULL	NULL	0	0
select SQL_BIG_RESULT a,count(b), sum(b), avg(b), std(b), min(b), max(b), bit_and(b), bit_or(b) from t1 group by a;
a	count(b)	sum(b)	avg(b)	std(b)	min(b)	max(b)	bit_and(b)	bit_or(b)
1	0	NULL	NULL	NULL	NULL	NULL	18446744073709551615	0
2	0	NULL	NULL	NULL	NULL	NULL	18446744073709551615	0
insert into t1 values (2,1);
select a,count(b), sum(b), avg(b), std(b), min(b), max(b), bit_and(b), bit_or(b) from t1 group by a;
a	count(b)	sum(b)	avg(b)	std(b)	min(b)	max(b)	bit_and(b)	bit_or(b)
1	0	NULL	NULL	NULL	NULL	NULL	0	0
2	1	1	1.0000	0.0000	1	1	0	1
select SQL_BIG_RESULT a,count(b), sum(b), avg(b), std(b), min(b), max(b), bit_and(b), bit_or(b) from t1 group by a;
a	count(b)	sum(b)	avg(b)	std(b)	min(b)	max(b)	bit_and(b)	bit_or(b)
1	0	NULL	NULL	NULL	NULL	NULL	18446744073709551615	0
2	1	1	1.0000	0.0000	1	1	1	1
insert into t1 values (3,1);
select a,count(b), sum(b), avg(b), std(b), min(b), max(b), bit_and(b), bit_or(b) from t1 group by a;
a	count(b)	sum(b)	avg(b)	std(b)	min(b)	max(b)	bit_and(b)	bit_or(b)
1	0	NULL	NULL	NULL	NULL	NULL	0	0
2	1	1	1.0000	0.0000	1	1	0	1
3	1	1	1.0000	0.0000	1	1	1	1
select SQL_BIG_RESULT a,count(b), sum(b), avg(b), std(b), min(b), max(b), bit_and(b), bit_or(b) from t1 group by a;
a	count(b)	sum(b)	avg(b)	std(b)	min(b)	max(b)	bit_and(b)	bit_or(b)
1	0	NULL	NULL	NULL	NULL	NULL	18446744073709551615	0
2	1	1	1.0000	0.0000	1	1	1	1
3	1	1	1.0000	0.0000	1	1	1	1
=======
create table t1 (USR_ID integer not null, MAX_REQ integer not null, constraint PK_SEA_USER primary key (USR_ID)) type=InnoDB;
insert into t1 values (1, 3);
select count(*) + MAX_REQ - MAX_REQ + MAX_REQ - MAX_REQ + MAX_REQ - MAX_REQ + MAX_REQ - MAX_REQ + MAX_REQ - MAX_REQ from t1 group by MAX_REQ;
count(*) + MAX_REQ - MAX_REQ + MAX_REQ - MAX_REQ + MAX_REQ - MAX_REQ + MAX_REQ - MAX_REQ + MAX_REQ - MAX_REQ
1
select Case When Count(*) < MAX_REQ Then 1 Else 0 End from t1 where t1.USR_ID = 1 group by MAX_REQ;
Case When Count(*) < MAX_REQ Then 1 Else 0 End
1
>>>>>>> 3a30eda9
drop table t1;<|MERGE_RESOLUTION|>--- conflicted
+++ resolved
@@ -562,7 +562,6 @@
 1	SIMPLE	t1	index	NULL	PRIMARY	3	NULL	14	Using index
 1	SIMPLE	t2	index	NULL	k2	4	NULL	6	Using where; Using index
 drop table t1, t2;
-<<<<<<< HEAD
 CREATE TABLE t1 (a int, b int);
 select count(b), sum(b), avg(b), std(b), min(b), max(b), bit_and(b), bit_or(b) from t1;
 count(b)	sum(b)	avg(b)	std(b)	min(b)	max(b)	bit_and(b)	bit_or(b)
@@ -603,7 +602,7 @@
 1	0	NULL	NULL	NULL	NULL	NULL	18446744073709551615	0
 2	1	1	1.0000	0.0000	1	1	1	1
 3	1	1	1.0000	0.0000	1	1	1	1
-=======
+drop table t1;
 create table t1 (USR_ID integer not null, MAX_REQ integer not null, constraint PK_SEA_USER primary key (USR_ID)) type=InnoDB;
 insert into t1 values (1, 3);
 select count(*) + MAX_REQ - MAX_REQ + MAX_REQ - MAX_REQ + MAX_REQ - MAX_REQ + MAX_REQ - MAX_REQ + MAX_REQ - MAX_REQ from t1 group by MAX_REQ;
@@ -612,5 +611,6 @@
 select Case When Count(*) < MAX_REQ Then 1 Else 0 End from t1 where t1.USR_ID = 1 group by MAX_REQ;
 Case When Count(*) < MAX_REQ Then 1 Else 0 End
 1
->>>>>>> 3a30eda9
+
+
 drop table t1;