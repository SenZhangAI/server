drop table if exists t1, t2;
select CASE "b" when "a" then 1 when "b" then 2 END;
CASE "b" when "a" then 1 when "b" then 2 END
2
select CASE "c" when "a" then 1 when "b" then 2 END;
CASE "c" when "a" then 1 when "b" then 2 END
NULL
select CASE "c" when "a" then 1 when "b" then 2 ELSE 3 END;
CASE "c" when "a" then 1 when "b" then 2 ELSE 3 END
3
select CASE BINARY "b" when "a" then 1 when "B" then 2 WHEN "b" then "ok" END;
CASE BINARY "b" when "a" then 1 when "B" then 2 WHEN "b" then "ok" END
ok
select CASE "b" when "a" then 1 when binary "B" then 2 WHEN "b" then "ok" END;
CASE "b" when "a" then 1 when binary "B" then 2 WHEN "b" then "ok" END
ok
select CASE concat("a","b") when concat("ab","") then "a" when "b" then "b" end;
CASE concat("a","b") when concat("ab","") then "a" when "b" then "b" end
a
select CASE when 1=0 then "true" else "false" END;
CASE when 1=0 then "true" else "false" END
false
select CASE 1 when 1 then "one" WHEN 2 then "two" ELSE "more" END;
CASE 1 when 1 then "one" WHEN 2 then "two" ELSE "more" END
one
explain extended select CASE 1 when 1 then "one" WHEN 2 then "two" ELSE "more" END;
id	select_type	table	type	possible_keys	key	key_len	ref	rows	filtered	Extra
1	SIMPLE	NULL	NULL	NULL	NULL	NULL	NULL	NULL	NULL	No tables used
Warnings:
Note	1003	select (case 1 when 1 then 'one' when 2 then 'two' else 'more' end) AS `CASE 1 when 1 then "one" WHEN 2 then "two" ELSE "more" END`
select CASE 2.0 when 1 then "one" WHEN 2.0 then "two" ELSE "more" END;
CASE 2.0 when 1 then "one" WHEN 2.0 then "two" ELSE "more" END
two
select (CASE "two" when "one" then "1" WHEN "two" then "2" END) | 0;
(CASE "two" when "one" then "1" WHEN "two" then "2" END) | 0
2
select (CASE "two" when "one" then 1.00 WHEN "two" then 2.00 END) +0.0;
(CASE "two" when "one" then 1.00 WHEN "two" then 2.00 END) +0.0
2.00
select case 1/0 when "a" then "true" else "false" END;
case 1/0 when "a" then "true" else "false" END
false
select case 1/0 when "a" then "true" END;
case 1/0 when "a" then "true" END
NULL
select (case 1/0 when "a" then "true" END) | 0;
(case 1/0 when "a" then "true" END) | 0
NULL
select (case 1/0 when "a" then "true" END) + 0.0;
(case 1/0 when "a" then "true" END) + 0.0
NULL
select case when 1>0 then "TRUE" else "FALSE" END;
case when 1>0 then "TRUE" else "FALSE" END
TRUE
select case when 1<0 then "TRUE" else "FALSE" END;
case when 1<0 then "TRUE" else "FALSE" END
FALSE
create table t1 (a int);
insert into t1 values(1),(2),(3),(4);
select case a when 1 then 2 when 2 then 3 else 0 end as fcase, count(*) from t1 group by fcase;
fcase	count(*)
0	2
2	1
3	1
explain extended select case a when 1 then 2 when 2 then 3 else 0 end as fcase, count(*) from t1 group by fcase;
id	select_type	table	type	possible_keys	key	key_len	ref	rows	filtered	Extra
1	SIMPLE	t1	ALL	NULL	NULL	NULL	NULL	4	100.00	Using temporary; Using filesort
Warnings:
Note	1003	select (case `test`.`t1`.`a` when 1 then 2 when 2 then 3 else 0 end) AS `fcase`,count(0) AS `count(*)` from `test`.`t1` group by (case `test`.`t1`.`a` when 1 then 2 when 2 then 3 else 0 end)
select case a when 1 then "one" when 2 then "two" else "nothing" end as fcase, count(*) from t1 group by fcase;
fcase	count(*)
nothing	2
one	1
two	1
drop table t1;
create table t1 (row int not null, col int not null, val varchar(255) not null);
insert into t1 values (1,1,'orange'),(1,2,'large'),(2,1,'yellow'),(2,2,'medium'),(3,1,'green'),(3,2,'small');
select max(case col when 1 then val else null end) as color from t1 group by row;
color
orange
yellow
green
drop table t1;
SET NAMES latin1;
CREATE TABLE t1 SELECT 
CASE WHEN 1 THEN _latin1'a' COLLATE latin1_danish_ci ELSE _latin1'a' END AS c1,
CASE WHEN 1 THEN _latin1'a' ELSE _latin1'a' COLLATE latin1_danish_ci END AS c2,
CASE WHEN 1 THEN 'a' ELSE  1  END AS c3,
CASE WHEN 1 THEN  1  ELSE 'a' END AS c4,
CASE WHEN 1 THEN 'a' ELSE 1.0 END AS c5,
CASE WHEN 1 THEN 1.0 ELSE 'a' END AS c6,
CASE WHEN 1 THEN  1  ELSE 1.0 END AS c7,
CASE WHEN 1 THEN 1.0 ELSE  1  END AS c8,
CASE WHEN 1 THEN 1.0 END AS c9,
CASE WHEN 1 THEN 0.1e1 else 0.1 END AS c10,
CASE WHEN 1 THEN 0.1e1 else 1 END AS c11,
CASE WHEN 1 THEN 0.1e1 else '1' END AS c12
;
SHOW CREATE TABLE t1;
Table	Create Table
t1	CREATE TABLE `t1` (
  `c1` varchar(1) CHARACTER SET latin1 COLLATE latin1_danish_ci NOT NULL DEFAULT '',
  `c2` varchar(1) CHARACTER SET latin1 COLLATE latin1_danish_ci NOT NULL DEFAULT '',
  `c3` varchar(1) NOT NULL DEFAULT '',
  `c4` varchar(1) NOT NULL DEFAULT '',
  `c5` varchar(4) NOT NULL DEFAULT '',
  `c6` varchar(4) NOT NULL DEFAULT '',
  `c7` decimal(2,1) NOT NULL DEFAULT '0.0',
  `c8` decimal(2,1) NOT NULL DEFAULT '0.0',
  `c9` decimal(2,1) DEFAULT NULL,
  `c10` double NOT NULL DEFAULT '0',
  `c11` double NOT NULL DEFAULT '0',
  `c12` varchar(5) NOT NULL DEFAULT ''
) ENGINE=MyISAM DEFAULT CHARSET=latin1
DROP TABLE t1;
SELECT CASE 
WHEN 1 
THEN _latin1'a' COLLATE latin1_danish_ci 
ELSE _latin1'a' COLLATE latin1_swedish_ci
END;
ERROR HY000: Illegal mix of collations (latin1_danish_ci,EXPLICIT) and (latin1_swedish_ci,EXPLICIT) for operation 'case'
SELECT CASE _latin1'a' COLLATE latin1_general_ci
WHEN _latin1'a' COLLATE latin1_danish_ci  THEN 1
WHEN _latin1'a' COLLATE latin1_swedish_ci THEN 2
END;
ERROR HY000: Illegal mix of collations (latin1_general_ci,EXPLICIT), (latin1_danish_ci,EXPLICIT), (latin1_swedish_ci,EXPLICIT) for operation 'case'
SELECT 
CASE _latin1'a' COLLATE latin1_general_ci  WHEN _latin1'A' THEN '1' ELSE 2 END,
CASE _latin1'a' COLLATE latin1_bin         WHEN _latin1'A' THEN '1' ELSE 2 END,
CASE _latin1'a' WHEN _latin1'A' COLLATE latin1_swedish_ci THEN '1' ELSE 2 END,
CASE _latin1'a' WHEN _latin1'A' COLLATE latin1_bin        THEN '1' ELSE 2 END
;
CASE _latin1'a' COLLATE latin1_general_ci  WHEN _latin1'A' THEN '1' ELSE 2 END	CASE _latin1'a' COLLATE latin1_bin         WHEN _latin1'A' THEN '1' ELSE 2 END	CASE _latin1'a' WHEN _latin1'A' COLLATE latin1_swedish_ci THEN '1' ELSE 2 END	CASE _latin1'a' WHEN _latin1'A' COLLATE latin1_bin        THEN '1' ELSE 2 END
1	2	1	2
CREATE TABLE t1 SELECT COALESCE(_latin1'a',_latin2'a');
ERROR HY000: Illegal mix of collations (latin1_swedish_ci,COERCIBLE) and (latin2_general_ci,COERCIBLE) for operation 'coalesce'
CREATE TABLE t1 SELECT COALESCE('a' COLLATE latin1_swedish_ci,'b' COLLATE latin1_bin);
ERROR HY000: Illegal mix of collations (latin1_swedish_ci,EXPLICIT) and (latin1_bin,EXPLICIT) for operation 'coalesce'
CREATE TABLE t1 SELECT 
COALESCE(1), COALESCE(1.0),COALESCE('a'),
COALESCE(1,1.0), COALESCE(1,'1'),COALESCE(1.1,'1'),
COALESCE('a' COLLATE latin1_bin,'b');
explain extended SELECT 
COALESCE(1), COALESCE(1.0),COALESCE('a'),
COALESCE(1,1.0), COALESCE(1,'1'),COALESCE(1.1,'1'),
COALESCE('a' COLLATE latin1_bin,'b');
id	select_type	table	type	possible_keys	key	key_len	ref	rows	filtered	Extra
1	SIMPLE	NULL	NULL	NULL	NULL	NULL	NULL	NULL	NULL	No tables used
Warnings:
Note	1003	select coalesce(1) AS `COALESCE(1)`,coalesce(1.0) AS `COALESCE(1.0)`,coalesce('a') AS `COALESCE('a')`,coalesce(1,1.0) AS `COALESCE(1,1.0)`,coalesce(1,'1') AS `COALESCE(1,'1')`,coalesce(1.1,'1') AS `COALESCE(1.1,'1')`,coalesce(('a' collate latin1_bin),'b') AS `COALESCE('a' COLLATE latin1_bin,'b')`
SHOW CREATE TABLE t1;
Table	Create Table
t1	CREATE TABLE `t1` (
  `COALESCE(1)` int(1) NOT NULL DEFAULT '0',
  `COALESCE(1.0)` decimal(2,1) NOT NULL DEFAULT '0.0',
  `COALESCE('a')` varchar(1) NOT NULL DEFAULT '',
  `COALESCE(1,1.0)` decimal(2,1) NOT NULL DEFAULT '0.0',
  `COALESCE(1,'1')` varchar(1) NOT NULL DEFAULT '',
  `COALESCE(1.1,'1')` varchar(4) NOT NULL DEFAULT '',
  `COALESCE('a' COLLATE latin1_bin,'b')` varchar(1) CHARACTER SET latin1 COLLATE latin1_bin NOT NULL DEFAULT ''
) ENGINE=MyISAM DEFAULT CHARSET=latin1
DROP TABLE t1;
CREATE TABLE t1 SELECT IFNULL('a' COLLATE latin1_swedish_ci, 'b' COLLATE latin1_bin);
ERROR HY000: Illegal mix of collations (latin1_swedish_ci,EXPLICIT) and (latin1_bin,EXPLICIT) for operation 'ifnull'
SELECT 'case+union+test'
UNION 
SELECT CASE LOWER('1') WHEN LOWER('2') THEN 'BUG' ELSE 'nobug' END;
case+union+test
case+union+test
nobug
SELECT CASE LOWER('1') WHEN LOWER('2') THEN 'BUG' ELSE 'nobug' END;
CASE LOWER('1') WHEN LOWER('2') THEN 'BUG' ELSE 'nobug' END
nobug
SELECT 'case+union+test'
UNION 
SELECT CASE '1' WHEN '2' THEN 'BUG' ELSE 'nobug' END;
case+union+test
case+union+test
nobug
create table t1(a float, b int default 3);
insert into t1 (a) values (2), (11), (8);
select min(a), min(case when 1=1 then a else NULL end),
min(case when 1!=1 then NULL else a end) 
from t1 where b=3 group by b;
min(a)	min(case when 1=1 then a else NULL end)	min(case when 1!=1 then NULL else a end)
2	2	2
drop table t1;
CREATE TABLE t1 (EMPNUM INT);
INSERT INTO t1 VALUES (0), (2);
CREATE TABLE t2 (EMPNUM DECIMAL (4, 2));
INSERT INTO t2 VALUES (0.0), (9.0);
SELECT COALESCE(t2.EMPNUM,t1.EMPNUM) AS CEMPNUM,
t1.EMPNUM AS EMPMUM1, t2.EMPNUM AS EMPNUM2
FROM t1 LEFT JOIN t2 ON t1.EMPNUM=t2.EMPNUM;
CEMPNUM	EMPMUM1	EMPNUM2
0.00	0	0.00
2.00	2	NULL
SELECT IFNULL(t2.EMPNUM,t1.EMPNUM) AS CEMPNUM,
t1.EMPNUM AS EMPMUM1, t2.EMPNUM AS EMPNUM2
FROM t1 LEFT JOIN t2 ON t1.EMPNUM=t2.EMPNUM;
CEMPNUM	EMPMUM1	EMPNUM2
0.00	0	0.00
2.00	2	NULL
DROP TABLE t1,t2;
End of 4.1 tests
create table t1 (a int, b bigint unsigned);
create table t2 (c int);
insert into t1 (a, b) values (1,4572794622775114594), (2,18196094287899841997),
(3,11120436154190595086);
insert into t2 (c) values (1), (2), (3);
select t1.a, (case t1.a when 0 then 0 else t1.b end) d from t1 
join t2 on t1.a=t2.c order by d;
a	d
1	4572794622775114594
3	11120436154190595086
2	18196094287899841997
select t1.a, (case t1.a when 0 then 0 else t1.b end) d from t1 
join t2 on t1.a=t2.c where b=11120436154190595086 order by d;
a	d
3	11120436154190595086
drop table t1, t2;
End of 5.0 tests
<<<<<<< HEAD
CREATE TABLE t1(a YEAR);
SELECT 1 FROM t1 WHERE a=1 AND CASE 1 WHEN a THEN 1 ELSE 1 END;
1
DROP TABLE t1;
create table t1 (f1 time);
insert t1 values ('00:00:00'),('00:01:00');
select case t1.f1 when '00:00:00' then 1 end from t1;
case t1.f1 when '00:00:00' then 1 end
1
NULL
drop table t1;
#
# MDEV-9745 Crash with CASE WHEN TRUE THEN COALESCE(CAST(NULL AS UNSIGNED)) ELSE 4 END
#
CREATE TABLE t1 SELECT CASE WHEN TRUE THEN COALESCE(CAST(NULL AS UNSIGNED)) ELSE 4 END AS a;
DESCRIBE t1;
Field	Type	Null	Key	Default	Extra
a	decimal(1,0)	YES		NULL	
DROP TABLE t1;
CREATE TABLE t1 SELECT CASE WHEN TRUE THEN COALESCE(CAST(NULL AS UNSIGNED)) ELSE 40 END AS a;
DESCRIBE t1;
Field	Type	Null	Key	Default	Extra
a	decimal(2,0)	YES		NULL	
DROP TABLE t1;
=======
#
# Bug#19875294 ASSERTION `SRC' FAILED IN MY_STRNXFRM_UNICODE
#              (SIG 6 -STRINGS/CTYPE-UTF8.C:5151)
#
set @@sql_mode='';
CREATE TABLE t1(c1 SET('','')CHARACTER SET ucs2) engine=innodb;
Warnings:
Note	1291	Column 'c1' has duplicated value '' in SET
INSERT INTO t1 VALUES(990101.102);
Warnings:
Warning	1265	Data truncated for column 'c1' at row 1
SELECT COALESCE(c1)FROM t1 ORDER BY 1;
COALESCE(c1)

DROP TABLE t1;
set @@sql_mode=default;
>>>>>>> 1da916c3
<|MERGE_RESOLUTION|>--- conflicted
+++ resolved
@@ -220,7 +220,22 @@
 3	11120436154190595086
 drop table t1, t2;
 End of 5.0 tests
-<<<<<<< HEAD
+#
+# Bug#19875294 ASSERTION `SRC' FAILED IN MY_STRNXFRM_UNICODE
+#              (SIG 6 -STRINGS/CTYPE-UTF8.C:5151)
+#
+set @@sql_mode='';
+CREATE TABLE t1(c1 SET('','')CHARACTER SET ucs2);
+Warnings:
+Note	1291	Column 'c1' has duplicated value '' in SET
+INSERT INTO t1 VALUES(990101.102);
+Warnings:
+Warning	1265	Data truncated for column 'c1' at row 1
+SELECT COALESCE(c1)FROM t1 ORDER BY 1;
+COALESCE(c1)
+
+DROP TABLE t1;
+set @@sql_mode=default;
 CREATE TABLE t1(a YEAR);
 SELECT 1 FROM t1 WHERE a=1 AND CASE 1 WHEN a THEN 1 ELSE 1 END;
 1
@@ -244,22 +259,4 @@
 DESCRIBE t1;
 Field	Type	Null	Key	Default	Extra
 a	decimal(2,0)	YES		NULL	
-DROP TABLE t1;
-=======
-#
-# Bug#19875294 ASSERTION `SRC' FAILED IN MY_STRNXFRM_UNICODE
-#              (SIG 6 -STRINGS/CTYPE-UTF8.C:5151)
-#
-set @@sql_mode='';
-CREATE TABLE t1(c1 SET('','')CHARACTER SET ucs2) engine=innodb;
-Warnings:
-Note	1291	Column 'c1' has duplicated value '' in SET
-INSERT INTO t1 VALUES(990101.102);
-Warnings:
-Warning	1265	Data truncated for column 'c1' at row 1
-SELECT COALESCE(c1)FROM t1 ORDER BY 1;
-COALESCE(c1)
-
-DROP TABLE t1;
-set @@sql_mode=default;
->>>>>>> 1da916c3
+DROP TABLE t1;