--- conflicted
+++ resolved
@@ -318,13 +318,8 @@
 @@session.error_count
 1
 create table t1(f1 int);
-<<<<<<< HEAD
-insert into t1 values(1),(1),(2);
-select @a:=f1, count(f1) from t1 group by 1 order by 1;
-=======
 insert into t1 values(1),(1),(2),(3),(4),(1),(3),(1);
 select @a:=f1, count(f1) from t1 group by 1 desc;
->>>>>>> 8ab1830f
 @a:=f1	count(f1)
 4	1
 3	2
