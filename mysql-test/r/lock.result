--- conflicted
+++ resolved
@@ -47,18 +47,6 @@
 lock tables t1 write, t1 as t1_alias read;
 insert into t1 select index1,nr from t1 as t1_alias;
 drop table t1,t2;
-<<<<<<< HEAD
-create table t1 ( a int(11) not null auto_increment, primary key(a));
-create table t2 ( a int(11) not null auto_increment, primary key(a));
-lock tables t1 write, t2 read;
-delete from t1 using t1,t2 where t1.a=t2.a;
-delete t1 from t1,t2 where t1.a=t2.a;
-delete from t2 using t1,t2 where t1.a=t2.a;
-ERROR HY000: Table 't2' was locked with a READ lock and can't be updated
-delete t2 from t1,t2 where t1.a=t2.a;
-ERROR HY000: Table 't2' was locked with a READ lock and can't be updated
-drop table t1,t2;
-=======
 create table t1 (c1 int);
 create table t2 (c1 int);
 create table t3 (c1 int);
@@ -70,4 +58,13 @@
 lock tables t1 write, t2 write, t3 write, t1 as t4 read;
 alter table t2 add column c2 int;
 drop table t1, t2, t3;
->>>>>>> 15ecf922
+create table t1 ( a int(11) not null auto_increment, primary key(a));
+create table t2 ( a int(11) not null auto_increment, primary key(a));
+lock tables t1 write, t2 read;
+delete from t1 using t1,t2 where t1.a=t2.a;
+delete t1 from t1,t2 where t1.a=t2.a;
+delete from t2 using t1,t2 where t1.a=t2.a;
+ERROR HY000: Table 't2' was locked with a READ lock and can't be updated
+delete t2 from t1,t2 where t1.a=t2.a;
+ERROR HY000: Table 't2' was locked with a READ lock and can't be updated
+drop table t1,t2;