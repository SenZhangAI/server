--- conflicted
+++ resolved
@@ -90,11 +90,7 @@
 # Test alias in subquery
 CREATE VIEW v1 AS SELECT a FROM t1 WHERE EXISTS (SELECT 1 FROM t2 AS b WHERE b.a = 0);
 DROP VIEW v1;
-<<<<<<< HEAD
-CREATE VIEW v1 AS select `test`.`t1`.`a` AS `a` from `test`.`t1` where exists(select 1 from `test`.`t2` `b` where `b`.`a` = 0);
-=======
-CREATE VIEW v1 AS select `test`.`t1`.`a` AS `a` from `test`.`t1` where exists(select 1 from `test`.`t2` `b` where (`b`.`a` = 0) limit 1);
->>>>>>> 584d2132
+CREATE VIEW v1 AS select `test`.`t1`.`a` AS `a` from `test`.`t1` where exists(select 1 from `test`.`t2` `b` where `b`.`a` = 0 limit 1);
 DROP VIEW v1;
 # Test column alias in subquery
 CREATE VIEW v1 AS SELECT a FROM t1 WHERE EXISTS (SELECT a AS alias FROM t1 GROUP BY alias);
