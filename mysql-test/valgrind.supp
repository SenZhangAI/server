--- conflicted
+++ resolved
@@ -395,124 +395,13 @@
    fun:__libc_start_main
 }
 
+
 #
 #  dlclose can allocate memory for error message, the memory will be
 #  freed by dlerror or other dl* function.
 #
 {
-<<<<<<< HEAD
-   dlclose memory loss from udf_free
-   Memcheck:Leak
-   fun:calloc
-   fun:_dlerror_run
-   fun:dlclose
-   fun:_Z8udf_freev
-}
-
-{
-   dlsym memory loss from udf_free on SuSE 11.1 x64 variant 2
-   Memcheck:Leak
-   fun:calloc
-   obj:/lib*/ld-*.so
-   fun:dlclose
-   fun:udf_free
-}
-
-{
-   dlclose memory loss from plugin variant 1
-   Memcheck:Leak
-   fun:calloc
-   fun:_dlerror_run
-   fun:dlclose
-   fun:plugin_dl_del(st_mysql_lex_string const*)
-}
-
-{
-   dlclose memory loss from plugin variant 2
-   Memcheck:Leak
-   fun:malloc
-   fun:_dl_close_worker
-   fun:_dl_close
-   fun:_dl_catch_error
-   fun:_dlerror_run
-   fun:dlclose
-   fun:_Z15free_plugin_memP12st_plugin_dl
-   fun:_Z13plugin_dl_delPK19st_mysql_lex_string
-}
-
-{
-   dlclose memory loss from plugin variant 3
-   Memcheck:Leak
-   fun:malloc
-   fun:_dl_scope_free
-   fun:_dl_close_worker
-   fun:_dl_close
-   fun:_dl_catch_error
-   fun:_dlerror_run
-   fun:dlclose
-   fun:_Z15free_plugin_memP12st_plugin_dl
-   fun:_Z13plugin_dl_delPK19st_mysql_lex_string
-}
-
-{
-   dlclose memory loss from plugin variant 4
-   Memcheck:Leak
-   fun:malloc
-   obj:/lib*/ld-*.so
-   obj:/lib*/ld-*.so
-   obj:/lib*/ld-*.so
-   obj:/lib*/libdl-*.so
-   fun:dlclose
-   fun:_ZL15free_plugin_memP12st_plugin_dl
-   fun:_ZL13plugin_dl_delPK19st_mysql_lex_string
-}
-
-{
-   dlclose memory loss from plugin variant 5
-   Memcheck:Leak
-   fun:malloc
-   obj:/lib*/ld-*.so
-   obj:/lib*/ld-*.so
-   obj:/lib*/ld-*.so
-   obj:/lib*/ld-*.so
-   obj:/lib*/libdl-*.so
-   fun:dlclose
-}
-
-{
-   dlclose memory loss from plugin variant 6, seen on Ubuntu Jaunty i686
-   Memcheck:Leak
-   fun:malloc
-   fun:_dl_scope_free
-   fun:_dl_close_worker
-   fun:_dl_close
-   fun:dlclose_doit
-   fun:_dl_catch_error
-   fun:_dlerror_run
-   fun:dlclose
-   fun:_ZL15free_plugin_memP12st_plugin_dl
-   fun:_ZL13plugin_dl_delPK19st_mysql_lex_string
-}
-
-{
-   dlclose memory loss from plugin variant 7, seen on Ubuntu Jaunty i686
-   Memcheck:Leak
-   fun:malloc
-   fun:_dl_close_worker
-   fun:_dl_close
-   fun:dlclose_doit
-   fun:_dl_catch_error
-   fun:_dlerror_run
-   fun:dlclose
-   fun:_ZL15free_plugin_memP12st_plugin_dl
-   fun:_ZL13plugin_dl_delPK19st_mysql_lex_string
-}
-
-{
-   dlclose memory loss from plugin variant 8
-=======
    memory "loss" from dlclose error messages
->>>>>>> 60117a0c
    Memcheck:Leak
    fun:*alloc
    ...
