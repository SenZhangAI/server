#
# Find string "NOTE NOTE NOTE" in order to find some 'unsure' tests
#

#
# Simple select test
#

--disable_warnings
drop table if exists t1,t2,t3,t4,t11;
# The following may be left from older tests
drop table if exists t1_1,t1_2,t9_1,t9_2,t1aa,t2aa;
drop view if exists v1;
--enable_warnings

CREATE TABLE t1 (
  Period smallint(4) unsigned zerofill DEFAULT '0000' NOT NULL,
  Varor_period smallint(4) unsigned DEFAULT '0' NOT NULL
);

INSERT INTO t1 VALUES (9410,9412);
  
select period from t1;
select * from t1;
select t1.* from t1;

#
# Create test table
#

CREATE TABLE t2 (
  auto int not null auto_increment,
  fld1 int(6) unsigned zerofill DEFAULT '000000' NOT NULL,
  companynr tinyint(2) unsigned zerofill DEFAULT '00' NOT NULL,
  fld3 char(30) DEFAULT '' NOT NULL,
  fld4 char(35) DEFAULT '' NOT NULL,
  fld5 char(35) DEFAULT '' NOT NULL,
  fld6 char(4) DEFAULT '' NOT NULL,
  UNIQUE fld1 (fld1),
  KEY fld3 (fld3),
  PRIMARY KEY (auto)
);  

#
# Populate table
#

--disable_query_log
INSERT INTO t2 VALUES (1,000001,00,'Omaha','teethe','neat','');
INSERT INTO t2 VALUES (2,011401,37,'breaking','dreaded','Steinberg','W');
INSERT INTO t2 VALUES (3,011402,37,'Romans','scholastics','jarring','');
INSERT INTO t2 VALUES (4,011403,37,'intercepted','audiology','tinily','');
INSERT INTO t2 VALUES (5,011501,37,'bewilderingly','wallet','balled','');
INSERT INTO t2 VALUES (6,011701,37,'astound','parters','persist','W');
INSERT INTO t2 VALUES (7,011702,37,'admonishing','eschew','attainments','');
INSERT INTO t2 VALUES (8,011703,37,'sumac','quitter','fanatic','');
INSERT INTO t2 VALUES (9,012001,37,'flanking','neat','measures','FAS');
INSERT INTO t2 VALUES (10,012003,37,'combed','Steinberg','rightfulness','');
INSERT INTO t2 VALUES (11,012004,37,'subjective','jarring','capably','');
INSERT INTO t2 VALUES (12,012005,37,'scatterbrain','tinily','impulsive','');
INSERT INTO t2 VALUES (13,012301,37,'Eulerian','balled','starlet','');
INSERT INTO t2 VALUES (14,012302,36,'dubbed','persist','terminators','');
INSERT INTO t2 VALUES (15,012303,37,'Kane','attainments','untying','');
INSERT INTO t2 VALUES (16,012304,37,'overlay','fanatic','announces','FAS');
INSERT INTO t2 VALUES (17,012305,37,'perturb','measures','featherweight','FAS');
INSERT INTO t2 VALUES (18,012306,37,'goblins','rightfulness','pessimist','FAS');
INSERT INTO t2 VALUES (19,012501,37,'annihilates','capably','daughter','');
INSERT INTO t2 VALUES (20,012602,37,'Wotan','impulsive','decliner','FAS');
INSERT INTO t2 VALUES (21,012603,37,'snatching','starlet','lawgiver','');
INSERT INTO t2 VALUES (22,012604,37,'concludes','terminators','stated','');
INSERT INTO t2 VALUES (23,012605,37,'laterally','untying','readable','');
INSERT INTO t2 VALUES (24,012606,37,'yelped','announces','attrition','');
INSERT INTO t2 VALUES (25,012701,37,'grazing','featherweight','cascade','FAS');
INSERT INTO t2 VALUES (26,012702,37,'Baird','pessimist','motors','FAS');
INSERT INTO t2 VALUES (27,012703,37,'celery','daughter','interrogate','');
INSERT INTO t2 VALUES (28,012704,37,'misunderstander','decliner','pests','W');
INSERT INTO t2 VALUES (29,013601,37,'handgun','lawgiver','stairway','');
INSERT INTO t2 VALUES (30,013602,37,'foldout','stated','dopers','FAS');
INSERT INTO t2 VALUES (31,013603,37,'mystic','readable','testicle','W');
INSERT INTO t2 VALUES (32,013604,37,'succumbed','attrition','Parsifal','W');
INSERT INTO t2 VALUES (33,013605,37,'Nabisco','cascade','leavings','');
INSERT INTO t2 VALUES (34,013606,37,'fingerings','motors','postulation','W');
INSERT INTO t2 VALUES (35,013607,37,'aging','interrogate','squeaking','');
INSERT INTO t2 VALUES (36,013608,37,'afield','pests','contrasted','');
INSERT INTO t2 VALUES (37,013609,37,'ammonium','stairway','leftover','');
INSERT INTO t2 VALUES (38,013610,37,'boat','dopers','whiteners','');
INSERT INTO t2 VALUES (39,013801,37,'intelligibility','testicle','erases','W');
INSERT INTO t2 VALUES (40,013802,37,'Augustine','Parsifal','Punjab','W');
INSERT INTO t2 VALUES (41,013803,37,'teethe','leavings','Merritt','');
INSERT INTO t2 VALUES (42,013804,37,'dreaded','postulation','Quixotism','');
INSERT INTO t2 VALUES (43,013901,37,'scholastics','squeaking','sweetish','FAS');
INSERT INTO t2 VALUES (44,016001,37,'audiology','contrasted','dogging','FAS');
INSERT INTO t2 VALUES (45,016201,37,'wallet','leftover','scornfully','FAS');
INSERT INTO t2 VALUES (46,016202,37,'parters','whiteners','bellow','');
INSERT INTO t2 VALUES (47,016301,37,'eschew','erases','bills','');
INSERT INTO t2 VALUES (48,016302,37,'quitter','Punjab','cupboard','FAS');
INSERT INTO t2 VALUES (49,016303,37,'neat','Merritt','sureties','FAS');
INSERT INTO t2 VALUES (50,016304,37,'Steinberg','Quixotism','puddings','');
INSERT INTO t2 VALUES (51,018001,37,'jarring','sweetish','tapestry','');
INSERT INTO t2 VALUES (52,018002,37,'tinily','dogging','fetters','');
INSERT INTO t2 VALUES (53,018003,37,'balled','scornfully','bivalves','');
INSERT INTO t2 VALUES (54,018004,37,'persist','bellow','incurring','');
INSERT INTO t2 VALUES (55,018005,37,'attainments','bills','Adolph','');
INSERT INTO t2 VALUES (56,018007,37,'fanatic','cupboard','pithed','');
INSERT INTO t2 VALUES (57,018008,37,'measures','sureties','emergency','');
INSERT INTO t2 VALUES (58,018009,37,'rightfulness','puddings','Miles','');
INSERT INTO t2 VALUES (59,018010,37,'capably','tapestry','trimmings','');
INSERT INTO t2 VALUES (60,018012,37,'impulsive','fetters','tragedies','W');
INSERT INTO t2 VALUES (61,018013,37,'starlet','bivalves','skulking','W');
INSERT INTO t2 VALUES (62,018014,37,'terminators','incurring','flint','');
INSERT INTO t2 VALUES (63,018015,37,'untying','Adolph','flopping','W');
INSERT INTO t2 VALUES (64,018016,37,'announces','pithed','relaxing','FAS');
INSERT INTO t2 VALUES (65,018017,37,'featherweight','emergency','offload','FAS');
INSERT INTO t2 VALUES (66,018018,37,'pessimist','Miles','suites','W');
INSERT INTO t2 VALUES (67,018019,37,'daughter','trimmings','lists','FAS');
INSERT INTO t2 VALUES (68,018020,37,'decliner','tragedies','animized','FAS');
INSERT INTO t2 VALUES (69,018021,37,'lawgiver','skulking','multilayer','W');
INSERT INTO t2 VALUES (70,018022,37,'stated','flint','standardizes','FAS');
INSERT INTO t2 VALUES (71,018023,37,'readable','flopping','Judas','');
INSERT INTO t2 VALUES (72,018024,37,'attrition','relaxing','vacuuming','W');
INSERT INTO t2 VALUES (73,018025,37,'cascade','offload','dentally','W');
INSERT INTO t2 VALUES (74,018026,37,'motors','suites','humanness','W');
INSERT INTO t2 VALUES (75,018027,37,'interrogate','lists','inch','W');
INSERT INTO t2 VALUES (76,018028,37,'pests','animized','Weissmuller','W');
INSERT INTO t2 VALUES (77,018029,37,'stairway','multilayer','irresponsibly','W');
INSERT INTO t2 VALUES (78,018030,37,'dopers','standardizes','luckily','FAS');
INSERT INTO t2 VALUES (79,018032,37,'testicle','Judas','culled','W');
INSERT INTO t2 VALUES (80,018033,37,'Parsifal','vacuuming','medical','FAS');
INSERT INTO t2 VALUES (81,018034,37,'leavings','dentally','bloodbath','FAS');
INSERT INTO t2 VALUES (82,018035,37,'postulation','humanness','subschema','W');
INSERT INTO t2 VALUES (83,018036,37,'squeaking','inch','animals','W');
INSERT INTO t2 VALUES (84,018037,37,'contrasted','Weissmuller','Micronesia','');
INSERT INTO t2 VALUES (85,018038,37,'leftover','irresponsibly','repetitions','');
INSERT INTO t2 VALUES (86,018039,37,'whiteners','luckily','Antares','');
INSERT INTO t2 VALUES (87,018040,37,'erases','culled','ventilate','W');
INSERT INTO t2 VALUES (88,018041,37,'Punjab','medical','pityingly','');
INSERT INTO t2 VALUES (89,018042,37,'Merritt','bloodbath','interdependent','');
INSERT INTO t2 VALUES (90,018043,37,'Quixotism','subschema','Graves','FAS');
INSERT INTO t2 VALUES (91,018044,37,'sweetish','animals','neonatal','');
INSERT INTO t2 VALUES (92,018045,37,'dogging','Micronesia','scribbled','FAS');
INSERT INTO t2 VALUES (93,018046,37,'scornfully','repetitions','chafe','W');
INSERT INTO t2 VALUES (94,018048,37,'bellow','Antares','honoring','');
INSERT INTO t2 VALUES (95,018049,37,'bills','ventilate','realtor','');
INSERT INTO t2 VALUES (96,018050,37,'cupboard','pityingly','elite','');
INSERT INTO t2 VALUES (97,018051,37,'sureties','interdependent','funereal','');
INSERT INTO t2 VALUES (98,018052,37,'puddings','Graves','abrogating','');
INSERT INTO t2 VALUES (99,018053,50,'tapestry','neonatal','sorters','');
INSERT INTO t2 VALUES (100,018054,37,'fetters','scribbled','Conley','');
INSERT INTO t2 VALUES (101,018055,37,'bivalves','chafe','lectured','');
INSERT INTO t2 VALUES (102,018056,37,'incurring','honoring','Abraham','');
INSERT INTO t2 VALUES (103,018057,37,'Adolph','realtor','Hawaii','W');
INSERT INTO t2 VALUES (104,018058,37,'pithed','elite','cage','');
INSERT INTO t2 VALUES (105,018059,36,'emergency','funereal','hushes','');
INSERT INTO t2 VALUES (106,018060,37,'Miles','abrogating','Simla','');
INSERT INTO t2 VALUES (107,018061,37,'trimmings','sorters','reporters','');
INSERT INTO t2 VALUES (108,018101,37,'tragedies','Conley','Dutchman','FAS');
INSERT INTO t2 VALUES (109,018102,37,'skulking','lectured','descendants','FAS');
INSERT INTO t2 VALUES (110,018103,37,'flint','Abraham','groupings','FAS');
INSERT INTO t2 VALUES (111,018104,37,'flopping','Hawaii','dissociate','');
INSERT INTO t2 VALUES (112,018201,37,'relaxing','cage','coexist','W');
INSERT INTO t2 VALUES (113,018202,37,'offload','hushes','Beebe','');
INSERT INTO t2 VALUES (114,018402,37,'suites','Simla','Taoism','');
INSERT INTO t2 VALUES (115,018403,37,'lists','reporters','Connally','');
INSERT INTO t2 VALUES (116,018404,37,'animized','Dutchman','fetched','FAS');
INSERT INTO t2 VALUES (117,018405,37,'multilayer','descendants','checkpoints','FAS');
INSERT INTO t2 VALUES (118,018406,37,'standardizes','groupings','rusting','');
INSERT INTO t2 VALUES (119,018409,37,'Judas','dissociate','galling','');
INSERT INTO t2 VALUES (120,018601,37,'vacuuming','coexist','obliterates','');
INSERT INTO t2 VALUES (121,018602,37,'dentally','Beebe','traitor','');
INSERT INTO t2 VALUES (122,018603,37,'humanness','Taoism','resumes','FAS');
INSERT INTO t2 VALUES (123,018801,37,'inch','Connally','analyzable','FAS');
INSERT INTO t2 VALUES (124,018802,37,'Weissmuller','fetched','terminator','FAS');
INSERT INTO t2 VALUES (125,018803,37,'irresponsibly','checkpoints','gritty','FAS');
INSERT INTO t2 VALUES (126,018804,37,'luckily','rusting','firearm','W');
INSERT INTO t2 VALUES (127,018805,37,'culled','galling','minima','');
INSERT INTO t2 VALUES (128,018806,37,'medical','obliterates','Selfridge','');
INSERT INTO t2 VALUES (129,018807,37,'bloodbath','traitor','disable','');
INSERT INTO t2 VALUES (130,018808,37,'subschema','resumes','witchcraft','W');
INSERT INTO t2 VALUES (131,018809,37,'animals','analyzable','betroth','W');
INSERT INTO t2 VALUES (132,018810,37,'Micronesia','terminator','Manhattanize','');
INSERT INTO t2 VALUES (133,018811,37,'repetitions','gritty','imprint','');
INSERT INTO t2 VALUES (134,018812,37,'Antares','firearm','peeked','');
INSERT INTO t2 VALUES (135,019101,37,'ventilate','minima','swelling','');
INSERT INTO t2 VALUES (136,019102,37,'pityingly','Selfridge','interrelationships','W');
INSERT INTO t2 VALUES (137,019103,37,'interdependent','disable','riser','');
INSERT INTO t2 VALUES (138,019201,37,'Graves','witchcraft','Gandhian','W');
INSERT INTO t2 VALUES (139,030501,37,'neonatal','betroth','peacock','A');
INSERT INTO t2 VALUES (140,030502,50,'scribbled','Manhattanize','bee','A');
INSERT INTO t2 VALUES (141,030503,37,'chafe','imprint','kanji','');
INSERT INTO t2 VALUES (142,030504,37,'honoring','peeked','dental','');
INSERT INTO t2 VALUES (143,031901,37,'realtor','swelling','scarf','FAS');
INSERT INTO t2 VALUES (144,036001,37,'elite','interrelationships','chasm','A');
INSERT INTO t2 VALUES (145,036002,37,'funereal','riser','insolence','A');
INSERT INTO t2 VALUES (146,036004,37,'abrogating','Gandhian','syndicate','');
INSERT INTO t2 VALUES (147,036005,37,'sorters','peacock','alike','');
INSERT INTO t2 VALUES (148,038001,37,'Conley','bee','imperial','A');
INSERT INTO t2 VALUES (149,038002,37,'lectured','kanji','convulsion','A');
INSERT INTO t2 VALUES (150,038003,37,'Abraham','dental','railway','A');
INSERT INTO t2 VALUES (151,038004,37,'Hawaii','scarf','validate','A');
INSERT INTO t2 VALUES (152,038005,37,'cage','chasm','normalizes','A');
INSERT INTO t2 VALUES (153,038006,37,'hushes','insolence','comprehensive','');
INSERT INTO t2 VALUES (154,038007,37,'Simla','syndicate','chewing','');
INSERT INTO t2 VALUES (155,038008,37,'reporters','alike','denizen','');
INSERT INTO t2 VALUES (156,038009,37,'Dutchman','imperial','schemer','');
INSERT INTO t2 VALUES (157,038010,37,'descendants','convulsion','chronicle','');
INSERT INTO t2 VALUES (158,038011,37,'groupings','railway','Kline','');
INSERT INTO t2 VALUES (159,038012,37,'dissociate','validate','Anatole','');
INSERT INTO t2 VALUES (160,038013,37,'coexist','normalizes','partridges','');
INSERT INTO t2 VALUES (161,038014,37,'Beebe','comprehensive','brunch','');
INSERT INTO t2 VALUES (162,038015,37,'Taoism','chewing','recruited','');
INSERT INTO t2 VALUES (163,038016,37,'Connally','denizen','dimensions','W');
INSERT INTO t2 VALUES (164,038017,37,'fetched','schemer','Chicana','W');
INSERT INTO t2 VALUES (165,038018,37,'checkpoints','chronicle','announced','');
INSERT INTO t2 VALUES (166,038101,37,'rusting','Kline','praised','FAS');
INSERT INTO t2 VALUES (167,038102,37,'galling','Anatole','employing','');
INSERT INTO t2 VALUES (168,038103,37,'obliterates','partridges','linear','');
INSERT INTO t2 VALUES (169,038104,37,'traitor','brunch','quagmire','');
INSERT INTO t2 VALUES (170,038201,37,'resumes','recruited','western','A');
INSERT INTO t2 VALUES (171,038202,37,'analyzable','dimensions','relishing','');
INSERT INTO t2 VALUES (172,038203,37,'terminator','Chicana','serving','A');
INSERT INTO t2 VALUES (173,038204,37,'gritty','announced','scheduling','');
INSERT INTO t2 VALUES (174,038205,37,'firearm','praised','lore','');
INSERT INTO t2 VALUES (175,038206,37,'minima','employing','eventful','');
INSERT INTO t2 VALUES (176,038208,37,'Selfridge','linear','arteriole','A');
INSERT INTO t2 VALUES (177,042801,37,'disable','quagmire','disentangle','');
INSERT INTO t2 VALUES (178,042802,37,'witchcraft','western','cured','A');
INSERT INTO t2 VALUES (179,046101,37,'betroth','relishing','Fenton','W');
INSERT INTO t2 VALUES (180,048001,37,'Manhattanize','serving','avoidable','A');
INSERT INTO t2 VALUES (181,048002,37,'imprint','scheduling','drains','A');
INSERT INTO t2 VALUES (182,048003,37,'peeked','lore','detectably','FAS');
INSERT INTO t2 VALUES (183,048004,37,'swelling','eventful','husky','');
INSERT INTO t2 VALUES (184,048005,37,'interrelationships','arteriole','impelling','');
INSERT INTO t2 VALUES (185,048006,37,'riser','disentangle','undoes','');
INSERT INTO t2 VALUES (186,048007,37,'Gandhian','cured','evened','');
INSERT INTO t2 VALUES (187,048008,37,'peacock','Fenton','squeezes','');
INSERT INTO t2 VALUES (188,048101,37,'bee','avoidable','destroyer','FAS');
INSERT INTO t2 VALUES (189,048102,37,'kanji','drains','rudeness','');
INSERT INTO t2 VALUES (190,048201,37,'dental','detectably','beaner','FAS');
INSERT INTO t2 VALUES (191,048202,37,'scarf','husky','boorish','');
INSERT INTO t2 VALUES (192,048203,37,'chasm','impelling','Everhart','');
INSERT INTO t2 VALUES (193,048204,37,'insolence','undoes','encompass','A');
INSERT INTO t2 VALUES (194,048205,37,'syndicate','evened','mushrooms','');
INSERT INTO t2 VALUES (195,048301,37,'alike','squeezes','Alison','A');
INSERT INTO t2 VALUES (196,048302,37,'imperial','destroyer','externally','FAS');
INSERT INTO t2 VALUES (197,048303,37,'convulsion','rudeness','pellagra','');
INSERT INTO t2 VALUES (198,048304,37,'railway','beaner','cult','');
INSERT INTO t2 VALUES (199,048305,37,'validate','boorish','creek','A');
INSERT INTO t2 VALUES (200,048401,37,'normalizes','Everhart','Huffman','');
INSERT INTO t2 VALUES (201,048402,37,'comprehensive','encompass','Majorca','FAS');
INSERT INTO t2 VALUES (202,048403,37,'chewing','mushrooms','governing','A');
INSERT INTO t2 VALUES (203,048404,37,'denizen','Alison','gadfly','FAS');
INSERT INTO t2 VALUES (204,048405,37,'schemer','externally','reassigned','FAS');
INSERT INTO t2 VALUES (205,048406,37,'chronicle','pellagra','intentness','W');
INSERT INTO t2 VALUES (206,048407,37,'Kline','cult','craziness','');
INSERT INTO t2 VALUES (207,048408,37,'Anatole','creek','psychic','');
INSERT INTO t2 VALUES (208,048409,37,'partridges','Huffman','squabbled','');
INSERT INTO t2 VALUES (209,048410,37,'brunch','Majorca','burlesque','');
INSERT INTO t2 VALUES (210,048411,37,'recruited','governing','capped','');
INSERT INTO t2 VALUES (211,048412,37,'dimensions','gadfly','extracted','A');
INSERT INTO t2 VALUES (212,048413,37,'Chicana','reassigned','DiMaggio','');
INSERT INTO t2 VALUES (213,048601,37,'announced','intentness','exclamation','FAS');
INSERT INTO t2 VALUES (214,048602,37,'praised','craziness','subdirectory','');
INSERT INTO t2 VALUES (215,048603,37,'employing','psychic','fangs','');
INSERT INTO t2 VALUES (216,048604,37,'linear','squabbled','buyer','A');
INSERT INTO t2 VALUES (217,048801,37,'quagmire','burlesque','pithing','A');
INSERT INTO t2 VALUES (218,050901,37,'western','capped','transistorizing','A');
INSERT INTO t2 VALUES (219,051201,37,'relishing','extracted','nonbiodegradable','');
INSERT INTO t2 VALUES (220,056002,37,'serving','DiMaggio','dislocate','');
INSERT INTO t2 VALUES (221,056003,37,'scheduling','exclamation','monochromatic','FAS');
INSERT INTO t2 VALUES (222,056004,37,'lore','subdirectory','batting','');
INSERT INTO t2 VALUES (223,056102,37,'eventful','fangs','postcondition','A');
INSERT INTO t2 VALUES (224,056203,37,'arteriole','buyer','catalog','FAS');
INSERT INTO t2 VALUES (225,056204,37,'disentangle','pithing','Remus','');
INSERT INTO t2 VALUES (226,058003,37,'cured','transistorizing','devices','A');
INSERT INTO t2 VALUES (227,058004,37,'Fenton','nonbiodegradable','bike','A');
INSERT INTO t2 VALUES (228,058005,37,'avoidable','dislocate','qualify','');
INSERT INTO t2 VALUES (229,058006,37,'drains','monochromatic','detained','');
INSERT INTO t2 VALUES (230,058007,37,'detectably','batting','commended','');
INSERT INTO t2 VALUES (231,058101,37,'husky','postcondition','civilize','');
INSERT INTO t2 VALUES (232,058102,37,'impelling','catalog','Elmhurst','');
INSERT INTO t2 VALUES (233,058103,37,'undoes','Remus','anesthetizing','');
INSERT INTO t2 VALUES (234,058105,37,'evened','devices','deaf','');
INSERT INTO t2 VALUES (235,058111,37,'squeezes','bike','Brigham','');
INSERT INTO t2 VALUES (236,058112,37,'destroyer','qualify','title','');
INSERT INTO t2 VALUES (237,058113,37,'rudeness','detained','coarse','');
INSERT INTO t2 VALUES (238,058114,37,'beaner','commended','combinations','');
INSERT INTO t2 VALUES (239,058115,37,'boorish','civilize','grayness','');
INSERT INTO t2 VALUES (240,058116,37,'Everhart','Elmhurst','innumerable','FAS');
INSERT INTO t2 VALUES (241,058117,37,'encompass','anesthetizing','Caroline','A');
INSERT INTO t2 VALUES (242,058118,37,'mushrooms','deaf','fatty','FAS');
INSERT INTO t2 VALUES (243,058119,37,'Alison','Brigham','eastbound','');
INSERT INTO t2 VALUES (244,058120,37,'externally','title','inexperienced','');
INSERT INTO t2 VALUES (245,058121,37,'pellagra','coarse','hoarder','A');
INSERT INTO t2 VALUES (246,058122,37,'cult','combinations','scotch','W');
INSERT INTO t2 VALUES (247,058123,37,'creek','grayness','passport','A');
INSERT INTO t2 VALUES (248,058124,37,'Huffman','innumerable','strategic','FAS');
INSERT INTO t2 VALUES (249,058125,37,'Majorca','Caroline','gated','');
INSERT INTO t2 VALUES (250,058126,37,'governing','fatty','flog','');
INSERT INTO t2 VALUES (251,058127,37,'gadfly','eastbound','Pipestone','');
INSERT INTO t2 VALUES (252,058128,37,'reassigned','inexperienced','Dar','');
INSERT INTO t2 VALUES (253,058201,37,'intentness','hoarder','Corcoran','');
INSERT INTO t2 VALUES (254,058202,37,'craziness','scotch','flyers','A');
INSERT INTO t2 VALUES (255,058303,37,'psychic','passport','competitions','W');
INSERT INTO t2 VALUES (256,058304,37,'squabbled','strategic','suppliers','FAS');
INSERT INTO t2 VALUES (257,058602,37,'burlesque','gated','skips','');
INSERT INTO t2 VALUES (258,058603,37,'capped','flog','institutes','');
INSERT INTO t2 VALUES (259,058604,37,'extracted','Pipestone','troop','A');
INSERT INTO t2 VALUES (260,058605,37,'DiMaggio','Dar','connective','W');
INSERT INTO t2 VALUES (261,058606,37,'exclamation','Corcoran','denies','');
INSERT INTO t2 VALUES (262,058607,37,'subdirectory','flyers','polka','');
INSERT INTO t2 VALUES (263,060401,36,'fangs','competitions','observations','FAS');
INSERT INTO t2 VALUES (264,061701,36,'buyer','suppliers','askers','');
INSERT INTO t2 VALUES (265,066201,36,'pithing','skips','homeless','FAS');
INSERT INTO t2 VALUES (266,066501,36,'transistorizing','institutes','Anna','');
INSERT INTO t2 VALUES (267,068001,36,'nonbiodegradable','troop','subdirectories','W');
INSERT INTO t2 VALUES (268,068002,36,'dislocate','connective','decaying','FAS');
INSERT INTO t2 VALUES (269,068005,36,'monochromatic','denies','outwitting','W');
INSERT INTO t2 VALUES (270,068006,36,'batting','polka','Harpy','W');
INSERT INTO t2 VALUES (271,068007,36,'postcondition','observations','crazed','');
INSERT INTO t2 VALUES (272,068008,36,'catalog','askers','suffocate','');
INSERT INTO t2 VALUES (273,068009,36,'Remus','homeless','provers','FAS');
INSERT INTO t2 VALUES (274,068010,36,'devices','Anna','technically','');
INSERT INTO t2 VALUES (275,068011,36,'bike','subdirectories','Franklinizations','');
INSERT INTO t2 VALUES (276,068202,36,'qualify','decaying','considered','');
INSERT INTO t2 VALUES (277,068302,36,'detained','outwitting','tinnily','');
INSERT INTO t2 VALUES (278,068303,36,'commended','Harpy','uninterruptedly','');
INSERT INTO t2 VALUES (279,068401,36,'civilize','crazed','whistled','A');
INSERT INTO t2 VALUES (280,068501,36,'Elmhurst','suffocate','automate','');
INSERT INTO t2 VALUES (281,068502,36,'anesthetizing','provers','gutting','W');
INSERT INTO t2 VALUES (282,068503,36,'deaf','technically','surreptitious','');
INSERT INTO t2 VALUES (283,068602,36,'Brigham','Franklinizations','Choctaw','');
INSERT INTO t2 VALUES (284,068603,36,'title','considered','cooks','');
INSERT INTO t2 VALUES (285,068701,36,'coarse','tinnily','millivolt','FAS');
INSERT INTO t2 VALUES (286,068702,36,'combinations','uninterruptedly','counterpoise','');
INSERT INTO t2 VALUES (287,068703,36,'grayness','whistled','Gothicism','');
INSERT INTO t2 VALUES (288,076001,36,'innumerable','automate','feminine','');
INSERT INTO t2 VALUES (289,076002,36,'Caroline','gutting','metaphysically','W');
INSERT INTO t2 VALUES (290,076101,36,'fatty','surreptitious','sanding','A');
INSERT INTO t2 VALUES (291,076102,36,'eastbound','Choctaw','contributorily','');
INSERT INTO t2 VALUES (292,076103,36,'inexperienced','cooks','receivers','FAS');
INSERT INTO t2 VALUES (293,076302,36,'hoarder','millivolt','adjourn','');
INSERT INTO t2 VALUES (294,076303,36,'scotch','counterpoise','straggled','A');
INSERT INTO t2 VALUES (295,076304,36,'passport','Gothicism','druggists','');
INSERT INTO t2 VALUES (296,076305,36,'strategic','feminine','thanking','FAS');
INSERT INTO t2 VALUES (297,076306,36,'gated','metaphysically','ostrich','');
INSERT INTO t2 VALUES (298,076307,36,'flog','sanding','hopelessness','FAS');
INSERT INTO t2 VALUES (299,076402,36,'Pipestone','contributorily','Eurydice','');
INSERT INTO t2 VALUES (300,076501,36,'Dar','receivers','excitation','W');
INSERT INTO t2 VALUES (301,076502,36,'Corcoran','adjourn','presumes','FAS');
INSERT INTO t2 VALUES (302,076701,36,'flyers','straggled','imaginable','FAS');
INSERT INTO t2 VALUES (303,078001,36,'competitions','druggists','concoct','W');
INSERT INTO t2 VALUES (304,078002,36,'suppliers','thanking','peering','W');
INSERT INTO t2 VALUES (305,078003,36,'skips','ostrich','Phelps','FAS');
INSERT INTO t2 VALUES (306,078004,36,'institutes','hopelessness','ferociousness','FAS');
INSERT INTO t2 VALUES (307,078005,36,'troop','Eurydice','sentences','');
INSERT INTO t2 VALUES (308,078006,36,'connective','excitation','unlocks','');
INSERT INTO t2 VALUES (309,078007,36,'denies','presumes','engrossing','W');
INSERT INTO t2 VALUES (310,078008,36,'polka','imaginable','Ruth','');
INSERT INTO t2 VALUES (311,078101,36,'observations','concoct','tying','');
INSERT INTO t2 VALUES (312,078103,36,'askers','peering','exclaimers','');
INSERT INTO t2 VALUES (313,078104,36,'homeless','Phelps','synergy','');
INSERT INTO t2 VALUES (314,078105,36,'Anna','ferociousness','Huey','W');
INSERT INTO t2 VALUES (315,082101,36,'subdirectories','sentences','merging','');
INSERT INTO t2 VALUES (316,083401,36,'decaying','unlocks','judges','A');
INSERT INTO t2 VALUES (317,084001,36,'outwitting','engrossing','Shylock','W');
INSERT INTO t2 VALUES (318,084002,36,'Harpy','Ruth','Miltonism','');
INSERT INTO t2 VALUES (319,086001,36,'crazed','tying','hen','W');
INSERT INTO t2 VALUES (320,086102,36,'suffocate','exclaimers','honeybee','FAS');
INSERT INTO t2 VALUES (321,086201,36,'provers','synergy','towers','');
INSERT INTO t2 VALUES (322,088001,36,'technically','Huey','dilutes','W');
INSERT INTO t2 VALUES (323,088002,36,'Franklinizations','merging','numerals','FAS');
INSERT INTO t2 VALUES (324,088003,36,'considered','judges','democracy','FAS');
INSERT INTO t2 VALUES (325,088004,36,'tinnily','Shylock','Ibero-','');
INSERT INTO t2 VALUES (326,088101,36,'uninterruptedly','Miltonism','invalids','');
INSERT INTO t2 VALUES (327,088102,36,'whistled','hen','behavior','');
INSERT INTO t2 VALUES (328,088103,36,'automate','honeybee','accruing','');
INSERT INTO t2 VALUES (329,088104,36,'gutting','towers','relics','A');
INSERT INTO t2 VALUES (330,088105,36,'surreptitious','dilutes','rackets','');
INSERT INTO t2 VALUES (331,088106,36,'Choctaw','numerals','Fischbein','W');
INSERT INTO t2 VALUES (332,088201,36,'cooks','democracy','phony','W');
INSERT INTO t2 VALUES (333,088203,36,'millivolt','Ibero-','cross','FAS');
INSERT INTO t2 VALUES (334,088204,36,'counterpoise','invalids','cleanup','');
INSERT INTO t2 VALUES (335,088302,37,'Gothicism','behavior','conspirator','');
INSERT INTO t2 VALUES (336,088303,37,'feminine','accruing','label','FAS');
INSERT INTO t2 VALUES (337,088305,37,'metaphysically','relics','university','');
INSERT INTO t2 VALUES (338,088402,37,'sanding','rackets','cleansed','FAS');
INSERT INTO t2 VALUES (339,088501,36,'contributorily','Fischbein','ballgown','');
INSERT INTO t2 VALUES (340,088502,36,'receivers','phony','starlet','');
INSERT INTO t2 VALUES (341,088503,36,'adjourn','cross','aqueous','');
INSERT INTO t2 VALUES (342,098001,58,'straggled','cleanup','portrayal','A');
INSERT INTO t2 VALUES (343,098002,58,'druggists','conspirator','despising','W');
INSERT INTO t2 VALUES (344,098003,58,'thanking','label','distort','W');
INSERT INTO t2 VALUES (345,098004,58,'ostrich','university','palmed','');
INSERT INTO t2 VALUES (346,098005,58,'hopelessness','cleansed','faced','');
INSERT INTO t2 VALUES (347,098006,58,'Eurydice','ballgown','silverware','');
INSERT INTO t2 VALUES (348,141903,29,'excitation','starlet','assessor','');
INSERT INTO t2 VALUES (349,098008,58,'presumes','aqueous','spiders','');
INSERT INTO t2 VALUES (350,098009,58,'imaginable','portrayal','artificially','');
INSERT INTO t2 VALUES (351,098010,58,'concoct','despising','reminiscence','');
INSERT INTO t2 VALUES (352,098011,58,'peering','distort','Mexican','');
INSERT INTO t2 VALUES (353,098012,58,'Phelps','palmed','obnoxious','');
INSERT INTO t2 VALUES (354,098013,58,'ferociousness','faced','fragile','');
INSERT INTO t2 VALUES (355,098014,58,'sentences','silverware','apprehensible','');
INSERT INTO t2 VALUES (356,098015,58,'unlocks','assessor','births','');
INSERT INTO t2 VALUES (357,098016,58,'engrossing','spiders','garages','');
INSERT INTO t2 VALUES (358,098017,58,'Ruth','artificially','panty','');
INSERT INTO t2 VALUES (359,098018,58,'tying','reminiscence','anteater','');
INSERT INTO t2 VALUES (360,098019,58,'exclaimers','Mexican','displacement','A');
INSERT INTO t2 VALUES (361,098020,58,'synergy','obnoxious','drovers','A');
INSERT INTO t2 VALUES (362,098021,58,'Huey','fragile','patenting','A');
INSERT INTO t2 VALUES (363,098022,58,'merging','apprehensible','far','A');
INSERT INTO t2 VALUES (364,098023,58,'judges','births','shrieks','');
INSERT INTO t2 VALUES (365,098024,58,'Shylock','garages','aligning','W');
INSERT INTO t2 VALUES (366,098025,37,'Miltonism','panty','pragmatism','');
INSERT INTO t2 VALUES (367,106001,36,'hen','anteater','fevers','W');
INSERT INTO t2 VALUES (368,108001,36,'honeybee','displacement','reexamines','A');
INSERT INTO t2 VALUES (369,108002,36,'towers','drovers','occupancies','');
INSERT INTO t2 VALUES (370,108003,36,'dilutes','patenting','sweats','FAS');
INSERT INTO t2 VALUES (371,108004,36,'numerals','far','modulators','');
INSERT INTO t2 VALUES (372,108005,36,'democracy','shrieks','demand','W');
INSERT INTO t2 VALUES (373,108007,36,'Ibero-','aligning','Madeira','');
INSERT INTO t2 VALUES (374,108008,36,'invalids','pragmatism','Viennese','W');
INSERT INTO t2 VALUES (375,108009,36,'behavior','fevers','chillier','W');
INSERT INTO t2 VALUES (376,108010,36,'accruing','reexamines','wildcats','FAS');
INSERT INTO t2 VALUES (377,108011,36,'relics','occupancies','gentle','');
INSERT INTO t2 VALUES (378,108012,36,'rackets','sweats','Angles','W');
INSERT INTO t2 VALUES (379,108101,36,'Fischbein','modulators','accuracies','');
INSERT INTO t2 VALUES (380,108102,36,'phony','demand','toggle','');
INSERT INTO t2 VALUES (381,108103,36,'cross','Madeira','Mendelssohn','W');
INSERT INTO t2 VALUES (382,108111,50,'cleanup','Viennese','behaviorally','');
INSERT INTO t2 VALUES (383,108105,36,'conspirator','chillier','Rochford','');
INSERT INTO t2 VALUES (384,108106,36,'label','wildcats','mirror','W');
INSERT INTO t2 VALUES (385,108107,36,'university','gentle','Modula','');
INSERT INTO t2 VALUES (386,108108,50,'cleansed','Angles','clobbering','');
INSERT INTO t2 VALUES (387,108109,36,'ballgown','accuracies','chronography','');
INSERT INTO t2 VALUES (388,108110,36,'starlet','toggle','Eskimoizeds','');
INSERT INTO t2 VALUES (389,108201,36,'aqueous','Mendelssohn','British','W');
INSERT INTO t2 VALUES (390,108202,36,'portrayal','behaviorally','pitfalls','');
INSERT INTO t2 VALUES (391,108203,36,'despising','Rochford','verify','W');
INSERT INTO t2 VALUES (392,108204,36,'distort','mirror','scatter','FAS');
INSERT INTO t2 VALUES (393,108205,36,'palmed','Modula','Aztecan','');
INSERT INTO t2 VALUES (394,108301,36,'faced','clobbering','acuity','W');
INSERT INTO t2 VALUES (395,108302,36,'silverware','chronography','sinking','W');
INSERT INTO t2 VALUES (396,112101,36,'assessor','Eskimoizeds','beasts','FAS');
INSERT INTO t2 VALUES (397,112102,36,'spiders','British','Witt','W');
INSERT INTO t2 VALUES (398,113701,36,'artificially','pitfalls','physicists','FAS');
INSERT INTO t2 VALUES (399,116001,36,'reminiscence','verify','folksong','A');
INSERT INTO t2 VALUES (400,116201,36,'Mexican','scatter','strokes','FAS');
INSERT INTO t2 VALUES (401,116301,36,'obnoxious','Aztecan','crowder','');
INSERT INTO t2 VALUES (402,116302,36,'fragile','acuity','merry','');
INSERT INTO t2 VALUES (403,116601,36,'apprehensible','sinking','cadenced','');
INSERT INTO t2 VALUES (404,116602,36,'births','beasts','alimony','A');
INSERT INTO t2 VALUES (405,116603,36,'garages','Witt','principled','A');
INSERT INTO t2 VALUES (406,116701,36,'panty','physicists','golfing','');
INSERT INTO t2 VALUES (407,116702,36,'anteater','folksong','undiscovered','');
INSERT INTO t2 VALUES (408,118001,36,'displacement','strokes','irritates','');
INSERT INTO t2 VALUES (409,118002,36,'drovers','crowder','patriots','A');
INSERT INTO t2 VALUES (410,118003,36,'patenting','merry','rooms','FAS');
INSERT INTO t2 VALUES (411,118004,36,'far','cadenced','towering','W');
INSERT INTO t2 VALUES (412,118005,36,'shrieks','alimony','displease','');
INSERT INTO t2 VALUES (413,118006,36,'aligning','principled','photosensitive','');
INSERT INTO t2 VALUES (414,118007,36,'pragmatism','golfing','inking','');
INSERT INTO t2 VALUES (415,118008,36,'fevers','undiscovered','gainers','');
INSERT INTO t2 VALUES (416,118101,36,'reexamines','irritates','leaning','A');
INSERT INTO t2 VALUES (417,118102,36,'occupancies','patriots','hydrant','A');
INSERT INTO t2 VALUES (418,118103,36,'sweats','rooms','preserve','');
INSERT INTO t2 VALUES (419,118202,36,'modulators','towering','blinded','A');
INSERT INTO t2 VALUES (420,118203,36,'demand','displease','interactions','A');
INSERT INTO t2 VALUES (421,118204,36,'Madeira','photosensitive','Barry','');
INSERT INTO t2 VALUES (422,118302,36,'Viennese','inking','whiteness','A');
INSERT INTO t2 VALUES (423,118304,36,'chillier','gainers','pastimes','W');
INSERT INTO t2 VALUES (424,118305,36,'wildcats','leaning','Edenization','');
INSERT INTO t2 VALUES (425,118306,36,'gentle','hydrant','Muscat','');
INSERT INTO t2 VALUES (426,118307,36,'Angles','preserve','assassinated','');
INSERT INTO t2 VALUES (427,123101,36,'accuracies','blinded','labeled','');
INSERT INTO t2 VALUES (428,123102,36,'toggle','interactions','glacial','A');
INSERT INTO t2 VALUES (429,123301,36,'Mendelssohn','Barry','implied','W');
INSERT INTO t2 VALUES (430,126001,36,'behaviorally','whiteness','bibliographies','W');
INSERT INTO t2 VALUES (431,126002,36,'Rochford','pastimes','Buchanan','');
INSERT INTO t2 VALUES (432,126003,36,'mirror','Edenization','forgivably','FAS');
INSERT INTO t2 VALUES (433,126101,36,'Modula','Muscat','innuendo','A');
INSERT INTO t2 VALUES (434,126301,36,'clobbering','assassinated','den','FAS');
INSERT INTO t2 VALUES (435,126302,36,'chronography','labeled','submarines','W');
INSERT INTO t2 VALUES (436,126402,36,'Eskimoizeds','glacial','mouthful','A');
INSERT INTO t2 VALUES (437,126601,36,'British','implied','expiring','');
INSERT INTO t2 VALUES (438,126602,36,'pitfalls','bibliographies','unfulfilled','FAS');
INSERT INTO t2 VALUES (439,126702,36,'verify','Buchanan','precession','');
INSERT INTO t2 VALUES (440,128001,36,'scatter','forgivably','nullified','');
INSERT INTO t2 VALUES (441,128002,36,'Aztecan','innuendo','affects','');
INSERT INTO t2 VALUES (442,128003,36,'acuity','den','Cynthia','');
INSERT INTO t2 VALUES (443,128004,36,'sinking','submarines','Chablis','A');
INSERT INTO t2 VALUES (444,128005,36,'beasts','mouthful','betterments','FAS');
INSERT INTO t2 VALUES (445,128007,36,'Witt','expiring','advertising','');
INSERT INTO t2 VALUES (446,128008,36,'physicists','unfulfilled','rubies','A');
INSERT INTO t2 VALUES (447,128009,36,'folksong','precession','southwest','FAS');
INSERT INTO t2 VALUES (448,128010,36,'strokes','nullified','superstitious','A');
INSERT INTO t2 VALUES (449,128011,36,'crowder','affects','tabernacle','W');
INSERT INTO t2 VALUES (450,128012,36,'merry','Cynthia','silk','A');
INSERT INTO t2 VALUES (451,128013,36,'cadenced','Chablis','handsomest','A');
INSERT INTO t2 VALUES (452,128014,36,'alimony','betterments','Persian','A');
INSERT INTO t2 VALUES (453,128015,36,'principled','advertising','analog','W');
INSERT INTO t2 VALUES (454,128016,36,'golfing','rubies','complex','W');
INSERT INTO t2 VALUES (455,128017,36,'undiscovered','southwest','Taoist','');
INSERT INTO t2 VALUES (456,128018,36,'irritates','superstitious','suspend','');
INSERT INTO t2 VALUES (457,128019,36,'patriots','tabernacle','relegated','');
INSERT INTO t2 VALUES (458,128020,36,'rooms','silk','awesome','W');
INSERT INTO t2 VALUES (459,128021,36,'towering','handsomest','Bruxelles','');
INSERT INTO t2 VALUES (460,128022,36,'displease','Persian','imprecisely','A');
INSERT INTO t2 VALUES (461,128023,36,'photosensitive','analog','televise','');
INSERT INTO t2 VALUES (462,128101,36,'inking','complex','braking','');
INSERT INTO t2 VALUES (463,128102,36,'gainers','Taoist','true','FAS');
INSERT INTO t2 VALUES (464,128103,36,'leaning','suspend','disappointing','FAS');
INSERT INTO t2 VALUES (465,128104,36,'hydrant','relegated','navally','W');
INSERT INTO t2 VALUES (466,128106,36,'preserve','awesome','circus','');
INSERT INTO t2 VALUES (467,128107,36,'blinded','Bruxelles','beetles','');
INSERT INTO t2 VALUES (468,128108,36,'interactions','imprecisely','trumps','');
INSERT INTO t2 VALUES (469,128202,36,'Barry','televise','fourscore','W');
INSERT INTO t2 VALUES (470,128203,36,'whiteness','braking','Blackfoots','');
INSERT INTO t2 VALUES (471,128301,36,'pastimes','true','Grady','');
INSERT INTO t2 VALUES (472,128302,36,'Edenization','disappointing','quiets','FAS');
INSERT INTO t2 VALUES (473,128303,36,'Muscat','navally','floundered','FAS');
INSERT INTO t2 VALUES (474,128304,36,'assassinated','circus','profundity','W');
INSERT INTO t2 VALUES (475,128305,36,'labeled','beetles','Garrisonian','W');
INSERT INTO t2 VALUES (476,128307,36,'glacial','trumps','Strauss','');
INSERT INTO t2 VALUES (477,128401,36,'implied','fourscore','cemented','FAS');
INSERT INTO t2 VALUES (478,128502,36,'bibliographies','Blackfoots','contrition','A');
INSERT INTO t2 VALUES (479,128503,36,'Buchanan','Grady','mutations','');
INSERT INTO t2 VALUES (480,128504,36,'forgivably','quiets','exhibits','W');
INSERT INTO t2 VALUES (481,128505,36,'innuendo','floundered','tits','');
INSERT INTO t2 VALUES (482,128601,36,'den','profundity','mate','A');
INSERT INTO t2 VALUES (483,128603,36,'submarines','Garrisonian','arches','');
INSERT INTO t2 VALUES (484,128604,36,'mouthful','Strauss','Moll','');
INSERT INTO t2 VALUES (485,128702,36,'expiring','cemented','ropers','');
INSERT INTO t2 VALUES (486,128703,36,'unfulfilled','contrition','bombast','');
INSERT INTO t2 VALUES (487,128704,36,'precession','mutations','difficultly','A');
INSERT INTO t2 VALUES (488,138001,36,'nullified','exhibits','adsorption','');
INSERT INTO t2 VALUES (489,138002,36,'affects','tits','definiteness','FAS');
INSERT INTO t2 VALUES (490,138003,36,'Cynthia','mate','cultivation','A');
INSERT INTO t2 VALUES (491,138004,36,'Chablis','arches','heals','A');
INSERT INTO t2 VALUES (492,138005,36,'betterments','Moll','Heusen','W');
INSERT INTO t2 VALUES (493,138006,36,'advertising','ropers','target','FAS');
INSERT INTO t2 VALUES (494,138007,36,'rubies','bombast','cited','A');
INSERT INTO t2 VALUES (495,138008,36,'southwest','difficultly','congresswoman','W');
INSERT INTO t2 VALUES (496,138009,36,'superstitious','adsorption','Katherine','');
INSERT INTO t2 VALUES (497,138102,36,'tabernacle','definiteness','titter','A');
INSERT INTO t2 VALUES (498,138103,36,'silk','cultivation','aspire','A');
INSERT INTO t2 VALUES (499,138104,36,'handsomest','heals','Mardis','');
INSERT INTO t2 VALUES (500,138105,36,'Persian','Heusen','Nadia','W');
INSERT INTO t2 VALUES (501,138201,36,'analog','target','estimating','FAS');
INSERT INTO t2 VALUES (502,138302,36,'complex','cited','stuck','A');
INSERT INTO t2 VALUES (503,138303,36,'Taoist','congresswoman','fifteenth','A');
INSERT INTO t2 VALUES (504,138304,36,'suspend','Katherine','Colombo','');
INSERT INTO t2 VALUES (505,138401,29,'relegated','titter','survey','A');
INSERT INTO t2 VALUES (506,140102,29,'awesome','aspire','staffing','');
INSERT INTO t2 VALUES (507,140103,29,'Bruxelles','Mardis','obtain','');
INSERT INTO t2 VALUES (508,140104,29,'imprecisely','Nadia','loaded','');
INSERT INTO t2 VALUES (509,140105,29,'televise','estimating','slaughtered','');
INSERT INTO t2 VALUES (510,140201,29,'braking','stuck','lights','A');
INSERT INTO t2 VALUES (511,140701,29,'true','fifteenth','circumference','');
INSERT INTO t2 VALUES (512,141501,29,'disappointing','Colombo','dull','A');
INSERT INTO t2 VALUES (513,141502,29,'navally','survey','weekly','A');
INSERT INTO t2 VALUES (514,141901,29,'circus','staffing','wetness','');
INSERT INTO t2 VALUES (515,141902,29,'beetles','obtain','visualized','');
INSERT INTO t2 VALUES (516,142101,29,'trumps','loaded','Tannenbaum','');
INSERT INTO t2 VALUES (517,142102,29,'fourscore','slaughtered','moribund','');
INSERT INTO t2 VALUES (518,142103,29,'Blackfoots','lights','demultiplex','');
INSERT INTO t2 VALUES (519,142701,29,'Grady','circumference','lockings','');
INSERT INTO t2 VALUES (520,143001,29,'quiets','dull','thugs','FAS');
INSERT INTO t2 VALUES (521,143501,29,'floundered','weekly','unnerves','');
INSERT INTO t2 VALUES (522,143502,29,'profundity','wetness','abut','');
INSERT INTO t2 VALUES (523,148001,29,'Garrisonian','visualized','Chippewa','A');
INSERT INTO t2 VALUES (524,148002,29,'Strauss','Tannenbaum','stratifications','A');
INSERT INTO t2 VALUES (525,148003,29,'cemented','moribund','signaled','');
INSERT INTO t2 VALUES (526,148004,29,'contrition','demultiplex','Italianizes','A');
INSERT INTO t2 VALUES (527,148005,29,'mutations','lockings','algorithmic','A');
INSERT INTO t2 VALUES (528,148006,29,'exhibits','thugs','paranoid','FAS');
INSERT INTO t2 VALUES (529,148007,29,'tits','unnerves','camping','A');
INSERT INTO t2 VALUES (530,148009,29,'mate','abut','signifying','A');
INSERT INTO t2 VALUES (531,148010,29,'arches','Chippewa','Patrice','W');
INSERT INTO t2 VALUES (532,148011,29,'Moll','stratifications','search','A');
INSERT INTO t2 VALUES (533,148012,29,'ropers','signaled','Angeles','A');
INSERT INTO t2 VALUES (534,148013,29,'bombast','Italianizes','semblance','');
INSERT INTO t2 VALUES (535,148023,36,'difficultly','algorithmic','taxed','');
INSERT INTO t2 VALUES (536,148015,29,'adsorption','paranoid','Beatrice','');
INSERT INTO t2 VALUES (537,148016,29,'definiteness','camping','retrace','');
INSERT INTO t2 VALUES (538,148017,29,'cultivation','signifying','lockout','');
INSERT INTO t2 VALUES (539,148018,29,'heals','Patrice','grammatic','');
INSERT INTO t2 VALUES (540,148019,29,'Heusen','search','helmsman','');
INSERT INTO t2 VALUES (541,148020,29,'target','Angeles','uniform','W');
INSERT INTO t2 VALUES (542,148021,29,'cited','semblance','hamming','');
INSERT INTO t2 VALUES (543,148022,29,'congresswoman','taxed','disobedience','');
INSERT INTO t2 VALUES (544,148101,29,'Katherine','Beatrice','captivated','A');
INSERT INTO t2 VALUES (545,148102,29,'titter','retrace','transferals','A');
INSERT INTO t2 VALUES (546,148201,29,'aspire','lockout','cartographer','A');
INSERT INTO t2 VALUES (547,148401,29,'Mardis','grammatic','aims','FAS');
INSERT INTO t2 VALUES (548,148402,29,'Nadia','helmsman','Pakistani','');
INSERT INTO t2 VALUES (549,148501,29,'estimating','uniform','burglarized','FAS');
INSERT INTO t2 VALUES (550,148502,29,'stuck','hamming','saucepans','A');
INSERT INTO t2 VALUES (551,148503,29,'fifteenth','disobedience','lacerating','A');
INSERT INTO t2 VALUES (552,148504,29,'Colombo','captivated','corny','');
INSERT INTO t2 VALUES (553,148601,29,'survey','transferals','megabytes','FAS');
INSERT INTO t2 VALUES (554,148602,29,'staffing','cartographer','chancellor','');
INSERT INTO t2 VALUES (555,150701,29,'obtain','aims','bulk','A');
INSERT INTO t2 VALUES (556,152101,29,'loaded','Pakistani','commits','A');
INSERT INTO t2 VALUES (557,152102,29,'slaughtered','burglarized','meson','W');
INSERT INTO t2 VALUES (558,155202,36,'lights','saucepans','deputies','');
INSERT INTO t2 VALUES (559,155203,29,'circumference','lacerating','northeaster','A');
INSERT INTO t2 VALUES (560,155204,29,'dull','corny','dipole','');
INSERT INTO t2 VALUES (561,155205,29,'weekly','megabytes','machining','0');
INSERT INTO t2 VALUES (562,156001,29,'wetness','chancellor','therefore','');
INSERT INTO t2 VALUES (563,156002,29,'visualized','bulk','Telefunken','');
INSERT INTO t2 VALUES (564,156102,29,'Tannenbaum','commits','salvaging','');
INSERT INTO t2 VALUES (565,156301,29,'moribund','meson','Corinthianizes','A');
INSERT INTO t2 VALUES (566,156302,29,'demultiplex','deputies','restlessly','A');
INSERT INTO t2 VALUES (567,156303,29,'lockings','northeaster','bromides','');
INSERT INTO t2 VALUES (568,156304,29,'thugs','dipole','generalized','A');
INSERT INTO t2 VALUES (569,156305,29,'unnerves','machining','mishaps','');
INSERT INTO t2 VALUES (570,156306,29,'abut','therefore','quelling','');
INSERT INTO t2 VALUES (571,156501,29,'Chippewa','Telefunken','spiritual','A');
INSERT INTO t2 VALUES (572,158001,29,'stratifications','salvaging','beguiles','FAS');
INSERT INTO t2 VALUES (573,158002,29,'signaled','Corinthianizes','Trobriand','FAS');
INSERT INTO t2 VALUES (574,158101,29,'Italianizes','restlessly','fleeing','A');
INSERT INTO t2 VALUES (575,158102,29,'algorithmic','bromides','Armour','A');
INSERT INTO t2 VALUES (576,158103,29,'paranoid','generalized','chin','A');
INSERT INTO t2 VALUES (577,158201,29,'camping','mishaps','provers','A');
INSERT INTO t2 VALUES (578,158202,29,'signifying','quelling','aeronautic','A');
INSERT INTO t2 VALUES (579,158203,29,'Patrice','spiritual','voltage','W');
INSERT INTO t2 VALUES (580,158204,29,'search','beguiles','sash','');
INSERT INTO t2 VALUES (581,158301,29,'Angeles','Trobriand','anaerobic','A');
INSERT INTO t2 VALUES (582,158302,29,'semblance','fleeing','simultaneous','A');
INSERT INTO t2 VALUES (583,158303,29,'taxed','Armour','accumulating','A');
INSERT INTO t2 VALUES (584,158304,29,'Beatrice','chin','Medusan','A');
INSERT INTO t2 VALUES (585,158305,29,'retrace','provers','shouted','A');
INSERT INTO t2 VALUES (586,158306,29,'lockout','aeronautic','freakish','');
INSERT INTO t2 VALUES (587,158501,29,'grammatic','voltage','index','FAS');
INSERT INTO t2 VALUES (588,160301,29,'helmsman','sash','commercially','');
INSERT INTO t2 VALUES (589,166101,50,'uniform','anaerobic','mistiness','A');
INSERT INTO t2 VALUES (590,166102,50,'hamming','simultaneous','endpoint','');
INSERT INTO t2 VALUES (591,168001,29,'disobedience','accumulating','straight','A');
INSERT INTO t2 VALUES (592,168002,29,'captivated','Medusan','flurried','');
INSERT INTO t2 VALUES (593,168003,29,'transferals','shouted','denotative','A');
INSERT INTO t2 VALUES (594,168101,29,'cartographer','freakish','coming','FAS');
INSERT INTO t2 VALUES (595,168102,29,'aims','index','commencements','FAS');
INSERT INTO t2 VALUES (596,168103,29,'Pakistani','commercially','gentleman','');
INSERT INTO t2 VALUES (597,168104,29,'burglarized','mistiness','gifted','');
INSERT INTO t2 VALUES (598,168202,29,'saucepans','endpoint','Shanghais','');
INSERT INTO t2 VALUES (599,168301,29,'lacerating','straight','sportswriting','A');
INSERT INTO t2 VALUES (600,168502,29,'corny','flurried','sloping','A');
INSERT INTO t2 VALUES (601,168503,29,'megabytes','denotative','navies','');
INSERT INTO t2 VALUES (602,168601,29,'chancellor','coming','leaflet','A');
INSERT INTO t2 VALUES (603,173001,40,'bulk','commencements','shooter','');
INSERT INTO t2 VALUES (604,173701,40,'commits','gentleman','Joplin','FAS');
INSERT INTO t2 VALUES (605,173702,40,'meson','gifted','babies','');
INSERT INTO t2 VALUES (606,176001,40,'deputies','Shanghais','subdivision','FAS');
INSERT INTO t2 VALUES (607,176101,40,'northeaster','sportswriting','burstiness','W');
INSERT INTO t2 VALUES (608,176201,40,'dipole','sloping','belted','FAS');
INSERT INTO t2 VALUES (609,176401,40,'machining','navies','assails','FAS');
INSERT INTO t2 VALUES (610,176501,40,'therefore','leaflet','admiring','W');
INSERT INTO t2 VALUES (611,176601,40,'Telefunken','shooter','swaying','0');
INSERT INTO t2 VALUES (612,176602,40,'salvaging','Joplin','Goldstine','FAS');
INSERT INTO t2 VALUES (613,176603,40,'Corinthianizes','babies','fitting','');
INSERT INTO t2 VALUES (614,178001,40,'restlessly','subdivision','Norwalk','W');
INSERT INTO t2 VALUES (615,178002,40,'bromides','burstiness','weakening','W');
INSERT INTO t2 VALUES (616,178003,40,'generalized','belted','analogy','FAS');
INSERT INTO t2 VALUES (617,178004,40,'mishaps','assails','deludes','');
INSERT INTO t2 VALUES (618,178005,40,'quelling','admiring','cokes','');
INSERT INTO t2 VALUES (619,178006,40,'spiritual','swaying','Clayton','');
INSERT INTO t2 VALUES (620,178007,40,'beguiles','Goldstine','exhausts','');
INSERT INTO t2 VALUES (621,178008,40,'Trobriand','fitting','causality','');
INSERT INTO t2 VALUES (622,178101,40,'fleeing','Norwalk','sating','FAS');
INSERT INTO t2 VALUES (623,178102,40,'Armour','weakening','icon','');
INSERT INTO t2 VALUES (624,178103,40,'chin','analogy','throttles','');
INSERT INTO t2 VALUES (625,178201,40,'provers','deludes','communicants','FAS');
INSERT INTO t2 VALUES (626,178202,40,'aeronautic','cokes','dehydrate','FAS');
INSERT INTO t2 VALUES (627,178301,40,'voltage','Clayton','priceless','FAS');
INSERT INTO t2 VALUES (628,178302,40,'sash','exhausts','publicly','');
INSERT INTO t2 VALUES (629,178401,40,'anaerobic','causality','incidentals','FAS');
INSERT INTO t2 VALUES (630,178402,40,'simultaneous','sating','commonplace','');
INSERT INTO t2 VALUES (631,178403,40,'accumulating','icon','mumbles','');
INSERT INTO t2 VALUES (632,178404,40,'Medusan','throttles','furthermore','W');
INSERT INTO t2 VALUES (633,178501,40,'shouted','communicants','cautioned','W');
INSERT INTO t2 VALUES (634,186002,37,'freakish','dehydrate','parametrized','A');
INSERT INTO t2 VALUES (635,186102,37,'index','priceless','registration','A');
INSERT INTO t2 VALUES (636,186201,40,'commercially','publicly','sadly','FAS');
INSERT INTO t2 VALUES (637,186202,40,'mistiness','incidentals','positioning','');
INSERT INTO t2 VALUES (638,186203,40,'endpoint','commonplace','babysitting','');
INSERT INTO t2 VALUES (639,186302,37,'straight','mumbles','eternal','A');
INSERT INTO t2 VALUES (640,188007,37,'flurried','furthermore','hoarder','');
INSERT INTO t2 VALUES (641,188008,37,'denotative','cautioned','congregates','');
INSERT INTO t2 VALUES (642,188009,37,'coming','parametrized','rains','');
INSERT INTO t2 VALUES (643,188010,37,'commencements','registration','workers','W');
INSERT INTO t2 VALUES (644,188011,37,'gentleman','sadly','sags','A');
INSERT INTO t2 VALUES (645,188012,37,'gifted','positioning','unplug','W');
INSERT INTO t2 VALUES (646,188013,37,'Shanghais','babysitting','garage','A');
INSERT INTO t2 VALUES (647,188014,37,'sportswriting','eternal','boulder','A');
INSERT INTO t2 VALUES (648,188015,37,'sloping','hoarder','hollowly','A');
INSERT INTO t2 VALUES (649,188016,37,'navies','congregates','specifics','');
INSERT INTO t2 VALUES (650,188017,37,'leaflet','rains','Teresa','');
INSERT INTO t2 VALUES (651,188102,37,'shooter','workers','Winsett','');
INSERT INTO t2 VALUES (652,188103,37,'Joplin','sags','convenient','A');
INSERT INTO t2 VALUES (653,188202,37,'babies','unplug','buckboards','FAS');
INSERT INTO t2 VALUES (654,188301,40,'subdivision','garage','amenities','');
INSERT INTO t2 VALUES (655,188302,40,'burstiness','boulder','resplendent','FAS');
INSERT INTO t2 VALUES (656,188303,40,'belted','hollowly','priding','FAS');
INSERT INTO t2 VALUES (657,188401,37,'assails','specifics','configurations','');
INSERT INTO t2 VALUES (658,188402,37,'admiring','Teresa','untidiness','A');
INSERT INTO t2 VALUES (659,188503,37,'swaying','Winsett','Brice','W');
INSERT INTO t2 VALUES (660,188504,37,'Goldstine','convenient','sews','FAS');
INSERT INTO t2 VALUES (661,188505,37,'fitting','buckboards','participated','');
INSERT INTO t2 VALUES (662,190701,37,'Norwalk','amenities','Simon','FAS');
INSERT INTO t2 VALUES (663,190703,50,'weakening','resplendent','certificates','');
INSERT INTO t2 VALUES (664,191701,37,'analogy','priding','Fitzpatrick','');
INSERT INTO t2 VALUES (665,191702,37,'deludes','configurations','Evanston','A');
INSERT INTO t2 VALUES (666,191703,37,'cokes','untidiness','misted','');
INSERT INTO t2 VALUES (667,196001,37,'Clayton','Brice','textures','A');
INSERT INTO t2 VALUES (668,196002,37,'exhausts','sews','save','');
INSERT INTO t2 VALUES (669,196003,37,'causality','participated','count','');
INSERT INTO t2 VALUES (670,196101,37,'sating','Simon','rightful','A');
INSERT INTO t2 VALUES (671,196103,37,'icon','certificates','chaperone','');
INSERT INTO t2 VALUES (672,196104,37,'throttles','Fitzpatrick','Lizzy','A');
INSERT INTO t2 VALUES (673,196201,37,'communicants','Evanston','clenched','A');
INSERT INTO t2 VALUES (674,196202,37,'dehydrate','misted','effortlessly','');
INSERT INTO t2 VALUES (675,196203,37,'priceless','textures','accessed','');
INSERT INTO t2 VALUES (676,198001,37,'publicly','save','beaters','A');
INSERT INTO t2 VALUES (677,198003,37,'incidentals','count','Hornblower','FAS');
INSERT INTO t2 VALUES (678,198004,37,'commonplace','rightful','vests','A');
INSERT INTO t2 VALUES (679,198005,37,'mumbles','chaperone','indulgences','FAS');
INSERT INTO t2 VALUES (680,198006,37,'furthermore','Lizzy','infallibly','A');
INSERT INTO t2 VALUES (681,198007,37,'cautioned','clenched','unwilling','FAS');
INSERT INTO t2 VALUES (682,198008,37,'parametrized','effortlessly','excrete','FAS');
INSERT INTO t2 VALUES (683,198009,37,'registration','accessed','spools','A');
INSERT INTO t2 VALUES (684,198010,37,'sadly','beaters','crunches','FAS');
INSERT INTO t2 VALUES (685,198011,37,'positioning','Hornblower','overestimating','FAS');
INSERT INTO t2 VALUES (686,198012,37,'babysitting','vests','ineffective','');
INSERT INTO t2 VALUES (687,198013,37,'eternal','indulgences','humiliation','A');
INSERT INTO t2 VALUES (688,198014,37,'hoarder','infallibly','sophomore','');
INSERT INTO t2 VALUES (689,198015,37,'congregates','unwilling','star','');
INSERT INTO t2 VALUES (690,198017,37,'rains','excrete','rifles','');
INSERT INTO t2 VALUES (691,198018,37,'workers','spools','dialysis','');
INSERT INTO t2 VALUES (692,198019,37,'sags','crunches','arriving','');
INSERT INTO t2 VALUES (693,198020,37,'unplug','overestimating','indulge','');
INSERT INTO t2 VALUES (694,198021,37,'garage','ineffective','clockers','');
INSERT INTO t2 VALUES (695,198022,37,'boulder','humiliation','languages','');
INSERT INTO t2 VALUES (696,198023,50,'hollowly','sophomore','Antarctica','A');
INSERT INTO t2 VALUES (697,198024,37,'specifics','star','percentage','');
INSERT INTO t2 VALUES (698,198101,37,'Teresa','rifles','ceiling','A');
INSERT INTO t2 VALUES (699,198103,37,'Winsett','dialysis','specification','');
INSERT INTO t2 VALUES (700,198105,37,'convenient','arriving','regimented','A');
INSERT INTO t2 VALUES (701,198106,37,'buckboards','indulge','ciphers','');
INSERT INTO t2 VALUES (702,198201,37,'amenities','clockers','pictures','A');
INSERT INTO t2 VALUES (703,198204,37,'resplendent','languages','serpents','A');
INSERT INTO t2 VALUES (704,198301,53,'priding','Antarctica','allot','A');
INSERT INTO t2 VALUES (705,198302,53,'configurations','percentage','realized','A');
INSERT INTO t2 VALUES (706,198303,53,'untidiness','ceiling','mayoral','A');
INSERT INTO t2 VALUES (707,198304,53,'Brice','specification','opaquely','A');
INSERT INTO t2 VALUES (708,198401,37,'sews','regimented','hostess','FAS');
INSERT INTO t2 VALUES (709,198402,37,'participated','ciphers','fiftieth','');
INSERT INTO t2 VALUES (710,198403,37,'Simon','pictures','incorrectly','');
INSERT INTO t2 VALUES (711,202101,37,'certificates','serpents','decomposition','FAS');
INSERT INTO t2 VALUES (712,202301,37,'Fitzpatrick','allot','stranglings','');
INSERT INTO t2 VALUES (713,202302,37,'Evanston','realized','mixture','FAS');
INSERT INTO t2 VALUES (714,202303,37,'misted','mayoral','electroencephalography','FAS');
INSERT INTO t2 VALUES (715,202304,37,'textures','opaquely','similarities','FAS');
INSERT INTO t2 VALUES (716,202305,37,'save','hostess','charges','W');
INSERT INTO t2 VALUES (717,202601,37,'count','fiftieth','freest','FAS');
INSERT INTO t2 VALUES (718,202602,37,'rightful','incorrectly','Greenberg','FAS');
INSERT INTO t2 VALUES (719,202605,37,'chaperone','decomposition','tinting','');
INSERT INTO t2 VALUES (720,202606,37,'Lizzy','stranglings','expelled','W');
INSERT INTO t2 VALUES (721,202607,37,'clenched','mixture','warm','');
INSERT INTO t2 VALUES (722,202901,37,'effortlessly','electroencephalography','smoothed','');
INSERT INTO t2 VALUES (723,202902,37,'accessed','similarities','deductions','FAS');
INSERT INTO t2 VALUES (724,202903,37,'beaters','charges','Romano','W');
INSERT INTO t2 VALUES (725,202904,37,'Hornblower','freest','bitterroot','');
INSERT INTO t2 VALUES (726,202907,37,'vests','Greenberg','corset','');
INSERT INTO t2 VALUES (727,202908,37,'indulgences','tinting','securing','');
INSERT INTO t2 VALUES (728,203101,37,'infallibly','expelled','environing','FAS');
INSERT INTO t2 VALUES (729,203103,37,'unwilling','warm','cute','');
INSERT INTO t2 VALUES (730,203104,37,'excrete','smoothed','Crays','');
INSERT INTO t2 VALUES (731,203105,37,'spools','deductions','heiress','FAS');
INSERT INTO t2 VALUES (732,203401,37,'crunches','Romano','inform','FAS');
INSERT INTO t2 VALUES (733,203402,37,'overestimating','bitterroot','avenge','');
INSERT INTO t2 VALUES (734,203404,37,'ineffective','corset','universals','');
INSERT INTO t2 VALUES (735,203901,37,'humiliation','securing','Kinsey','W');
INSERT INTO t2 VALUES (736,203902,37,'sophomore','environing','ravines','FAS');
INSERT INTO t2 VALUES (737,203903,37,'star','cute','bestseller','');
INSERT INTO t2 VALUES (738,203906,37,'rifles','Crays','equilibrium','');
INSERT INTO t2 VALUES (739,203907,37,'dialysis','heiress','extents','0');
INSERT INTO t2 VALUES (740,203908,37,'arriving','inform','relatively','');
INSERT INTO t2 VALUES (741,203909,37,'indulge','avenge','pressure','FAS');
INSERT INTO t2 VALUES (742,206101,37,'clockers','universals','critiques','FAS');
INSERT INTO t2 VALUES (743,206201,37,'languages','Kinsey','befouled','');
INSERT INTO t2 VALUES (744,206202,37,'Antarctica','ravines','rightfully','FAS');
INSERT INTO t2 VALUES (745,206203,37,'percentage','bestseller','mechanizing','FAS');
INSERT INTO t2 VALUES (746,206206,37,'ceiling','equilibrium','Latinizes','');
INSERT INTO t2 VALUES (747,206207,37,'specification','extents','timesharing','');
INSERT INTO t2 VALUES (748,206208,37,'regimented','relatively','Aden','');
INSERT INTO t2 VALUES (749,208001,37,'ciphers','pressure','embassies','');
INSERT INTO t2 VALUES (750,208002,37,'pictures','critiques','males','FAS');
INSERT INTO t2 VALUES (751,208003,37,'serpents','befouled','shapelessly','FAS');
INSERT INTO t2 VALUES (752,208004,37,'allot','rightfully','genres','FAS');
INSERT INTO t2 VALUES (753,208008,37,'realized','mechanizing','mastering','');
INSERT INTO t2 VALUES (754,208009,37,'mayoral','Latinizes','Newtonian','');
INSERT INTO t2 VALUES (755,208010,37,'opaquely','timesharing','finishers','FAS');
INSERT INTO t2 VALUES (756,208011,37,'hostess','Aden','abates','');
INSERT INTO t2 VALUES (757,208101,37,'fiftieth','embassies','teem','');
INSERT INTO t2 VALUES (758,208102,37,'incorrectly','males','kiting','FAS');
INSERT INTO t2 VALUES (759,208103,37,'decomposition','shapelessly','stodgy','FAS');
INSERT INTO t2 VALUES (760,208104,37,'stranglings','genres','scalps','FAS');
INSERT INTO t2 VALUES (761,208105,37,'mixture','mastering','feed','FAS');
INSERT INTO t2 VALUES (762,208110,37,'electroencephalography','Newtonian','guitars','');
INSERT INTO t2 VALUES (763,208111,37,'similarities','finishers','airships','');
INSERT INTO t2 VALUES (764,208112,37,'charges','abates','store','');
INSERT INTO t2 VALUES (765,208113,37,'freest','teem','denounces','');
INSERT INTO t2 VALUES (766,208201,37,'Greenberg','kiting','Pyle','FAS');
INSERT INTO t2 VALUES (767,208203,37,'tinting','stodgy','Saxony','');
INSERT INTO t2 VALUES (768,208301,37,'expelled','scalps','serializations','FAS');
INSERT INTO t2 VALUES (769,208302,37,'warm','feed','Peruvian','FAS');
INSERT INTO t2 VALUES (770,208305,37,'smoothed','guitars','taxonomically','FAS');
INSERT INTO t2 VALUES (771,208401,37,'deductions','airships','kingdom','A');
INSERT INTO t2 VALUES (772,208402,37,'Romano','store','stint','A');
INSERT INTO t2 VALUES (773,208403,37,'bitterroot','denounces','Sault','A');
INSERT INTO t2 VALUES (774,208404,37,'corset','Pyle','faithful','');
INSERT INTO t2 VALUES (775,208501,37,'securing','Saxony','Ganymede','FAS');
INSERT INTO t2 VALUES (776,208502,37,'environing','serializations','tidiness','FAS');
INSERT INTO t2 VALUES (777,208503,37,'cute','Peruvian','gainful','FAS');
INSERT INTO t2 VALUES (778,208504,37,'Crays','taxonomically','contrary','FAS');
INSERT INTO t2 VALUES (779,208505,37,'heiress','kingdom','Tipperary','FAS');
INSERT INTO t2 VALUES (780,210101,37,'inform','stint','tropics','W');
INSERT INTO t2 VALUES (781,210102,37,'avenge','Sault','theorizers','');
INSERT INTO t2 VALUES (782,210103,37,'universals','faithful','renew','0');
INSERT INTO t2 VALUES (783,210104,37,'Kinsey','Ganymede','already','');
INSERT INTO t2 VALUES (784,210105,37,'ravines','tidiness','terminal','');
INSERT INTO t2 VALUES (785,210106,37,'bestseller','gainful','Hegelian','');
INSERT INTO t2 VALUES (786,210107,37,'equilibrium','contrary','hypothesizer','');
INSERT INTO t2 VALUES (787,210401,37,'extents','Tipperary','warningly','FAS');
INSERT INTO t2 VALUES (788,213201,37,'relatively','tropics','journalizing','FAS');
INSERT INTO t2 VALUES (789,213203,37,'pressure','theorizers','nested','');
INSERT INTO t2 VALUES (790,213204,37,'critiques','renew','Lars','');
INSERT INTO t2 VALUES (791,213205,37,'befouled','already','saplings','');
INSERT INTO t2 VALUES (792,213206,37,'rightfully','terminal','foothill','');
INSERT INTO t2 VALUES (793,213207,37,'mechanizing','Hegelian','labeled','');
INSERT INTO t2 VALUES (794,216101,37,'Latinizes','hypothesizer','imperiously','FAS');
INSERT INTO t2 VALUES (795,216103,37,'timesharing','warningly','reporters','FAS');
INSERT INTO t2 VALUES (796,218001,37,'Aden','journalizing','furnishings','FAS');
INSERT INTO t2 VALUES (797,218002,37,'embassies','nested','precipitable','FAS');
INSERT INTO t2 VALUES (798,218003,37,'males','Lars','discounts','FAS');
INSERT INTO t2 VALUES (799,218004,37,'shapelessly','saplings','excises','FAS');
INSERT INTO t2 VALUES (800,143503,50,'genres','foothill','Stalin','');
INSERT INTO t2 VALUES (801,218006,37,'mastering','labeled','despot','FAS');
INSERT INTO t2 VALUES (802,218007,37,'Newtonian','imperiously','ripeness','FAS');
INSERT INTO t2 VALUES (803,218008,37,'finishers','reporters','Arabia','');
INSERT INTO t2 VALUES (804,218009,37,'abates','furnishings','unruly','');
INSERT INTO t2 VALUES (805,218010,37,'teem','precipitable','mournfulness','');
INSERT INTO t2 VALUES (806,218011,37,'kiting','discounts','boom','FAS');
INSERT INTO t2 VALUES (807,218020,37,'stodgy','excises','slaughter','A');
INSERT INTO t2 VALUES (808,218021,50,'scalps','Stalin','Sabine','');
INSERT INTO t2 VALUES (809,218022,37,'feed','despot','handy','FAS');
INSERT INTO t2 VALUES (810,218023,37,'guitars','ripeness','rural','');
INSERT INTO t2 VALUES (811,218024,37,'airships','Arabia','organizer','');
INSERT INTO t2 VALUES (812,218101,37,'store','unruly','shipyard','FAS');
INSERT INTO t2 VALUES (813,218102,37,'denounces','mournfulness','civics','FAS');
INSERT INTO t2 VALUES (814,218103,37,'Pyle','boom','inaccuracy','FAS');
INSERT INTO t2 VALUES (815,218201,37,'Saxony','slaughter','rules','FAS');
INSERT INTO t2 VALUES (816,218202,37,'serializations','Sabine','juveniles','FAS');
INSERT INTO t2 VALUES (817,218203,37,'Peruvian','handy','comprised','W');
INSERT INTO t2 VALUES (818,218204,37,'taxonomically','rural','investigations','');
INSERT INTO t2 VALUES (819,218205,37,'kingdom','organizer','stabilizes','A');
INSERT INTO t2 VALUES (820,218301,37,'stint','shipyard','seminaries','FAS');
INSERT INTO t2 VALUES (821,218302,37,'Sault','civics','Hunter','A');
INSERT INTO t2 VALUES (822,218401,37,'faithful','inaccuracy','sporty','FAS');
INSERT INTO t2 VALUES (823,218402,37,'Ganymede','rules','test','FAS');
INSERT INTO t2 VALUES (824,218403,37,'tidiness','juveniles','weasels','');
INSERT INTO t2 VALUES (825,218404,37,'gainful','comprised','CERN','');
INSERT INTO t2 VALUES (826,218407,37,'contrary','investigations','tempering','');
INSERT INTO t2 VALUES (827,218408,37,'Tipperary','stabilizes','afore','FAS');
INSERT INTO t2 VALUES (828,218409,37,'tropics','seminaries','Galatean','');
INSERT INTO t2 VALUES (829,218410,37,'theorizers','Hunter','techniques','W');
INSERT INTO t2 VALUES (830,226001,37,'renew','sporty','error','');
INSERT INTO t2 VALUES (831,226002,37,'already','test','veranda','');
INSERT INTO t2 VALUES (832,226003,37,'terminal','weasels','severely','');
INSERT INTO t2 VALUES (833,226004,37,'Hegelian','CERN','Cassites','FAS');
INSERT INTO t2 VALUES (834,226005,37,'hypothesizer','tempering','forthcoming','');
INSERT INTO t2 VALUES (835,226006,37,'warningly','afore','guides','');
INSERT INTO t2 VALUES (836,226007,37,'journalizing','Galatean','vanish','FAS');
INSERT INTO t2 VALUES (837,226008,37,'nested','techniques','lied','A');
INSERT INTO t2 VALUES (838,226203,37,'Lars','error','sawtooth','FAS');
INSERT INTO t2 VALUES (839,226204,37,'saplings','veranda','fated','FAS');
INSERT INTO t2 VALUES (840,226205,37,'foothill','severely','gradually','');
INSERT INTO t2 VALUES (841,226206,37,'labeled','Cassites','widens','');
INSERT INTO t2 VALUES (842,226207,37,'imperiously','forthcoming','preclude','');
INSERT INTO t2 VALUES (843,226208,37,'reporters','guides','Jobrel','');
INSERT INTO t2 VALUES (844,226209,37,'furnishings','vanish','hooker','');
INSERT INTO t2 VALUES (845,226210,37,'precipitable','lied','rainstorm','');
INSERT INTO t2 VALUES (846,226211,37,'discounts','sawtooth','disconnects','');
INSERT INTO t2 VALUES (847,228001,37,'excises','fated','cruelty','');
INSERT INTO t2 VALUES (848,228004,37,'Stalin','gradually','exponentials','A');
INSERT INTO t2 VALUES (849,228005,37,'despot','widens','affective','A');
INSERT INTO t2 VALUES (850,228006,37,'ripeness','preclude','arteries','');
INSERT INTO t2 VALUES (851,228007,37,'Arabia','Jobrel','Crosby','FAS');
INSERT INTO t2 VALUES (852,228008,37,'unruly','hooker','acquaint','');
INSERT INTO t2 VALUES (853,228009,37,'mournfulness','rainstorm','evenhandedly','');
INSERT INTO t2 VALUES (854,228101,37,'boom','disconnects','percentage','');
INSERT INTO t2 VALUES (855,228108,37,'slaughter','cruelty','disobedience','');
INSERT INTO t2 VALUES (856,228109,37,'Sabine','exponentials','humility','');
INSERT INTO t2 VALUES (857,228110,37,'handy','affective','gleaning','A');
INSERT INTO t2 VALUES (858,228111,37,'rural','arteries','petted','A');
INSERT INTO t2 VALUES (859,228112,37,'organizer','Crosby','bloater','A');
INSERT INTO t2 VALUES (860,228113,37,'shipyard','acquaint','minion','A');
INSERT INTO t2 VALUES (861,228114,37,'civics','evenhandedly','marginal','A');
INSERT INTO t2 VALUES (862,228115,37,'inaccuracy','percentage','apiary','A');
INSERT INTO t2 VALUES (863,228116,37,'rules','disobedience','measures','');
INSERT INTO t2 VALUES (864,228117,37,'juveniles','humility','precaution','');
INSERT INTO t2 VALUES (865,228118,37,'comprised','gleaning','repelled','');
INSERT INTO t2 VALUES (866,228119,37,'investigations','petted','primary','FAS');
INSERT INTO t2 VALUES (867,228120,37,'stabilizes','bloater','coverings','');
INSERT INTO t2 VALUES (868,228121,37,'seminaries','minion','Artemia','A');
INSERT INTO t2 VALUES (869,228122,37,'Hunter','marginal','navigate','');
INSERT INTO t2 VALUES (870,228201,37,'sporty','apiary','spatial','');
INSERT INTO t2 VALUES (871,228206,37,'test','measures','Gurkha','');
INSERT INTO t2 VALUES (872,228207,37,'weasels','precaution','meanwhile','A');
INSERT INTO t2 VALUES (873,228208,37,'CERN','repelled','Melinda','A');
INSERT INTO t2 VALUES (874,228209,37,'tempering','primary','Butterfield','');
INSERT INTO t2 VALUES (875,228210,37,'afore','coverings','Aldrich','A');
INSERT INTO t2 VALUES (876,228211,37,'Galatean','Artemia','previewing','A');
INSERT INTO t2 VALUES (877,228212,37,'techniques','navigate','glut','A');
INSERT INTO t2 VALUES (878,228213,37,'error','spatial','unaffected','');
INSERT INTO t2 VALUES (879,228214,37,'veranda','Gurkha','inmate','');
INSERT INTO t2 VALUES (880,228301,37,'severely','meanwhile','mineral','');
INSERT INTO t2 VALUES (881,228305,37,'Cassites','Melinda','impending','A');
INSERT INTO t2 VALUES (882,228306,37,'forthcoming','Butterfield','meditation','A');
INSERT INTO t2 VALUES (883,228307,37,'guides','Aldrich','ideas','');
INSERT INTO t2 VALUES (884,228308,37,'vanish','previewing','miniaturizes','W');
INSERT INTO t2 VALUES (885,228309,37,'lied','glut','lewdly','');
INSERT INTO t2 VALUES (886,228310,37,'sawtooth','unaffected','title','');
INSERT INTO t2 VALUES (887,228311,37,'fated','inmate','youthfulness','');
INSERT INTO t2 VALUES (888,228312,37,'gradually','mineral','creak','FAS');
INSERT INTO t2 VALUES (889,228313,37,'widens','impending','Chippewa','');
INSERT INTO t2 VALUES (890,228314,37,'preclude','meditation','clamored','');
INSERT INTO t2 VALUES (891,228401,65,'Jobrel','ideas','freezes','');
INSERT INTO t2 VALUES (892,228402,65,'hooker','miniaturizes','forgivably','FAS');
INSERT INTO t2 VALUES (893,228403,65,'rainstorm','lewdly','reduce','FAS');
INSERT INTO t2 VALUES (894,228404,65,'disconnects','title','McGovern','W');
INSERT INTO t2 VALUES (895,228405,65,'cruelty','youthfulness','Nazis','W');
INSERT INTO t2 VALUES (896,228406,65,'exponentials','creak','epistle','W');
INSERT INTO t2 VALUES (897,228407,65,'affective','Chippewa','socializes','W');
INSERT INTO t2 VALUES (898,228408,65,'arteries','clamored','conceptions','');
INSERT INTO t2 VALUES (899,228409,65,'Crosby','freezes','Kevin','');
INSERT INTO t2 VALUES (900,228410,65,'acquaint','forgivably','uncovering','');
INSERT INTO t2 VALUES (901,230301,37,'evenhandedly','reduce','chews','FAS');
INSERT INTO t2 VALUES (902,230302,37,'percentage','McGovern','appendixes','FAS');
INSERT INTO t2 VALUES (903,230303,37,'disobedience','Nazis','raining','');
INSERT INTO t2 VALUES (904,018062,37,'humility','epistle','infest','');
INSERT INTO t2 VALUES (905,230501,37,'gleaning','socializes','compartment','');
INSERT INTO t2 VALUES (906,230502,37,'petted','conceptions','minting','');
INSERT INTO t2 VALUES (907,230503,37,'bloater','Kevin','ducks','');
INSERT INTO t2 VALUES (908,230504,37,'minion','uncovering','roped','A');
INSERT INTO t2 VALUES (909,230505,37,'marginal','chews','waltz','');
INSERT INTO t2 VALUES (910,230506,37,'apiary','appendixes','Lillian','');
INSERT INTO t2 VALUES (911,230507,37,'measures','raining','repressions','A');
INSERT INTO t2 VALUES (912,230508,37,'precaution','infest','chillingly','');
INSERT INTO t2 VALUES (913,230509,37,'repelled','compartment','noncritical','');
INSERT INTO t2 VALUES (914,230901,37,'primary','minting','lithograph','');
INSERT INTO t2 VALUES (915,230902,37,'coverings','ducks','spongers','');
INSERT INTO t2 VALUES (916,230903,37,'Artemia','roped','parenthood','');
INSERT INTO t2 VALUES (917,230904,37,'navigate','waltz','posed','');
INSERT INTO t2 VALUES (918,230905,37,'spatial','Lillian','instruments','');
INSERT INTO t2 VALUES (919,230906,37,'Gurkha','repressions','filial','');
INSERT INTO t2 VALUES (920,230907,37,'meanwhile','chillingly','fixedly','');
INSERT INTO t2 VALUES (921,230908,37,'Melinda','noncritical','relives','');
INSERT INTO t2 VALUES (922,230909,37,'Butterfield','lithograph','Pandora','');
INSERT INTO t2 VALUES (923,230910,37,'Aldrich','spongers','watering','A');
INSERT INTO t2 VALUES (924,230911,37,'previewing','parenthood','ungrateful','');
INSERT INTO t2 VALUES (925,230912,37,'glut','posed','secures','');
INSERT INTO t2 VALUES (926,230913,37,'unaffected','instruments','chastisers','');
INSERT INTO t2 VALUES (927,230914,37,'inmate','filial','icon','');
INSERT INTO t2 VALUES (928,231304,37,'mineral','fixedly','reuniting','A');
INSERT INTO t2 VALUES (929,231305,37,'impending','relives','imagining','A');
INSERT INTO t2 VALUES (930,231306,37,'meditation','Pandora','abiding','A');
INSERT INTO t2 VALUES (931,231307,37,'ideas','watering','omnisciently','');
INSERT INTO t2 VALUES (932,231308,37,'miniaturizes','ungrateful','Britannic','');
INSERT INTO t2 VALUES (933,231309,37,'lewdly','secures','scholastics','A');
INSERT INTO t2 VALUES (934,231310,37,'title','chastisers','mechanics','A');
INSERT INTO t2 VALUES (935,231311,37,'youthfulness','icon','humidly','A');
INSERT INTO t2 VALUES (936,231312,37,'creak','reuniting','masterpiece','');
INSERT INTO t2 VALUES (937,231313,37,'Chippewa','imagining','however','');
INSERT INTO t2 VALUES (938,231314,37,'clamored','abiding','Mendelian','');
INSERT INTO t2 VALUES (939,231315,37,'freezes','omnisciently','jarred','');
INSERT INTO t2 VALUES (940,232102,37,'forgivably','Britannic','scolds','');
INSERT INTO t2 VALUES (941,232103,37,'reduce','scholastics','infatuate','');
INSERT INTO t2 VALUES (942,232104,37,'McGovern','mechanics','willed','A');
INSERT INTO t2 VALUES (943,232105,37,'Nazis','humidly','joyfully','');
INSERT INTO t2 VALUES (944,232106,37,'epistle','masterpiece','Microsoft','');
INSERT INTO t2 VALUES (945,232107,37,'socializes','however','fibrosities','');
INSERT INTO t2 VALUES (946,232108,37,'conceptions','Mendelian','Baltimorean','');
INSERT INTO t2 VALUES (947,232601,37,'Kevin','jarred','equestrian','');
INSERT INTO t2 VALUES (948,232602,37,'uncovering','scolds','Goodrich','');
INSERT INTO t2 VALUES (949,232603,37,'chews','infatuate','apish','A');
INSERT INTO t2 VALUES (950,232605,37,'appendixes','willed','Adlerian','');
INSERT INTO t2 VALUES (5950,1232605,37,'appendixes','willed','Adlerian','');
INSERT INTO t2 VALUES (5951,1232606,37,'appendixes','willed','Adlerian','');
INSERT INTO t2 VALUES (5952,1232607,37,'appendixes','willed','Adlerian','');
INSERT INTO t2 VALUES (5953,1232608,37,'appendixes','willed','Adlerian','');
INSERT INTO t2 VALUES (5954,1232609,37,'appendixes','willed','Adlerian','');
INSERT INTO t2 VALUES (951,232606,37,'raining','joyfully','Tropez','');
INSERT INTO t2 VALUES (952,232607,37,'infest','Microsoft','nouns','');
INSERT INTO t2 VALUES (953,232608,37,'compartment','fibrosities','distracting','');
INSERT INTO t2 VALUES (954,232609,37,'minting','Baltimorean','mutton','');
INSERT INTO t2 VALUES (955,236104,37,'ducks','equestrian','bridgeable','A');
INSERT INTO t2 VALUES (956,236105,37,'roped','Goodrich','stickers','A');
INSERT INTO t2 VALUES (957,236106,37,'waltz','apish','transcontinental','A');
INSERT INTO t2 VALUES (958,236107,37,'Lillian','Adlerian','amateurish','');
INSERT INTO t2 VALUES (959,236108,37,'repressions','Tropez','Gandhian','');
INSERT INTO t2 VALUES (960,236109,37,'chillingly','nouns','stratified','');
INSERT INTO t2 VALUES (961,236110,37,'noncritical','distracting','chamberlains','');
INSERT INTO t2 VALUES (962,236111,37,'lithograph','mutton','creditably','');
INSERT INTO t2 VALUES (963,236112,37,'spongers','bridgeable','philosophic','');
INSERT INTO t2 VALUES (964,236113,37,'parenthood','stickers','ores','');
INSERT INTO t2 VALUES (965,238005,37,'posed','transcontinental','Carleton','');
INSERT INTO t2 VALUES (966,238006,37,'instruments','amateurish','tape','A');
INSERT INTO t2 VALUES (967,238007,37,'filial','Gandhian','afloat','A');
INSERT INTO t2 VALUES (968,238008,37,'fixedly','stratified','goodness','A');
INSERT INTO t2 VALUES (969,238009,37,'relives','chamberlains','welcoming','');
INSERT INTO t2 VALUES (970,238010,37,'Pandora','creditably','Pinsky','FAS');
INSERT INTO t2 VALUES (971,238011,37,'watering','philosophic','halting','');
INSERT INTO t2 VALUES (972,238012,37,'ungrateful','ores','bibliography','');
INSERT INTO t2 VALUES (973,238013,37,'secures','Carleton','decoding','');
INSERT INTO t2 VALUES (974,240401,41,'chastisers','tape','variance','A');
INSERT INTO t2 VALUES (975,240402,41,'icon','afloat','allowed','A');
INSERT INTO t2 VALUES (976,240901,41,'reuniting','goodness','dire','A');
INSERT INTO t2 VALUES (977,240902,41,'imagining','welcoming','dub','A');
INSERT INTO t2 VALUES (978,241801,41,'abiding','Pinsky','poisoning','');
INSERT INTO t2 VALUES (979,242101,41,'omnisciently','halting','Iraqis','A');
INSERT INTO t2 VALUES (980,242102,41,'Britannic','bibliography','heaving','');
INSERT INTO t2 VALUES (981,242201,41,'scholastics','decoding','population','A');
INSERT INTO t2 VALUES (982,242202,41,'mechanics','variance','bomb','A');
INSERT INTO t2 VALUES (983,242501,41,'humidly','allowed','Majorca','A');
INSERT INTO t2 VALUES (984,242502,41,'masterpiece','dire','Gershwins','');
INSERT INTO t2 VALUES (985,246201,41,'however','dub','explorers','');
INSERT INTO t2 VALUES (986,246202,41,'Mendelian','poisoning','libretto','A');
INSERT INTO t2 VALUES (987,246203,41,'jarred','Iraqis','occurred','');
INSERT INTO t2 VALUES (988,246204,41,'scolds','heaving','Lagos','');
INSERT INTO t2 VALUES (989,246205,41,'infatuate','population','rats','');
INSERT INTO t2 VALUES (990,246301,41,'willed','bomb','bankruptcies','A');
INSERT INTO t2 VALUES (991,246302,41,'joyfully','Majorca','crying','');
INSERT INTO t2 VALUES (992,248001,41,'Microsoft','Gershwins','unexpected','');
INSERT INTO t2 VALUES (993,248002,41,'fibrosities','explorers','accessed','A');
INSERT INTO t2 VALUES (994,248003,41,'Baltimorean','libretto','colorful','A');
INSERT INTO t2 VALUES (995,248004,41,'equestrian','occurred','versatility','A');
INSERT INTO t2 VALUES (996,248005,41,'Goodrich','Lagos','cosy','');
INSERT INTO t2 VALUES (997,248006,41,'apish','rats','Darius','A');
INSERT INTO t2 VALUES (998,248007,41,'Adlerian','bankruptcies','mastering','A');
INSERT INTO t2 VALUES (999,248008,41,'Tropez','crying','Asiaticizations','A');
INSERT INTO t2 VALUES (1000,248009,41,'nouns','unexpected','offerers','A');
INSERT INTO t2 VALUES (1001,248010,41,'distracting','accessed','uncles','A');
INSERT INTO t2 VALUES (1002,248011,41,'mutton','colorful','sleepwalk','');
INSERT INTO t2 VALUES (1003,248012,41,'bridgeable','versatility','Ernestine','');
INSERT INTO t2 VALUES (1004,248013,41,'stickers','cosy','checksumming','');
INSERT INTO t2 VALUES (1005,248014,41,'transcontinental','Darius','stopped','');
INSERT INTO t2 VALUES (1006,248015,41,'amateurish','mastering','sicker','');
INSERT INTO t2 VALUES (1007,248016,41,'Gandhian','Asiaticizations','Italianization','');
INSERT INTO t2 VALUES (1008,248017,41,'stratified','offerers','alphabetic','');
INSERT INTO t2 VALUES (1009,248018,41,'chamberlains','uncles','pharmaceutic','');
INSERT INTO t2 VALUES (1010,248019,41,'creditably','sleepwalk','creator','');
INSERT INTO t2 VALUES (1011,248020,41,'philosophic','Ernestine','chess','');
INSERT INTO t2 VALUES (1012,248021,41,'ores','checksumming','charcoal','');
INSERT INTO t2 VALUES (1013,248101,41,'Carleton','stopped','Epiphany','A');
INSERT INTO t2 VALUES (1014,248102,41,'tape','sicker','bulldozes','A');
INSERT INTO t2 VALUES (1015,248201,41,'afloat','Italianization','Pygmalion','A');
INSERT INTO t2 VALUES (1016,248202,41,'goodness','alphabetic','caressing','A');
INSERT INTO t2 VALUES (1017,248203,41,'welcoming','pharmaceutic','Palestine','A');
INSERT INTO t2 VALUES (1018,248204,41,'Pinsky','creator','regimented','A');
INSERT INTO t2 VALUES (1019,248205,41,'halting','chess','scars','A');
INSERT INTO t2 VALUES (1020,248206,41,'bibliography','charcoal','realest','A');
INSERT INTO t2 VALUES (1021,248207,41,'decoding','Epiphany','diffusing','A');
INSERT INTO t2 VALUES (1022,248208,41,'variance','bulldozes','clubroom','A');
INSERT INTO t2 VALUES (1023,248209,41,'allowed','Pygmalion','Blythe','A');
INSERT INTO t2 VALUES (1024,248210,41,'dire','caressing','ahead','');
INSERT INTO t2 VALUES (1025,248211,50,'dub','Palestine','reviver','');
INSERT INTO t2 VALUES (1026,250501,34,'poisoning','regimented','retransmitting','A');
INSERT INTO t2 VALUES (1027,250502,34,'Iraqis','scars','landslide','');
INSERT INTO t2 VALUES (1028,250503,34,'heaving','realest','Eiffel','');
INSERT INTO t2 VALUES (1029,250504,34,'population','diffusing','absentee','');
INSERT INTO t2 VALUES (1030,250505,34,'bomb','clubroom','aye','');
INSERT INTO t2 VALUES (1031,250601,34,'Majorca','Blythe','forked','A');
INSERT INTO t2 VALUES (1032,250602,34,'Gershwins','ahead','Peruvianizes','');
INSERT INTO t2 VALUES (1033,250603,34,'explorers','reviver','clerked','');
INSERT INTO t2 VALUES (1034,250604,34,'libretto','retransmitting','tutor','');
INSERT INTO t2 VALUES (1035,250605,34,'occurred','landslide','boulevard','');
INSERT INTO t2 VALUES (1036,251001,34,'Lagos','Eiffel','shuttered','');
INSERT INTO t2 VALUES (1037,251002,34,'rats','absentee','quotes','A');
INSERT INTO t2 VALUES (1038,251003,34,'bankruptcies','aye','Caltech','');
INSERT INTO t2 VALUES (1039,251004,34,'crying','forked','Mossberg','');
INSERT INTO t2 VALUES (1040,251005,34,'unexpected','Peruvianizes','kept','');
INSERT INTO t2 VALUES (1041,251301,34,'accessed','clerked','roundly','');
INSERT INTO t2 VALUES (1042,251302,34,'colorful','tutor','features','A');
INSERT INTO t2 VALUES (1043,251303,34,'versatility','boulevard','imaginable','A');
INSERT INTO t2 VALUES (1044,251304,34,'cosy','shuttered','controller','');
INSERT INTO t2 VALUES (1045,251305,34,'Darius','quotes','racial','');
INSERT INTO t2 VALUES (1046,251401,34,'mastering','Caltech','uprisings','A');
INSERT INTO t2 VALUES (1047,251402,34,'Asiaticizations','Mossberg','narrowed','A');
INSERT INTO t2 VALUES (1048,251403,34,'offerers','kept','cannot','A');
INSERT INTO t2 VALUES (1049,251404,34,'uncles','roundly','vest','');
INSERT INTO t2 VALUES (1050,251405,34,'sleepwalk','features','famine','');
INSERT INTO t2 VALUES (1051,251406,34,'Ernestine','imaginable','sugars','');
INSERT INTO t2 VALUES (1052,251801,34,'checksumming','controller','exterminated','A');
INSERT INTO t2 VALUES (1053,251802,34,'stopped','racial','belays','');
INSERT INTO t2 VALUES (1054,252101,34,'sicker','uprisings','Hodges','A');
INSERT INTO t2 VALUES (1055,252102,34,'Italianization','narrowed','translatable','');
INSERT INTO t2 VALUES (1056,252301,34,'alphabetic','cannot','duality','A');
INSERT INTO t2 VALUES (1057,252302,34,'pharmaceutic','vest','recording','A');
INSERT INTO t2 VALUES (1058,252303,34,'creator','famine','rouses','A');
INSERT INTO t2 VALUES (1059,252304,34,'chess','sugars','poison','');
INSERT INTO t2 VALUES (1060,252305,34,'charcoal','exterminated','attitude','');
INSERT INTO t2 VALUES (1061,252306,34,'Epiphany','belays','dusted','');
INSERT INTO t2 VALUES (1062,252307,34,'bulldozes','Hodges','encompasses','');
INSERT INTO t2 VALUES (1063,252308,34,'Pygmalion','translatable','presentation','');
INSERT INTO t2 VALUES (1064,252309,34,'caressing','duality','Kantian','');
INSERT INTO t2 VALUES (1065,256001,34,'Palestine','recording','imprecision','A');
INSERT INTO t2 VALUES (1066,256002,34,'regimented','rouses','saving','');
INSERT INTO t2 VALUES (1067,256003,34,'scars','poison','maternal','');
INSERT INTO t2 VALUES (1068,256004,34,'realest','attitude','hewed','');
INSERT INTO t2 VALUES (1069,256005,34,'diffusing','dusted','kerosene','');
INSERT INTO t2 VALUES (1070,258001,34,'clubroom','encompasses','Cubans','');
INSERT INTO t2 VALUES (1071,258002,34,'Blythe','presentation','photographers','');
INSERT INTO t2 VALUES (1072,258003,34,'ahead','Kantian','nymph','A');
INSERT INTO t2 VALUES (1073,258004,34,'reviver','imprecision','bedlam','A');
INSERT INTO t2 VALUES (1074,258005,34,'retransmitting','saving','north','A');
INSERT INTO t2 VALUES (1075,258006,34,'landslide','maternal','Schoenberg','A');
INSERT INTO t2 VALUES (1076,258007,34,'Eiffel','hewed','botany','A');
INSERT INTO t2 VALUES (1077,258008,34,'absentee','kerosene','curs','');
INSERT INTO t2 VALUES (1078,258009,34,'aye','Cubans','solidification','');
INSERT INTO t2 VALUES (1079,258010,34,'forked','photographers','inheritresses','');
INSERT INTO t2 VALUES (1080,258011,34,'Peruvianizes','nymph','stiller','');
INSERT INTO t2 VALUES (1081,258101,68,'clerked','bedlam','t1','A');
INSERT INTO t2 VALUES (1082,258102,68,'tutor','north','suite','A');
INSERT INTO t2 VALUES (1083,258103,34,'boulevard','Schoenberg','ransomer','');
INSERT INTO t2 VALUES (1084,258104,68,'shuttered','botany','Willy','');
INSERT INTO t2 VALUES (1085,258105,68,'quotes','curs','Rena','A');
INSERT INTO t2 VALUES (1086,258106,68,'Caltech','solidification','Seattle','A');
INSERT INTO t2 VALUES (1087,258107,68,'Mossberg','inheritresses','relaxes','A');
INSERT INTO t2 VALUES (1088,258108,68,'kept','stiller','exclaim','');
INSERT INTO t2 VALUES (1089,258109,68,'roundly','t1','implicated','A');
INSERT INTO t2 VALUES (1090,258110,68,'features','suite','distinguish','');
INSERT INTO t2 VALUES (1091,258111,68,'imaginable','ransomer','assayed','');
INSERT INTO t2 VALUES (1092,258112,68,'controller','Willy','homeowner','');
INSERT INTO t2 VALUES (1093,258113,68,'racial','Rena','and','');
INSERT INTO t2 VALUES (1094,258201,34,'uprisings','Seattle','stealth','');
INSERT INTO t2 VALUES (1095,258202,34,'narrowed','relaxes','coinciding','A');
INSERT INTO t2 VALUES (1096,258203,34,'cannot','exclaim','founder','A');
INSERT INTO t2 VALUES (1097,258204,34,'vest','implicated','environing','');
INSERT INTO t2 VALUES (1098,258205,34,'famine','distinguish','jewelry','');
INSERT INTO t2 VALUES (1099,258301,34,'sugars','assayed','lemons','A');
INSERT INTO t2 VALUES (1100,258401,34,'exterminated','homeowner','brokenness','A');
INSERT INTO t2 VALUES (1101,258402,34,'belays','and','bedpost','A');
INSERT INTO t2 VALUES (1102,258403,34,'Hodges','stealth','assurers','A');
INSERT INTO t2 VALUES (1103,258404,34,'translatable','coinciding','annoyers','');
INSERT INTO t2 VALUES (1104,258405,34,'duality','founder','affixed','');
INSERT INTO t2 VALUES (1105,258406,34,'recording','environing','warbling','');
INSERT INTO t2 VALUES (1106,258407,34,'rouses','jewelry','seriously','');
INSERT INTO t2 VALUES (1107,228123,37,'poison','lemons','boasted','');
INSERT INTO t2 VALUES (1108,250606,34,'attitude','brokenness','Chantilly','');
INSERT INTO t2 VALUES (1109,208405,37,'dusted','bedpost','Iranizes','');
INSERT INTO t2 VALUES (1110,212101,37,'encompasses','assurers','violinist','');
INSERT INTO t2 VALUES (1111,218206,37,'presentation','annoyers','extramarital','');
INSERT INTO t2 VALUES (1112,150401,37,'Kantian','affixed','spates','');
INSERT INTO t2 VALUES (1113,248212,41,'imprecision','warbling','cloakroom','');
INSERT INTO t2 VALUES (1114,128026,00,'saving','seriously','gazer','');
INSERT INTO t2 VALUES (1115,128024,00,'maternal','boasted','hand','');
INSERT INTO t2 VALUES (1116,128027,00,'hewed','Chantilly','tucked','');
INSERT INTO t2 VALUES (1117,128025,00,'kerosene','Iranizes','gems','');
INSERT INTO t2 VALUES (1118,128109,00,'Cubans','violinist','clinker','');
INSERT INTO t2 VALUES (1119,128705,00,'photographers','extramarital','refiner','');
INSERT INTO t2 VALUES (1120,126303,00,'nymph','spates','callus','');
INSERT INTO t2 VALUES (1121,128308,00,'bedlam','cloakroom','leopards','');
INSERT INTO t2 VALUES (1122,128204,00,'north','gazer','comfortingly','');
INSERT INTO t2 VALUES (1123,128205,00,'Schoenberg','hand','generically','');
INSERT INTO t2 VALUES (1124,128206,00,'botany','tucked','getters','');
INSERT INTO t2 VALUES (1125,128207,00,'curs','gems','sexually','');
INSERT INTO t2 VALUES (1126,118205,00,'solidification','clinker','spear','');
INSERT INTO t2 VALUES (1127,116801,00,'inheritresses','refiner','serums','');
INSERT INTO t2 VALUES (1128,116803,00,'stiller','callus','Italianization','');
INSERT INTO t2 VALUES (1129,116804,00,'t1','leopards','attendants','');
INSERT INTO t2 VALUES (1130,116802,00,'suite','comfortingly','spies','');
INSERT INTO t2 VALUES (1131,128605,00,'ransomer','generically','Anthony','');
INSERT INTO t2 VALUES (1132,118308,00,'Willy','getters','planar','');
INSERT INTO t2 VALUES (1133,113702,00,'Rena','sexually','cupped','');
INSERT INTO t2 VALUES (1134,113703,00,'Seattle','spear','cleanser','');
INSERT INTO t2 VALUES (1135,112103,00,'relaxes','serums','commuters','');
INSERT INTO t2 VALUES (1136,118009,00,'exclaim','Italianization','honeysuckle','');
INSERT INTO t2 VALUES (5136,1118009,00,'exclaim','Italianization','honeysuckle','');
INSERT INTO t2 VALUES (1137,138011,00,'implicated','attendants','orphanage','');
INSERT INTO t2 VALUES (1138,138010,00,'distinguish','spies','skies','');
INSERT INTO t2 VALUES (1139,138012,00,'assayed','Anthony','crushers','');
INSERT INTO t2 VALUES (1140,068304,00,'homeowner','planar','Puritan','');
INSERT INTO t2 VALUES (1141,078009,00,'and','cupped','squeezer','');
INSERT INTO t2 VALUES (1142,108013,00,'stealth','cleanser','bruises','');
INSERT INTO t2 VALUES (1143,084004,00,'coinciding','commuters','bonfire','');
INSERT INTO t2 VALUES (1144,083402,00,'founder','honeysuckle','Colombo','');
INSERT INTO t2 VALUES (1145,084003,00,'environing','orphanage','nondecreasing','');
INSERT INTO t2 VALUES (1146,088504,00,'jewelry','skies','innocents','');
INSERT INTO t2 VALUES (1147,088005,00,'lemons','crushers','masked','');
INSERT INTO t2 VALUES (1148,088007,00,'brokenness','Puritan','file','');
INSERT INTO t2 VALUES (1149,088006,00,'bedpost','squeezer','brush','');
INSERT INTO t2 VALUES (1150,148025,00,'assurers','bruises','mutilate','');
INSERT INTO t2 VALUES (1151,148024,00,'annoyers','bonfire','mommy','');
INSERT INTO t2 VALUES (1152,138305,00,'affixed','Colombo','bulkheads','');
INSERT INTO t2 VALUES (1153,138306,00,'warbling','nondecreasing','undeclared','');
INSERT INTO t2 VALUES (1154,152701,00,'seriously','innocents','displacements','');
INSERT INTO t2 VALUES (1155,148505,00,'boasted','masked','nieces','');
INSERT INTO t2 VALUES (1156,158003,00,'Chantilly','file','coeducation','');
INSERT INTO t2 VALUES (1157,156201,00,'Iranizes','brush','brassy','');
INSERT INTO t2 VALUES (1158,156202,00,'violinist','mutilate','authenticator','');
INSERT INTO t2 VALUES (1159,158307,00,'extramarital','mommy','Washoe','');
INSERT INTO t2 VALUES (1160,158402,00,'spates','bulkheads','penny','');
INSERT INTO t2 VALUES (1161,158401,00,'cloakroom','undeclared','Flagler','');
INSERT INTO t2 VALUES (1162,068013,00,'gazer','displacements','stoned','');
INSERT INTO t2 VALUES (1163,068012,00,'hand','nieces','cranes','');
INSERT INTO t2 VALUES (1164,068203,00,'tucked','coeducation','masterful','');
INSERT INTO t2 VALUES (1165,088205,00,'gems','brassy','biracial','');
INSERT INTO t2 VALUES (1166,068704,00,'clinker','authenticator','steamships','');
INSERT INTO t2 VALUES (1167,068604,00,'refiner','Washoe','windmills','');
INSERT INTO t2 VALUES (1168,158502,00,'callus','penny','exploit','');
INSERT INTO t2 VALUES (1169,123103,00,'leopards','Flagler','riverfront','');
INSERT INTO t2 VALUES (1170,148026,00,'comfortingly','stoned','sisterly','');
INSERT INTO t2 VALUES (1171,123302,00,'generically','cranes','sharpshoot','');
INSERT INTO t2 VALUES (1172,076503,00,'getters','masterful','mittens','');
INSERT INTO t2 VALUES (1173,126304,00,'sexually','biracial','interdependency','');
INSERT INTO t2 VALUES (1174,068306,00,'spear','steamships','policy','');
INSERT INTO t2 VALUES (1175,143504,00,'serums','windmills','unleashing','');
INSERT INTO t2 VALUES (1176,160201,00,'Italianization','exploit','pretenders','');
INSERT INTO t2 VALUES (1177,148028,00,'attendants','riverfront','overstatements','');
INSERT INTO t2 VALUES (1178,148027,00,'spies','sisterly','birthed','');
INSERT INTO t2 VALUES (1179,143505,00,'Anthony','sharpshoot','opportunism','');
INSERT INTO t2 VALUES (1180,108014,00,'planar','mittens','showroom','');
INSERT INTO t2 VALUES (1181,076104,00,'cupped','interdependency','compromisingly','');
INSERT INTO t2 VALUES (1182,078106,00,'cleanser','policy','Medicare','');
INSERT INTO t2 VALUES (1183,126102,00,'commuters','unleashing','corresponds','');
INSERT INTO t2 VALUES (1184,128029,00,'honeysuckle','pretenders','hardware','');
INSERT INTO t2 VALUES (1185,128028,00,'orphanage','overstatements','implant','');
INSERT INTO t2 VALUES (1186,018410,00,'skies','birthed','Alicia','');
INSERT INTO t2 VALUES (1187,128110,00,'crushers','opportunism','requesting','');
INSERT INTO t2 VALUES (1188,148506,00,'Puritan','showroom','produced','');
INSERT INTO t2 VALUES (1189,123303,00,'squeezer','compromisingly','criticizes','');
INSERT INTO t2 VALUES (1190,123304,00,'bruises','Medicare','backer','');
INSERT INTO t2 VALUES (1191,068504,00,'bonfire','corresponds','positively','');
INSERT INTO t2 VALUES (1192,068305,00,'Colombo','hardware','colicky','');
INSERT INTO t2 VALUES (1193,000000,00,'nondecreasing','implant','thrillingly','');
--enable_query_log

#
# Search with a key
#

select t2.fld3 from t2 where companynr = 58 and fld3 like "%imaginable%";
select fld3 from t2 where fld3 like "%cultivation" ;

#
# Search with a key using sorting and limit the same time
#

select t2.fld3,companynr from t2 where companynr = 57+1 order by fld3;
select fld3,companynr from t2 where companynr = 58 order by fld3;

select fld3 from t2 order by fld3 desc limit 10;
select fld3 from t2 order by fld3 desc limit 5;
select fld3 from t2 order by fld3 desc limit 5,5;

#
# Search with a key having a constant with each unique key.
# The table is read directly with read-next on fld3
#

select t2.fld3 from t2 where fld3 = 'honeysuckle';
select t2.fld3 from t2 where fld3 LIKE 'honeysuckl_';
select t2.fld3 from t2 where fld3 LIKE 'hon_ysuckl_';
select t2.fld3 from t2 where fld3 LIKE 'honeysuckle%';
select t2.fld3 from t2 where fld3 LIKE 'h%le';

select t2.fld3 from t2 where fld3 LIKE 'honeysuckle_';
select t2.fld3 from t2 where fld3 LIKE 'don_t_find_me_please%';

#
# Test using INDEX and IGNORE INDEX
#

explain select t2.fld3 from t2 where fld3 = 'honeysuckle';

explain select fld3 from t2 ignore index (fld3) where fld3 = 'honeysuckle';
explain select fld3 from t2 use index (fld1) where fld3 = 'honeysuckle';

explain select fld3 from t2 use index (fld3) where fld3 = 'honeysuckle';
explain select fld3 from t2 use index (fld1,fld3) where fld3 = 'honeysuckle';

#
# NOTE NOTE NOTE
# The next should give an error
#

-- error 1072
explain select fld3 from t2 ignore index (fld3,not_used);
-- error 1072
explain select fld3 from t2 use index (not_used);

#
# Test sorting with a used key (there is no need for sorting)
#

select t2.fld3 from t2 where fld3 >= 'honeysuckle' and fld3 <= 'honoring' order by fld3;
explain select t2.fld3 from t2 where fld3 >= 'honeysuckle' and fld3 <= 'honoring' order by fld3;
select fld1,fld3 from t2 where fld3="Colombo" or fld3 = "nondecreasing" order by fld3;

# 
# Search with a key having a constant with many occurrences
# The table is read directly with read-next having fld3 to get the
# occurrences
#

select fld1,fld3 from t2 where companynr = 37 and fld3 = 'appendixes';

#
# Search with bunched 'or's.
# If one can limit the key to a certain interval only the possible
# alternatives will be gone through
#

select fld1 from t2 where fld1=250501 or fld1="250502";
explain select fld1 from t2 where fld1=250501 or fld1="250502"; 
select fld1 from t2 where fld1=250501 or fld1=250502 or fld1 >= 250505 and fld1 <= 250601 or fld1 between 250501 and 250502;
explain select fld1 from t2 where fld1=250501 or fld1=250502 or fld1 >= 250505 and fld1 <= 250601 or fld1 between 250501 and 250502;

#
# Search with a key with LIKE constant
# If the like starts with a certain letter key will be used.
#

select fld1,fld3 from t2 where companynr = 37 and fld3 like 'f%';
select fld3 from t2 where fld3 like "L%" and fld3 = "ok";
select fld3 from t2 where (fld3 like "C%" and fld3 = "Chantilly");
select fld1,fld3 from t2 where fld1 like "25050%";
select fld1,fld3 from t2 where fld1 like "25050_";

# 
# Search using distinct. An automatic grouping will be done over all the fields,
# if only distinct is used. In any other case a temporary table will always
# be created. If only the field used for sorting is from the main register,
# it will be sorted first before the distinct table is created.
#

select distinct companynr from t2;
select distinct companynr from t2 order by companynr;
select distinct companynr from t2 order by companynr desc;
select distinct t2.fld3,period from t2,t1 where companynr=37 and fld3 like "O%";

select distinct fld3 from t2 where companynr = 34 order by fld3;
select distinct fld3 from t2 limit 10;
select distinct fld3 from t2 having fld3 like "A%" limit 10;
select distinct substring(fld3,1,3) from t2 where fld3 like "A%";
select distinct substring(fld3,1,3) as a from t2 having a like "A%" order by a limit 10;
select distinct substring(fld3,1,3) from t2 where fld3 like "A%" limit 10;
select distinct substring(fld3,1,3) as a from t2 having a like "A%" limit 10;

# make a big table.

create table t3 (
 period    int not null,
 name      char(32) not null,
 companynr int not null,
 price     double(11,0),
 price2     double(11,0),
 key (period),
 key (name)
);

--disable_query_log
INSERT INTO t3 (period,name,companynr,price,price2) VALUES (1001,"Iranizes",37,5987435,234724);
INSERT INTO t3 (period,name,companynr,price,price2) VALUES (1002,"violinist",37,28357832,8723648);
INSERT INTO t3 (period,name,companynr,price,price2) VALUES (1003,"extramarital",37,39654943,235872);
INSERT INTO t3 (period,name,companynr,price,price2) VALUES (1004,"spates",78,726498,72987523);
INSERT INTO t3 (period,name,companynr,price,price2) VALUES (1005,"cloakroom",78,98439034,823742);
INSERT INTO t3 (period,name,companynr,price,price2) VALUES (1006,"gazer",101,834598,27348324);
INSERT INTO t3 (period,name,companynr,price,price2) VALUES (1007,"hand",154,983543950,29837423);
INSERT INTO t3 (period,name,companynr,price,price2) VALUES (1008,"tucked",311,234298,3275892);
INSERT INTO t3 (period,name,companynr,price,price2) VALUES (1009,"gems",447,2374834,9872392);
INSERT INTO t3 (period,name,companynr,price,price2) VALUES (1010,"clinker",512,786542,76234234);
--enable_query_log

create temporary table tmp engine = myisam select * from t3;

insert into t3 select * from tmp;
insert into tmp select * from t3;
insert into t3 select * from tmp;
insert into tmp select * from t3;
insert into t3 select * from tmp;
insert into tmp select * from t3;
insert into t3 select * from tmp;
insert into tmp select * from t3;
insert into t3 select * from tmp;
insert into tmp select * from t3;
insert into t3 select * from tmp;
insert into tmp select * from t3;
insert into t3 select * from tmp;
insert into tmp select * from t3;
insert into t3 select * from tmp;
insert into tmp select * from t3;
insert into t3 select * from tmp;
#insert into tmp select * from t3;
#insert into t3 select * from tmp;

alter table t3 add t2nr int not null auto_increment primary key first;

drop table tmp;

# big table done

SET SQL_BIG_TABLES=1;
select distinct concat(fld3," ",fld3) as namn from t2,t3 where t2.fld1=t3.t2nr order by namn limit 10;
SET SQL_BIG_TABLES=0;
select distinct concat(fld3," ",fld3) from t2,t3 where t2.fld1=t3.t2nr order by fld3 limit 10;
select distinct fld5 from t2 limit 10;

#
# Force use of remove_dupp
#

select distinct fld3,count(*) from t2 group by companynr,fld3 limit 10;
SET SQL_BIG_TABLES=1; # Force use of MyISAM
select distinct fld3,count(*) from t2 group by companynr,fld3 limit 10;
SET SQL_BIG_TABLES=0;
select distinct fld3,repeat("a",length(fld3)),count(*) from t2 group by companynr,fld3 limit 100,10;

#
# A big order by that should trigger a merge in filesort
#

select distinct companynr,rtrim(space(512+companynr)) from t3 order by 1,2;

#
# Search with distinct and order by with many table.
#

select distinct fld3 from t2,t3 where t2.companynr = 34 and t2.fld1=t3.t2nr order by fld3;

#
# Here the last fld3 is optimized away from the order by
#

explain select t3.t2nr,fld3 from t2,t3 where t2.companynr = 34 and t2.fld1=t3.t2nr order by t3.t2nr,fld3;

#
# Some test with ORDER BY and limit
#

explain select * from t3 as t1,t3 where t1.period=t3.period order by t3.period;
explain select * from t3 as t1,t3 where t1.period=t3.period order by t3.period limit 10;
explain select * from t3 as t1,t3 where t1.period=t3.period order by t1.period limit 10;

#
# Search with a constant table.
#

select period from t1;
select period from t1 where period=1900;
select fld3,period from t1,t2 where fld1 = 011401 order by period;

#
# Search with a constant table and several keyparts. (Rows are read only once
# in the beginning of the search)
#

select fld3,period from t2,t3 where t2.fld1 = 011401 and t2.fld1=t3.t2nr and t3.period=1001;

explain select fld3,period from t2,t3 where t2.fld1 = 011401 and t3.t2nr=t2.fld1 and 1001 = t3.period;

#
# Search with a constant table and several rows from another table
#

select fld3,period from t2,t1 where companynr*10 = 37*10;

#
# Search with a table reference and without a key.
# t3 will be the main table.
#

select fld3,period,price,price2 from t2,t3 where t2.fld1=t3.t2nr and period >= 1001 and period <= 1002 and t2.companynr = 37 order by fld3,period, price;

#
# Search with an interval on a table with full key on reference table.
# Here t2 will be the main table and only records matching the
# t2nr will be checked.
#

select t2.fld1,fld3,period,price,price2 from t2,t3 where t2.fld1>= 18201 and t2.fld1 <= 18811 and t2.fld1=t3.t2nr and period = 1001 and t2.companynr = 37;

#
# We need another table for join stuff..
#

create table t4 (
  companynr tinyint(2) unsigned zerofill NOT NULL default '00',
  companyname char(30) NOT NULL default '',
  PRIMARY KEY (companynr),
  UNIQUE KEY companyname(companyname)
) ENGINE=MyISAM MAX_ROWS=50 PACK_KEYS=1 COMMENT='companynames';

--disable_query_log
INSERT INTO t4 (companynr, companyname) VALUES (29,'company 1');
INSERT INTO t4 (companynr, companyname) VALUES (34,'company 2');
INSERT INTO t4 (companynr, companyname) VALUES (36,'company 3');
INSERT INTO t4 (companynr, companyname) VALUES (37,'company 4');
INSERT INTO t4 (companynr, companyname) VALUES (40,'company 5');
INSERT INTO t4 (companynr, companyname) VALUES (41,'company 6');
INSERT INTO t4 (companynr, companyname) VALUES (53,'company 7');
INSERT INTO t4 (companynr, companyname) VALUES (58,'company 8');
INSERT INTO t4 (companynr, companyname) VALUES (65,'company 9');
INSERT INTO t4 (companynr, companyname) VALUES (68,'company 10');
INSERT INTO t4 (companynr, companyname) VALUES (50,'company 11');
INSERT INTO t4 (companynr, companyname) VALUES (00,'Unknown');
--enable_query_log

#
# Test of stright join to force a full join.
#

select STRAIGHT_JOIN t2.companynr,companyname from t4,t2 where t2.companynr=t4.companynr group by t2.companynr;

select SQL_SMALL_RESULT t2.companynr,companyname from t4,t2 where t2.companynr=t4.companynr group by t2.companynr;

#
# Full join (same alias)
#

select * from t1,t1 t12;
select t2.fld1,t22.fld1 from t2,t2 t22 where t2.fld1 >= 250501 and t2.fld1 <= 250505 and t22.fld1 >= 250501 and t22.fld1 <= 250505;

#
# Test of left join.
#
insert into t2 (fld1, companynr) values (999999,99);

select t2.companynr,companyname from t2 left join t4 using (companynr) where t4.companynr is null;
select count(*) from t2 left join t4 using (companynr) where t4.companynr is not null;
explain select t2.companynr,companyname from t2 left join t4 using (companynr) where t4.companynr is null;
explain select t2.companynr,companyname from t4 left join t2 using (companynr) where t2.companynr is null;

select companynr,companyname from t2 left join t4 using (companynr) where companynr is null;
select count(*) from t2 left join t4 using (companynr) where companynr is not null;
explain select companynr,companyname from t2 left join t4 using (companynr) where companynr is null;
explain select companynr,companyname from t4 left join t2 using (companynr) where companynr is null;
delete from t2 where fld1=999999;

#
# Test left join optimization

explain select t2.companynr,companyname from t4 left join t2 using (companynr) where t2.companynr > 0;
explain select t2.companynr,companyname from t4 left join t2 using (companynr) where t2.companynr > 0 or t2.companynr < 0;
explain select t2.companynr,companyname from t4 left join t2 using (companynr) where t2.companynr > 0 and t4.companynr > 0;

explain select companynr,companyname from t4 left join t2 using (companynr) where companynr > 0;
explain select companynr,companyname from t4 left join t2 using (companynr) where companynr > 0 or companynr < 0;
explain select companynr,companyname from t4 left join t2 using (companynr) where companynr > 0 and companynr > 0;
# Following can't be optimized
explain select t2.companynr,companyname from t4 left join t2 using (companynr) where t2.companynr > 0 or t2.companynr is null;
explain select t2.companynr,companyname from t4 left join t2 using (companynr) where t2.companynr > 0 or t2.companynr < 0 or t4.companynr > 0;
explain select t2.companynr,companyname from t4 left join t2 using (companynr) where ifnull(t2.companynr,1)>0;

explain select companynr,companyname from t4 left join t2 using (companynr) where companynr > 0 or companynr is null;
explain select companynr,companyname from t4 left join t2 using (companynr) where companynr > 0 or companynr < 0 or companynr > 0;
explain select companynr,companyname from t4 left join t2 using (companynr) where ifnull(companynr,1)>0;

#
# Joins with forms.
#

select distinct t2.companynr,t4.companynr from t2,t4 where t2.companynr=t4.companynr+1;
explain select distinct t2.companynr,t4.companynr from t2,t4 where t2.companynr=t4.companynr+1;

#
# Search using 'or' with the same referens group.
# An interval search will be done first with the first table and after that
# the other table is referenced with a key with a 'test if key in use' for
# each record
#

select t2.fld1,t2.companynr,fld3,period from t3,t2 where t2.fld1 = 38208 and t2.fld1=t3.t2nr and period = 1008 or t2.fld1 = 38008 and t2.fld1 =t3.t2nr and period = 1008;

select t2.fld1,t2.companynr,fld3,period from t3,t2 where (t2.fld1 = 38208 or t2.fld1 = 38008) and t2.fld1=t3.t2nr and period>=1008 and period<=1009;

select t2.fld1,t2.companynr,fld3,period from t3,t2 where (t3.t2nr = 38208 or t3.t2nr = 38008) and t2.fld1=t3.t2nr and period>=1008 and period<=1009;

#
# Test of many parenthesis levels
#

select period from t1 where (((period > 0) or period < 10000 or (period = 1900)) and (period=1900 and period <= 1901) or (period=1903 and (period=1903)) and period>=1902) or ((period=1904 or period=1905) or (period=1906 or period>1907)) or (period=1908 and period = 1909);
select period from t1 where ((period > 0 and period < 1) or (((period > 0 and period < 100) and (period > 10)) or (period > 10)) or (period > 0 and (period > 5 or period > 6)));

select a.fld1 from t2 as a,t2 b where ((a.fld1 = 250501 and a.fld1=b.fld1) or a.fld1=250502 or a.fld1=250503 or (a.fld1=250505 and a.fld1<=b.fld1 and b.fld1>=a.fld1)) and a.fld1=b.fld1;

select fld1 from t2 where fld1 in (250502,98005,98006,250503,250605,250606) and fld1 >=250502 and fld1 not in (250605,250606);

select fld1 from t2 where fld1 between 250502 and 250504;

select fld3 from t2 where (((fld3 like "_%L%" ) or (fld3 like "%ok%")) and ( fld3 like "L%" or fld3 like "G%")) and fld3 like "L%" ;

#
# Group on one table.
# optimizer: sort table by group and send rows.
#

select count(*) from t1;
select companynr,count(*),sum(fld1) from t2 group by companynr;
select companynr,count(*) from t2 group by companynr order by companynr desc limit 5;
select count(*),min(fld4),max(fld4),sum(fld1),avg(fld1),std(fld1),variance(fld1) from t2 where companynr = 34 and fld4<>"";
explain extended select count(*),min(fld4),max(fld4),sum(fld1),avg(fld1),std(fld1),variance(fld1) from t2 where companynr = 34 and fld4<>"";
select companynr,count(*),min(fld4),max(fld4),sum(fld1),avg(fld1),std(fld1),variance(fld1) from t2 group by companynr limit 3;
select companynr,t2nr,count(price),sum(price),min(price),max(price),avg(price) from t3 where companynr = 37 group by companynr,t2nr limit 10;
select /*! SQL_SMALL_RESULT */ companynr,t2nr,count(price),sum(price),min(price),max(price),avg(price) from t3 where companynr = 37 group by companynr,t2nr limit 10;
select companynr,count(price),sum(price),min(price),max(price),avg(price) from t3 group by companynr ;
select distinct mod(companynr,10) from t4 group by companynr;
select distinct 1 from t4 group by companynr;
select count(distinct fld1) from t2;
select companynr,count(distinct fld1) from t2 group by companynr;
select companynr,count(*) from t2 group by companynr;
select companynr,count(distinct concat(fld1,repeat(65,1000))) from t2 group by companynr;
select companynr,count(distinct concat(fld1,repeat(65,200))) from t2 group by companynr;
select companynr,count(distinct floor(fld1/100)) from t2 group by companynr;
select companynr,count(distinct concat(repeat(65,1000),floor(fld1/100))) from t2 group by companynr;

#
# group with where on a key field
#

select sum(fld1),fld3 from t2 where fld3="Romans" group by fld1 limit 10;
select name,count(*) from t3 where name='cloakroom' group by name;
select name,count(*) from t3 where name='cloakroom' and price>10 group by name;
select count(*) from t3 where name='cloakroom' and price2=823742;
select name,count(*) from t3 where name='cloakroom' and price2=823742 group by name;
select name,count(*) from t3 where name >= "extramarital" and price <= 39654943 group by name;
select t2.fld3,count(*) from t2,t3 where t2.fld1=158402 and t3.name=t2.fld3 group by t3.name;

#
# Group with extra not group fields.
#

select companynr|0,companyname from t4 group by 1;
select t2.companynr,companyname,count(*) from t2,t4 where t2.companynr=t4.companynr group by t2.companynr order by companyname;
select t2.fld1,count(*) from t2,t3 where t2.fld1=158402 and t3.name=t2.fld3 group by t3.name;

#
# Calculation with group functions
#

select sum(Period)/count(*) from t1;
select companynr,count(price) as "count",sum(price) as "sum" ,abs(sum(price)/count(price)-avg(price)) as "diff",(0+count(price))*companynr as func from t3 group by companynr;
select companynr,sum(price)/count(price) as avg from t3 group by companynr having avg > 70000000 order by avg;

#
# Group with order on not first table
# optimizer: sort table by group and write group records to tmp table.
#            sort tmp_table and send rows.
#

select companynr,count(*) from t2 group by companynr order by 2 desc;
select companynr,count(*) from t2 where companynr > 40 group by companynr order by 2 desc;
select t2.fld4,t2.fld1,count(price),sum(price),min(price),max(price),avg(price) from t3,t2 where t3.companynr = 37 and t2.fld1 = t3.t2nr group by fld1,t2.fld4;

#
# group by with many tables
# optimizer: create tmp table with group-by uniq index.
#           write with update to tmp table.
#           sort tmp table according to order (or group if no order)
#	    send rows
#

select t3.companynr,fld3,sum(price) from t3,t2 where t2.fld1 = t3.t2nr and t3.companynr = 512 group by companynr,fld3;
select t2.companynr,count(*),min(fld3),max(fld3),sum(price),avg(price) from t2,t3 where t3.companynr >= 30 and t3.companynr <= 58 and t3.t2nr = t2.fld1 and 1+1=2 group by t2.companynr;

#
# group with many tables and long group on many tables. group on formula
# optimizer: create tmp table with neaded fields
#           sort tmp table by group and calculate sums to new table
#	    if different order by than group, sort tmp table
#	    send rows
#

select t3.companynr+0,t3.t2nr,fld3,sum(price) from t3,t2 where t2.fld1 = t3.t2nr and t3.companynr = 37 group by 1,t3.t2nr,fld3,fld3,fld3,fld3,fld3 order by fld1;

#
# WHERE const folding
# optimize: If there is a "field = const" part in the where, change all
#           instances of field in the and level to const.
#	    All instances of const = const are checked once and removed.
#

#
# Where -> t3.t2nr = 98005 and t2.fld1 = 98005
#

select sum(price) from t3,t2 where t2.fld1 = t3.t2nr and t3.companynr = 512 and t3.t2nr = 38008 and t2.fld1 = 38008 or t2.fld1= t3.t2nr and t3.t2nr = 38008 and t2.fld1 = 38008;

select t2.fld1,sum(price) from t3,t2 where t2.fld1 = t3.t2nr and t3.companynr = 512 and t3.t2nr = 38008 and t2.fld1 = 38008 or t2.fld1 = t3.t2nr and t3.t2nr = 38008 and t2.fld1 = 38008 or t3.t2nr = t2.fld1 and t2.fld1 = 38008 group by t2.fld1;

explain select fld3 from t2 where 1>2 or 2>3;
explain select fld3 from t2 where fld1=fld1;

#
# HAVING
#

select companynr,fld1 from t2 HAVING fld1=250501 or fld1=250502; 
select companynr,fld1 from t2 WHERE fld1>=250501 HAVING fld1<=250502;
select companynr,count(*) as count,sum(fld1) as sum from t2 group by companynr having count > 40 and sum/count >= 120000;
select companynr from t2 group by companynr having count(*) > 40 and sum(fld1)/count(*) >= 120000 ;
select t2.companynr,companyname,count(*) from t2,t4 where t2.companynr=t4.companynr group by companyname having t2.companynr >= 40;

#
# MIN(), MAX() and COUNT() optimizing
#

select count(*) from t2;
select count(*) from t2 where fld1 < 098024;
# PS does correct pre-zero here. MySQL can't do it as it returns a number.
--disable_ps_protocol
select min(fld1) from t2 where fld1>= 098024;
--enable_ps_protocol
select max(fld1) from t2 where fld1>= 098024;
select count(*) from t3 where price2=76234234;
select count(*) from t3 where companynr=512 and price2=76234234;
explain select min(fld1),max(fld1),count(*) from t2;
# PS does correct pre-zero here. MySQL can't do it as it returns a number.
--disable_ps_protocol
select min(fld1),max(fld1),count(*) from t2;
--enable_ps_protocol
select min(t2nr),max(t2nr) from t3 where t2nr=2115 and price2=823742;
select count(*),min(t2nr),max(t2nr) from t3 where name='spates' and companynr=78;
select t2nr,count(*) from t3 where name='gems' group by t2nr limit 20;
select max(t2nr) from t3 where price=983543950;

#
# Test of alias
#

select t1.period from t3 = t1 limit 1;
select t1.period from t1 as t1 limit 1;
select t1.period as "Nuvarande period" from t1 as t1 limit 1;
select period as ok_period from t1 limit 1;
select period as ok_period from t1 group by ok_period limit 1;
select 1+1 as summa from t1 group by summa limit 1;
select period as "Nuvarande period" from t1 group by "Nuvarande period" limit 1;

#
# Some simple show commands
#

show tables;
show tables from test like "s%";
show tables from test like "t?";
# We mask out the Privileges column because it differs with embedded server
--replace_column 8 #
show full columns from t2;
--replace_column 8 #
show full columns from t2 from test like 'f%';
--replace_column 8 #
show full columns from t2 from test like 's%';
show keys from t2;

drop table t4, t3, t2, t1;

#
# Test of DO
#

DO 1;
DO benchmark(100,1+1),1,1;

#
# Bug #6449: do default;
#

--error ER_PARSE_ERROR
do default;
--error ER_BAD_FIELD_ERROR
do foobar;

#
# random in WHERE clause
#

CREATE TABLE t1 (
  id mediumint(8) unsigned NOT NULL auto_increment,
  pseudo varchar(35) NOT NULL default '',
  PRIMARY KEY  (id),
  UNIQUE KEY pseudo (pseudo)
);
INSERT INTO t1 (pseudo) VALUES ('test');
INSERT INTO t1 (pseudo) VALUES ('test1');
SELECT 1 as rnd1 from t1 where rand() > 2;
DROP TABLE t1;

#
# Test of bug with SUM(CASE...)
#

CREATE TABLE t1 (gvid int(10) unsigned default NULL,  hmid int(10) unsigned default NULL,  volid int(10) unsigned default NULL,  mmid int(10) unsigned default NULL,  hdid int(10) unsigned default NULL,  fsid int(10) unsigned default NULL,  ctid int(10) unsigned default NULL,  dtid int(10) unsigned default NULL,  cost int(10) unsigned default NULL,  performance int(10) unsigned default NULL,  serialnumber bigint(20) unsigned default NULL,  monitored tinyint(3) unsigned default '1',  removed tinyint(3) unsigned default '0',  target tinyint(3) unsigned default '0',  dt_modified timestamp NOT NULL,  name varchar(255) binary default NULL,  description varchar(255) default NULL,  UNIQUE KEY hmid (hmid,volid)) ENGINE=MyISAM;
INSERT INTO t1 VALUES (200001,2,1,1,100,1,1,1,0,0,0,1,0,1,20020425060057,'\\\\ARKIVIO-TESTPDC\\E$',''),(200002,2,2,1,101,1,1,1,0,0,0,1,0,1,20020425060057,'\\\\ARKIVIO-TESTPDC\\C$',''),(200003,1,3,2,NULL,NULL,NULL,NULL,NULL,NULL,NULL,1,0,1,20020425060427,'c:',NULL);
CREATE TABLE t2 (  hmid int(10) unsigned default NULL,  volid int(10) unsigned default NULL,  sampletid smallint(5) unsigned default NULL,  sampletime datetime default NULL,  samplevalue bigint(20) unsigned default NULL,  KEY idx1 (hmid,volid,sampletid,sampletime)) ENGINE=MyISAM;
INSERT INTO t2 VALUES (1,3,10,'2002-06-01 08:00:00',35),(1,3,1010,'2002-06-01 12:00:01',35);
# Disable PS becasue we get more warnings from PS than from normal execution
--disable_ps_protocol
SELECT a.gvid, (SUM(CASE b.sampletid WHEN 140 THEN b.samplevalue ELSE 0 END)) as the_success,(SUM(CASE b.sampletid WHEN 141 THEN b.samplevalue ELSE 0 END)) as the_fail,(SUM(CASE b.sampletid WHEN 142 THEN b.samplevalue ELSE 0 END)) as the_size,(SUM(CASE b.sampletid WHEN 143 THEN b.samplevalue ELSE 0 END)) as the_time FROM t1 a, t2 b WHERE a.hmid = b.hmid AND a.volid = b.volid AND b.sampletime >= 'wrong-date-value' AND b.sampletime < 'wrong-date-value' AND b.sampletid IN (140, 141, 142, 143) GROUP BY a.gvid;
--enable_ps_protocol
# Testing the same select with NULL's instead of invalid datetime values
SELECT a.gvid, (SUM(CASE b.sampletid WHEN 140 THEN b.samplevalue ELSE 0 END)) as the_success,(SUM(CASE b.sampletid WHEN 141 THEN b.samplevalue ELSE 0 END)) as the_fail,(SUM(CASE b.sampletid WHEN 142 THEN b.samplevalue ELSE 0 END)) as the_size,(SUM(CASE b.sampletid WHEN 143 THEN b.samplevalue ELSE 0 END)) as the_time FROM t1 a, t2 b WHERE a.hmid = b.hmid AND a.volid = b.volid AND b.sampletime >= NULL AND b.sampletime < NULL AND b.sampletid IN (140, 141, 142, 143) GROUP BY a.gvid;
DROP TABLE t1,t2;

#
# Test of bigint comparision
#

create table  t1 (  A_Id bigint(20) NOT NULL default '0',  A_UpdateBy char(10) NOT NULL default '',  A_UpdateDate bigint(20) NOT NULL default '0',  A_UpdateSerial int(11) NOT NULL default '0',  other_types bigint(20) NOT NULL default '0',  wss_type bigint(20) NOT NULL default '0');
INSERT INTO t1 VALUES (102935998719055004,'brade',1029359987,2,102935229116544068,102935229216544093);
select wss_type from t1 where wss_type ='102935229216544106';
select wss_type from t1 where wss_type ='102935229216544105';
select wss_type from t1 where wss_type ='102935229216544104';
select wss_type from t1 where wss_type ='102935229216544093';
select wss_type from t1 where wss_type =102935229216544093;
drop table t1;
select 1+2,"aaaa",3.13*2.0 into @a,@b,@c;
select @a;
select @b;
select @c;

#
# Test of removing redundant braces in the FROM part
# (We test each construct with the braced join to the left and right;
#  the latter case used to cause a syntax errors.)
#

create table t1 (a int not null auto_increment primary key);
insert into t1 values ();
insert into t1 values ();
insert into t1 values ();
# ,
select * from (t1 as t2 left join t1 as t3 using (a)), t1;
select * from t1, (t1 as t2 left join t1 as t3 using (a));
# stright_join
select * from (t1 as t2 left join t1 as t3 using (a)) straight_join t1;
select * from t1 straight_join (t1 as t2 left join t1 as t3 using (a));
# inner join on
select * from (t1 as t2 left join t1 as t3 using (a)) inner join t1 on t1.a>1;
select * from t1 inner join (t1 as t2 left join t1 as t3 using (a)) on t1.a>1;
# inner join using
select * from (t1 as t2 left join t1 as t3 using (a)) inner join t1 using ( a );
select * from t1 inner join (t1 as t2 left join t1 as t3 using (a)) using ( a );
# left [outer] join on
select * from (t1 as t2 left join t1 as t3 using (a)) left outer join t1 on t1.a>1;
select * from t1 left outer join (t1 as t2 left join t1 as t3 using (a)) on t1.a>1;
# left join using
select * from (t1 as t2 left join t1 as t3 using (a)) left join t1 using ( a );
select * from t1 left join (t1 as t2 left join t1 as t3 using (a)) using ( a );
# natural left join
select * from (t1 as t2 left join t1 as t3 using (a)) natural left join t1;
select * from t1 natural left join (t1 as t2 left join t1 as t3 using (a));
# right join on
select * from (t1 as t2 left join t1 as t3 using (a)) right join t1 on t1.a>1;
select * from t1 right join (t1 as t2 left join t1 as t3 using (a)) on t1.a>1;
# right [outer] joing using
select * from (t1 as t2 left join t1 as t3 using (a)) right outer join t1 using ( a );
select * from t1 right outer join (t1 as t2 left join t1 as t3 using (a)) using ( a );
# natural right join
select * from (t1 as t2 left join t1 as t3 using (a)) natural right join t1;
select * from t1 natural right join (t1 as t2 left join t1 as t3 using (a));
# natural join
select * from t1 natural join (t1 as t2 left join t1 as t3 using (a));
select * from (t1 as t2 left join t1 as t3 using (a)) natural join t1;
drop table t1;

CREATE TABLE t1 (  aa char(2),  id int(11) NOT NULL auto_increment,  t2_id int(11) NOT NULL default '0',  PRIMARY KEY  (id),  KEY replace_id (t2_id)) ENGINE=MyISAM;
INSERT INTO t1 VALUES ("1",8264,2506),("2",8299,2517),("3",8301,2518),("4",8302,2519),("5",8303,2520),("6",8304,2521),("7",8305,2522);
CREATE TABLE t2 ( id int(11) NOT NULL auto_increment,  PRIMARY KEY  (id)) ENGINE=MyISAM;
INSERT INTO t2 VALUES (2517), (2518), (2519), (2520), (2521), (2522);
select * from t1, t2 WHERE t1.t2_id = t2.id and t1.t2_id > 0   order by t1.id   LIMIT 0, 5;
drop table t1,t2;

#
# outer join, impossible on condition, where, and usable key for range
#
create table t1 (id1 int NOT NULL);
create table t2 (id2 int NOT NULL);
create table t3 (id3 int NOT NULL);
create table t4 (id4 int NOT NULL, id44 int NOT NULL, KEY (id4));

insert into t1 values (1);
insert into t1 values (2);
insert into t2 values (1);
insert into t4 values (1,1);

explain select * from t1 left join t2 on id1 = id2 left join t3 on id1 = id3
left join t4 on id3 = id4 where id2 = 1 or id4 = 1;
select * from t1 left join t2 on id1 = id2 left join t3 on id1 = id3
left join t4 on id3 = id4 where id2 = 1 or id4 = 1;

drop table t1,t2,t3,t4;
#
# Bug #2298
#

create table t1(s varchar(10) not null);
create table t2(s varchar(10) not null primary key);
create table t3(s varchar(10) not null primary key);
insert into t1 values ('one\t'), ('two\t');
insert into t2 values ('one\r'), ('two\t');
insert into t3 values ('one '), ('two\t');
select * from t1 where s = 'one';
select * from t2 where s = 'one';
select * from t3 where s = 'one';
select * from t1,t2 where t1.s = t2.s;
select * from t2,t3 where t2.s = t3.s;
drop table t1, t2, t3;

#
# Bug #3759
# Both queries should produce identical plans and results.
#
create table t1 (a integer,  b integer, index(a), index(b));
create table t2 (c integer,  d integer, index(c), index(d));
insert into t1 values (1,2), (2,2), (3,2), (4,2);
insert into t2 values (1,3), (2,3), (3,4), (4,4);
explain select * from t1 left join t2 on a=c where d in (4);
select * from t1 left join t2 on a=c where d in (4);
explain select * from t1 left join t2 on a=c where d = 4;
select * from t1 left join t2 on a=c where d = 4;
drop table t1, t2;

#
# Covering index is mentioned in EXPLAIN output for const tables (bug #5333)
#

CREATE TABLE t1 (
  i int(11) NOT NULL default '0',
  c char(10) NOT NULL default '',
  PRIMARY KEY  (i),
  UNIQUE KEY c (c)
) ENGINE=MyISAM;

INSERT INTO t1 VALUES (1,'a');
INSERT INTO t1 VALUES (2,'b');
INSERT INTO t1 VALUES (3,'c');

EXPLAIN SELECT i FROM t1 WHERE i=1;

DROP TABLE t1;

#
# Test case for bug 7520: a wrong cost of the index for a BLOB field
#

CREATE TABLE t1 ( a BLOB, INDEX (a(20)) );
CREATE TABLE t2 ( a BLOB, INDEX (a(20)) );

INSERT INTO t1 VALUES ('one'),('two'),('three'),('four'),('five');
INSERT INTO t2 VALUES ('one'),('two'),('three'),('four'),('five');

EXPLAIN SELECT * FROM t1 LEFT JOIN t2 USE INDEX (a) ON t1.a=t2.a;
EXPLAIN SELECT * FROM t1 LEFT JOIN t2 FORCE INDEX (a) ON t1.a=t2.a;

DROP TABLE t1, t2;

#
# Test case for bug 7098: substitution of a constant for a string field 
#

CREATE TABLE t1 ( city char(30) );
INSERT INTO t1 VALUES ('London');
INSERT INTO t1 VALUES ('Paris');

SELECT * FROM t1 WHERE city='London';
SELECT * FROM t1 WHERE city='london';
EXPLAIN SELECT * FROM t1 WHERE city='London' AND city='london';
SELECT * FROM t1 WHERE city='London' AND city='london';
EXPLAIN SELECT * FROM t1 WHERE city LIKE '%london%' AND city='London';
SELECT * FROM t1 WHERE city LIKE '%london%' AND city='London';

DROP TABLE t1;

#
# Bug#7425 inconsistent sort order on unsigned columns result of substraction
#

create table t1 (a int(11) unsigned, b int(11) unsigned);
insert into t1 values (1,0), (1,1), (1,2);
select a-b  from t1 order by 1;
select a-b , (a-b < 0)  from t1 order by 1;
select a-b as d, (a-b >= 0), b from t1 group by b having d >= 0;
select cast((a - b) as unsigned) from t1 order by 1;
drop table t1;


#
# Bug#8733 server accepts malformed query (multiply mentioned distinct)
#
create table t1 (a int(11));
select all all * from t1;
select distinct distinct * from t1;
--error 1221
select all distinct * from t1;
--error 1221
select distinct all * from t1;
drop table t1;

#
# Test for BUG#10095
#
CREATE TABLE t1 (
  kunde_intern_id int(10) unsigned NOT NULL default '0',
  kunde_id int(10) unsigned NOT NULL default '0',
  FK_firma_id int(10) unsigned NOT NULL default '0',
  aktuell enum('Ja','Nein') NOT NULL default 'Ja',
  vorname varchar(128) NOT NULL default '',
  nachname varchar(128) NOT NULL default '',
  geloescht enum('Ja','Nein') NOT NULL default 'Nein',
  firma varchar(128) NOT NULL default ''
);

INSERT INTO t1 VALUES 
  (3964,3051,1,'Ja','Vorname1','1Nachname','Nein','Print Schau XXXX'),
  (3965,3051111,1,'Ja','Vorname1111','1111Nachname','Nein','Print Schau XXXX');


SELECT kunde_id ,FK_firma_id ,aktuell, vorname, nachname, geloescht FROM t1
  WHERE
   (
      (
         ( '' != '' AND firma LIKE CONCAT('%', '', '%'))
         OR
         (vorname LIKE CONCAT('%', 'Vorname1', '%') AND 
          nachname LIKE CONCAT('%', '1Nachname', '%') AND 
          'Vorname1' != '' AND 'xxxx' != '')
      )
      AND
      (
        aktuell = 'Ja' AND geloescht = 'Nein' AND FK_firma_id = 2
      )
   )
 ;

SELECT kunde_id ,FK_firma_id ,aktuell, vorname, nachname,
geloescht FROM t1
  WHERE
   (
     (
       aktuell = 'Ja' AND geloescht = 'Nein' AND FK_firma_id = 2
     )
     AND
     (
         ( '' != '' AND firma LIKE CONCAT('%', '', '%')  )
         OR
         (  vorname LIKE CONCAT('%', 'Vorname1', '%') AND
nachname LIKE CONCAT('%', '1Nachname', '%') AND 'Vorname1' != '' AND
'xxxx' != '')
     )
   )
 ;

SELECT COUNT(*) FROM t1 WHERE 
( 0 OR (vorname LIKE '%Vorname1%' AND nachname LIKE '%1Nachname%' AND 1)) 
AND FK_firma_id = 2;

drop table t1;

#
#
# Test for Bug#8009, SELECT failed on bigint unsigned when using HEX
#

CREATE TABLE t1 (b BIGINT(20) UNSIGNED NOT NULL, PRIMARY KEY (b));
INSERT INTO t1 VALUES (0x8000000000000000);
SELECT b FROM t1 WHERE b=0x8000000000000000;
DROP TABLE t1;

#
# IN with outer join condition (BUG#9393)
#
CREATE TABLE `t1` ( `gid` int(11) default NULL, `uid` int(11) default NULL);

CREATE TABLE `t2` ( `ident` int(11) default NULL, `level` char(16) default NULL);
INSERT INTO `t2` VALUES (0,'READ');

CREATE TABLE `t3` ( `id` int(11) default NULL, `name` char(16) default NULL);
INSERT INTO `t3` VALUES (1,'fs');

select * from t3 left join t1 on t3.id = t1.uid, t2 where t2.ident in (0, t1.gid, t3.id, 0);

drop table t1,t2,t3;

# Test for BUG#11700
CREATE TABLE t1 (
  acct_id int(11) NOT NULL default '0',
  profile_id smallint(6) default NULL,
  UNIQUE KEY t1$acct_id (acct_id),
  KEY t1$profile_id (profile_id)
);
INSERT INTO t1 VALUES (132,17),(133,18);

CREATE TABLE t2 (
  profile_id smallint(6) default NULL,
  queue_id int(11) default NULL,
  seq int(11) default NULL,
  KEY t2$queue_id (queue_id)
);
INSERT INTO t2 VALUES (17,31,4),(17,30,3),(17,36,2),(17,37,1);

CREATE TABLE t3 (
  id int(11) NOT NULL default '0',
  qtype int(11) default NULL,
  seq int(11) default NULL,
  warn_lvl int(11) default NULL,
  crit_lvl int(11) default NULL,
  rr1 tinyint(4) NOT NULL default '0',
  rr2 int(11) default NULL,
  default_queue tinyint(4) NOT NULL default '0',
  KEY t3$qtype (qtype),
  KEY t3$id (id)
);

INSERT INTO t3 VALUES (30,1,29,NULL,NULL,0,NULL,0),(31,1,28,NULL,NULL,0,NULL,0),
  (36,1,34,NULL,NULL,0,NULL,0),(37,1,35,NULL,NULL,0,121,0);

SELECT COUNT(*) FROM t1 a STRAIGHT_JOIN t2 pq STRAIGHT_JOIN t3 q 
WHERE 
  (pq.profile_id = a.profile_id) AND (a.acct_id = 132) AND 
  (pq.queue_id = q.id) AND (q.rr1 <> 1);

drop table t1,t2,t3;

#
# Bug #11482 Wrongly applied optimization was erroneously rejecting valid
#            rows 
create table t1 (f1 int);
insert into t1 values (1),(NULL);
create table t2 (f2 int, f3 int, f4 int);
create index idx1 on t2 (f4);
insert into t2 values (1,2,3),(2,4,6);
select A.f2 from t1 left join t2 A on A.f2 = f1 where A.f3=(select min(f3)
from  t2 C where A.f4 = C.f4) or A.f3 IS NULL; 
drop table t1,t2;

#
# Bug #11521 Negative integer keys incorrectly substituted for 0 during
#            range analysis.

create table t2 (a tinyint unsigned);
create index t2i on t2(a);
insert into t2 values (0), (254), (255);
explain select * from t2 where a > -1;
select * from t2 where a > -1;
drop table t2;

#
# Bug #11745: SELECT ... FROM DUAL with WHERE condition
#

CREATE TABLE t1 (a int, b int, c int);
INSERT INTO t1
  SELECT 50, 3, 3 FROM DUAL
    WHERE NOT EXISTS
      (SELECT * FROM t1 WHERE a = 50 AND b = 3);
SELECT * FROM t1;
INSERT INTO t1
  SELECT 50, 3, 3 FROM DUAL
    WHERE NOT EXISTS
      (SELECT * FROM t1 WHERE a = 50 AND b = 3);
select found_rows();
SELECT * FROM t1;
select count(*) from t1;
select found_rows();
select count(*) from t1 limit 2,3;
select found_rows();
select SQL_CALC_FOUND_ROWS count(*) from t1 limit 2,3;
select found_rows();

DROP TABLE t1;

#
# Bug 7672 Unknown column error in order clause
#
CREATE TABLE t1 (a INT, b INT);
(SELECT a, b AS c FROM t1) ORDER BY c+1;
(SELECT a, b AS c FROM t1) ORDER BY b+1;
SELECT a, b AS c FROM t1 ORDER BY c+1;
SELECT a, b AS c FROM t1 ORDER BY b+1;
drop table t1;

#
# Bug #13356 assertion failed in resolve_const_item()
#
create table t1(f1 int, f2 int);
create table t2(f3 int);
select f1 from t1,t2 where f1=f2 and (f1,f2) = ((1,1));
select f1 from t1,t2 where f1=f2 and (f1,NULL) = ((1,1));
select f1 from t1,t2 where f1=f2 and (f1,f2) = ((1,NULL));
insert into t1 values(1,1),(2,null);
insert into t2 values(2);
select * from t1,t2 where f1=f3 and (f1,f2) = (2,null);
select * from t1,t2 where f1=f3 and (f1,f2) <=> (2,null);
drop table t1,t2; 

#
# Bug #13535
#
create table t1 (f1 int not null auto_increment primary key, f2 varchar(10));
create table t11 like t1;
insert into t1 values(1,""),(2,"");
--replace_column 7 X 8 X 9 X 10 X 11 X 12 X 13 X 14 X
show table status like 't1%';
select 123 as a from t1 where f1 is null;
drop table t1,t11;

# Bug 7672 Unknown column error in order clause
#
CREATE TABLE t1 (a INT, b INT);
(SELECT a, b AS c FROM t1) ORDER BY c+1;
(SELECT a, b AS c FROM t1) ORDER BY b+1;
SELECT a, b AS c FROM t1 ORDER BY c+1;
SELECT a, b AS c FROM t1 ORDER BY b+1;
drop table t1;

#
# Bug #3874 (function in GROUP and LEFT JOIN)
#

CREATE TABLE t1 ( a INT NOT NULL, b INT NOT NULL, UNIQUE idx (a,b) );
INSERT INTO t1 VALUES (1,1),(1,2),(1,3),(1,4);
CREATE TABLE t2 ( a INT NOT NULL, b INT NOT NULL, e INT );
INSERT INTO t2 VALUES ( 1,10,1), (1,10,2), (1,11,1), (1,11,2), (1,2,1), (1,2,2),(1,2,3);
SELECT t2.a, t2.b, IF(t1.b IS NULL,'',e) AS c, COUNT(*) AS d FROM t2 LEFT JOIN
t1 ON t2.a = t1.a AND t2.b = t1.b GROUP BY a, b, c;
SELECT t2.a, t2.b, IF(t1.b IS NULL,'',e) AS c, COUNT(*) AS d FROM t2 LEFT JOIN
t1 ON t2.a = t1.a AND t2.b = t1.b GROUP BY t1.a, t1.b, c;
SELECT t2.a, t2.b, IF(t1.b IS NULL,'',e) AS c, COUNT(*) AS d FROM t2 LEFT JOIN
t1 ON t2.a = t1.a AND t2.b = t1.b GROUP BY t2.a, t2.b, c;
SELECT t2.a, t2.b, IF(t1.b IS NULL,'',e) AS c, COUNT(*) AS d FROM t2,t1
WHERE t2.a = t1.a AND t2.b = t1.b GROUP BY a, b, c;
DROP TABLE IF EXISTS t1, t2;

#
# Bug #13855 select distinct with group by caused server crash
#
create table t1 (f1 int primary key, f2 int);
create table t2 (f3 int, f4 int, primary key(f3,f4));
insert into t1 values (1,1);
insert into t2 values (1,1),(1,2);
select distinct count(f2) >0 from t1 left join t2 on f1=f3 group by f1;
drop table t1,t2;

#
# Bug #14482 Server crash when subselecting from the same table
#
create table t1 (f1 int,f2 int);
insert into t1 values(1,1);
create table t2 (f3 int, f4 int, primary key(f3,f4));
insert into t2 values(1,1);
select * from t1 where f1 in (select f3 from t2 where (f3,f4)= (select f3,f4 from t2)); 
drop table t1,t2;

# End of 4.1 tests

#
# Test case for bug 7098: substitution of a constant for a string field 
#

CREATE TABLE t1 ( city char(30) );
INSERT INTO t1 VALUES ('London');
INSERT INTO t1 VALUES ('Paris');

SELECT * FROM t1 WHERE city='London';
SELECT * FROM t1 WHERE city='london';
EXPLAIN SELECT * FROM t1 WHERE city='London' AND city='london';
SELECT * FROM t1 WHERE city='London' AND city='london';
EXPLAIN SELECT * FROM t1 WHERE city LIKE '%london%' AND city='London';
SELECT * FROM t1 WHERE city LIKE '%london%' AND city='London';

DROP TABLE t1;

#
# Bug#7425 inconsistent sort order on unsigned columns result of substraction
#

create table t1 (a int(11) unsigned, b int(11) unsigned);
insert into t1 values (1,0), (1,1), (1,2);
select a-b  from t1 order by 1;
select a-b , (a-b < 0)  from t1 order by 1;
select a-b as d, (a-b >= 0), b from t1 group by b having d >= 0;
select cast((a - b) as unsigned) from t1 order by 1;
drop table t1;


#
# Bug#8733 server accepts malformed query (multiply mentioned distinct)
#
create table t1 (a int(11));
select all all * from t1;
select distinct distinct * from t1;
--error 1221
select all distinct * from t1;
--error 1221
select distinct all * from t1;
drop table t1;

#
# Test for bug #6474
#

CREATE TABLE t1 ( 
K2C4 varchar(4) character set latin1 collate latin1_bin NOT NULL default '', 
K4N4 varchar(4) character set latin1 collate latin1_bin NOT NULL default '0000', 
F2I4 int(11) NOT NULL default '0' 
) ENGINE=MyISAM DEFAULT CHARSET=latin1;

INSERT INTO t1 VALUES 
('W%RT', '0100',  1), 
('W-RT', '0100', 1), 
('WART', '0100', 1), 
('WART', '0200', 1), 
('WERT', '0100', 2), 
('WORT','0200', 2), 
('WT', '0100', 2), 
('W_RT', '0100', 2), 
('WaRT', '0100', 3), 
('WART', '0300', 3), 
('WRT' , '0400', 3), 
('WURM', '0500', 3), 
('W%T', '0600', 4), 
('WA%T', '0700', 4), 
('WA_T', '0800', 4);

SELECT K2C4, K4N4, F2I4 FROM t1
  WHERE  K2C4 = 'WART' AND 
        (F2I4 = 2 AND K2C4 = 'WART' OR (F2I4 = 2 OR K4N4 = '0200'));
SELECT K2C4, K4N4, F2I4 FROM t1
  WHERE  K2C4 = 'WART' AND (K2C4 = 'WART' OR K4N4 = '0200');
DROP TABLE t1;

#
# Test case for bug 7520: a wrong cost of the index for a BLOB field
#

CREATE TABLE t1 ( a BLOB, INDEX (a(20)) );
CREATE TABLE t2 ( a BLOB, INDEX (a(20)) );

INSERT INTO t1 VALUES ('one'),('two'),('three'),('four'),('five');
INSERT INTO t2 VALUES ('one'),('two'),('three'),('four'),('five');

EXPLAIN SELECT * FROM t1 LEFT JOIN t2 USE INDEX (a) ON t1.a=t2.a;
EXPLAIN SELECT * FROM t1 LEFT JOIN t2 FORCE INDEX (a) ON t1.a=t2.a;

DROP TABLE t1, t2;

#
# Bug#8670
#
create table t1 (a int, b int);
create table t2 like t1;
select t1.a from (t1 inner join t2 on t1.a=t2.a) where t2.a=1;
select t1.a from ((t1 inner join t2 on t1.a=t2.a)) where t2.a=1;
select x.a, y.a, z.a from ( (t1 x inner join t2 y on x.a=y.a) inner join t2 z on y.a=z.a) WHERE x.a=1;
drop table t1,t2;

#
# Bug#9820
#

create table t1 (s1 varchar(5));
insert into t1 values ('Wall');
select min(s1) from t1 group by s1 with rollup;
drop table t1;

#
# Bug#9799
#

create table t1 (s1 int) engine=myisam;
insert into t1 values (0);
select avg(distinct s1) from t1 group by s1 with rollup;
drop table t1;

#
# Bug#9800
#

create table t1 (s1 int);
insert into t1 values (null),(1);
select distinct avg(s1) as x from t1 group by s1 with rollup;
drop table t1;


#
# Bug#8733 server accepts malformed query (multiply mentioned distinct)
#
create table t1 (a int(11));
select all all * from t1;
select distinct distinct * from t1;
--error 1221
select all distinct * from t1;
--error 1221
select distinct all * from t1;
drop table t1;


#
# Test case for bug 7520: a wrong cost of the index for a BLOB field
#

CREATE TABLE t1 ( a BLOB, INDEX (a(20)) );
CREATE TABLE t2 ( a BLOB, INDEX (a(20)) );

INSERT INTO t1 VALUES ('one'),('two'),('three'),('four'),('five');
INSERT INTO t2 VALUES ('one'),('two'),('three'),('four'),('five');

EXPLAIN SELECT * FROM t1 LEFT JOIN t2 USE INDEX (a) ON t1.a=t2.a;
EXPLAIN SELECT * FROM t1 LEFT JOIN t2 FORCE INDEX (a) ON t1.a=t2.a;

DROP TABLE t1, t2;

#
# Test for bug #10084: STRAIGHT_JOIN with ON expression 
#

CREATE TABLE t1 (a int);
CREATE TABLE t2 (a int);
INSERT INTO t1 VALUES (1), (2), (3), (4), (5);
INSERT INTO t2 VALUES (2), (4), (6);

SELECT t1.a FROM t1 STRAIGHT_JOIN t2 ON t1.a=t2.a;

EXPLAIN SELECT t1.a FROM t1 STRAIGHT_JOIN t2 ON t1.a=t2.a;
EXPLAIN SELECT t1.a FROM t1 INNER JOIN t2 ON t1.a=t2.a;

DROP TABLE t1,t2;

#
# Bug #10650
#

select x'10' + 0, X'10' + 0, b'10' + 0, B'10' + 0;

#
# Bug #11398 Bug in field_conv() results in wrong result of join with index
#
create table t1 (f1 varchar(6) default NULL, f2 int(6) primary key not null);
create table t2 (f3 varchar(5) not null, f4 varchar(5) not null, UNIQUE KEY UKEY (f3,f4));
insert into t1 values (" 2", 2);
insert into t2 values (" 2", " one "),(" 2", " two ");
select * from t1 left join t2 on f1 = f3;
drop table t1,t2;

#
# Bug #6558 Views: CREATE VIEW fails with JOIN ... USING
#

create table t1 (empnum smallint, grp int);
create table t2 (empnum int, name char(5));
insert into t1 values(1,1);
insert into t2 values(1,'bob');
create view v1 as select * from t2 inner join t1 using (empnum);
select * from v1;
drop table t1,t2;
drop view v1;

#
# Bug #10646 Columns included in the join between two tables are ambigious
# in the select
#

create table t1 (pk int primary key, b int);
create table t2 (pk int primary key, c int);
select pk from t1 inner join t2 using (pk);
drop table t1,t2;

#
# Bug #10972 Natural join of view and underlying table gives wrong result
#

create table t1 (s1 int, s2 char(5), s3 decimal(10));
create view v1 as select s1, s2, 'x' as s3 from t1;
select * from t1 natural join v1;
insert into t1 values (1,'x',5);
select * from t1 natural join v1;
drop table t1;
drop view v1;

#
# Bug #6276 A SELECT that does a NATURAL OUTER JOIN without common
#           columns crashes server because of empty ON condition
#

create table t1(a1 int);
create table t2(a2 int);
insert into t1 values(1),(2);
insert into t2 values(1),(2);
create view v2 (c) as select a1 from t1;

select * from t1 natural left join t2;
select * from t1 natural right join t2;

select * from v2 natural left join t2;
select * from v2 natural right join t2;

drop table t1, t2;
drop view v2;


#
# Bug #4789 Incosistent results of more than 2-way natural joins due to
#           incorrect transformation to join ... on.
#

create table t1 (a int(10), t1_val int(10));
create table t2 (b int(10), t2_val int(10));
create table t3 (a int(10), b int(10));
insert into t1 values (1,1),(2,2);
insert into t2 values (1,1),(2,2),(3,3);
insert into t3 values (1,1),(2,1),(3,1),(4,1);
# the following two queries must return the same result
select * from t1 natural join t2 natural join t3;
select * from t1 natural join t3 natural join t2;
drop table t1, t2, t3;


#
# Bug #12841: Server crash on DO IFNULL(NULL,NULL)
#
# (testing returning of int, decimal, real, string)
DO IFNULL(NULL, NULL);
SELECT CAST(IFNULL(NULL, NULL) AS DECIMAL);
SELECT ABS(IFNULL(NULL, NULL));
SELECT IFNULL(NULL, NULL);

#
# BUG #12595 (ESCAPE must be exactly one)
#
SET @OLD_SQL_MODE12595=@@SQL_MODE, @@SQL_MODE='';
SHOW LOCAL VARIABLES LIKE 'SQL_MODE';

CREATE TABLE BUG_12595(a varchar(100));
INSERT INTO BUG_12595 VALUES ('hakan%'), ('hakank'), ("ha%an");
SELECT * FROM BUG_12595 WHERE a LIKE 'hakan\%';
SELECT * FROM BUG_12595 WHERE a LIKE 'hakan*%' ESCAPE '*';
-- error 1210
SELECT * FROM BUG_12595 WHERE a LIKE 'hakan**%' ESCAPE '**';
# this should work when sql_mode is not NO_BACKSLASH_ESCAPES
SELECT * FROM BUG_12595 WHERE a LIKE 'hakan%' ESCAPE '';
SELECT * FROM BUG_12595 WHERE a LIKE 'hakan\%' ESCAPE '';
SELECT * FROM BUG_12595 WHERE a LIKE 'ha\%an' ESCAPE 0x5c;
SELECT * FROM BUG_12595 WHERE a LIKE 'ha%%an' ESCAPE '%';
SELECT * FROM BUG_12595 WHERE a LIKE 'ha\%an' ESCAPE '\\';
SELECT * FROM BUG_12595 WHERE a LIKE 'ha|%an' ESCAPE '|';

SET @@SQL_MODE='NO_BACKSLASH_ESCAPES';
SHOW LOCAL VARIABLES LIKE 'SQL_MODE';
SELECT * FROM BUG_12595 WHERE a LIKE 'hakan\%';
SELECT * FROM BUG_12595 WHERE a LIKE 'hakan*%' ESCAPE '*';
-- error 1210
SELECT * FROM BUG_12595 WHERE a LIKE 'hakan**%' ESCAPE '**';
-- error 1210
SELECT * FROM BUG_12595 WHERE a LIKE 'hakan\%' ESCAPE '\\';
#this gives an error when NO_BACKSLASH_ESCAPES is set
-- error 1210
SELECT * FROM BUG_12595 WHERE a LIKE 'hakan%' ESCAPE '';
SELECT * FROM BUG_12595 WHERE a LIKE 'ha\%an' ESCAPE 0x5c;
SELECT * FROM BUG_12595 WHERE a LIKE 'ha|%an' ESCAPE '|';
-- error 1210
SELECT * FROM BUG_12595 WHERE a LIKE 'hakan\n%' ESCAPE '\n';

SET @@SQL_MODE=@OLD_SQL_MODE12595;
DROP TABLE BUG_12595;

#
# Bug #6495 Illogical requirement for column qualification in NATURAL join
#

create table t1 (a char(1));
create table t2 (a char(1));
insert into t1 values ('a'),('b'),('c');
insert into t2 values ('b'),('c'),('d');
select a from t1 natural join t2;
select * from t1 natural join t2 where a = 'b';
drop table t1, t2;

#
# Bug #12977 Compare table names with qualifying field tables only
# for base tables, search all nested join operands of natural joins.
#

CREATE TABLE t1 (`id` TINYINT);
CREATE TABLE t2 (`id` TINYINT);
CREATE TABLE t3 (`id` TINYINT);
INSERT INTO t1 VALUES (1),(2),(3);
INSERT INTO t2 VALUES (2);
INSERT INTO t3 VALUES (3);
-- error 1052
SELECT t1.id,t3.id FROM t1 JOIN t2 ON (t2.id=t1.id) LEFT JOIN t3 USING (id);
-- error 1052
SELECT t1.id,t3.id FROM t1 JOIN t2 ON (t2.notacolumn=t1.id) LEFT JOIN t3 USING (id);
-- error 1052
SELECT id,t3.id FROM t1 JOIN t2 ON (t2.id=t1.id) LEFT JOIN t3 USING (id);
-- error 1052
SELECT id,t3.id FROM (t1 JOIN t2 ON (t2.id=t1.id)) LEFT JOIN t3 USING (id);

drop table t1, t2, t3;

#
# Bug #13067 JOIN xxx USING is case sensitive
#

create table t1 (a int(10),b int(10));
create table t2 (a int(10),b int(10));
insert into t1 values (1,10),(2,20),(3,30);
insert into t2 values (1,10);
# both queries should produce the same result
select * from t1 inner join t2 using (A);
select * from t1 inner join t2 using (a);
drop table t1, t2;

#
# Bug #12943 Incorrect nesting of [INNER| CROSS] JOIN due to unspecified
#            associativity in the parser.
#

create table t1 (a int, c int);
create table t2 (b int);
create table t3 (b int, a int);
create table t4 (c int);
insert into t1 values (1,1);
insert into t2 values (1);
insert into t3 values (1,1);
insert into t4 values (1);

select * from t1 join t2 join t3 on (t2.b = t3.b and t1.a = t3.a);
# Notice that ',' has lower priority than 'join', thus we have that:
# t1, t2 join t3 <==> t1, (t2 join t3).
-- error 1054
select * from t1, t2 join t3 on (t2.b = t3.b and t1.a = t3.a);
select * from t1 join t2 join t3 join t4 on (t1.a = t4.c and t2.b = t4.c);
select * from t1 join t2 join t4 using (c);
drop table t1, t2, t3, t4;

#
# Bug #12291 Table wasn't reinited for index scan after sequential scan 
#
create table t1(x int, y int);
create table t2(x int, y int);
create table t3(x int, primary key(x));
insert into t1 values (1, 1), (2, 1), (3, 1), (4, 3), (5, 6), (6, 6);
insert into t2 values (1, 1), (2, 1), (3, 3), (4, 6), (5, 6);
insert into t3 values (1), (2), (3), (4), (5);
select t1.x, t3.x from t1, t2, t3  where t1.x = t2.x and t3.x >= t1.y and t3.x <= t2.y;
drop table t1,t2,t3;

#
# Bug #13127 LEFT JOIN against a VIEW returns NULL instead of correct value
#

create table t1 (id char(16) not null default '', primary key  (id));
insert into t1 values ('100'),('101'),('102');
create table t2 (id char(16) default null);
insert into t2 values (1);
create view v1 as select t1.id from t1;
create view v2 as select t2.id from t2;
create view v3 as select (t1.id+2) as id from t1 natural left join t2;

# all queries must return the same result
select t1.id from t1 left join v2 using (id);
select t1.id from v2 right join t1 using (id);
select t1.id from t1 left join v3 using (id);
select * from t1 left join v2 using (id);
select * from v2 right join t1 using (id);
select * from t1 left join v3 using (id);

select v1.id from v1 left join v2 using (id);
select v1.id from v2 right join v1 using (id);
select v1.id from v1 left join v3 using (id);
select * from v1 left join v2 using (id);
select * from v2 right join v1 using (id);
select * from v1 left join v3 using (id);

drop table t1, t2;
drop view v1, v2, v3;

#
# Bug #13597 Column in ON condition not resolved if references a table in
# nested right join.
#

create table t1 (id int(11) not null default '0');
insert into t1 values (123),(191),(192);
create table t2 (id char(16) character set utf8 not null);
insert into t2 values ('58013'),('58014'),('58015'),('58016');
create table t3 (a_id int(11) not null, b_id char(16) character set utf8);
insert into t3 values (123,null),(123,null),(123,null),(123,null),(123,null),(123,'58013');

-- both queries are equivalent
select count(*)
from t1 inner join (t3 left join t2 on t2.id = t3.b_id) on t1.id = t3.a_id;

select count(*)
from t1 inner join (t2 right join t3 on t2.id = t3.b_id) on t1.id = t3.a_id;

drop table t1,t2,t3;

#
# Bug #13832 Incorrect parse order of join productions due to unspecified
# operator priorities results in incorrect join tree.
#

create table t1 (a int);
create table t2 (b int);
create table t3 (c int);
select * from t1 join t2 join t3 on (t1.a=t3.c);
select * from t1 join t2 left join t3 on (t1.a=t3.c);
select * from t1 join t2 right join t3 on (t1.a=t3.c);
select * from t1 join t2 straight_join t3 on (t1.a=t3.c);
drop table t1, t2 ,t3;

#
# Bug #14093 Query takes a lot of time when date format is not valid
# fix optimizes execution. so here we just check that returned set is
# correct.
create table t1(f1 int, f2 date);
insert into t1 values(1,'2005-01-01'),(2,'2005-09-01'),(3,'2005-09-30'),
  (4,'2005-10-01'),(5,'2005-12-30');
# should return all records
select * from t1 where f2 >= 0;
select * from t1 where f2 >= '0000-00-00';
# should return 4,5
select * from t1 where f2 >= '2005-09-31';
select * from t1 where f2 >= '2005-09-3a';
# should return 1,2,3
select * from t1 where f2 <= '2005-09-31';
select * from t1 where f2 <= '2005-09-3a';
drop table t1;

#
# Bug ##14662  	ORDER BY on column of a view, with an alias of the same
# column causes ambiguous
#

create table t1 (f1 int, f2 int);
insert into t1 values (1, 30), (2, 20), (3, 10);
create algorithm=merge view v1 as select f1, f2 from t1;
create algorithm=merge view v2 (f2, f1) as select f1, f2 from t1;
create algorithm=merge view v3 as select t1.f1 as f2, t1.f2 as f1 from t1;
select t1.f1 as x1, f1 from t1 order by t1.f1;
select v1.f1 as x1, f1 from v1 order by v1.f1;
select v2.f1 as x1, f1 from v2 order by v2.f1;
select v3.f1 as x1, f1 from v3 order by v3.f1;
select f1, f2, v1.f1 as x1 from v1 order by v1.f1;
select f1, f2, v2.f1 as x1 from v2 order by v2.f1;
select f1, f2, v3.f1 as x1 from v3 order by v3.f1;
drop table t1;
drop view v1, v2, v3;

#
# Bug #15106: lost equality predicate of the form field=const in a join query
#

CREATE TABLE t1(key_a int4 NOT NULL, optimus varchar(32), PRIMARY KEY(key_a));
CREATE TABLE t2(key_a int4 NOT NULL, prime varchar(32), PRIMARY KEY(key_a));
CREATE table t3(key_a int4 NOT NULL, key_b int4 NOT NULL, foo varchar(32),
                PRIMARY KEY(key_a,key_b));

INSERT INTO t1 VALUES (0,'');
INSERT INTO t1 VALUES (1,'i');
INSERT INTO t1 VALUES (2,'j');
INSERT INTO t1 VALUES (3,'k');

INSERT INTO t2 VALUES (1,'r');
INSERT INTO t2 VALUES (2,'s');
INSERT INTO t2 VALUES (3,'t');

INSERT INTO t3 VALUES (1,5,'x');
INSERT INTO t3 VALUES (1,6,'y');
INSERT INTO t3 VALUES (2,5,'xx');
INSERT INTO t3 VALUES (2,6,'yy');
INSERT INTO t3 VALUES (2,7,'zz');
INSERT INTO t3 VALUES (3,5,'xxx');

SELECT t2.key_a,foo 
  FROM t1 INNER JOIN t2 ON t1.key_a = t2.key_a
          INNER JOIN t3 ON t1.key_a = t3.key_a
    WHERE t2.key_a=2 and key_b=5;
EXPLAIN SELECT t2.key_a,foo 
  FROM t1 INNER JOIN t2 ON t1.key_a = t2.key_a
          INNER JOIN t3 ON t1.key_a = t3.key_a
    WHERE t2.key_a=2 and key_b=5;

SELECT t2.key_a,foo 
  FROM t1 INNER JOIN t2 ON t2.key_a = t1.key_a
          INNER JOIN t3 ON t1.key_a = t3.key_a
    WHERE t2.key_a=2 and key_b=5;
EXPLAIN SELECT t2.key_a,foo 
  FROM t1 INNER JOIN t2 ON t2.key_a = t1.key_a
          INNER JOIN t3 ON t1.key_a = t3.key_a
    WHERE t2.key_a=2 and key_b=5;

DROP TABLE t1,t2,t3;

#
<<<<<<< HEAD
# Bug#15268 Unchecked null value caused server crash
#
create table t1(f1 char, f2 char not null);
insert into t1 values(null,'a');
create table t2 (f2 char not null);
insert into t2 values('b');
select * from t1 left join t2 on f1=t2.f2 where t1.f2='a';
drop table t1,t2;
=======
# Bug #15633 Evaluation of Item_equal for non-const table caused wrong
#            select result
#
create table t1 (f1 int unique);
create table t2 (f2 int unique);
create table t3 (f3 int unique);
insert into t1 values(1),(2);
insert into t2 values(1),(2);
insert into t3 values(1),(NULL);
select * from t3 where f3 is null;
select t2.f2 from t1 left join t2 on f1=f2 join t3 on f1=f3 where f1=1;
drop table t1,t2,t3;
>>>>>>> 605f62fc
<|MERGE_RESOLUTION|>--- conflicted
+++ resolved
@@ -2807,16 +2807,6 @@
 DROP TABLE t1,t2,t3;
 
 #
-<<<<<<< HEAD
-# Bug#15268 Unchecked null value caused server crash
-#
-create table t1(f1 char, f2 char not null);
-insert into t1 values(null,'a');
-create table t2 (f2 char not null);
-insert into t2 values('b');
-select * from t1 left join t2 on f1=t2.f2 where t1.f2='a';
-drop table t1,t2;
-=======
 # Bug #15633 Evaluation of Item_equal for non-const table caused wrong
 #            select result
 #
@@ -2829,4 +2819,13 @@
 select * from t3 where f3 is null;
 select t2.f2 from t1 left join t2 on f1=f2 join t3 on f1=f3 where f1=1;
 drop table t1,t2,t3;
->>>>>>> 605f62fc
+
+#
+# Bug#15268 Unchecked null value caused server crash
+#
+create table t1(f1 char, f2 char not null);
+insert into t1 values(null,'a');
+create table t2 (f2 char not null);
+insert into t2 values('b');
+select * from t1 left join t2 on f1=t2.f2 where t1.f2='a';
+drop table t1,t2;