#
# Find string "NOTE NOTE NOTE" in order to find some 'unsure' tests
#

#
# Simple select test
#

--disable_warnings
drop table if exists t1,t2,t3,t4,t11;
# The following may be left from older tests
drop table if exists t1_1,t1_2,t9_1,t9_2,t1aa,t2aa;
drop view if exists v1;
--enable_warnings

CREATE TABLE t1 (
  Period smallint(4) unsigned zerofill DEFAULT '0000' NOT NULL,
  Varor_period smallint(4) unsigned DEFAULT '0' NOT NULL
);

INSERT INTO t1 VALUES (9410,9412);
  
select period from t1;
select * from t1;
select t1.* from t1;

#
# Create test table
#

CREATE TABLE t2 (
  auto int not null auto_increment,
  fld1 int(6) unsigned zerofill DEFAULT '000000' NOT NULL,
  companynr tinyint(2) unsigned zerofill DEFAULT '00' NOT NULL,
  fld3 char(30) DEFAULT '' NOT NULL,
  fld4 char(35) DEFAULT '' NOT NULL,
  fld5 char(35) DEFAULT '' NOT NULL,
  fld6 char(4) DEFAULT '' NOT NULL,
  UNIQUE fld1 (fld1),
  KEY fld3 (fld3),
  PRIMARY KEY (auto)
);  

#
# Populate table
#

--disable_query_log
INSERT INTO t2 VALUES (1,000001,00,'Omaha','teethe','neat','');
INSERT INTO t2 VALUES (2,011401,37,'breaking','dreaded','Steinberg','W');
INSERT INTO t2 VALUES (3,011402,37,'Romans','scholastics','jarring','');
INSERT INTO t2 VALUES (4,011403,37,'intercepted','audiology','tinily','');
INSERT INTO t2 VALUES (5,011501,37,'bewilderingly','wallet','balled','');
INSERT INTO t2 VALUES (6,011701,37,'astound','parters','persist','W');
INSERT INTO t2 VALUES (7,011702,37,'admonishing','eschew','attainments','');
INSERT INTO t2 VALUES (8,011703,37,'sumac','quitter','fanatic','');
INSERT INTO t2 VALUES (9,012001,37,'flanking','neat','measures','FAS');
INSERT INTO t2 VALUES (10,012003,37,'combed','Steinberg','rightfulness','');
INSERT INTO t2 VALUES (11,012004,37,'subjective','jarring','capably','');
INSERT INTO t2 VALUES (12,012005,37,'scatterbrain','tinily','impulsive','');
INSERT INTO t2 VALUES (13,012301,37,'Eulerian','balled','starlet','');
INSERT INTO t2 VALUES (14,012302,36,'dubbed','persist','terminators','');
INSERT INTO t2 VALUES (15,012303,37,'Kane','attainments','untying','');
INSERT INTO t2 VALUES (16,012304,37,'overlay','fanatic','announces','FAS');
INSERT INTO t2 VALUES (17,012305,37,'perturb','measures','featherweight','FAS');
INSERT INTO t2 VALUES (18,012306,37,'goblins','rightfulness','pessimist','FAS');
INSERT INTO t2 VALUES (19,012501,37,'annihilates','capably','daughter','');
INSERT INTO t2 VALUES (20,012602,37,'Wotan','impulsive','decliner','FAS');
INSERT INTO t2 VALUES (21,012603,37,'snatching','starlet','lawgiver','');
INSERT INTO t2 VALUES (22,012604,37,'concludes','terminators','stated','');
INSERT INTO t2 VALUES (23,012605,37,'laterally','untying','readable','');
INSERT INTO t2 VALUES (24,012606,37,'yelped','announces','attrition','');
INSERT INTO t2 VALUES (25,012701,37,'grazing','featherweight','cascade','FAS');
INSERT INTO t2 VALUES (26,012702,37,'Baird','pessimist','motors','FAS');
INSERT INTO t2 VALUES (27,012703,37,'celery','daughter','interrogate','');
INSERT INTO t2 VALUES (28,012704,37,'misunderstander','decliner','pests','W');
INSERT INTO t2 VALUES (29,013601,37,'handgun','lawgiver','stairway','');
INSERT INTO t2 VALUES (30,013602,37,'foldout','stated','dopers','FAS');
INSERT INTO t2 VALUES (31,013603,37,'mystic','readable','testicle','W');
INSERT INTO t2 VALUES (32,013604,37,'succumbed','attrition','Parsifal','W');
INSERT INTO t2 VALUES (33,013605,37,'Nabisco','cascade','leavings','');
INSERT INTO t2 VALUES (34,013606,37,'fingerings','motors','postulation','W');
INSERT INTO t2 VALUES (35,013607,37,'aging','interrogate','squeaking','');
INSERT INTO t2 VALUES (36,013608,37,'afield','pests','contrasted','');
INSERT INTO t2 VALUES (37,013609,37,'ammonium','stairway','leftover','');
INSERT INTO t2 VALUES (38,013610,37,'boat','dopers','whiteners','');
INSERT INTO t2 VALUES (39,013801,37,'intelligibility','testicle','erases','W');
INSERT INTO t2 VALUES (40,013802,37,'Augustine','Parsifal','Punjab','W');
INSERT INTO t2 VALUES (41,013803,37,'teethe','leavings','Merritt','');
INSERT INTO t2 VALUES (42,013804,37,'dreaded','postulation','Quixotism','');
INSERT INTO t2 VALUES (43,013901,37,'scholastics','squeaking','sweetish','FAS');
INSERT INTO t2 VALUES (44,016001,37,'audiology','contrasted','dogging','FAS');
INSERT INTO t2 VALUES (45,016201,37,'wallet','leftover','scornfully','FAS');
INSERT INTO t2 VALUES (46,016202,37,'parters','whiteners','bellow','');
INSERT INTO t2 VALUES (47,016301,37,'eschew','erases','bills','');
INSERT INTO t2 VALUES (48,016302,37,'quitter','Punjab','cupboard','FAS');
INSERT INTO t2 VALUES (49,016303,37,'neat','Merritt','sureties','FAS');
INSERT INTO t2 VALUES (50,016304,37,'Steinberg','Quixotism','puddings','');
INSERT INTO t2 VALUES (51,018001,37,'jarring','sweetish','tapestry','');
INSERT INTO t2 VALUES (52,018002,37,'tinily','dogging','fetters','');
INSERT INTO t2 VALUES (53,018003,37,'balled','scornfully','bivalves','');
INSERT INTO t2 VALUES (54,018004,37,'persist','bellow','incurring','');
INSERT INTO t2 VALUES (55,018005,37,'attainments','bills','Adolph','');
INSERT INTO t2 VALUES (56,018007,37,'fanatic','cupboard','pithed','');
INSERT INTO t2 VALUES (57,018008,37,'measures','sureties','emergency','');
INSERT INTO t2 VALUES (58,018009,37,'rightfulness','puddings','Miles','');
INSERT INTO t2 VALUES (59,018010,37,'capably','tapestry','trimmings','');
INSERT INTO t2 VALUES (60,018012,37,'impulsive','fetters','tragedies','W');
INSERT INTO t2 VALUES (61,018013,37,'starlet','bivalves','skulking','W');
INSERT INTO t2 VALUES (62,018014,37,'terminators','incurring','flint','');
INSERT INTO t2 VALUES (63,018015,37,'untying','Adolph','flopping','W');
INSERT INTO t2 VALUES (64,018016,37,'announces','pithed','relaxing','FAS');
INSERT INTO t2 VALUES (65,018017,37,'featherweight','emergency','offload','FAS');
INSERT INTO t2 VALUES (66,018018,37,'pessimist','Miles','suites','W');
INSERT INTO t2 VALUES (67,018019,37,'daughter','trimmings','lists','FAS');
INSERT INTO t2 VALUES (68,018020,37,'decliner','tragedies','animized','FAS');
INSERT INTO t2 VALUES (69,018021,37,'lawgiver','skulking','multilayer','W');
INSERT INTO t2 VALUES (70,018022,37,'stated','flint','standardizes','FAS');
INSERT INTO t2 VALUES (71,018023,37,'readable','flopping','Judas','');
INSERT INTO t2 VALUES (72,018024,37,'attrition','relaxing','vacuuming','W');
INSERT INTO t2 VALUES (73,018025,37,'cascade','offload','dentally','W');
INSERT INTO t2 VALUES (74,018026,37,'motors','suites','humanness','W');
INSERT INTO t2 VALUES (75,018027,37,'interrogate','lists','inch','W');
INSERT INTO t2 VALUES (76,018028,37,'pests','animized','Weissmuller','W');
INSERT INTO t2 VALUES (77,018029,37,'stairway','multilayer','irresponsibly','W');
INSERT INTO t2 VALUES (78,018030,37,'dopers','standardizes','luckily','FAS');
INSERT INTO t2 VALUES (79,018032,37,'testicle','Judas','culled','W');
INSERT INTO t2 VALUES (80,018033,37,'Parsifal','vacuuming','medical','FAS');
INSERT INTO t2 VALUES (81,018034,37,'leavings','dentally','bloodbath','FAS');
INSERT INTO t2 VALUES (82,018035,37,'postulation','humanness','subschema','W');
INSERT INTO t2 VALUES (83,018036,37,'squeaking','inch','animals','W');
INSERT INTO t2 VALUES (84,018037,37,'contrasted','Weissmuller','Micronesia','');
INSERT INTO t2 VALUES (85,018038,37,'leftover','irresponsibly','repetitions','');
INSERT INTO t2 VALUES (86,018039,37,'whiteners','luckily','Antares','');
INSERT INTO t2 VALUES (87,018040,37,'erases','culled','ventilate','W');
INSERT INTO t2 VALUES (88,018041,37,'Punjab','medical','pityingly','');
INSERT INTO t2 VALUES (89,018042,37,'Merritt','bloodbath','interdependent','');
INSERT INTO t2 VALUES (90,018043,37,'Quixotism','subschema','Graves','FAS');
INSERT INTO t2 VALUES (91,018044,37,'sweetish','animals','neonatal','');
INSERT INTO t2 VALUES (92,018045,37,'dogging','Micronesia','scribbled','FAS');
INSERT INTO t2 VALUES (93,018046,37,'scornfully','repetitions','chafe','W');
INSERT INTO t2 VALUES (94,018048,37,'bellow','Antares','honoring','');
INSERT INTO t2 VALUES (95,018049,37,'bills','ventilate','realtor','');
INSERT INTO t2 VALUES (96,018050,37,'cupboard','pityingly','elite','');
INSERT INTO t2 VALUES (97,018051,37,'sureties','interdependent','funereal','');
INSERT INTO t2 VALUES (98,018052,37,'puddings','Graves','abrogating','');
INSERT INTO t2 VALUES (99,018053,50,'tapestry','neonatal','sorters','');
INSERT INTO t2 VALUES (100,018054,37,'fetters','scribbled','Conley','');
INSERT INTO t2 VALUES (101,018055,37,'bivalves','chafe','lectured','');
INSERT INTO t2 VALUES (102,018056,37,'incurring','honoring','Abraham','');
INSERT INTO t2 VALUES (103,018057,37,'Adolph','realtor','Hawaii','W');
INSERT INTO t2 VALUES (104,018058,37,'pithed','elite','cage','');
INSERT INTO t2 VALUES (105,018059,36,'emergency','funereal','hushes','');
INSERT INTO t2 VALUES (106,018060,37,'Miles','abrogating','Simla','');
INSERT INTO t2 VALUES (107,018061,37,'trimmings','sorters','reporters','');
INSERT INTO t2 VALUES (108,018101,37,'tragedies','Conley','Dutchman','FAS');
INSERT INTO t2 VALUES (109,018102,37,'skulking','lectured','descendants','FAS');
INSERT INTO t2 VALUES (110,018103,37,'flint','Abraham','groupings','FAS');
INSERT INTO t2 VALUES (111,018104,37,'flopping','Hawaii','dissociate','');
INSERT INTO t2 VALUES (112,018201,37,'relaxing','cage','coexist','W');
INSERT INTO t2 VALUES (113,018202,37,'offload','hushes','Beebe','');
INSERT INTO t2 VALUES (114,018402,37,'suites','Simla','Taoism','');
INSERT INTO t2 VALUES (115,018403,37,'lists','reporters','Connally','');
INSERT INTO t2 VALUES (116,018404,37,'animized','Dutchman','fetched','FAS');
INSERT INTO t2 VALUES (117,018405,37,'multilayer','descendants','checkpoints','FAS');
INSERT INTO t2 VALUES (118,018406,37,'standardizes','groupings','rusting','');
INSERT INTO t2 VALUES (119,018409,37,'Judas','dissociate','galling','');
INSERT INTO t2 VALUES (120,018601,37,'vacuuming','coexist','obliterates','');
INSERT INTO t2 VALUES (121,018602,37,'dentally','Beebe','traitor','');
INSERT INTO t2 VALUES (122,018603,37,'humanness','Taoism','resumes','FAS');
INSERT INTO t2 VALUES (123,018801,37,'inch','Connally','analyzable','FAS');
INSERT INTO t2 VALUES (124,018802,37,'Weissmuller','fetched','terminator','FAS');
INSERT INTO t2 VALUES (125,018803,37,'irresponsibly','checkpoints','gritty','FAS');
INSERT INTO t2 VALUES (126,018804,37,'luckily','rusting','firearm','W');
INSERT INTO t2 VALUES (127,018805,37,'culled','galling','minima','');
INSERT INTO t2 VALUES (128,018806,37,'medical','obliterates','Selfridge','');
INSERT INTO t2 VALUES (129,018807,37,'bloodbath','traitor','disable','');
INSERT INTO t2 VALUES (130,018808,37,'subschema','resumes','witchcraft','W');
INSERT INTO t2 VALUES (131,018809,37,'animals','analyzable','betroth','W');
INSERT INTO t2 VALUES (132,018810,37,'Micronesia','terminator','Manhattanize','');
INSERT INTO t2 VALUES (133,018811,37,'repetitions','gritty','imprint','');
INSERT INTO t2 VALUES (134,018812,37,'Antares','firearm','peeked','');
INSERT INTO t2 VALUES (135,019101,37,'ventilate','minima','swelling','');
INSERT INTO t2 VALUES (136,019102,37,'pityingly','Selfridge','interrelationships','W');
INSERT INTO t2 VALUES (137,019103,37,'interdependent','disable','riser','');
INSERT INTO t2 VALUES (138,019201,37,'Graves','witchcraft','Gandhian','W');
INSERT INTO t2 VALUES (139,030501,37,'neonatal','betroth','peacock','A');
INSERT INTO t2 VALUES (140,030502,50,'scribbled','Manhattanize','bee','A');
INSERT INTO t2 VALUES (141,030503,37,'chafe','imprint','kanji','');
INSERT INTO t2 VALUES (142,030504,37,'honoring','peeked','dental','');
INSERT INTO t2 VALUES (143,031901,37,'realtor','swelling','scarf','FAS');
INSERT INTO t2 VALUES (144,036001,37,'elite','interrelationships','chasm','A');
INSERT INTO t2 VALUES (145,036002,37,'funereal','riser','insolence','A');
INSERT INTO t2 VALUES (146,036004,37,'abrogating','Gandhian','syndicate','');
INSERT INTO t2 VALUES (147,036005,37,'sorters','peacock','alike','');
INSERT INTO t2 VALUES (148,038001,37,'Conley','bee','imperial','A');
INSERT INTO t2 VALUES (149,038002,37,'lectured','kanji','convulsion','A');
INSERT INTO t2 VALUES (150,038003,37,'Abraham','dental','railway','A');
INSERT INTO t2 VALUES (151,038004,37,'Hawaii','scarf','validate','A');
INSERT INTO t2 VALUES (152,038005,37,'cage','chasm','normalizes','A');
INSERT INTO t2 VALUES (153,038006,37,'hushes','insolence','comprehensive','');
INSERT INTO t2 VALUES (154,038007,37,'Simla','syndicate','chewing','');
INSERT INTO t2 VALUES (155,038008,37,'reporters','alike','denizen','');
INSERT INTO t2 VALUES (156,038009,37,'Dutchman','imperial','schemer','');
INSERT INTO t2 VALUES (157,038010,37,'descendants','convulsion','chronicle','');
INSERT INTO t2 VALUES (158,038011,37,'groupings','railway','Kline','');
INSERT INTO t2 VALUES (159,038012,37,'dissociate','validate','Anatole','');
INSERT INTO t2 VALUES (160,038013,37,'coexist','normalizes','partridges','');
INSERT INTO t2 VALUES (161,038014,37,'Beebe','comprehensive','brunch','');
INSERT INTO t2 VALUES (162,038015,37,'Taoism','chewing','recruited','');
INSERT INTO t2 VALUES (163,038016,37,'Connally','denizen','dimensions','W');
INSERT INTO t2 VALUES (164,038017,37,'fetched','schemer','Chicana','W');
INSERT INTO t2 VALUES (165,038018,37,'checkpoints','chronicle','announced','');
INSERT INTO t2 VALUES (166,038101,37,'rusting','Kline','praised','FAS');
INSERT INTO t2 VALUES (167,038102,37,'galling','Anatole','employing','');
INSERT INTO t2 VALUES (168,038103,37,'obliterates','partridges','linear','');
INSERT INTO t2 VALUES (169,038104,37,'traitor','brunch','quagmire','');
INSERT INTO t2 VALUES (170,038201,37,'resumes','recruited','western','A');
INSERT INTO t2 VALUES (171,038202,37,'analyzable','dimensions','relishing','');
INSERT INTO t2 VALUES (172,038203,37,'terminator','Chicana','serving','A');
INSERT INTO t2 VALUES (173,038204,37,'gritty','announced','scheduling','');
INSERT INTO t2 VALUES (174,038205,37,'firearm','praised','lore','');
INSERT INTO t2 VALUES (175,038206,37,'minima','employing','eventful','');
INSERT INTO t2 VALUES (176,038208,37,'Selfridge','linear','arteriole','A');
INSERT INTO t2 VALUES (177,042801,37,'disable','quagmire','disentangle','');
INSERT INTO t2 VALUES (178,042802,37,'witchcraft','western','cured','A');
INSERT INTO t2 VALUES (179,046101,37,'betroth','relishing','Fenton','W');
INSERT INTO t2 VALUES (180,048001,37,'Manhattanize','serving','avoidable','A');
INSERT INTO t2 VALUES (181,048002,37,'imprint','scheduling','drains','A');
INSERT INTO t2 VALUES (182,048003,37,'peeked','lore','detectably','FAS');
INSERT INTO t2 VALUES (183,048004,37,'swelling','eventful','husky','');
INSERT INTO t2 VALUES (184,048005,37,'interrelationships','arteriole','impelling','');
INSERT INTO t2 VALUES (185,048006,37,'riser','disentangle','undoes','');
INSERT INTO t2 VALUES (186,048007,37,'Gandhian','cured','evened','');
INSERT INTO t2 VALUES (187,048008,37,'peacock','Fenton','squeezes','');
INSERT INTO t2 VALUES (188,048101,37,'bee','avoidable','destroyer','FAS');
INSERT INTO t2 VALUES (189,048102,37,'kanji','drains','rudeness','');
INSERT INTO t2 VALUES (190,048201,37,'dental','detectably','beaner','FAS');
INSERT INTO t2 VALUES (191,048202,37,'scarf','husky','boorish','');
INSERT INTO t2 VALUES (192,048203,37,'chasm','impelling','Everhart','');
INSERT INTO t2 VALUES (193,048204,37,'insolence','undoes','encompass','A');
INSERT INTO t2 VALUES (194,048205,37,'syndicate','evened','mushrooms','');
INSERT INTO t2 VALUES (195,048301,37,'alike','squeezes','Alison','A');
INSERT INTO t2 VALUES (196,048302,37,'imperial','destroyer','externally','FAS');
INSERT INTO t2 VALUES (197,048303,37,'convulsion','rudeness','pellagra','');
INSERT INTO t2 VALUES (198,048304,37,'railway','beaner','cult','');
INSERT INTO t2 VALUES (199,048305,37,'validate','boorish','creek','A');
INSERT INTO t2 VALUES (200,048401,37,'normalizes','Everhart','Huffman','');
INSERT INTO t2 VALUES (201,048402,37,'comprehensive','encompass','Majorca','FAS');
INSERT INTO t2 VALUES (202,048403,37,'chewing','mushrooms','governing','A');
INSERT INTO t2 VALUES (203,048404,37,'denizen','Alison','gadfly','FAS');
INSERT INTO t2 VALUES (204,048405,37,'schemer','externally','reassigned','FAS');
INSERT INTO t2 VALUES (205,048406,37,'chronicle','pellagra','intentness','W');
INSERT INTO t2 VALUES (206,048407,37,'Kline','cult','craziness','');
INSERT INTO t2 VALUES (207,048408,37,'Anatole','creek','psychic','');
INSERT INTO t2 VALUES (208,048409,37,'partridges','Huffman','squabbled','');
INSERT INTO t2 VALUES (209,048410,37,'brunch','Majorca','burlesque','');
INSERT INTO t2 VALUES (210,048411,37,'recruited','governing','capped','');
INSERT INTO t2 VALUES (211,048412,37,'dimensions','gadfly','extracted','A');
INSERT INTO t2 VALUES (212,048413,37,'Chicana','reassigned','DiMaggio','');
INSERT INTO t2 VALUES (213,048601,37,'announced','intentness','exclamation','FAS');
INSERT INTO t2 VALUES (214,048602,37,'praised','craziness','subdirectory','');
INSERT INTO t2 VALUES (215,048603,37,'employing','psychic','fangs','');
INSERT INTO t2 VALUES (216,048604,37,'linear','squabbled','buyer','A');
INSERT INTO t2 VALUES (217,048801,37,'quagmire','burlesque','pithing','A');
INSERT INTO t2 VALUES (218,050901,37,'western','capped','transistorizing','A');
INSERT INTO t2 VALUES (219,051201,37,'relishing','extracted','nonbiodegradable','');
INSERT INTO t2 VALUES (220,056002,37,'serving','DiMaggio','dislocate','');
INSERT INTO t2 VALUES (221,056003,37,'scheduling','exclamation','monochromatic','FAS');
INSERT INTO t2 VALUES (222,056004,37,'lore','subdirectory','batting','');
INSERT INTO t2 VALUES (223,056102,37,'eventful','fangs','postcondition','A');
INSERT INTO t2 VALUES (224,056203,37,'arteriole','buyer','catalog','FAS');
INSERT INTO t2 VALUES (225,056204,37,'disentangle','pithing','Remus','');
INSERT INTO t2 VALUES (226,058003,37,'cured','transistorizing','devices','A');
INSERT INTO t2 VALUES (227,058004,37,'Fenton','nonbiodegradable','bike','A');
INSERT INTO t2 VALUES (228,058005,37,'avoidable','dislocate','qualify','');
INSERT INTO t2 VALUES (229,058006,37,'drains','monochromatic','detained','');
INSERT INTO t2 VALUES (230,058007,37,'detectably','batting','commended','');
INSERT INTO t2 VALUES (231,058101,37,'husky','postcondition','civilize','');
INSERT INTO t2 VALUES (232,058102,37,'impelling','catalog','Elmhurst','');
INSERT INTO t2 VALUES (233,058103,37,'undoes','Remus','anesthetizing','');
INSERT INTO t2 VALUES (234,058105,37,'evened','devices','deaf','');
INSERT INTO t2 VALUES (235,058111,37,'squeezes','bike','Brigham','');
INSERT INTO t2 VALUES (236,058112,37,'destroyer','qualify','title','');
INSERT INTO t2 VALUES (237,058113,37,'rudeness','detained','coarse','');
INSERT INTO t2 VALUES (238,058114,37,'beaner','commended','combinations','');
INSERT INTO t2 VALUES (239,058115,37,'boorish','civilize','grayness','');
INSERT INTO t2 VALUES (240,058116,37,'Everhart','Elmhurst','innumerable','FAS');
INSERT INTO t2 VALUES (241,058117,37,'encompass','anesthetizing','Caroline','A');
INSERT INTO t2 VALUES (242,058118,37,'mushrooms','deaf','fatty','FAS');
INSERT INTO t2 VALUES (243,058119,37,'Alison','Brigham','eastbound','');
INSERT INTO t2 VALUES (244,058120,37,'externally','title','inexperienced','');
INSERT INTO t2 VALUES (245,058121,37,'pellagra','coarse','hoarder','A');
INSERT INTO t2 VALUES (246,058122,37,'cult','combinations','scotch','W');
INSERT INTO t2 VALUES (247,058123,37,'creek','grayness','passport','A');
INSERT INTO t2 VALUES (248,058124,37,'Huffman','innumerable','strategic','FAS');
INSERT INTO t2 VALUES (249,058125,37,'Majorca','Caroline','gated','');
INSERT INTO t2 VALUES (250,058126,37,'governing','fatty','flog','');
INSERT INTO t2 VALUES (251,058127,37,'gadfly','eastbound','Pipestone','');
INSERT INTO t2 VALUES (252,058128,37,'reassigned','inexperienced','Dar','');
INSERT INTO t2 VALUES (253,058201,37,'intentness','hoarder','Corcoran','');
INSERT INTO t2 VALUES (254,058202,37,'craziness','scotch','flyers','A');
INSERT INTO t2 VALUES (255,058303,37,'psychic','passport','competitions','W');
INSERT INTO t2 VALUES (256,058304,37,'squabbled','strategic','suppliers','FAS');
INSERT INTO t2 VALUES (257,058602,37,'burlesque','gated','skips','');
INSERT INTO t2 VALUES (258,058603,37,'capped','flog','institutes','');
INSERT INTO t2 VALUES (259,058604,37,'extracted','Pipestone','troop','A');
INSERT INTO t2 VALUES (260,058605,37,'DiMaggio','Dar','connective','W');
INSERT INTO t2 VALUES (261,058606,37,'exclamation','Corcoran','denies','');
INSERT INTO t2 VALUES (262,058607,37,'subdirectory','flyers','polka','');
INSERT INTO t2 VALUES (263,060401,36,'fangs','competitions','observations','FAS');
INSERT INTO t2 VALUES (264,061701,36,'buyer','suppliers','askers','');
INSERT INTO t2 VALUES (265,066201,36,'pithing','skips','homeless','FAS');
INSERT INTO t2 VALUES (266,066501,36,'transistorizing','institutes','Anna','');
INSERT INTO t2 VALUES (267,068001,36,'nonbiodegradable','troop','subdirectories','W');
INSERT INTO t2 VALUES (268,068002,36,'dislocate','connective','decaying','FAS');
INSERT INTO t2 VALUES (269,068005,36,'monochromatic','denies','outwitting','W');
INSERT INTO t2 VALUES (270,068006,36,'batting','polka','Harpy','W');
INSERT INTO t2 VALUES (271,068007,36,'postcondition','observations','crazed','');
INSERT INTO t2 VALUES (272,068008,36,'catalog','askers','suffocate','');
INSERT INTO t2 VALUES (273,068009,36,'Remus','homeless','provers','FAS');
INSERT INTO t2 VALUES (274,068010,36,'devices','Anna','technically','');
INSERT INTO t2 VALUES (275,068011,36,'bike','subdirectories','Franklinizations','');
INSERT INTO t2 VALUES (276,068202,36,'qualify','decaying','considered','');
INSERT INTO t2 VALUES (277,068302,36,'detained','outwitting','tinnily','');
INSERT INTO t2 VALUES (278,068303,36,'commended','Harpy','uninterruptedly','');
INSERT INTO t2 VALUES (279,068401,36,'civilize','crazed','whistled','A');
INSERT INTO t2 VALUES (280,068501,36,'Elmhurst','suffocate','automate','');
INSERT INTO t2 VALUES (281,068502,36,'anesthetizing','provers','gutting','W');
INSERT INTO t2 VALUES (282,068503,36,'deaf','technically','surreptitious','');
INSERT INTO t2 VALUES (283,068602,36,'Brigham','Franklinizations','Choctaw','');
INSERT INTO t2 VALUES (284,068603,36,'title','considered','cooks','');
INSERT INTO t2 VALUES (285,068701,36,'coarse','tinnily','millivolt','FAS');
INSERT INTO t2 VALUES (286,068702,36,'combinations','uninterruptedly','counterpoise','');
INSERT INTO t2 VALUES (287,068703,36,'grayness','whistled','Gothicism','');
INSERT INTO t2 VALUES (288,076001,36,'innumerable','automate','feminine','');
INSERT INTO t2 VALUES (289,076002,36,'Caroline','gutting','metaphysically','W');
INSERT INTO t2 VALUES (290,076101,36,'fatty','surreptitious','sanding','A');
INSERT INTO t2 VALUES (291,076102,36,'eastbound','Choctaw','contributorily','');
INSERT INTO t2 VALUES (292,076103,36,'inexperienced','cooks','receivers','FAS');
INSERT INTO t2 VALUES (293,076302,36,'hoarder','millivolt','adjourn','');
INSERT INTO t2 VALUES (294,076303,36,'scotch','counterpoise','straggled','A');
INSERT INTO t2 VALUES (295,076304,36,'passport','Gothicism','druggists','');
INSERT INTO t2 VALUES (296,076305,36,'strategic','feminine','thanking','FAS');
INSERT INTO t2 VALUES (297,076306,36,'gated','metaphysically','ostrich','');
INSERT INTO t2 VALUES (298,076307,36,'flog','sanding','hopelessness','FAS');
INSERT INTO t2 VALUES (299,076402,36,'Pipestone','contributorily','Eurydice','');
INSERT INTO t2 VALUES (300,076501,36,'Dar','receivers','excitation','W');
INSERT INTO t2 VALUES (301,076502,36,'Corcoran','adjourn','presumes','FAS');
INSERT INTO t2 VALUES (302,076701,36,'flyers','straggled','imaginable','FAS');
INSERT INTO t2 VALUES (303,078001,36,'competitions','druggists','concoct','W');
INSERT INTO t2 VALUES (304,078002,36,'suppliers','thanking','peering','W');
INSERT INTO t2 VALUES (305,078003,36,'skips','ostrich','Phelps','FAS');
INSERT INTO t2 VALUES (306,078004,36,'institutes','hopelessness','ferociousness','FAS');
INSERT INTO t2 VALUES (307,078005,36,'troop','Eurydice','sentences','');
INSERT INTO t2 VALUES (308,078006,36,'connective','excitation','unlocks','');
INSERT INTO t2 VALUES (309,078007,36,'denies','presumes','engrossing','W');
INSERT INTO t2 VALUES (310,078008,36,'polka','imaginable','Ruth','');
INSERT INTO t2 VALUES (311,078101,36,'observations','concoct','tying','');
INSERT INTO t2 VALUES (312,078103,36,'askers','peering','exclaimers','');
INSERT INTO t2 VALUES (313,078104,36,'homeless','Phelps','synergy','');
INSERT INTO t2 VALUES (314,078105,36,'Anna','ferociousness','Huey','W');
INSERT INTO t2 VALUES (315,082101,36,'subdirectories','sentences','merging','');
INSERT INTO t2 VALUES (316,083401,36,'decaying','unlocks','judges','A');
INSERT INTO t2 VALUES (317,084001,36,'outwitting','engrossing','Shylock','W');
INSERT INTO t2 VALUES (318,084002,36,'Harpy','Ruth','Miltonism','');
INSERT INTO t2 VALUES (319,086001,36,'crazed','tying','hen','W');
INSERT INTO t2 VALUES (320,086102,36,'suffocate','exclaimers','honeybee','FAS');
INSERT INTO t2 VALUES (321,086201,36,'provers','synergy','towers','');
INSERT INTO t2 VALUES (322,088001,36,'technically','Huey','dilutes','W');
INSERT INTO t2 VALUES (323,088002,36,'Franklinizations','merging','numerals','FAS');
INSERT INTO t2 VALUES (324,088003,36,'considered','judges','democracy','FAS');
INSERT INTO t2 VALUES (325,088004,36,'tinnily','Shylock','Ibero-','');
INSERT INTO t2 VALUES (326,088101,36,'uninterruptedly','Miltonism','invalids','');
INSERT INTO t2 VALUES (327,088102,36,'whistled','hen','behavior','');
INSERT INTO t2 VALUES (328,088103,36,'automate','honeybee','accruing','');
INSERT INTO t2 VALUES (329,088104,36,'gutting','towers','relics','A');
INSERT INTO t2 VALUES (330,088105,36,'surreptitious','dilutes','rackets','');
INSERT INTO t2 VALUES (331,088106,36,'Choctaw','numerals','Fischbein','W');
INSERT INTO t2 VALUES (332,088201,36,'cooks','democracy','phony','W');
INSERT INTO t2 VALUES (333,088203,36,'millivolt','Ibero-','cross','FAS');
INSERT INTO t2 VALUES (334,088204,36,'counterpoise','invalids','cleanup','');
INSERT INTO t2 VALUES (335,088302,37,'Gothicism','behavior','conspirator','');
INSERT INTO t2 VALUES (336,088303,37,'feminine','accruing','label','FAS');
INSERT INTO t2 VALUES (337,088305,37,'metaphysically','relics','university','');
INSERT INTO t2 VALUES (338,088402,37,'sanding','rackets','cleansed','FAS');
INSERT INTO t2 VALUES (339,088501,36,'contributorily','Fischbein','ballgown','');
INSERT INTO t2 VALUES (340,088502,36,'receivers','phony','starlet','');
INSERT INTO t2 VALUES (341,088503,36,'adjourn','cross','aqueous','');
INSERT INTO t2 VALUES (342,098001,58,'straggled','cleanup','portrayal','A');
INSERT INTO t2 VALUES (343,098002,58,'druggists','conspirator','despising','W');
INSERT INTO t2 VALUES (344,098003,58,'thanking','label','distort','W');
INSERT INTO t2 VALUES (345,098004,58,'ostrich','university','palmed','');
INSERT INTO t2 VALUES (346,098005,58,'hopelessness','cleansed','faced','');
INSERT INTO t2 VALUES (347,098006,58,'Eurydice','ballgown','silverware','');
INSERT INTO t2 VALUES (348,141903,29,'excitation','starlet','assessor','');
INSERT INTO t2 VALUES (349,098008,58,'presumes','aqueous','spiders','');
INSERT INTO t2 VALUES (350,098009,58,'imaginable','portrayal','artificially','');
INSERT INTO t2 VALUES (351,098010,58,'concoct','despising','reminiscence','');
INSERT INTO t2 VALUES (352,098011,58,'peering','distort','Mexican','');
INSERT INTO t2 VALUES (353,098012,58,'Phelps','palmed','obnoxious','');
INSERT INTO t2 VALUES (354,098013,58,'ferociousness','faced','fragile','');
INSERT INTO t2 VALUES (355,098014,58,'sentences','silverware','apprehensible','');
INSERT INTO t2 VALUES (356,098015,58,'unlocks','assessor','births','');
INSERT INTO t2 VALUES (357,098016,58,'engrossing','spiders','garages','');
INSERT INTO t2 VALUES (358,098017,58,'Ruth','artificially','panty','');
INSERT INTO t2 VALUES (359,098018,58,'tying','reminiscence','anteater','');
INSERT INTO t2 VALUES (360,098019,58,'exclaimers','Mexican','displacement','A');
INSERT INTO t2 VALUES (361,098020,58,'synergy','obnoxious','drovers','A');
INSERT INTO t2 VALUES (362,098021,58,'Huey','fragile','patenting','A');
INSERT INTO t2 VALUES (363,098022,58,'merging','apprehensible','far','A');
INSERT INTO t2 VALUES (364,098023,58,'judges','births','shrieks','');
INSERT INTO t2 VALUES (365,098024,58,'Shylock','garages','aligning','W');
INSERT INTO t2 VALUES (366,098025,37,'Miltonism','panty','pragmatism','');
INSERT INTO t2 VALUES (367,106001,36,'hen','anteater','fevers','W');
INSERT INTO t2 VALUES (368,108001,36,'honeybee','displacement','reexamines','A');
INSERT INTO t2 VALUES (369,108002,36,'towers','drovers','occupancies','');
INSERT INTO t2 VALUES (370,108003,36,'dilutes','patenting','sweats','FAS');
INSERT INTO t2 VALUES (371,108004,36,'numerals','far','modulators','');
INSERT INTO t2 VALUES (372,108005,36,'democracy','shrieks','demand','W');
INSERT INTO t2 VALUES (373,108007,36,'Ibero-','aligning','Madeira','');
INSERT INTO t2 VALUES (374,108008,36,'invalids','pragmatism','Viennese','W');
INSERT INTO t2 VALUES (375,108009,36,'behavior','fevers','chillier','W');
INSERT INTO t2 VALUES (376,108010,36,'accruing','reexamines','wildcats','FAS');
INSERT INTO t2 VALUES (377,108011,36,'relics','occupancies','gentle','');
INSERT INTO t2 VALUES (378,108012,36,'rackets','sweats','Angles','W');
INSERT INTO t2 VALUES (379,108101,36,'Fischbein','modulators','accuracies','');
INSERT INTO t2 VALUES (380,108102,36,'phony','demand','toggle','');
INSERT INTO t2 VALUES (381,108103,36,'cross','Madeira','Mendelssohn','W');
INSERT INTO t2 VALUES (382,108111,50,'cleanup','Viennese','behaviorally','');
INSERT INTO t2 VALUES (383,108105,36,'conspirator','chillier','Rochford','');
INSERT INTO t2 VALUES (384,108106,36,'label','wildcats','mirror','W');
INSERT INTO t2 VALUES (385,108107,36,'university','gentle','Modula','');
INSERT INTO t2 VALUES (386,108108,50,'cleansed','Angles','clobbering','');
INSERT INTO t2 VALUES (387,108109,36,'ballgown','accuracies','chronography','');
INSERT INTO t2 VALUES (388,108110,36,'starlet','toggle','Eskimoizeds','');
INSERT INTO t2 VALUES (389,108201,36,'aqueous','Mendelssohn','British','W');
INSERT INTO t2 VALUES (390,108202,36,'portrayal','behaviorally','pitfalls','');
INSERT INTO t2 VALUES (391,108203,36,'despising','Rochford','verify','W');
INSERT INTO t2 VALUES (392,108204,36,'distort','mirror','scatter','FAS');
INSERT INTO t2 VALUES (393,108205,36,'palmed','Modula','Aztecan','');
INSERT INTO t2 VALUES (394,108301,36,'faced','clobbering','acuity','W');
INSERT INTO t2 VALUES (395,108302,36,'silverware','chronography','sinking','W');
INSERT INTO t2 VALUES (396,112101,36,'assessor','Eskimoizeds','beasts','FAS');
INSERT INTO t2 VALUES (397,112102,36,'spiders','British','Witt','W');
INSERT INTO t2 VALUES (398,113701,36,'artificially','pitfalls','physicists','FAS');
INSERT INTO t2 VALUES (399,116001,36,'reminiscence','verify','folksong','A');
INSERT INTO t2 VALUES (400,116201,36,'Mexican','scatter','strokes','FAS');
INSERT INTO t2 VALUES (401,116301,36,'obnoxious','Aztecan','crowder','');
INSERT INTO t2 VALUES (402,116302,36,'fragile','acuity','merry','');
INSERT INTO t2 VALUES (403,116601,36,'apprehensible','sinking','cadenced','');
INSERT INTO t2 VALUES (404,116602,36,'births','beasts','alimony','A');
INSERT INTO t2 VALUES (405,116603,36,'garages','Witt','principled','A');
INSERT INTO t2 VALUES (406,116701,36,'panty','physicists','golfing','');
INSERT INTO t2 VALUES (407,116702,36,'anteater','folksong','undiscovered','');
INSERT INTO t2 VALUES (408,118001,36,'displacement','strokes','irritates','');
INSERT INTO t2 VALUES (409,118002,36,'drovers','crowder','patriots','A');
INSERT INTO t2 VALUES (410,118003,36,'patenting','merry','rooms','FAS');
INSERT INTO t2 VALUES (411,118004,36,'far','cadenced','towering','W');
INSERT INTO t2 VALUES (412,118005,36,'shrieks','alimony','displease','');
INSERT INTO t2 VALUES (413,118006,36,'aligning','principled','photosensitive','');
INSERT INTO t2 VALUES (414,118007,36,'pragmatism','golfing','inking','');
INSERT INTO t2 VALUES (415,118008,36,'fevers','undiscovered','gainers','');
INSERT INTO t2 VALUES (416,118101,36,'reexamines','irritates','leaning','A');
INSERT INTO t2 VALUES (417,118102,36,'occupancies','patriots','hydrant','A');
INSERT INTO t2 VALUES (418,118103,36,'sweats','rooms','preserve','');
INSERT INTO t2 VALUES (419,118202,36,'modulators','towering','blinded','A');
INSERT INTO t2 VALUES (420,118203,36,'demand','displease','interactions','A');
INSERT INTO t2 VALUES (421,118204,36,'Madeira','photosensitive','Barry','');
INSERT INTO t2 VALUES (422,118302,36,'Viennese','inking','whiteness','A');
INSERT INTO t2 VALUES (423,118304,36,'chillier','gainers','pastimes','W');
INSERT INTO t2 VALUES (424,118305,36,'wildcats','leaning','Edenization','');
INSERT INTO t2 VALUES (425,118306,36,'gentle','hydrant','Muscat','');
INSERT INTO t2 VALUES (426,118307,36,'Angles','preserve','assassinated','');
INSERT INTO t2 VALUES (427,123101,36,'accuracies','blinded','labeled','');
INSERT INTO t2 VALUES (428,123102,36,'toggle','interactions','glacial','A');
INSERT INTO t2 VALUES (429,123301,36,'Mendelssohn','Barry','implied','W');
INSERT INTO t2 VALUES (430,126001,36,'behaviorally','whiteness','bibliographies','W');
INSERT INTO t2 VALUES (431,126002,36,'Rochford','pastimes','Buchanan','');
INSERT INTO t2 VALUES (432,126003,36,'mirror','Edenization','forgivably','FAS');
INSERT INTO t2 VALUES (433,126101,36,'Modula','Muscat','innuendo','A');
INSERT INTO t2 VALUES (434,126301,36,'clobbering','assassinated','den','FAS');
INSERT INTO t2 VALUES (435,126302,36,'chronography','labeled','submarines','W');
INSERT INTO t2 VALUES (436,126402,36,'Eskimoizeds','glacial','mouthful','A');
INSERT INTO t2 VALUES (437,126601,36,'British','implied','expiring','');
INSERT INTO t2 VALUES (438,126602,36,'pitfalls','bibliographies','unfulfilled','FAS');
INSERT INTO t2 VALUES (439,126702,36,'verify','Buchanan','precession','');
INSERT INTO t2 VALUES (440,128001,36,'scatter','forgivably','nullified','');
INSERT INTO t2 VALUES (441,128002,36,'Aztecan','innuendo','affects','');
INSERT INTO t2 VALUES (442,128003,36,'acuity','den','Cynthia','');
INSERT INTO t2 VALUES (443,128004,36,'sinking','submarines','Chablis','A');
INSERT INTO t2 VALUES (444,128005,36,'beasts','mouthful','betterments','FAS');
INSERT INTO t2 VALUES (445,128007,36,'Witt','expiring','advertising','');
INSERT INTO t2 VALUES (446,128008,36,'physicists','unfulfilled','rubies','A');
INSERT INTO t2 VALUES (447,128009,36,'folksong','precession','southwest','FAS');
INSERT INTO t2 VALUES (448,128010,36,'strokes','nullified','superstitious','A');
INSERT INTO t2 VALUES (449,128011,36,'crowder','affects','tabernacle','W');
INSERT INTO t2 VALUES (450,128012,36,'merry','Cynthia','silk','A');
INSERT INTO t2 VALUES (451,128013,36,'cadenced','Chablis','handsomest','A');
INSERT INTO t2 VALUES (452,128014,36,'alimony','betterments','Persian','A');
INSERT INTO t2 VALUES (453,128015,36,'principled','advertising','analog','W');
INSERT INTO t2 VALUES (454,128016,36,'golfing','rubies','complex','W');
INSERT INTO t2 VALUES (455,128017,36,'undiscovered','southwest','Taoist','');
INSERT INTO t2 VALUES (456,128018,36,'irritates','superstitious','suspend','');
INSERT INTO t2 VALUES (457,128019,36,'patriots','tabernacle','relegated','');
INSERT INTO t2 VALUES (458,128020,36,'rooms','silk','awesome','W');
INSERT INTO t2 VALUES (459,128021,36,'towering','handsomest','Bruxelles','');
INSERT INTO t2 VALUES (460,128022,36,'displease','Persian','imprecisely','A');
INSERT INTO t2 VALUES (461,128023,36,'photosensitive','analog','televise','');
INSERT INTO t2 VALUES (462,128101,36,'inking','complex','braking','');
INSERT INTO t2 VALUES (463,128102,36,'gainers','Taoist','true','FAS');
INSERT INTO t2 VALUES (464,128103,36,'leaning','suspend','disappointing','FAS');
INSERT INTO t2 VALUES (465,128104,36,'hydrant','relegated','navally','W');
INSERT INTO t2 VALUES (466,128106,36,'preserve','awesome','circus','');
INSERT INTO t2 VALUES (467,128107,36,'blinded','Bruxelles','beetles','');
INSERT INTO t2 VALUES (468,128108,36,'interactions','imprecisely','trumps','');
INSERT INTO t2 VALUES (469,128202,36,'Barry','televise','fourscore','W');
INSERT INTO t2 VALUES (470,128203,36,'whiteness','braking','Blackfoots','');
INSERT INTO t2 VALUES (471,128301,36,'pastimes','true','Grady','');
INSERT INTO t2 VALUES (472,128302,36,'Edenization','disappointing','quiets','FAS');
INSERT INTO t2 VALUES (473,128303,36,'Muscat','navally','floundered','FAS');
INSERT INTO t2 VALUES (474,128304,36,'assassinated','circus','profundity','W');
INSERT INTO t2 VALUES (475,128305,36,'labeled','beetles','Garrisonian','W');
INSERT INTO t2 VALUES (476,128307,36,'glacial','trumps','Strauss','');
INSERT INTO t2 VALUES (477,128401,36,'implied','fourscore','cemented','FAS');
INSERT INTO t2 VALUES (478,128502,36,'bibliographies','Blackfoots','contrition','A');
INSERT INTO t2 VALUES (479,128503,36,'Buchanan','Grady','mutations','');
INSERT INTO t2 VALUES (480,128504,36,'forgivably','quiets','exhibits','W');
INSERT INTO t2 VALUES (481,128505,36,'innuendo','floundered','tits','');
INSERT INTO t2 VALUES (482,128601,36,'den','profundity','mate','A');
INSERT INTO t2 VALUES (483,128603,36,'submarines','Garrisonian','arches','');
INSERT INTO t2 VALUES (484,128604,36,'mouthful','Strauss','Moll','');
INSERT INTO t2 VALUES (485,128702,36,'expiring','cemented','ropers','');
INSERT INTO t2 VALUES (486,128703,36,'unfulfilled','contrition','bombast','');
INSERT INTO t2 VALUES (487,128704,36,'precession','mutations','difficultly','A');
INSERT INTO t2 VALUES (488,138001,36,'nullified','exhibits','adsorption','');
INSERT INTO t2 VALUES (489,138002,36,'affects','tits','definiteness','FAS');
INSERT INTO t2 VALUES (490,138003,36,'Cynthia','mate','cultivation','A');
INSERT INTO t2 VALUES (491,138004,36,'Chablis','arches','heals','A');
INSERT INTO t2 VALUES (492,138005,36,'betterments','Moll','Heusen','W');
INSERT INTO t2 VALUES (493,138006,36,'advertising','ropers','target','FAS');
INSERT INTO t2 VALUES (494,138007,36,'rubies','bombast','cited','A');
INSERT INTO t2 VALUES (495,138008,36,'southwest','difficultly','congresswoman','W');
INSERT INTO t2 VALUES (496,138009,36,'superstitious','adsorption','Katherine','');
INSERT INTO t2 VALUES (497,138102,36,'tabernacle','definiteness','titter','A');
INSERT INTO t2 VALUES (498,138103,36,'silk','cultivation','aspire','A');
INSERT INTO t2 VALUES (499,138104,36,'handsomest','heals','Mardis','');
INSERT INTO t2 VALUES (500,138105,36,'Persian','Heusen','Nadia','W');
INSERT INTO t2 VALUES (501,138201,36,'analog','target','estimating','FAS');
INSERT INTO t2 VALUES (502,138302,36,'complex','cited','stuck','A');
INSERT INTO t2 VALUES (503,138303,36,'Taoist','congresswoman','fifteenth','A');
INSERT INTO t2 VALUES (504,138304,36,'suspend','Katherine','Colombo','');
INSERT INTO t2 VALUES (505,138401,29,'relegated','titter','survey','A');
INSERT INTO t2 VALUES (506,140102,29,'awesome','aspire','staffing','');
INSERT INTO t2 VALUES (507,140103,29,'Bruxelles','Mardis','obtain','');
INSERT INTO t2 VALUES (508,140104,29,'imprecisely','Nadia','loaded','');
INSERT INTO t2 VALUES (509,140105,29,'televise','estimating','slaughtered','');
INSERT INTO t2 VALUES (510,140201,29,'braking','stuck','lights','A');
INSERT INTO t2 VALUES (511,140701,29,'true','fifteenth','circumference','');
INSERT INTO t2 VALUES (512,141501,29,'disappointing','Colombo','dull','A');
INSERT INTO t2 VALUES (513,141502,29,'navally','survey','weekly','A');
INSERT INTO t2 VALUES (514,141901,29,'circus','staffing','wetness','');
INSERT INTO t2 VALUES (515,141902,29,'beetles','obtain','visualized','');
INSERT INTO t2 VALUES (516,142101,29,'trumps','loaded','Tannenbaum','');
INSERT INTO t2 VALUES (517,142102,29,'fourscore','slaughtered','moribund','');
INSERT INTO t2 VALUES (518,142103,29,'Blackfoots','lights','demultiplex','');
INSERT INTO t2 VALUES (519,142701,29,'Grady','circumference','lockings','');
INSERT INTO t2 VALUES (520,143001,29,'quiets','dull','thugs','FAS');
INSERT INTO t2 VALUES (521,143501,29,'floundered','weekly','unnerves','');
INSERT INTO t2 VALUES (522,143502,29,'profundity','wetness','abut','');
INSERT INTO t2 VALUES (523,148001,29,'Garrisonian','visualized','Chippewa','A');
INSERT INTO t2 VALUES (524,148002,29,'Strauss','Tannenbaum','stratifications','A');
INSERT INTO t2 VALUES (525,148003,29,'cemented','moribund','signaled','');
INSERT INTO t2 VALUES (526,148004,29,'contrition','demultiplex','Italianizes','A');
INSERT INTO t2 VALUES (527,148005,29,'mutations','lockings','algorithmic','A');
INSERT INTO t2 VALUES (528,148006,29,'exhibits','thugs','paranoid','FAS');
INSERT INTO t2 VALUES (529,148007,29,'tits','unnerves','camping','A');
INSERT INTO t2 VALUES (530,148009,29,'mate','abut','signifying','A');
INSERT INTO t2 VALUES (531,148010,29,'arches','Chippewa','Patrice','W');
INSERT INTO t2 VALUES (532,148011,29,'Moll','stratifications','search','A');
INSERT INTO t2 VALUES (533,148012,29,'ropers','signaled','Angeles','A');
INSERT INTO t2 VALUES (534,148013,29,'bombast','Italianizes','semblance','');
INSERT INTO t2 VALUES (535,148023,36,'difficultly','algorithmic','taxed','');
INSERT INTO t2 VALUES (536,148015,29,'adsorption','paranoid','Beatrice','');
INSERT INTO t2 VALUES (537,148016,29,'definiteness','camping','retrace','');
INSERT INTO t2 VALUES (538,148017,29,'cultivation','signifying','lockout','');
INSERT INTO t2 VALUES (539,148018,29,'heals','Patrice','grammatic','');
INSERT INTO t2 VALUES (540,148019,29,'Heusen','search','helmsman','');
INSERT INTO t2 VALUES (541,148020,29,'target','Angeles','uniform','W');
INSERT INTO t2 VALUES (542,148021,29,'cited','semblance','hamming','');
INSERT INTO t2 VALUES (543,148022,29,'congresswoman','taxed','disobedience','');
INSERT INTO t2 VALUES (544,148101,29,'Katherine','Beatrice','captivated','A');
INSERT INTO t2 VALUES (545,148102,29,'titter','retrace','transferals','A');
INSERT INTO t2 VALUES (546,148201,29,'aspire','lockout','cartographer','A');
INSERT INTO t2 VALUES (547,148401,29,'Mardis','grammatic','aims','FAS');
INSERT INTO t2 VALUES (548,148402,29,'Nadia','helmsman','Pakistani','');
INSERT INTO t2 VALUES (549,148501,29,'estimating','uniform','burglarized','FAS');
INSERT INTO t2 VALUES (550,148502,29,'stuck','hamming','saucepans','A');
INSERT INTO t2 VALUES (551,148503,29,'fifteenth','disobedience','lacerating','A');
INSERT INTO t2 VALUES (552,148504,29,'Colombo','captivated','corny','');
INSERT INTO t2 VALUES (553,148601,29,'survey','transferals','megabytes','FAS');
INSERT INTO t2 VALUES (554,148602,29,'staffing','cartographer','chancellor','');
INSERT INTO t2 VALUES (555,150701,29,'obtain','aims','bulk','A');
INSERT INTO t2 VALUES (556,152101,29,'loaded','Pakistani','commits','A');
INSERT INTO t2 VALUES (557,152102,29,'slaughtered','burglarized','meson','W');
INSERT INTO t2 VALUES (558,155202,36,'lights','saucepans','deputies','');
INSERT INTO t2 VALUES (559,155203,29,'circumference','lacerating','northeaster','A');
INSERT INTO t2 VALUES (560,155204,29,'dull','corny','dipole','');
INSERT INTO t2 VALUES (561,155205,29,'weekly','megabytes','machining','0');
INSERT INTO t2 VALUES (562,156001,29,'wetness','chancellor','therefore','');
INSERT INTO t2 VALUES (563,156002,29,'visualized','bulk','Telefunken','');
INSERT INTO t2 VALUES (564,156102,29,'Tannenbaum','commits','salvaging','');
INSERT INTO t2 VALUES (565,156301,29,'moribund','meson','Corinthianizes','A');
INSERT INTO t2 VALUES (566,156302,29,'demultiplex','deputies','restlessly','A');
INSERT INTO t2 VALUES (567,156303,29,'lockings','northeaster','bromides','');
INSERT INTO t2 VALUES (568,156304,29,'thugs','dipole','generalized','A');
INSERT INTO t2 VALUES (569,156305,29,'unnerves','machining','mishaps','');
INSERT INTO t2 VALUES (570,156306,29,'abut','therefore','quelling','');
INSERT INTO t2 VALUES (571,156501,29,'Chippewa','Telefunken','spiritual','A');
INSERT INTO t2 VALUES (572,158001,29,'stratifications','salvaging','beguiles','FAS');
INSERT INTO t2 VALUES (573,158002,29,'signaled','Corinthianizes','Trobriand','FAS');
INSERT INTO t2 VALUES (574,158101,29,'Italianizes','restlessly','fleeing','A');
INSERT INTO t2 VALUES (575,158102,29,'algorithmic','bromides','Armour','A');
INSERT INTO t2 VALUES (576,158103,29,'paranoid','generalized','chin','A');
INSERT INTO t2 VALUES (577,158201,29,'camping','mishaps','provers','A');
INSERT INTO t2 VALUES (578,158202,29,'signifying','quelling','aeronautic','A');
INSERT INTO t2 VALUES (579,158203,29,'Patrice','spiritual','voltage','W');
INSERT INTO t2 VALUES (580,158204,29,'search','beguiles','sash','');
INSERT INTO t2 VALUES (581,158301,29,'Angeles','Trobriand','anaerobic','A');
INSERT INTO t2 VALUES (582,158302,29,'semblance','fleeing','simultaneous','A');
INSERT INTO t2 VALUES (583,158303,29,'taxed','Armour','accumulating','A');
INSERT INTO t2 VALUES (584,158304,29,'Beatrice','chin','Medusan','A');
INSERT INTO t2 VALUES (585,158305,29,'retrace','provers','shouted','A');
INSERT INTO t2 VALUES (586,158306,29,'lockout','aeronautic','freakish','');
INSERT INTO t2 VALUES (587,158501,29,'grammatic','voltage','index','FAS');
INSERT INTO t2 VALUES (588,160301,29,'helmsman','sash','commercially','');
INSERT INTO t2 VALUES (589,166101,50,'uniform','anaerobic','mistiness','A');
INSERT INTO t2 VALUES (590,166102,50,'hamming','simultaneous','endpoint','');
INSERT INTO t2 VALUES (591,168001,29,'disobedience','accumulating','straight','A');
INSERT INTO t2 VALUES (592,168002,29,'captivated','Medusan','flurried','');
INSERT INTO t2 VALUES (593,168003,29,'transferals','shouted','denotative','A');
INSERT INTO t2 VALUES (594,168101,29,'cartographer','freakish','coming','FAS');
INSERT INTO t2 VALUES (595,168102,29,'aims','index','commencements','FAS');
INSERT INTO t2 VALUES (596,168103,29,'Pakistani','commercially','gentleman','');
INSERT INTO t2 VALUES (597,168104,29,'burglarized','mistiness','gifted','');
INSERT INTO t2 VALUES (598,168202,29,'saucepans','endpoint','Shanghais','');
INSERT INTO t2 VALUES (599,168301,29,'lacerating','straight','sportswriting','A');
INSERT INTO t2 VALUES (600,168502,29,'corny','flurried','sloping','A');
INSERT INTO t2 VALUES (601,168503,29,'megabytes','denotative','navies','');
INSERT INTO t2 VALUES (602,168601,29,'chancellor','coming','leaflet','A');
INSERT INTO t2 VALUES (603,173001,40,'bulk','commencements','shooter','');
INSERT INTO t2 VALUES (604,173701,40,'commits','gentleman','Joplin','FAS');
INSERT INTO t2 VALUES (605,173702,40,'meson','gifted','babies','');
INSERT INTO t2 VALUES (606,176001,40,'deputies','Shanghais','subdivision','FAS');
INSERT INTO t2 VALUES (607,176101,40,'northeaster','sportswriting','burstiness','W');
INSERT INTO t2 VALUES (608,176201,40,'dipole','sloping','belted','FAS');
INSERT INTO t2 VALUES (609,176401,40,'machining','navies','assails','FAS');
INSERT INTO t2 VALUES (610,176501,40,'therefore','leaflet','admiring','W');
INSERT INTO t2 VALUES (611,176601,40,'Telefunken','shooter','swaying','0');
INSERT INTO t2 VALUES (612,176602,40,'salvaging','Joplin','Goldstine','FAS');
INSERT INTO t2 VALUES (613,176603,40,'Corinthianizes','babies','fitting','');
INSERT INTO t2 VALUES (614,178001,40,'restlessly','subdivision','Norwalk','W');
INSERT INTO t2 VALUES (615,178002,40,'bromides','burstiness','weakening','W');
INSERT INTO t2 VALUES (616,178003,40,'generalized','belted','analogy','FAS');
INSERT INTO t2 VALUES (617,178004,40,'mishaps','assails','deludes','');
INSERT INTO t2 VALUES (618,178005,40,'quelling','admiring','cokes','');
INSERT INTO t2 VALUES (619,178006,40,'spiritual','swaying','Clayton','');
INSERT INTO t2 VALUES (620,178007,40,'beguiles','Goldstine','exhausts','');
INSERT INTO t2 VALUES (621,178008,40,'Trobriand','fitting','causality','');
INSERT INTO t2 VALUES (622,178101,40,'fleeing','Norwalk','sating','FAS');
INSERT INTO t2 VALUES (623,178102,40,'Armour','weakening','icon','');
INSERT INTO t2 VALUES (624,178103,40,'chin','analogy','throttles','');
INSERT INTO t2 VALUES (625,178201,40,'provers','deludes','communicants','FAS');
INSERT INTO t2 VALUES (626,178202,40,'aeronautic','cokes','dehydrate','FAS');
INSERT INTO t2 VALUES (627,178301,40,'voltage','Clayton','priceless','FAS');
INSERT INTO t2 VALUES (628,178302,40,'sash','exhausts','publicly','');
INSERT INTO t2 VALUES (629,178401,40,'anaerobic','causality','incidentals','FAS');
INSERT INTO t2 VALUES (630,178402,40,'simultaneous','sating','commonplace','');
INSERT INTO t2 VALUES (631,178403,40,'accumulating','icon','mumbles','');
INSERT INTO t2 VALUES (632,178404,40,'Medusan','throttles','furthermore','W');
INSERT INTO t2 VALUES (633,178501,40,'shouted','communicants','cautioned','W');
INSERT INTO t2 VALUES (634,186002,37,'freakish','dehydrate','parametrized','A');
INSERT INTO t2 VALUES (635,186102,37,'index','priceless','registration','A');
INSERT INTO t2 VALUES (636,186201,40,'commercially','publicly','sadly','FAS');
INSERT INTO t2 VALUES (637,186202,40,'mistiness','incidentals','positioning','');
INSERT INTO t2 VALUES (638,186203,40,'endpoint','commonplace','babysitting','');
INSERT INTO t2 VALUES (639,186302,37,'straight','mumbles','eternal','A');
INSERT INTO t2 VALUES (640,188007,37,'flurried','furthermore','hoarder','');
INSERT INTO t2 VALUES (641,188008,37,'denotative','cautioned','congregates','');
INSERT INTO t2 VALUES (642,188009,37,'coming','parametrized','rains','');
INSERT INTO t2 VALUES (643,188010,37,'commencements','registration','workers','W');
INSERT INTO t2 VALUES (644,188011,37,'gentleman','sadly','sags','A');
INSERT INTO t2 VALUES (645,188012,37,'gifted','positioning','unplug','W');
INSERT INTO t2 VALUES (646,188013,37,'Shanghais','babysitting','garage','A');
INSERT INTO t2 VALUES (647,188014,37,'sportswriting','eternal','boulder','A');
INSERT INTO t2 VALUES (648,188015,37,'sloping','hoarder','hollowly','A');
INSERT INTO t2 VALUES (649,188016,37,'navies','congregates','specifics','');
INSERT INTO t2 VALUES (650,188017,37,'leaflet','rains','Teresa','');
INSERT INTO t2 VALUES (651,188102,37,'shooter','workers','Winsett','');
INSERT INTO t2 VALUES (652,188103,37,'Joplin','sags','convenient','A');
INSERT INTO t2 VALUES (653,188202,37,'babies','unplug','buckboards','FAS');
INSERT INTO t2 VALUES (654,188301,40,'subdivision','garage','amenities','');
INSERT INTO t2 VALUES (655,188302,40,'burstiness','boulder','resplendent','FAS');
INSERT INTO t2 VALUES (656,188303,40,'belted','hollowly','priding','FAS');
INSERT INTO t2 VALUES (657,188401,37,'assails','specifics','configurations','');
INSERT INTO t2 VALUES (658,188402,37,'admiring','Teresa','untidiness','A');
INSERT INTO t2 VALUES (659,188503,37,'swaying','Winsett','Brice','W');
INSERT INTO t2 VALUES (660,188504,37,'Goldstine','convenient','sews','FAS');
INSERT INTO t2 VALUES (661,188505,37,'fitting','buckboards','participated','');
INSERT INTO t2 VALUES (662,190701,37,'Norwalk','amenities','Simon','FAS');
INSERT INTO t2 VALUES (663,190703,50,'weakening','resplendent','certificates','');
INSERT INTO t2 VALUES (664,191701,37,'analogy','priding','Fitzpatrick','');
INSERT INTO t2 VALUES (665,191702,37,'deludes','configurations','Evanston','A');
INSERT INTO t2 VALUES (666,191703,37,'cokes','untidiness','misted','');
INSERT INTO t2 VALUES (667,196001,37,'Clayton','Brice','textures','A');
INSERT INTO t2 VALUES (668,196002,37,'exhausts','sews','save','');
INSERT INTO t2 VALUES (669,196003,37,'causality','participated','count','');
INSERT INTO t2 VALUES (670,196101,37,'sating','Simon','rightful','A');
INSERT INTO t2 VALUES (671,196103,37,'icon','certificates','chaperone','');
INSERT INTO t2 VALUES (672,196104,37,'throttles','Fitzpatrick','Lizzy','A');
INSERT INTO t2 VALUES (673,196201,37,'communicants','Evanston','clenched','A');
INSERT INTO t2 VALUES (674,196202,37,'dehydrate','misted','effortlessly','');
INSERT INTO t2 VALUES (675,196203,37,'priceless','textures','accessed','');
INSERT INTO t2 VALUES (676,198001,37,'publicly','save','beaters','A');
INSERT INTO t2 VALUES (677,198003,37,'incidentals','count','Hornblower','FAS');
INSERT INTO t2 VALUES (678,198004,37,'commonplace','rightful','vests','A');
INSERT INTO t2 VALUES (679,198005,37,'mumbles','chaperone','indulgences','FAS');
INSERT INTO t2 VALUES (680,198006,37,'furthermore','Lizzy','infallibly','A');
INSERT INTO t2 VALUES (681,198007,37,'cautioned','clenched','unwilling','FAS');
INSERT INTO t2 VALUES (682,198008,37,'parametrized','effortlessly','excrete','FAS');
INSERT INTO t2 VALUES (683,198009,37,'registration','accessed','spools','A');
INSERT INTO t2 VALUES (684,198010,37,'sadly','beaters','crunches','FAS');
INSERT INTO t2 VALUES (685,198011,37,'positioning','Hornblower','overestimating','FAS');
INSERT INTO t2 VALUES (686,198012,37,'babysitting','vests','ineffective','');
INSERT INTO t2 VALUES (687,198013,37,'eternal','indulgences','humiliation','A');
INSERT INTO t2 VALUES (688,198014,37,'hoarder','infallibly','sophomore','');
INSERT INTO t2 VALUES (689,198015,37,'congregates','unwilling','star','');
INSERT INTO t2 VALUES (690,198017,37,'rains','excrete','rifles','');
INSERT INTO t2 VALUES (691,198018,37,'workers','spools','dialysis','');
INSERT INTO t2 VALUES (692,198019,37,'sags','crunches','arriving','');
INSERT INTO t2 VALUES (693,198020,37,'unplug','overestimating','indulge','');
INSERT INTO t2 VALUES (694,198021,37,'garage','ineffective','clockers','');
INSERT INTO t2 VALUES (695,198022,37,'boulder','humiliation','languages','');
INSERT INTO t2 VALUES (696,198023,50,'hollowly','sophomore','Antarctica','A');
INSERT INTO t2 VALUES (697,198024,37,'specifics','star','percentage','');
INSERT INTO t2 VALUES (698,198101,37,'Teresa','rifles','ceiling','A');
INSERT INTO t2 VALUES (699,198103,37,'Winsett','dialysis','specification','');
INSERT INTO t2 VALUES (700,198105,37,'convenient','arriving','regimented','A');
INSERT INTO t2 VALUES (701,198106,37,'buckboards','indulge','ciphers','');
INSERT INTO t2 VALUES (702,198201,37,'amenities','clockers','pictures','A');
INSERT INTO t2 VALUES (703,198204,37,'resplendent','languages','serpents','A');
INSERT INTO t2 VALUES (704,198301,53,'priding','Antarctica','allot','A');
INSERT INTO t2 VALUES (705,198302,53,'configurations','percentage','realized','A');
INSERT INTO t2 VALUES (706,198303,53,'untidiness','ceiling','mayoral','A');
INSERT INTO t2 VALUES (707,198304,53,'Brice','specification','opaquely','A');
INSERT INTO t2 VALUES (708,198401,37,'sews','regimented','hostess','FAS');
INSERT INTO t2 VALUES (709,198402,37,'participated','ciphers','fiftieth','');
INSERT INTO t2 VALUES (710,198403,37,'Simon','pictures','incorrectly','');
INSERT INTO t2 VALUES (711,202101,37,'certificates','serpents','decomposition','FAS');
INSERT INTO t2 VALUES (712,202301,37,'Fitzpatrick','allot','stranglings','');
INSERT INTO t2 VALUES (713,202302,37,'Evanston','realized','mixture','FAS');
INSERT INTO t2 VALUES (714,202303,37,'misted','mayoral','electroencephalography','FAS');
INSERT INTO t2 VALUES (715,202304,37,'textures','opaquely','similarities','FAS');
INSERT INTO t2 VALUES (716,202305,37,'save','hostess','charges','W');
INSERT INTO t2 VALUES (717,202601,37,'count','fiftieth','freest','FAS');
INSERT INTO t2 VALUES (718,202602,37,'rightful','incorrectly','Greenberg','FAS');
INSERT INTO t2 VALUES (719,202605,37,'chaperone','decomposition','tinting','');
INSERT INTO t2 VALUES (720,202606,37,'Lizzy','stranglings','expelled','W');
INSERT INTO t2 VALUES (721,202607,37,'clenched','mixture','warm','');
INSERT INTO t2 VALUES (722,202901,37,'effortlessly','electroencephalography','smoothed','');
INSERT INTO t2 VALUES (723,202902,37,'accessed','similarities','deductions','FAS');
INSERT INTO t2 VALUES (724,202903,37,'beaters','charges','Romano','W');
INSERT INTO t2 VALUES (725,202904,37,'Hornblower','freest','bitterroot','');
INSERT INTO t2 VALUES (726,202907,37,'vests','Greenberg','corset','');
INSERT INTO t2 VALUES (727,202908,37,'indulgences','tinting','securing','');
INSERT INTO t2 VALUES (728,203101,37,'infallibly','expelled','environing','FAS');
INSERT INTO t2 VALUES (729,203103,37,'unwilling','warm','cute','');
INSERT INTO t2 VALUES (730,203104,37,'excrete','smoothed','Crays','');
INSERT INTO t2 VALUES (731,203105,37,'spools','deductions','heiress','FAS');
INSERT INTO t2 VALUES (732,203401,37,'crunches','Romano','inform','FAS');
INSERT INTO t2 VALUES (733,203402,37,'overestimating','bitterroot','avenge','');
INSERT INTO t2 VALUES (734,203404,37,'ineffective','corset','universals','');
INSERT INTO t2 VALUES (735,203901,37,'humiliation','securing','Kinsey','W');
INSERT INTO t2 VALUES (736,203902,37,'sophomore','environing','ravines','FAS');
INSERT INTO t2 VALUES (737,203903,37,'star','cute','bestseller','');
INSERT INTO t2 VALUES (738,203906,37,'rifles','Crays','equilibrium','');
INSERT INTO t2 VALUES (739,203907,37,'dialysis','heiress','extents','0');
INSERT INTO t2 VALUES (740,203908,37,'arriving','inform','relatively','');
INSERT INTO t2 VALUES (741,203909,37,'indulge','avenge','pressure','FAS');
INSERT INTO t2 VALUES (742,206101,37,'clockers','universals','critiques','FAS');
INSERT INTO t2 VALUES (743,206201,37,'languages','Kinsey','befouled','');
INSERT INTO t2 VALUES (744,206202,37,'Antarctica','ravines','rightfully','FAS');
INSERT INTO t2 VALUES (745,206203,37,'percentage','bestseller','mechanizing','FAS');
INSERT INTO t2 VALUES (746,206206,37,'ceiling','equilibrium','Latinizes','');
INSERT INTO t2 VALUES (747,206207,37,'specification','extents','timesharing','');
INSERT INTO t2 VALUES (748,206208,37,'regimented','relatively','Aden','');
INSERT INTO t2 VALUES (749,208001,37,'ciphers','pressure','embassies','');
INSERT INTO t2 VALUES (750,208002,37,'pictures','critiques','males','FAS');
INSERT INTO t2 VALUES (751,208003,37,'serpents','befouled','shapelessly','FAS');
INSERT INTO t2 VALUES (752,208004,37,'allot','rightfully','genres','FAS');
INSERT INTO t2 VALUES (753,208008,37,'realized','mechanizing','mastering','');
INSERT INTO t2 VALUES (754,208009,37,'mayoral','Latinizes','Newtonian','');
INSERT INTO t2 VALUES (755,208010,37,'opaquely','timesharing','finishers','FAS');
INSERT INTO t2 VALUES (756,208011,37,'hostess','Aden','abates','');
INSERT INTO t2 VALUES (757,208101,37,'fiftieth','embassies','teem','');
INSERT INTO t2 VALUES (758,208102,37,'incorrectly','males','kiting','FAS');
INSERT INTO t2 VALUES (759,208103,37,'decomposition','shapelessly','stodgy','FAS');
INSERT INTO t2 VALUES (760,208104,37,'stranglings','genres','scalps','FAS');
INSERT INTO t2 VALUES (761,208105,37,'mixture','mastering','feed','FAS');
INSERT INTO t2 VALUES (762,208110,37,'electroencephalography','Newtonian','guitars','');
INSERT INTO t2 VALUES (763,208111,37,'similarities','finishers','airships','');
INSERT INTO t2 VALUES (764,208112,37,'charges','abates','store','');
INSERT INTO t2 VALUES (765,208113,37,'freest','teem','denounces','');
INSERT INTO t2 VALUES (766,208201,37,'Greenberg','kiting','Pyle','FAS');
INSERT INTO t2 VALUES (767,208203,37,'tinting','stodgy','Saxony','');
INSERT INTO t2 VALUES (768,208301,37,'expelled','scalps','serializations','FAS');
INSERT INTO t2 VALUES (769,208302,37,'warm','feed','Peruvian','FAS');
INSERT INTO t2 VALUES (770,208305,37,'smoothed','guitars','taxonomically','FAS');
INSERT INTO t2 VALUES (771,208401,37,'deductions','airships','kingdom','A');
INSERT INTO t2 VALUES (772,208402,37,'Romano','store','stint','A');
INSERT INTO t2 VALUES (773,208403,37,'bitterroot','denounces','Sault','A');
INSERT INTO t2 VALUES (774,208404,37,'corset','Pyle','faithful','');
INSERT INTO t2 VALUES (775,208501,37,'securing','Saxony','Ganymede','FAS');
INSERT INTO t2 VALUES (776,208502,37,'environing','serializations','tidiness','FAS');
INSERT INTO t2 VALUES (777,208503,37,'cute','Peruvian','gainful','FAS');
INSERT INTO t2 VALUES (778,208504,37,'Crays','taxonomically','contrary','FAS');
INSERT INTO t2 VALUES (779,208505,37,'heiress','kingdom','Tipperary','FAS');
INSERT INTO t2 VALUES (780,210101,37,'inform','stint','tropics','W');
INSERT INTO t2 VALUES (781,210102,37,'avenge','Sault','theorizers','');
INSERT INTO t2 VALUES (782,210103,37,'universals','faithful','renew','0');
INSERT INTO t2 VALUES (783,210104,37,'Kinsey','Ganymede','already','');
INSERT INTO t2 VALUES (784,210105,37,'ravines','tidiness','terminal','');
INSERT INTO t2 VALUES (785,210106,37,'bestseller','gainful','Hegelian','');
INSERT INTO t2 VALUES (786,210107,37,'equilibrium','contrary','hypothesizer','');
INSERT INTO t2 VALUES (787,210401,37,'extents','Tipperary','warningly','FAS');
INSERT INTO t2 VALUES (788,213201,37,'relatively','tropics','journalizing','FAS');
INSERT INTO t2 VALUES (789,213203,37,'pressure','theorizers','nested','');
INSERT INTO t2 VALUES (790,213204,37,'critiques','renew','Lars','');
INSERT INTO t2 VALUES (791,213205,37,'befouled','already','saplings','');
INSERT INTO t2 VALUES (792,213206,37,'rightfully','terminal','foothill','');
INSERT INTO t2 VALUES (793,213207,37,'mechanizing','Hegelian','labeled','');
INSERT INTO t2 VALUES (794,216101,37,'Latinizes','hypothesizer','imperiously','FAS');
INSERT INTO t2 VALUES (795,216103,37,'timesharing','warningly','reporters','FAS');
INSERT INTO t2 VALUES (796,218001,37,'Aden','journalizing','furnishings','FAS');
INSERT INTO t2 VALUES (797,218002,37,'embassies','nested','precipitable','FAS');
INSERT INTO t2 VALUES (798,218003,37,'males','Lars','discounts','FAS');
INSERT INTO t2 VALUES (799,218004,37,'shapelessly','saplings','excises','FAS');
INSERT INTO t2 VALUES (800,143503,50,'genres','foothill','Stalin','');
INSERT INTO t2 VALUES (801,218006,37,'mastering','labeled','despot','FAS');
INSERT INTO t2 VALUES (802,218007,37,'Newtonian','imperiously','ripeness','FAS');
INSERT INTO t2 VALUES (803,218008,37,'finishers','reporters','Arabia','');
INSERT INTO t2 VALUES (804,218009,37,'abates','furnishings','unruly','');
INSERT INTO t2 VALUES (805,218010,37,'teem','precipitable','mournfulness','');
INSERT INTO t2 VALUES (806,218011,37,'kiting','discounts','boom','FAS');
INSERT INTO t2 VALUES (807,218020,37,'stodgy','excises','slaughter','A');
INSERT INTO t2 VALUES (808,218021,50,'scalps','Stalin','Sabine','');
INSERT INTO t2 VALUES (809,218022,37,'feed','despot','handy','FAS');
INSERT INTO t2 VALUES (810,218023,37,'guitars','ripeness','rural','');
INSERT INTO t2 VALUES (811,218024,37,'airships','Arabia','organizer','');
INSERT INTO t2 VALUES (812,218101,37,'store','unruly','shipyard','FAS');
INSERT INTO t2 VALUES (813,218102,37,'denounces','mournfulness','civics','FAS');
INSERT INTO t2 VALUES (814,218103,37,'Pyle','boom','inaccuracy','FAS');
INSERT INTO t2 VALUES (815,218201,37,'Saxony','slaughter','rules','FAS');
INSERT INTO t2 VALUES (816,218202,37,'serializations','Sabine','juveniles','FAS');
INSERT INTO t2 VALUES (817,218203,37,'Peruvian','handy','comprised','W');
INSERT INTO t2 VALUES (818,218204,37,'taxonomically','rural','investigations','');
INSERT INTO t2 VALUES (819,218205,37,'kingdom','organizer','stabilizes','A');
INSERT INTO t2 VALUES (820,218301,37,'stint','shipyard','seminaries','FAS');
INSERT INTO t2 VALUES (821,218302,37,'Sault','civics','Hunter','A');
INSERT INTO t2 VALUES (822,218401,37,'faithful','inaccuracy','sporty','FAS');
INSERT INTO t2 VALUES (823,218402,37,'Ganymede','rules','test','FAS');
INSERT INTO t2 VALUES (824,218403,37,'tidiness','juveniles','weasels','');
INSERT INTO t2 VALUES (825,218404,37,'gainful','comprised','CERN','');
INSERT INTO t2 VALUES (826,218407,37,'contrary','investigations','tempering','');
INSERT INTO t2 VALUES (827,218408,37,'Tipperary','stabilizes','afore','FAS');
INSERT INTO t2 VALUES (828,218409,37,'tropics','seminaries','Galatean','');
INSERT INTO t2 VALUES (829,218410,37,'theorizers','Hunter','techniques','W');
INSERT INTO t2 VALUES (830,226001,37,'renew','sporty','error','');
INSERT INTO t2 VALUES (831,226002,37,'already','test','veranda','');
INSERT INTO t2 VALUES (832,226003,37,'terminal','weasels','severely','');
INSERT INTO t2 VALUES (833,226004,37,'Hegelian','CERN','Cassites','FAS');
INSERT INTO t2 VALUES (834,226005,37,'hypothesizer','tempering','forthcoming','');
INSERT INTO t2 VALUES (835,226006,37,'warningly','afore','guides','');
INSERT INTO t2 VALUES (836,226007,37,'journalizing','Galatean','vanish','FAS');
INSERT INTO t2 VALUES (837,226008,37,'nested','techniques','lied','A');
INSERT INTO t2 VALUES (838,226203,37,'Lars','error','sawtooth','FAS');
INSERT INTO t2 VALUES (839,226204,37,'saplings','veranda','fated','FAS');
INSERT INTO t2 VALUES (840,226205,37,'foothill','severely','gradually','');
INSERT INTO t2 VALUES (841,226206,37,'labeled','Cassites','widens','');
INSERT INTO t2 VALUES (842,226207,37,'imperiously','forthcoming','preclude','');
INSERT INTO t2 VALUES (843,226208,37,'reporters','guides','Jobrel','');
INSERT INTO t2 VALUES (844,226209,37,'furnishings','vanish','hooker','');
INSERT INTO t2 VALUES (845,226210,37,'precipitable','lied','rainstorm','');
INSERT INTO t2 VALUES (846,226211,37,'discounts','sawtooth','disconnects','');
INSERT INTO t2 VALUES (847,228001,37,'excises','fated','cruelty','');
INSERT INTO t2 VALUES (848,228004,37,'Stalin','gradually','exponentials','A');
INSERT INTO t2 VALUES (849,228005,37,'despot','widens','affective','A');
INSERT INTO t2 VALUES (850,228006,37,'ripeness','preclude','arteries','');
INSERT INTO t2 VALUES (851,228007,37,'Arabia','Jobrel','Crosby','FAS');
INSERT INTO t2 VALUES (852,228008,37,'unruly','hooker','acquaint','');
INSERT INTO t2 VALUES (853,228009,37,'mournfulness','rainstorm','evenhandedly','');
INSERT INTO t2 VALUES (854,228101,37,'boom','disconnects','percentage','');
INSERT INTO t2 VALUES (855,228108,37,'slaughter','cruelty','disobedience','');
INSERT INTO t2 VALUES (856,228109,37,'Sabine','exponentials','humility','');
INSERT INTO t2 VALUES (857,228110,37,'handy','affective','gleaning','A');
INSERT INTO t2 VALUES (858,228111,37,'rural','arteries','petted','A');
INSERT INTO t2 VALUES (859,228112,37,'organizer','Crosby','bloater','A');
INSERT INTO t2 VALUES (860,228113,37,'shipyard','acquaint','minion','A');
INSERT INTO t2 VALUES (861,228114,37,'civics','evenhandedly','marginal','A');
INSERT INTO t2 VALUES (862,228115,37,'inaccuracy','percentage','apiary','A');
INSERT INTO t2 VALUES (863,228116,37,'rules','disobedience','measures','');
INSERT INTO t2 VALUES (864,228117,37,'juveniles','humility','precaution','');
INSERT INTO t2 VALUES (865,228118,37,'comprised','gleaning','repelled','');
INSERT INTO t2 VALUES (866,228119,37,'investigations','petted','primary','FAS');
INSERT INTO t2 VALUES (867,228120,37,'stabilizes','bloater','coverings','');
INSERT INTO t2 VALUES (868,228121,37,'seminaries','minion','Artemia','A');
INSERT INTO t2 VALUES (869,228122,37,'Hunter','marginal','navigate','');
INSERT INTO t2 VALUES (870,228201,37,'sporty','apiary','spatial','');
INSERT INTO t2 VALUES (871,228206,37,'test','measures','Gurkha','');
INSERT INTO t2 VALUES (872,228207,37,'weasels','precaution','meanwhile','A');
INSERT INTO t2 VALUES (873,228208,37,'CERN','repelled','Melinda','A');
INSERT INTO t2 VALUES (874,228209,37,'tempering','primary','Butterfield','');
INSERT INTO t2 VALUES (875,228210,37,'afore','coverings','Aldrich','A');
INSERT INTO t2 VALUES (876,228211,37,'Galatean','Artemia','previewing','A');
INSERT INTO t2 VALUES (877,228212,37,'techniques','navigate','glut','A');
INSERT INTO t2 VALUES (878,228213,37,'error','spatial','unaffected','');
INSERT INTO t2 VALUES (879,228214,37,'veranda','Gurkha','inmate','');
INSERT INTO t2 VALUES (880,228301,37,'severely','meanwhile','mineral','');
INSERT INTO t2 VALUES (881,228305,37,'Cassites','Melinda','impending','A');
INSERT INTO t2 VALUES (882,228306,37,'forthcoming','Butterfield','meditation','A');
INSERT INTO t2 VALUES (883,228307,37,'guides','Aldrich','ideas','');
INSERT INTO t2 VALUES (884,228308,37,'vanish','previewing','miniaturizes','W');
INSERT INTO t2 VALUES (885,228309,37,'lied','glut','lewdly','');
INSERT INTO t2 VALUES (886,228310,37,'sawtooth','unaffected','title','');
INSERT INTO t2 VALUES (887,228311,37,'fated','inmate','youthfulness','');
INSERT INTO t2 VALUES (888,228312,37,'gradually','mineral','creak','FAS');
INSERT INTO t2 VALUES (889,228313,37,'widens','impending','Chippewa','');
INSERT INTO t2 VALUES (890,228314,37,'preclude','meditation','clamored','');
INSERT INTO t2 VALUES (891,228401,65,'Jobrel','ideas','freezes','');
INSERT INTO t2 VALUES (892,228402,65,'hooker','miniaturizes','forgivably','FAS');
INSERT INTO t2 VALUES (893,228403,65,'rainstorm','lewdly','reduce','FAS');
INSERT INTO t2 VALUES (894,228404,65,'disconnects','title','McGovern','W');
INSERT INTO t2 VALUES (895,228405,65,'cruelty','youthfulness','Nazis','W');
INSERT INTO t2 VALUES (896,228406,65,'exponentials','creak','epistle','W');
INSERT INTO t2 VALUES (897,228407,65,'affective','Chippewa','socializes','W');
INSERT INTO t2 VALUES (898,228408,65,'arteries','clamored','conceptions','');
INSERT INTO t2 VALUES (899,228409,65,'Crosby','freezes','Kevin','');
INSERT INTO t2 VALUES (900,228410,65,'acquaint','forgivably','uncovering','');
INSERT INTO t2 VALUES (901,230301,37,'evenhandedly','reduce','chews','FAS');
INSERT INTO t2 VALUES (902,230302,37,'percentage','McGovern','appendixes','FAS');
INSERT INTO t2 VALUES (903,230303,37,'disobedience','Nazis','raining','');
INSERT INTO t2 VALUES (904,018062,37,'humility','epistle','infest','');
INSERT INTO t2 VALUES (905,230501,37,'gleaning','socializes','compartment','');
INSERT INTO t2 VALUES (906,230502,37,'petted','conceptions','minting','');
INSERT INTO t2 VALUES (907,230503,37,'bloater','Kevin','ducks','');
INSERT INTO t2 VALUES (908,230504,37,'minion','uncovering','roped','A');
INSERT INTO t2 VALUES (909,230505,37,'marginal','chews','waltz','');
INSERT INTO t2 VALUES (910,230506,37,'apiary','appendixes','Lillian','');
INSERT INTO t2 VALUES (911,230507,37,'measures','raining','repressions','A');
INSERT INTO t2 VALUES (912,230508,37,'precaution','infest','chillingly','');
INSERT INTO t2 VALUES (913,230509,37,'repelled','compartment','noncritical','');
INSERT INTO t2 VALUES (914,230901,37,'primary','minting','lithograph','');
INSERT INTO t2 VALUES (915,230902,37,'coverings','ducks','spongers','');
INSERT INTO t2 VALUES (916,230903,37,'Artemia','roped','parenthood','');
INSERT INTO t2 VALUES (917,230904,37,'navigate','waltz','posed','');
INSERT INTO t2 VALUES (918,230905,37,'spatial','Lillian','instruments','');
INSERT INTO t2 VALUES (919,230906,37,'Gurkha','repressions','filial','');
INSERT INTO t2 VALUES (920,230907,37,'meanwhile','chillingly','fixedly','');
INSERT INTO t2 VALUES (921,230908,37,'Melinda','noncritical','relives','');
INSERT INTO t2 VALUES (922,230909,37,'Butterfield','lithograph','Pandora','');
INSERT INTO t2 VALUES (923,230910,37,'Aldrich','spongers','watering','A');
INSERT INTO t2 VALUES (924,230911,37,'previewing','parenthood','ungrateful','');
INSERT INTO t2 VALUES (925,230912,37,'glut','posed','secures','');
INSERT INTO t2 VALUES (926,230913,37,'unaffected','instruments','chastisers','');
INSERT INTO t2 VALUES (927,230914,37,'inmate','filial','icon','');
INSERT INTO t2 VALUES (928,231304,37,'mineral','fixedly','reuniting','A');
INSERT INTO t2 VALUES (929,231305,37,'impending','relives','imagining','A');
INSERT INTO t2 VALUES (930,231306,37,'meditation','Pandora','abiding','A');
INSERT INTO t2 VALUES (931,231307,37,'ideas','watering','omnisciently','');
INSERT INTO t2 VALUES (932,231308,37,'miniaturizes','ungrateful','Britannic','');
INSERT INTO t2 VALUES (933,231309,37,'lewdly','secures','scholastics','A');
INSERT INTO t2 VALUES (934,231310,37,'title','chastisers','mechanics','A');
INSERT INTO t2 VALUES (935,231311,37,'youthfulness','icon','humidly','A');
INSERT INTO t2 VALUES (936,231312,37,'creak','reuniting','masterpiece','');
INSERT INTO t2 VALUES (937,231313,37,'Chippewa','imagining','however','');
INSERT INTO t2 VALUES (938,231314,37,'clamored','abiding','Mendelian','');
INSERT INTO t2 VALUES (939,231315,37,'freezes','omnisciently','jarred','');
INSERT INTO t2 VALUES (940,232102,37,'forgivably','Britannic','scolds','');
INSERT INTO t2 VALUES (941,232103,37,'reduce','scholastics','infatuate','');
INSERT INTO t2 VALUES (942,232104,37,'McGovern','mechanics','willed','A');
INSERT INTO t2 VALUES (943,232105,37,'Nazis','humidly','joyfully','');
INSERT INTO t2 VALUES (944,232106,37,'epistle','masterpiece','Microsoft','');
INSERT INTO t2 VALUES (945,232107,37,'socializes','however','fibrosities','');
INSERT INTO t2 VALUES (946,232108,37,'conceptions','Mendelian','Baltimorean','');
INSERT INTO t2 VALUES (947,232601,37,'Kevin','jarred','equestrian','');
INSERT INTO t2 VALUES (948,232602,37,'uncovering','scolds','Goodrich','');
INSERT INTO t2 VALUES (949,232603,37,'chews','infatuate','apish','A');
INSERT INTO t2 VALUES (950,232605,37,'appendixes','willed','Adlerian','');
INSERT INTO t2 VALUES (5950,1232605,37,'appendixes','willed','Adlerian','');
INSERT INTO t2 VALUES (5951,1232606,37,'appendixes','willed','Adlerian','');
INSERT INTO t2 VALUES (5952,1232607,37,'appendixes','willed','Adlerian','');
INSERT INTO t2 VALUES (5953,1232608,37,'appendixes','willed','Adlerian','');
INSERT INTO t2 VALUES (5954,1232609,37,'appendixes','willed','Adlerian','');
INSERT INTO t2 VALUES (951,232606,37,'raining','joyfully','Tropez','');
INSERT INTO t2 VALUES (952,232607,37,'infest','Microsoft','nouns','');
INSERT INTO t2 VALUES (953,232608,37,'compartment','fibrosities','distracting','');
INSERT INTO t2 VALUES (954,232609,37,'minting','Baltimorean','mutton','');
INSERT INTO t2 VALUES (955,236104,37,'ducks','equestrian','bridgeable','A');
INSERT INTO t2 VALUES (956,236105,37,'roped','Goodrich','stickers','A');
INSERT INTO t2 VALUES (957,236106,37,'waltz','apish','transcontinental','A');
INSERT INTO t2 VALUES (958,236107,37,'Lillian','Adlerian','amateurish','');
INSERT INTO t2 VALUES (959,236108,37,'repressions','Tropez','Gandhian','');
INSERT INTO t2 VALUES (960,236109,37,'chillingly','nouns','stratified','');
INSERT INTO t2 VALUES (961,236110,37,'noncritical','distracting','chamberlains','');
INSERT INTO t2 VALUES (962,236111,37,'lithograph','mutton','creditably','');
INSERT INTO t2 VALUES (963,236112,37,'spongers','bridgeable','philosophic','');
INSERT INTO t2 VALUES (964,236113,37,'parenthood','stickers','ores','');
INSERT INTO t2 VALUES (965,238005,37,'posed','transcontinental','Carleton','');
INSERT INTO t2 VALUES (966,238006,37,'instruments','amateurish','tape','A');
INSERT INTO t2 VALUES (967,238007,37,'filial','Gandhian','afloat','A');
INSERT INTO t2 VALUES (968,238008,37,'fixedly','stratified','goodness','A');
INSERT INTO t2 VALUES (969,238009,37,'relives','chamberlains','welcoming','');
INSERT INTO t2 VALUES (970,238010,37,'Pandora','creditably','Pinsky','FAS');
INSERT INTO t2 VALUES (971,238011,37,'watering','philosophic','halting','');
INSERT INTO t2 VALUES (972,238012,37,'ungrateful','ores','bibliography','');
INSERT INTO t2 VALUES (973,238013,37,'secures','Carleton','decoding','');
INSERT INTO t2 VALUES (974,240401,41,'chastisers','tape','variance','A');
INSERT INTO t2 VALUES (975,240402,41,'icon','afloat','allowed','A');
INSERT INTO t2 VALUES (976,240901,41,'reuniting','goodness','dire','A');
INSERT INTO t2 VALUES (977,240902,41,'imagining','welcoming','dub','A');
INSERT INTO t2 VALUES (978,241801,41,'abiding','Pinsky','poisoning','');
INSERT INTO t2 VALUES (979,242101,41,'omnisciently','halting','Iraqis','A');
INSERT INTO t2 VALUES (980,242102,41,'Britannic','bibliography','heaving','');
INSERT INTO t2 VALUES (981,242201,41,'scholastics','decoding','population','A');
INSERT INTO t2 VALUES (982,242202,41,'mechanics','variance','bomb','A');
INSERT INTO t2 VALUES (983,242501,41,'humidly','allowed','Majorca','A');
INSERT INTO t2 VALUES (984,242502,41,'masterpiece','dire','Gershwins','');
INSERT INTO t2 VALUES (985,246201,41,'however','dub','explorers','');
INSERT INTO t2 VALUES (986,246202,41,'Mendelian','poisoning','libretto','A');
INSERT INTO t2 VALUES (987,246203,41,'jarred','Iraqis','occurred','');
INSERT INTO t2 VALUES (988,246204,41,'scolds','heaving','Lagos','');
INSERT INTO t2 VALUES (989,246205,41,'infatuate','population','rats','');
INSERT INTO t2 VALUES (990,246301,41,'willed','bomb','bankruptcies','A');
INSERT INTO t2 VALUES (991,246302,41,'joyfully','Majorca','crying','');
INSERT INTO t2 VALUES (992,248001,41,'Microsoft','Gershwins','unexpected','');
INSERT INTO t2 VALUES (993,248002,41,'fibrosities','explorers','accessed','A');
INSERT INTO t2 VALUES (994,248003,41,'Baltimorean','libretto','colorful','A');
INSERT INTO t2 VALUES (995,248004,41,'equestrian','occurred','versatility','A');
INSERT INTO t2 VALUES (996,248005,41,'Goodrich','Lagos','cosy','');
INSERT INTO t2 VALUES (997,248006,41,'apish','rats','Darius','A');
INSERT INTO t2 VALUES (998,248007,41,'Adlerian','bankruptcies','mastering','A');
INSERT INTO t2 VALUES (999,248008,41,'Tropez','crying','Asiaticizations','A');
INSERT INTO t2 VALUES (1000,248009,41,'nouns','unexpected','offerers','A');
INSERT INTO t2 VALUES (1001,248010,41,'distracting','accessed','uncles','A');
INSERT INTO t2 VALUES (1002,248011,41,'mutton','colorful','sleepwalk','');
INSERT INTO t2 VALUES (1003,248012,41,'bridgeable','versatility','Ernestine','');
INSERT INTO t2 VALUES (1004,248013,41,'stickers','cosy','checksumming','');
INSERT INTO t2 VALUES (1005,248014,41,'transcontinental','Darius','stopped','');
INSERT INTO t2 VALUES (1006,248015,41,'amateurish','mastering','sicker','');
INSERT INTO t2 VALUES (1007,248016,41,'Gandhian','Asiaticizations','Italianization','');
INSERT INTO t2 VALUES (1008,248017,41,'stratified','offerers','alphabetic','');
INSERT INTO t2 VALUES (1009,248018,41,'chamberlains','uncles','pharmaceutic','');
INSERT INTO t2 VALUES (1010,248019,41,'creditably','sleepwalk','creator','');
INSERT INTO t2 VALUES (1011,248020,41,'philosophic','Ernestine','chess','');
INSERT INTO t2 VALUES (1012,248021,41,'ores','checksumming','charcoal','');
INSERT INTO t2 VALUES (1013,248101,41,'Carleton','stopped','Epiphany','A');
INSERT INTO t2 VALUES (1014,248102,41,'tape','sicker','bulldozes','A');
INSERT INTO t2 VALUES (1015,248201,41,'afloat','Italianization','Pygmalion','A');
INSERT INTO t2 VALUES (1016,248202,41,'goodness','alphabetic','caressing','A');
INSERT INTO t2 VALUES (1017,248203,41,'welcoming','pharmaceutic','Palestine','A');
INSERT INTO t2 VALUES (1018,248204,41,'Pinsky','creator','regimented','A');
INSERT INTO t2 VALUES (1019,248205,41,'halting','chess','scars','A');
INSERT INTO t2 VALUES (1020,248206,41,'bibliography','charcoal','realest','A');
INSERT INTO t2 VALUES (1021,248207,41,'decoding','Epiphany','diffusing','A');
INSERT INTO t2 VALUES (1022,248208,41,'variance','bulldozes','clubroom','A');
INSERT INTO t2 VALUES (1023,248209,41,'allowed','Pygmalion','Blythe','A');
INSERT INTO t2 VALUES (1024,248210,41,'dire','caressing','ahead','');
INSERT INTO t2 VALUES (1025,248211,50,'dub','Palestine','reviver','');
INSERT INTO t2 VALUES (1026,250501,34,'poisoning','regimented','retransmitting','A');
INSERT INTO t2 VALUES (1027,250502,34,'Iraqis','scars','landslide','');
INSERT INTO t2 VALUES (1028,250503,34,'heaving','realest','Eiffel','');
INSERT INTO t2 VALUES (1029,250504,34,'population','diffusing','absentee','');
INSERT INTO t2 VALUES (1030,250505,34,'bomb','clubroom','aye','');
INSERT INTO t2 VALUES (1031,250601,34,'Majorca','Blythe','forked','A');
INSERT INTO t2 VALUES (1032,250602,34,'Gershwins','ahead','Peruvianizes','');
INSERT INTO t2 VALUES (1033,250603,34,'explorers','reviver','clerked','');
INSERT INTO t2 VALUES (1034,250604,34,'libretto','retransmitting','tutor','');
INSERT INTO t2 VALUES (1035,250605,34,'occurred','landslide','boulevard','');
INSERT INTO t2 VALUES (1036,251001,34,'Lagos','Eiffel','shuttered','');
INSERT INTO t2 VALUES (1037,251002,34,'rats','absentee','quotes','A');
INSERT INTO t2 VALUES (1038,251003,34,'bankruptcies','aye','Caltech','');
INSERT INTO t2 VALUES (1039,251004,34,'crying','forked','Mossberg','');
INSERT INTO t2 VALUES (1040,251005,34,'unexpected','Peruvianizes','kept','');
INSERT INTO t2 VALUES (1041,251301,34,'accessed','clerked','roundly','');
INSERT INTO t2 VALUES (1042,251302,34,'colorful','tutor','features','A');
INSERT INTO t2 VALUES (1043,251303,34,'versatility','boulevard','imaginable','A');
INSERT INTO t2 VALUES (1044,251304,34,'cosy','shuttered','controller','');
INSERT INTO t2 VALUES (1045,251305,34,'Darius','quotes','racial','');
INSERT INTO t2 VALUES (1046,251401,34,'mastering','Caltech','uprisings','A');
INSERT INTO t2 VALUES (1047,251402,34,'Asiaticizations','Mossberg','narrowed','A');
INSERT INTO t2 VALUES (1048,251403,34,'offerers','kept','cannot','A');
INSERT INTO t2 VALUES (1049,251404,34,'uncles','roundly','vest','');
INSERT INTO t2 VALUES (1050,251405,34,'sleepwalk','features','famine','');
INSERT INTO t2 VALUES (1051,251406,34,'Ernestine','imaginable','sugars','');
INSERT INTO t2 VALUES (1052,251801,34,'checksumming','controller','exterminated','A');
INSERT INTO t2 VALUES (1053,251802,34,'stopped','racial','belays','');
INSERT INTO t2 VALUES (1054,252101,34,'sicker','uprisings','Hodges','A');
INSERT INTO t2 VALUES (1055,252102,34,'Italianization','narrowed','translatable','');
INSERT INTO t2 VALUES (1056,252301,34,'alphabetic','cannot','duality','A');
INSERT INTO t2 VALUES (1057,252302,34,'pharmaceutic','vest','recording','A');
INSERT INTO t2 VALUES (1058,252303,34,'creator','famine','rouses','A');
INSERT INTO t2 VALUES (1059,252304,34,'chess','sugars','poison','');
INSERT INTO t2 VALUES (1060,252305,34,'charcoal','exterminated','attitude','');
INSERT INTO t2 VALUES (1061,252306,34,'Epiphany','belays','dusted','');
INSERT INTO t2 VALUES (1062,252307,34,'bulldozes','Hodges','encompasses','');
INSERT INTO t2 VALUES (1063,252308,34,'Pygmalion','translatable','presentation','');
INSERT INTO t2 VALUES (1064,252309,34,'caressing','duality','Kantian','');
INSERT INTO t2 VALUES (1065,256001,34,'Palestine','recording','imprecision','A');
INSERT INTO t2 VALUES (1066,256002,34,'regimented','rouses','saving','');
INSERT INTO t2 VALUES (1067,256003,34,'scars','poison','maternal','');
INSERT INTO t2 VALUES (1068,256004,34,'realest','attitude','hewed','');
INSERT INTO t2 VALUES (1069,256005,34,'diffusing','dusted','kerosene','');
INSERT INTO t2 VALUES (1070,258001,34,'clubroom','encompasses','Cubans','');
INSERT INTO t2 VALUES (1071,258002,34,'Blythe','presentation','photographers','');
INSERT INTO t2 VALUES (1072,258003,34,'ahead','Kantian','nymph','A');
INSERT INTO t2 VALUES (1073,258004,34,'reviver','imprecision','bedlam','A');
INSERT INTO t2 VALUES (1074,258005,34,'retransmitting','saving','north','A');
INSERT INTO t2 VALUES (1075,258006,34,'landslide','maternal','Schoenberg','A');
INSERT INTO t2 VALUES (1076,258007,34,'Eiffel','hewed','botany','A');
INSERT INTO t2 VALUES (1077,258008,34,'absentee','kerosene','curs','');
INSERT INTO t2 VALUES (1078,258009,34,'aye','Cubans','solidification','');
INSERT INTO t2 VALUES (1079,258010,34,'forked','photographers','inheritresses','');
INSERT INTO t2 VALUES (1080,258011,34,'Peruvianizes','nymph','stiller','');
INSERT INTO t2 VALUES (1081,258101,68,'clerked','bedlam','t1','A');
INSERT INTO t2 VALUES (1082,258102,68,'tutor','north','suite','A');
INSERT INTO t2 VALUES (1083,258103,34,'boulevard','Schoenberg','ransomer','');
INSERT INTO t2 VALUES (1084,258104,68,'shuttered','botany','Willy','');
INSERT INTO t2 VALUES (1085,258105,68,'quotes','curs','Rena','A');
INSERT INTO t2 VALUES (1086,258106,68,'Caltech','solidification','Seattle','A');
INSERT INTO t2 VALUES (1087,258107,68,'Mossberg','inheritresses','relaxes','A');
INSERT INTO t2 VALUES (1088,258108,68,'kept','stiller','exclaim','');
INSERT INTO t2 VALUES (1089,258109,68,'roundly','t1','implicated','A');
INSERT INTO t2 VALUES (1090,258110,68,'features','suite','distinguish','');
INSERT INTO t2 VALUES (1091,258111,68,'imaginable','ransomer','assayed','');
INSERT INTO t2 VALUES (1092,258112,68,'controller','Willy','homeowner','');
INSERT INTO t2 VALUES (1093,258113,68,'racial','Rena','and','');
INSERT INTO t2 VALUES (1094,258201,34,'uprisings','Seattle','stealth','');
INSERT INTO t2 VALUES (1095,258202,34,'narrowed','relaxes','coinciding','A');
INSERT INTO t2 VALUES (1096,258203,34,'cannot','exclaim','founder','A');
INSERT INTO t2 VALUES (1097,258204,34,'vest','implicated','environing','');
INSERT INTO t2 VALUES (1098,258205,34,'famine','distinguish','jewelry','');
INSERT INTO t2 VALUES (1099,258301,34,'sugars','assayed','lemons','A');
INSERT INTO t2 VALUES (1100,258401,34,'exterminated','homeowner','brokenness','A');
INSERT INTO t2 VALUES (1101,258402,34,'belays','and','bedpost','A');
INSERT INTO t2 VALUES (1102,258403,34,'Hodges','stealth','assurers','A');
INSERT INTO t2 VALUES (1103,258404,34,'translatable','coinciding','annoyers','');
INSERT INTO t2 VALUES (1104,258405,34,'duality','founder','affixed','');
INSERT INTO t2 VALUES (1105,258406,34,'recording','environing','warbling','');
INSERT INTO t2 VALUES (1106,258407,34,'rouses','jewelry','seriously','');
INSERT INTO t2 VALUES (1107,228123,37,'poison','lemons','boasted','');
INSERT INTO t2 VALUES (1108,250606,34,'attitude','brokenness','Chantilly','');
INSERT INTO t2 VALUES (1109,208405,37,'dusted','bedpost','Iranizes','');
INSERT INTO t2 VALUES (1110,212101,37,'encompasses','assurers','violinist','');
INSERT INTO t2 VALUES (1111,218206,37,'presentation','annoyers','extramarital','');
INSERT INTO t2 VALUES (1112,150401,37,'Kantian','affixed','spates','');
INSERT INTO t2 VALUES (1113,248212,41,'imprecision','warbling','cloakroom','');
INSERT INTO t2 VALUES (1114,128026,00,'saving','seriously','gazer','');
INSERT INTO t2 VALUES (1115,128024,00,'maternal','boasted','hand','');
INSERT INTO t2 VALUES (1116,128027,00,'hewed','Chantilly','tucked','');
INSERT INTO t2 VALUES (1117,128025,00,'kerosene','Iranizes','gems','');
INSERT INTO t2 VALUES (1118,128109,00,'Cubans','violinist','clinker','');
INSERT INTO t2 VALUES (1119,128705,00,'photographers','extramarital','refiner','');
INSERT INTO t2 VALUES (1120,126303,00,'nymph','spates','callus','');
INSERT INTO t2 VALUES (1121,128308,00,'bedlam','cloakroom','leopards','');
INSERT INTO t2 VALUES (1122,128204,00,'north','gazer','comfortingly','');
INSERT INTO t2 VALUES (1123,128205,00,'Schoenberg','hand','generically','');
INSERT INTO t2 VALUES (1124,128206,00,'botany','tucked','getters','');
INSERT INTO t2 VALUES (1125,128207,00,'curs','gems','sexually','');
INSERT INTO t2 VALUES (1126,118205,00,'solidification','clinker','spear','');
INSERT INTO t2 VALUES (1127,116801,00,'inheritresses','refiner','serums','');
INSERT INTO t2 VALUES (1128,116803,00,'stiller','callus','Italianization','');
INSERT INTO t2 VALUES (1129,116804,00,'t1','leopards','attendants','');
INSERT INTO t2 VALUES (1130,116802,00,'suite','comfortingly','spies','');
INSERT INTO t2 VALUES (1131,128605,00,'ransomer','generically','Anthony','');
INSERT INTO t2 VALUES (1132,118308,00,'Willy','getters','planar','');
INSERT INTO t2 VALUES (1133,113702,00,'Rena','sexually','cupped','');
INSERT INTO t2 VALUES (1134,113703,00,'Seattle','spear','cleanser','');
INSERT INTO t2 VALUES (1135,112103,00,'relaxes','serums','commuters','');
INSERT INTO t2 VALUES (1136,118009,00,'exclaim','Italianization','honeysuckle','');
INSERT INTO t2 VALUES (5136,1118009,00,'exclaim','Italianization','honeysuckle','');
INSERT INTO t2 VALUES (1137,138011,00,'implicated','attendants','orphanage','');
INSERT INTO t2 VALUES (1138,138010,00,'distinguish','spies','skies','');
INSERT INTO t2 VALUES (1139,138012,00,'assayed','Anthony','crushers','');
INSERT INTO t2 VALUES (1140,068304,00,'homeowner','planar','Puritan','');
INSERT INTO t2 VALUES (1141,078009,00,'and','cupped','squeezer','');
INSERT INTO t2 VALUES (1142,108013,00,'stealth','cleanser','bruises','');
INSERT INTO t2 VALUES (1143,084004,00,'coinciding','commuters','bonfire','');
INSERT INTO t2 VALUES (1144,083402,00,'founder','honeysuckle','Colombo','');
INSERT INTO t2 VALUES (1145,084003,00,'environing','orphanage','nondecreasing','');
INSERT INTO t2 VALUES (1146,088504,00,'jewelry','skies','innocents','');
INSERT INTO t2 VALUES (1147,088005,00,'lemons','crushers','masked','');
INSERT INTO t2 VALUES (1148,088007,00,'brokenness','Puritan','file','');
INSERT INTO t2 VALUES (1149,088006,00,'bedpost','squeezer','brush','');
INSERT INTO t2 VALUES (1150,148025,00,'assurers','bruises','mutilate','');
INSERT INTO t2 VALUES (1151,148024,00,'annoyers','bonfire','mommy','');
INSERT INTO t2 VALUES (1152,138305,00,'affixed','Colombo','bulkheads','');
INSERT INTO t2 VALUES (1153,138306,00,'warbling','nondecreasing','undeclared','');
INSERT INTO t2 VALUES (1154,152701,00,'seriously','innocents','displacements','');
INSERT INTO t2 VALUES (1155,148505,00,'boasted','masked','nieces','');
INSERT INTO t2 VALUES (1156,158003,00,'Chantilly','file','coeducation','');
INSERT INTO t2 VALUES (1157,156201,00,'Iranizes','brush','brassy','');
INSERT INTO t2 VALUES (1158,156202,00,'violinist','mutilate','authenticator','');
INSERT INTO t2 VALUES (1159,158307,00,'extramarital','mommy','Washoe','');
INSERT INTO t2 VALUES (1160,158402,00,'spates','bulkheads','penny','');
INSERT INTO t2 VALUES (1161,158401,00,'cloakroom','undeclared','Flagler','');
INSERT INTO t2 VALUES (1162,068013,00,'gazer','displacements','stoned','');
INSERT INTO t2 VALUES (1163,068012,00,'hand','nieces','cranes','');
INSERT INTO t2 VALUES (1164,068203,00,'tucked','coeducation','masterful','');
INSERT INTO t2 VALUES (1165,088205,00,'gems','brassy','biracial','');
INSERT INTO t2 VALUES (1166,068704,00,'clinker','authenticator','steamships','');
INSERT INTO t2 VALUES (1167,068604,00,'refiner','Washoe','windmills','');
INSERT INTO t2 VALUES (1168,158502,00,'callus','penny','exploit','');
INSERT INTO t2 VALUES (1169,123103,00,'leopards','Flagler','riverfront','');
INSERT INTO t2 VALUES (1170,148026,00,'comfortingly','stoned','sisterly','');
INSERT INTO t2 VALUES (1171,123302,00,'generically','cranes','sharpshoot','');
INSERT INTO t2 VALUES (1172,076503,00,'getters','masterful','mittens','');
INSERT INTO t2 VALUES (1173,126304,00,'sexually','biracial','interdependency','');
INSERT INTO t2 VALUES (1174,068306,00,'spear','steamships','policy','');
INSERT INTO t2 VALUES (1175,143504,00,'serums','windmills','unleashing','');
INSERT INTO t2 VALUES (1176,160201,00,'Italianization','exploit','pretenders','');
INSERT INTO t2 VALUES (1177,148028,00,'attendants','riverfront','overstatements','');
INSERT INTO t2 VALUES (1178,148027,00,'spies','sisterly','birthed','');
INSERT INTO t2 VALUES (1179,143505,00,'Anthony','sharpshoot','opportunism','');
INSERT INTO t2 VALUES (1180,108014,00,'planar','mittens','showroom','');
INSERT INTO t2 VALUES (1181,076104,00,'cupped','interdependency','compromisingly','');
INSERT INTO t2 VALUES (1182,078106,00,'cleanser','policy','Medicare','');
INSERT INTO t2 VALUES (1183,126102,00,'commuters','unleashing','corresponds','');
INSERT INTO t2 VALUES (1184,128029,00,'honeysuckle','pretenders','hardware','');
INSERT INTO t2 VALUES (1185,128028,00,'orphanage','overstatements','implant','');
INSERT INTO t2 VALUES (1186,018410,00,'skies','birthed','Alicia','');
INSERT INTO t2 VALUES (1187,128110,00,'crushers','opportunism','requesting','');
INSERT INTO t2 VALUES (1188,148506,00,'Puritan','showroom','produced','');
INSERT INTO t2 VALUES (1189,123303,00,'squeezer','compromisingly','criticizes','');
INSERT INTO t2 VALUES (1190,123304,00,'bruises','Medicare','backer','');
INSERT INTO t2 VALUES (1191,068504,00,'bonfire','corresponds','positively','');
INSERT INTO t2 VALUES (1192,068305,00,'Colombo','hardware','colicky','');
INSERT INTO t2 VALUES (1193,000000,00,'nondecreasing','implant','thrillingly','');
--enable_query_log

#
# Search with a key
#

select t2.fld3 from t2 where companynr = 58 and fld3 like "%imaginable%";
select fld3 from t2 where fld3 like "%cultivation" ;

#
# Search with a key using sorting and limit the same time
#

select t2.fld3,companynr from t2 where companynr = 57+1 order by fld3;
select fld3,companynr from t2 where companynr = 58 order by fld3;

select fld3 from t2 order by fld3 desc limit 10;
select fld3 from t2 order by fld3 desc limit 5;
select fld3 from t2 order by fld3 desc limit 5,5;

#
# Search with a key having a constant with each unique key.
# The table is read directly with read-next on fld3
#

select t2.fld3 from t2 where fld3 = 'honeysuckle';
select t2.fld3 from t2 where fld3 LIKE 'honeysuckl_';
select t2.fld3 from t2 where fld3 LIKE 'hon_ysuckl_';
select t2.fld3 from t2 where fld3 LIKE 'honeysuckle%';
select t2.fld3 from t2 where fld3 LIKE 'h%le';

select t2.fld3 from t2 where fld3 LIKE 'honeysuckle_';
select t2.fld3 from t2 where fld3 LIKE 'don_t_find_me_please%';

#
# Test using INDEX and IGNORE INDEX
#

explain select t2.fld3 from t2 where fld3 = 'honeysuckle';

explain select fld3 from t2 ignore index (fld3) where fld3 = 'honeysuckle';
explain select fld3 from t2 use index (fld1) where fld3 = 'honeysuckle';

explain select fld3 from t2 use index (fld3) where fld3 = 'honeysuckle';
explain select fld3 from t2 use index (fld1,fld3) where fld3 = 'honeysuckle';

#
# NOTE NOTE NOTE
# The next should give an error
#

-- error 1176
explain select fld3 from t2 ignore index (fld3,not_used);
-- error 1176
explain select fld3 from t2 use index (not_used);

#
# Test sorting with a used key (there is no need for sorting)
#

select t2.fld3 from t2 where fld3 >= 'honeysuckle' and fld3 <= 'honoring' order by fld3;
explain select t2.fld3 from t2 where fld3 >= 'honeysuckle' and fld3 <= 'honoring' order by fld3;
select fld1,fld3 from t2 where fld3="Colombo" or fld3 = "nondecreasing" order by fld3;

# 
# Search with a key having a constant with many occurrences
# The table is read directly with read-next having fld3 to get the
# occurrences
#

select fld1,fld3 from t2 where companynr = 37 and fld3 = 'appendixes';

#
# Search with bunched 'or's.
# If one can limit the key to a certain interval only the possible
# alternatives will be gone through
#

select fld1 from t2 where fld1=250501 or fld1="250502";
explain select fld1 from t2 where fld1=250501 or fld1="250502"; 
select fld1 from t2 where fld1=250501 or fld1=250502 or fld1 >= 250505 and fld1 <= 250601 or fld1 between 250501 and 250502;
explain select fld1 from t2 where fld1=250501 or fld1=250502 or fld1 >= 250505 and fld1 <= 250601 or fld1 between 250501 and 250502;

#
# Search with a key with LIKE constant
# If the like starts with a certain letter key will be used.
#

select fld1,fld3 from t2 where companynr = 37 and fld3 like 'f%';
select fld3 from t2 where fld3 like "L%" and fld3 = "ok";
select fld3 from t2 where (fld3 like "C%" and fld3 = "Chantilly");
select fld1,fld3 from t2 where fld1 like "25050%";
select fld1,fld3 from t2 where fld1 like "25050_";

# 
# Search using distinct. An automatic grouping will be done over all the fields,
# if only distinct is used. In any other case a temporary table will always
# be created. If only the field used for sorting is from the main register,
# it will be sorted first before the distinct table is created.
#

select distinct companynr from t2;
select distinct companynr from t2 order by companynr;
select distinct companynr from t2 order by companynr desc;
select distinct t2.fld3,period from t2,t1 where companynr=37 and fld3 like "O%";

select distinct fld3 from t2 where companynr = 34 order by fld3;
select distinct fld3 from t2 limit 10;
select distinct fld3 from t2 having fld3 like "A%" limit 10;
select distinct substring(fld3,1,3) from t2 where fld3 like "A%";
select distinct substring(fld3,1,3) as a from t2 having a like "A%" order by a limit 10;
select distinct substring(fld3,1,3) from t2 where fld3 like "A%" limit 10;
select distinct substring(fld3,1,3) as a from t2 having a like "A%" limit 10;

# make a big table.

create table t3 (
 period    int not null,
 name      char(32) not null,
 companynr int not null,
 price     double(11,0),
 price2     double(11,0),
 key (period),
 key (name)
);

--disable_query_log
INSERT INTO t3 (period,name,companynr,price,price2) VALUES (1001,"Iranizes",37,5987435,234724);
INSERT INTO t3 (period,name,companynr,price,price2) VALUES (1002,"violinist",37,28357832,8723648);
INSERT INTO t3 (period,name,companynr,price,price2) VALUES (1003,"extramarital",37,39654943,235872);
INSERT INTO t3 (period,name,companynr,price,price2) VALUES (1004,"spates",78,726498,72987523);
INSERT INTO t3 (period,name,companynr,price,price2) VALUES (1005,"cloakroom",78,98439034,823742);
INSERT INTO t3 (period,name,companynr,price,price2) VALUES (1006,"gazer",101,834598,27348324);
INSERT INTO t3 (period,name,companynr,price,price2) VALUES (1007,"hand",154,983543950,29837423);
INSERT INTO t3 (period,name,companynr,price,price2) VALUES (1008,"tucked",311,234298,3275892);
INSERT INTO t3 (period,name,companynr,price,price2) VALUES (1009,"gems",447,2374834,9872392);
INSERT INTO t3 (period,name,companynr,price,price2) VALUES (1010,"clinker",512,786542,76234234);
--enable_query_log

create temporary table tmp engine = myisam select * from t3;

insert into t3 select * from tmp;
insert into tmp select * from t3;
insert into t3 select * from tmp;
insert into tmp select * from t3;
insert into t3 select * from tmp;
insert into tmp select * from t3;
insert into t3 select * from tmp;
insert into tmp select * from t3;
insert into t3 select * from tmp;
insert into tmp select * from t3;
insert into t3 select * from tmp;
insert into tmp select * from t3;
insert into t3 select * from tmp;
insert into tmp select * from t3;
insert into t3 select * from tmp;
insert into tmp select * from t3;
insert into t3 select * from tmp;
#insert into tmp select * from t3;
#insert into t3 select * from tmp;

alter table t3 add t2nr int not null auto_increment primary key first;

drop table tmp;

# big table done

SET SQL_BIG_TABLES=1;
select distinct concat(fld3," ",fld3) as namn from t2,t3 where t2.fld1=t3.t2nr order by namn limit 10;
SET SQL_BIG_TABLES=0;
select distinct concat(fld3," ",fld3) from t2,t3 where t2.fld1=t3.t2nr order by fld3 limit 10;
select distinct fld5 from t2 limit 10;

#
# Force use of remove_dupp
#

select distinct fld3,count(*) from t2 group by companynr,fld3 limit 10;
SET SQL_BIG_TABLES=1; # Force use of MyISAM
select distinct fld3,count(*) from t2 group by companynr,fld3 limit 10;
SET SQL_BIG_TABLES=0;
select distinct fld3,repeat("a",length(fld3)),count(*) from t2 group by companynr,fld3 limit 100,10;

#
# A big order by that should trigger a merge in filesort
#

select distinct companynr,rtrim(space(512+companynr)) from t3 order by 1,2;

#
# Search with distinct and order by with many table.
#

select distinct fld3 from t2,t3 where t2.companynr = 34 and t2.fld1=t3.t2nr order by fld3;

#
# Here the last fld3 is optimized away from the order by
#

explain select t3.t2nr,fld3 from t2,t3 where t2.companynr = 34 and t2.fld1=t3.t2nr order by t3.t2nr,fld3;

#
# Some test with ORDER BY and limit
#

explain select * from t3 as t1,t3 where t1.period=t3.period order by t3.period;
explain select * from t3 as t1,t3 where t1.period=t3.period order by t3.period limit 10;
explain select * from t3 as t1,t3 where t1.period=t3.period order by t1.period limit 10;

#
# Search with a constant table.
#

select period from t1;
select period from t1 where period=1900;
select fld3,period from t1,t2 where fld1 = 011401 order by period;

#
# Search with a constant table and several keyparts. (Rows are read only once
# in the beginning of the search)
#

select fld3,period from t2,t3 where t2.fld1 = 011401 and t2.fld1=t3.t2nr and t3.period=1001;

explain select fld3,period from t2,t3 where t2.fld1 = 011401 and t3.t2nr=t2.fld1 and 1001 = t3.period;

#
# Search with a constant table and several rows from another table
#

select fld3,period from t2,t1 where companynr*10 = 37*10;

#
# Search with a table reference and without a key.
# t3 will be the main table.
#

select fld3,period,price,price2 from t2,t3 where t2.fld1=t3.t2nr and period >= 1001 and period <= 1002 and t2.companynr = 37 order by fld3,period, price;

#
# Search with an interval on a table with full key on reference table.
# Here t2 will be the main table and only records matching the
# t2nr will be checked.
#

select t2.fld1,fld3,period,price,price2 from t2,t3 where t2.fld1>= 18201 and t2.fld1 <= 18811 and t2.fld1=t3.t2nr and period = 1001 and t2.companynr = 37;

#
# We need another table for join stuff..
#

create table t4 (
  companynr tinyint(2) unsigned zerofill NOT NULL default '00',
  companyname char(30) NOT NULL default '',
  PRIMARY KEY (companynr),
  UNIQUE KEY companyname(companyname)
) ENGINE=MyISAM MAX_ROWS=50 PACK_KEYS=1 COMMENT='companynames';

--disable_query_log
INSERT INTO t4 (companynr, companyname) VALUES (29,'company 1');
INSERT INTO t4 (companynr, companyname) VALUES (34,'company 2');
INSERT INTO t4 (companynr, companyname) VALUES (36,'company 3');
INSERT INTO t4 (companynr, companyname) VALUES (37,'company 4');
INSERT INTO t4 (companynr, companyname) VALUES (40,'company 5');
INSERT INTO t4 (companynr, companyname) VALUES (41,'company 6');
INSERT INTO t4 (companynr, companyname) VALUES (53,'company 7');
INSERT INTO t4 (companynr, companyname) VALUES (58,'company 8');
INSERT INTO t4 (companynr, companyname) VALUES (65,'company 9');
INSERT INTO t4 (companynr, companyname) VALUES (68,'company 10');
INSERT INTO t4 (companynr, companyname) VALUES (50,'company 11');
INSERT INTO t4 (companynr, companyname) VALUES (00,'Unknown');
--enable_query_log

#
# Test of stright join to force a full join.
#

select STRAIGHT_JOIN t2.companynr,companyname from t4,t2 where t2.companynr=t4.companynr group by t2.companynr;

select SQL_SMALL_RESULT t2.companynr,companyname from t4,t2 where t2.companynr=t4.companynr group by t2.companynr;

#
# Full join (same alias)
#

select * from t1,t1 t12;
select t2.fld1,t22.fld1 from t2,t2 t22 where t2.fld1 >= 250501 and t2.fld1 <= 250505 and t22.fld1 >= 250501 and t22.fld1 <= 250505;

#
# Test of left join.
#
insert into t2 (fld1, companynr) values (999999,99);

select t2.companynr,companyname from t2 left join t4 using (companynr) where t4.companynr is null;
select count(*) from t2 left join t4 using (companynr) where t4.companynr is not null;
explain select t2.companynr,companyname from t2 left join t4 using (companynr) where t4.companynr is null;
explain select t2.companynr,companyname from t4 left join t2 using (companynr) where t2.companynr is null;

select companynr,companyname from t2 left join t4 using (companynr) where companynr is null;
select count(*) from t2 left join t4 using (companynr) where companynr is not null;
explain select companynr,companyname from t2 left join t4 using (companynr) where companynr is null;
explain select companynr,companyname from t4 left join t2 using (companynr) where companynr is null;
delete from t2 where fld1=999999;

#
# Test left join optimization

explain select t2.companynr,companyname from t4 left join t2 using (companynr) where t2.companynr > 0;
explain select t2.companynr,companyname from t4 left join t2 using (companynr) where t2.companynr > 0 or t2.companynr < 0;
explain select t2.companynr,companyname from t4 left join t2 using (companynr) where t2.companynr > 0 and t4.companynr > 0;

explain select companynr,companyname from t4 left join t2 using (companynr) where companynr > 0;
explain select companynr,companyname from t4 left join t2 using (companynr) where companynr > 0 or companynr < 0;
explain select companynr,companyname from t4 left join t2 using (companynr) where companynr > 0 and companynr > 0;
# Following can't be optimized
explain select t2.companynr,companyname from t4 left join t2 using (companynr) where t2.companynr > 0 or t2.companynr is null;
explain select t2.companynr,companyname from t4 left join t2 using (companynr) where t2.companynr > 0 or t2.companynr < 0 or t4.companynr > 0;
explain select t2.companynr,companyname from t4 left join t2 using (companynr) where ifnull(t2.companynr,1)>0;

explain select companynr,companyname from t4 left join t2 using (companynr) where companynr > 0 or companynr is null;
explain select companynr,companyname from t4 left join t2 using (companynr) where companynr > 0 or companynr < 0 or companynr > 0;
explain select companynr,companyname from t4 left join t2 using (companynr) where ifnull(companynr,1)>0;

#
# Joins with forms.
#

select distinct t2.companynr,t4.companynr from t2,t4 where t2.companynr=t4.companynr+1;
explain select distinct t2.companynr,t4.companynr from t2,t4 where t2.companynr=t4.companynr+1;

#
# Search using 'or' with the same referens group.
# An interval search will be done first with the first table and after that
# the other table is referenced with a key with a 'test if key in use' for
# each record
#

select t2.fld1,t2.companynr,fld3,period from t3,t2 where t2.fld1 = 38208 and t2.fld1=t3.t2nr and period = 1008 or t2.fld1 = 38008 and t2.fld1 =t3.t2nr and period = 1008;

select t2.fld1,t2.companynr,fld3,period from t3,t2 where (t2.fld1 = 38208 or t2.fld1 = 38008) and t2.fld1=t3.t2nr and period>=1008 and period<=1009;

select t2.fld1,t2.companynr,fld3,period from t3,t2 where (t3.t2nr = 38208 or t3.t2nr = 38008) and t2.fld1=t3.t2nr and period>=1008 and period<=1009;

#
# Test of many parenthesis levels
#

select period from t1 where (((period > 0) or period < 10000 or (period = 1900)) and (period=1900 and period <= 1901) or (period=1903 and (period=1903)) and period>=1902) or ((period=1904 or period=1905) or (period=1906 or period>1907)) or (period=1908 and period = 1909);
select period from t1 where ((period > 0 and period < 1) or (((period > 0 and period < 100) and (period > 10)) or (period > 10)) or (period > 0 and (period > 5 or period > 6)));

select a.fld1 from t2 as a,t2 b where ((a.fld1 = 250501 and a.fld1=b.fld1) or a.fld1=250502 or a.fld1=250503 or (a.fld1=250505 and a.fld1<=b.fld1 and b.fld1>=a.fld1)) and a.fld1=b.fld1;

select fld1 from t2 where fld1 in (250502,98005,98006,250503,250605,250606) and fld1 >=250502 and fld1 not in (250605,250606);

select fld1 from t2 where fld1 between 250502 and 250504;

select fld3 from t2 where (((fld3 like "_%L%" ) or (fld3 like "%ok%")) and ( fld3 like "L%" or fld3 like "G%")) and fld3 like "L%" ;

#
# Group on one table.
# optimizer: sort table by group and send rows.
#

select count(*) from t1;
select companynr,count(*),sum(fld1) from t2 group by companynr;
select companynr,count(*) from t2 group by companynr order by companynr desc limit 5;
select count(*),min(fld4),max(fld4),sum(fld1),avg(fld1),std(fld1),variance(fld1) from t2 where companynr = 34 and fld4<>"";
explain extended select count(*),min(fld4),max(fld4),sum(fld1),avg(fld1),std(fld1),variance(fld1) from t2 where companynr = 34 and fld4<>"";
select companynr,count(*),min(fld4),max(fld4),sum(fld1),avg(fld1),std(fld1),variance(fld1) from t2 group by companynr limit 3;
select companynr,t2nr,count(price),sum(price),min(price),max(price),avg(price) from t3 where companynr = 37 group by companynr,t2nr limit 10;
select /*! SQL_SMALL_RESULT */ companynr,t2nr,count(price),sum(price),min(price),max(price),avg(price) from t3 where companynr = 37 group by companynr,t2nr limit 10;
select companynr,count(price),sum(price),min(price),max(price),avg(price) from t3 group by companynr ;
select distinct mod(companynr,10) from t4 group by companynr;
select distinct 1 from t4 group by companynr;
select count(distinct fld1) from t2;
select companynr,count(distinct fld1) from t2 group by companynr;
select companynr,count(*) from t2 group by companynr;
select companynr,count(distinct concat(fld1,repeat(65,1000))) from t2 group by companynr;
select companynr,count(distinct concat(fld1,repeat(65,200))) from t2 group by companynr;
select companynr,count(distinct floor(fld1/100)) from t2 group by companynr;
select companynr,count(distinct concat(repeat(65,1000),floor(fld1/100))) from t2 group by companynr;

#
# group with where on a key field
#

select sum(fld1),fld3 from t2 where fld3="Romans" group by fld1 limit 10;
select name,count(*) from t3 where name='cloakroom' group by name;
select name,count(*) from t3 where name='cloakroom' and price>10 group by name;
select count(*) from t3 where name='cloakroom' and price2=823742;
select name,count(*) from t3 where name='cloakroom' and price2=823742 group by name;
select name,count(*) from t3 where name >= "extramarital" and price <= 39654943 group by name;
select t2.fld3,count(*) from t2,t3 where t2.fld1=158402 and t3.name=t2.fld3 group by t3.name;

#
# Group with extra not group fields.
#

select companynr|0,companyname from t4 group by 1;
select t2.companynr,companyname,count(*) from t2,t4 where t2.companynr=t4.companynr group by t2.companynr order by companyname;
select t2.fld1,count(*) from t2,t3 where t2.fld1=158402 and t3.name=t2.fld3 group by t3.name;

#
# Calculation with group functions
#

select sum(Period)/count(*) from t1;
select companynr,count(price) as "count",sum(price) as "sum" ,abs(sum(price)/count(price)-avg(price)) as "diff",(0+count(price))*companynr as func from t3 group by companynr;
select companynr,sum(price)/count(price) as avg from t3 group by companynr having avg > 70000000 order by avg;

#
# Group with order on not first table
# optimizer: sort table by group and write group records to tmp table.
#            sort tmp_table and send rows.
#

select companynr,count(*) from t2 group by companynr order by 2 desc;
select companynr,count(*) from t2 where companynr > 40 group by companynr order by 2 desc;
select t2.fld4,t2.fld1,count(price),sum(price),min(price),max(price),avg(price) from t3,t2 where t3.companynr = 37 and t2.fld1 = t3.t2nr group by fld1,t2.fld4;

#
# group by with many tables
# optimizer: create tmp table with group-by uniq index.
#           write with update to tmp table.
#           sort tmp table according to order (or group if no order)
#	    send rows
#

select t3.companynr,fld3,sum(price) from t3,t2 where t2.fld1 = t3.t2nr and t3.companynr = 512 group by companynr,fld3;
select t2.companynr,count(*),min(fld3),max(fld3),sum(price),avg(price) from t2,t3 where t3.companynr >= 30 and t3.companynr <= 58 and t3.t2nr = t2.fld1 and 1+1=2 group by t2.companynr;

#
# group with many tables and long group on many tables. group on formula
# optimizer: create tmp table with neaded fields
#           sort tmp table by group and calculate sums to new table
#	    if different order by than group, sort tmp table
#	    send rows
#

select t3.companynr+0,t3.t2nr,fld3,sum(price) from t3,t2 where t2.fld1 = t3.t2nr and t3.companynr = 37 group by 1,t3.t2nr,fld3,fld3,fld3,fld3,fld3 order by fld1;

#
# WHERE const folding
# optimize: If there is a "field = const" part in the where, change all
#           instances of field in the and level to const.
#	    All instances of const = const are checked once and removed.
#

#
# Where -> t3.t2nr = 98005 and t2.fld1 = 98005
#

select sum(price) from t3,t2 where t2.fld1 = t3.t2nr and t3.companynr = 512 and t3.t2nr = 38008 and t2.fld1 = 38008 or t2.fld1= t3.t2nr and t3.t2nr = 38008 and t2.fld1 = 38008;

select t2.fld1,sum(price) from t3,t2 where t2.fld1 = t3.t2nr and t3.companynr = 512 and t3.t2nr = 38008 and t2.fld1 = 38008 or t2.fld1 = t3.t2nr and t3.t2nr = 38008 and t2.fld1 = 38008 or t3.t2nr = t2.fld1 and t2.fld1 = 38008 group by t2.fld1;

explain select fld3 from t2 where 1>2 or 2>3;
explain select fld3 from t2 where fld1=fld1;

#
# HAVING
#

select companynr,fld1 from t2 HAVING fld1=250501 or fld1=250502; 
select companynr,fld1 from t2 WHERE fld1>=250501 HAVING fld1<=250502;
select companynr,count(*) as count,sum(fld1) as sum from t2 group by companynr having count > 40 and sum/count >= 120000;
select companynr from t2 group by companynr having count(*) > 40 and sum(fld1)/count(*) >= 120000 ;
select t2.companynr,companyname,count(*) from t2,t4 where t2.companynr=t4.companynr group by companyname having t2.companynr >= 40;

#
# MIN(), MAX() and COUNT() optimizing
#

select count(*) from t2;
select count(*) from t2 where fld1 < 098024;
# PS does correct pre-zero here. MySQL can't do it as it returns a number.
--disable_ps_protocol
select min(fld1) from t2 where fld1>= 098024;
--enable_ps_protocol
select max(fld1) from t2 where fld1>= 098024;
select count(*) from t3 where price2=76234234;
select count(*) from t3 where companynr=512 and price2=76234234;
explain select min(fld1),max(fld1),count(*) from t2;
# PS does correct pre-zero here. MySQL can't do it as it returns a number.
--disable_ps_protocol
select min(fld1),max(fld1),count(*) from t2;
--enable_ps_protocol
select min(t2nr),max(t2nr) from t3 where t2nr=2115 and price2=823742;
select count(*),min(t2nr),max(t2nr) from t3 where name='spates' and companynr=78;
select t2nr,count(*) from t3 where name='gems' group by t2nr limit 20;
select max(t2nr) from t3 where price=983543950;

#
# Test of alias
#

select t1.period from t3 = t1 limit 1;
select t1.period from t1 as t1 limit 1;
select t1.period as "Nuvarande period" from t1 as t1 limit 1;
select period as ok_period from t1 limit 1;
select period as ok_period from t1 group by ok_period limit 1;
select 1+1 as summa from t1 group by summa limit 1;
select period as "Nuvarande period" from t1 group by "Nuvarande period" limit 1;

#
# Some simple show commands
#

show tables;
show tables from test like "s%";
show tables from test like "t?";
# We mask out the Privileges column because it differs with embedded server
--replace_column 8 #
show full columns from t2;
--replace_column 8 #
show full columns from t2 from test like 'f%';
--replace_column 8 #
show full columns from t2 from test like 's%';
show keys from t2;

drop table t4, t3, t2, t1;

#
# Test of DO
#

DO 1;
DO benchmark(100,1+1),1,1;

#
# Bug #6449: do default;
#

--error ER_PARSE_ERROR
do default;
--error ER_BAD_FIELD_ERROR
do foobar;

#
# random in WHERE clause
#

CREATE TABLE t1 (
  id mediumint(8) unsigned NOT NULL auto_increment,
  pseudo varchar(35) NOT NULL default '',
  PRIMARY KEY  (id),
  UNIQUE KEY pseudo (pseudo)
);
INSERT INTO t1 (pseudo) VALUES ('test');
INSERT INTO t1 (pseudo) VALUES ('test1');
SELECT 1 as rnd1 from t1 where rand() > 2;
DROP TABLE t1;

#
# Test of bug with SUM(CASE...)
#

CREATE TABLE t1 (gvid int(10) unsigned default NULL,  hmid int(10) unsigned default NULL,  volid int(10) unsigned default NULL,  mmid int(10) unsigned default NULL,  hdid int(10) unsigned default NULL,  fsid int(10) unsigned default NULL,  ctid int(10) unsigned default NULL,  dtid int(10) unsigned default NULL,  cost int(10) unsigned default NULL,  performance int(10) unsigned default NULL,  serialnumber bigint(20) unsigned default NULL,  monitored tinyint(3) unsigned default '1',  removed tinyint(3) unsigned default '0',  target tinyint(3) unsigned default '0',  dt_modified timestamp NOT NULL,  name varchar(255) binary default NULL,  description varchar(255) default NULL,  UNIQUE KEY hmid (hmid,volid)) ENGINE=MyISAM;
INSERT INTO t1 VALUES (200001,2,1,1,100,1,1,1,0,0,0,1,0,1,20020425060057,'\\\\ARKIVIO-TESTPDC\\E$',''),(200002,2,2,1,101,1,1,1,0,0,0,1,0,1,20020425060057,'\\\\ARKIVIO-TESTPDC\\C$',''),(200003,1,3,2,NULL,NULL,NULL,NULL,NULL,NULL,NULL,1,0,1,20020425060427,'c:',NULL);
CREATE TABLE t2 (  hmid int(10) unsigned default NULL,  volid int(10) unsigned default NULL,  sampletid smallint(5) unsigned default NULL,  sampletime datetime default NULL,  samplevalue bigint(20) unsigned default NULL,  KEY idx1 (hmid,volid,sampletid,sampletime)) ENGINE=MyISAM;
INSERT INTO t2 VALUES (1,3,10,'2002-06-01 08:00:00',35),(1,3,1010,'2002-06-01 12:00:01',35);
# Disable PS becasue we get more warnings from PS than from normal execution
--disable_ps_protocol
SELECT a.gvid, (SUM(CASE b.sampletid WHEN 140 THEN b.samplevalue ELSE 0 END)) as the_success,(SUM(CASE b.sampletid WHEN 141 THEN b.samplevalue ELSE 0 END)) as the_fail,(SUM(CASE b.sampletid WHEN 142 THEN b.samplevalue ELSE 0 END)) as the_size,(SUM(CASE b.sampletid WHEN 143 THEN b.samplevalue ELSE 0 END)) as the_time FROM t1 a, t2 b WHERE a.hmid = b.hmid AND a.volid = b.volid AND b.sampletime >= 'wrong-date-value' AND b.sampletime < 'wrong-date-value' AND b.sampletid IN (140, 141, 142, 143) GROUP BY a.gvid;
--enable_ps_protocol
# Testing the same select with NULL's instead of invalid datetime values
SELECT a.gvid, (SUM(CASE b.sampletid WHEN 140 THEN b.samplevalue ELSE 0 END)) as the_success,(SUM(CASE b.sampletid WHEN 141 THEN b.samplevalue ELSE 0 END)) as the_fail,(SUM(CASE b.sampletid WHEN 142 THEN b.samplevalue ELSE 0 END)) as the_size,(SUM(CASE b.sampletid WHEN 143 THEN b.samplevalue ELSE 0 END)) as the_time FROM t1 a, t2 b WHERE a.hmid = b.hmid AND a.volid = b.volid AND b.sampletime >= NULL AND b.sampletime < NULL AND b.sampletid IN (140, 141, 142, 143) GROUP BY a.gvid;
DROP TABLE t1,t2;

#
# Test of bigint comparision
#

create table  t1 (  A_Id bigint(20) NOT NULL default '0',  A_UpdateBy char(10) NOT NULL default '',  A_UpdateDate bigint(20) NOT NULL default '0',  A_UpdateSerial int(11) NOT NULL default '0',  other_types bigint(20) NOT NULL default '0',  wss_type bigint(20) NOT NULL default '0');
INSERT INTO t1 VALUES (102935998719055004,'brade',1029359987,2,102935229116544068,102935229216544093);
select wss_type from t1 where wss_type ='102935229216544106';
select wss_type from t1 where wss_type ='102935229216544105';
select wss_type from t1 where wss_type ='102935229216544104';
select wss_type from t1 where wss_type ='102935229216544093';
select wss_type from t1 where wss_type =102935229216544093;
drop table t1;
select 1+2,"aaaa",3.13*2.0 into @a,@b,@c;
select @a;
select @b;
select @c;

#
# Test of removing redundant braces in the FROM part
# (We test each construct with the braced join to the left and right;
#  the latter case used to cause a syntax errors.)
#

create table t1 (a int not null auto_increment primary key);
insert into t1 values ();
insert into t1 values ();
insert into t1 values ();
# ,
select * from (t1 as t2 left join t1 as t3 using (a)), t1;
select * from t1, (t1 as t2 left join t1 as t3 using (a));
# stright_join
select * from (t1 as t2 left join t1 as t3 using (a)) straight_join t1;
select * from t1 straight_join (t1 as t2 left join t1 as t3 using (a));
# inner join on
select * from (t1 as t2 left join t1 as t3 using (a)) inner join t1 on t1.a>1;
select * from t1 inner join (t1 as t2 left join t1 as t3 using (a)) on t1.a>1;
# inner join using
select * from (t1 as t2 left join t1 as t3 using (a)) inner join t1 using ( a );
select * from t1 inner join (t1 as t2 left join t1 as t3 using (a)) using ( a );
# left [outer] join on
select * from (t1 as t2 left join t1 as t3 using (a)) left outer join t1 on t1.a>1;
select * from t1 left outer join (t1 as t2 left join t1 as t3 using (a)) on t1.a>1;
# left join using
select * from (t1 as t2 left join t1 as t3 using (a)) left join t1 using ( a );
select * from t1 left join (t1 as t2 left join t1 as t3 using (a)) using ( a );
# natural left join
select * from (t1 as t2 left join t1 as t3 using (a)) natural left join t1;
select * from t1 natural left join (t1 as t2 left join t1 as t3 using (a));
# right join on
select * from (t1 as t2 left join t1 as t3 using (a)) right join t1 on t1.a>1;
select * from t1 right join (t1 as t2 left join t1 as t3 using (a)) on t1.a>1;
# right [outer] joing using
select * from (t1 as t2 left join t1 as t3 using (a)) right outer join t1 using ( a );
select * from t1 right outer join (t1 as t2 left join t1 as t3 using (a)) using ( a );
# natural right join
select * from (t1 as t2 left join t1 as t3 using (a)) natural right join t1;
select * from t1 natural right join (t1 as t2 left join t1 as t3 using (a));
# natural join
select * from t1 natural join (t1 as t2 left join t1 as t3 using (a));
select * from (t1 as t2 left join t1 as t3 using (a)) natural join t1;
drop table t1;

CREATE TABLE t1 (  aa char(2),  id int(11) NOT NULL auto_increment,  t2_id int(11) NOT NULL default '0',  PRIMARY KEY  (id),  KEY replace_id (t2_id)) ENGINE=MyISAM;
INSERT INTO t1 VALUES ("1",8264,2506),("2",8299,2517),("3",8301,2518),("4",8302,2519),("5",8303,2520),("6",8304,2521),("7",8305,2522);
CREATE TABLE t2 ( id int(11) NOT NULL auto_increment,  PRIMARY KEY  (id)) ENGINE=MyISAM;
INSERT INTO t2 VALUES (2517), (2518), (2519), (2520), (2521), (2522);
select * from t1, t2 WHERE t1.t2_id = t2.id and t1.t2_id > 0   order by t1.id   LIMIT 0, 5;
drop table t1,t2;

#
# outer join, impossible on condition, where, and usable key for range
#
create table t1 (id1 int NOT NULL);
create table t2 (id2 int NOT NULL);
create table t3 (id3 int NOT NULL);
create table t4 (id4 int NOT NULL, id44 int NOT NULL, KEY (id4));

insert into t1 values (1);
insert into t1 values (2);
insert into t2 values (1);
insert into t4 values (1,1);

explain select * from t1 left join t2 on id1 = id2 left join t3 on id1 = id3
left join t4 on id3 = id4 where id2 = 1 or id4 = 1;
select * from t1 left join t2 on id1 = id2 left join t3 on id1 = id3
left join t4 on id3 = id4 where id2 = 1 or id4 = 1;

drop table t1,t2,t3,t4;
#
# Bug #2298
#

create table t1(s varchar(10) not null);
create table t2(s varchar(10) not null primary key);
create table t3(s varchar(10) not null primary key);
insert into t1 values ('one\t'), ('two\t');
insert into t2 values ('one\r'), ('two\t');
insert into t3 values ('one '), ('two\t');
select * from t1 where s = 'one';
select * from t2 where s = 'one';
select * from t3 where s = 'one';
select * from t1,t2 where t1.s = t2.s;
select * from t2,t3 where t2.s = t3.s;
drop table t1, t2, t3;

#
# Bug #3759
# Both queries should produce identical plans and results.
#
create table t1 (a integer,  b integer, index(a), index(b));
create table t2 (c integer,  d integer, index(c), index(d));
insert into t1 values (1,2), (2,2), (3,2), (4,2);
insert into t2 values (1,3), (2,3), (3,4), (4,4);
explain select * from t1 left join t2 on a=c where d in (4);
select * from t1 left join t2 on a=c where d in (4);
explain select * from t1 left join t2 on a=c where d = 4;
select * from t1 left join t2 on a=c where d = 4;
drop table t1, t2;

#
# Covering index is mentioned in EXPLAIN output for const tables (bug #5333)
#

CREATE TABLE t1 (
  i int(11) NOT NULL default '0',
  c char(10) NOT NULL default '',
  PRIMARY KEY  (i),
  UNIQUE KEY c (c)
) ENGINE=MyISAM;

INSERT INTO t1 VALUES (1,'a');
INSERT INTO t1 VALUES (2,'b');
INSERT INTO t1 VALUES (3,'c');

EXPLAIN SELECT i FROM t1 WHERE i=1;

DROP TABLE t1;

#
# Test case for bug 7520: a wrong cost of the index for a BLOB field
#

CREATE TABLE t1 ( a BLOB, INDEX (a(20)) );
CREATE TABLE t2 ( a BLOB, INDEX (a(20)) );

INSERT INTO t1 VALUES ('one'),('two'),('three'),('four'),('five');
INSERT INTO t2 VALUES ('one'),('two'),('three'),('four'),('five');

EXPLAIN SELECT * FROM t1 LEFT JOIN t2 USE INDEX (a) ON t1.a=t2.a;
EXPLAIN SELECT * FROM t1 LEFT JOIN t2 FORCE INDEX (a) ON t1.a=t2.a;

DROP TABLE t1, t2;

#
# Test case for bug 7098: substitution of a constant for a string field 
#

CREATE TABLE t1 ( city char(30) );
INSERT INTO t1 VALUES ('London');
INSERT INTO t1 VALUES ('Paris');

SELECT * FROM t1 WHERE city='London';
SELECT * FROM t1 WHERE city='london';
EXPLAIN SELECT * FROM t1 WHERE city='London' AND city='london';
SELECT * FROM t1 WHERE city='London' AND city='london';
EXPLAIN SELECT * FROM t1 WHERE city LIKE '%london%' AND city='London';
SELECT * FROM t1 WHERE city LIKE '%london%' AND city='London';

DROP TABLE t1;

#
# Bug#7425 inconsistent sort order on unsigned columns result of substraction
#

create table t1 (a int(11) unsigned, b int(11) unsigned);
insert into t1 values (1,0), (1,1), (1,2);
select a-b  from t1 order by 1;
select a-b , (a-b < 0)  from t1 order by 1;
select a-b as d, (a-b >= 0), b from t1 group by b having d >= 0;
select cast((a - b) as unsigned) from t1 order by 1;
drop table t1;


#
# Bug#8733 server accepts malformed query (multiply mentioned distinct)
#
create table t1 (a int(11));
select all all * from t1;
select distinct distinct * from t1;
--error 1221
select all distinct * from t1;
--error 1221
select distinct all * from t1;
drop table t1;

#
# Test for BUG#10095
#
CREATE TABLE t1 (
  kunde_intern_id int(10) unsigned NOT NULL default '0',
  kunde_id int(10) unsigned NOT NULL default '0',
  FK_firma_id int(10) unsigned NOT NULL default '0',
  aktuell enum('Ja','Nein') NOT NULL default 'Ja',
  vorname varchar(128) NOT NULL default '',
  nachname varchar(128) NOT NULL default '',
  geloescht enum('Ja','Nein') NOT NULL default 'Nein',
  firma varchar(128) NOT NULL default ''
);

INSERT INTO t1 VALUES 
  (3964,3051,1,'Ja','Vorname1','1Nachname','Nein','Print Schau XXXX'),
  (3965,3051111,1,'Ja','Vorname1111','1111Nachname','Nein','Print Schau XXXX');


SELECT kunde_id ,FK_firma_id ,aktuell, vorname, nachname, geloescht FROM t1
  WHERE
   (
      (
         ( '' != '' AND firma LIKE CONCAT('%', '', '%'))
         OR
         (vorname LIKE CONCAT('%', 'Vorname1', '%') AND 
          nachname LIKE CONCAT('%', '1Nachname', '%') AND 
          'Vorname1' != '' AND 'xxxx' != '')
      )
      AND
      (
        aktuell = 'Ja' AND geloescht = 'Nein' AND FK_firma_id = 2
      )
   )
 ;

SELECT kunde_id ,FK_firma_id ,aktuell, vorname, nachname,
geloescht FROM t1
  WHERE
   (
     (
       aktuell = 'Ja' AND geloescht = 'Nein' AND FK_firma_id = 2
     )
     AND
     (
         ( '' != '' AND firma LIKE CONCAT('%', '', '%')  )
         OR
         (  vorname LIKE CONCAT('%', 'Vorname1', '%') AND
nachname LIKE CONCAT('%', '1Nachname', '%') AND 'Vorname1' != '' AND
'xxxx' != '')
     )
   )
 ;

SELECT COUNT(*) FROM t1 WHERE 
( 0 OR (vorname LIKE '%Vorname1%' AND nachname LIKE '%1Nachname%' AND 1)) 
AND FK_firma_id = 2;

drop table t1;

#
#
# Test for Bug#8009, SELECT failed on bigint unsigned when using HEX
#

CREATE TABLE t1 (b BIGINT(20) UNSIGNED NOT NULL, PRIMARY KEY (b));
INSERT INTO t1 VALUES (0x8000000000000000);
SELECT b FROM t1 WHERE b=0x8000000000000000;
DROP TABLE t1;

#
# IN with outer join condition (BUG#9393)
#
CREATE TABLE `t1` ( `gid` int(11) default NULL, `uid` int(11) default NULL);

CREATE TABLE `t2` ( `ident` int(11) default NULL, `level` char(16) default NULL);
INSERT INTO `t2` VALUES (0,'READ');

CREATE TABLE `t3` ( `id` int(11) default NULL, `name` char(16) default NULL);
INSERT INTO `t3` VALUES (1,'fs');

select * from t3 left join t1 on t3.id = t1.uid, t2 where t2.ident in (0, t1.gid, t3.id, 0);

drop table t1,t2,t3;

# Test for BUG#11700
CREATE TABLE t1 (
  acct_id int(11) NOT NULL default '0',
  profile_id smallint(6) default NULL,
  UNIQUE KEY t1$acct_id (acct_id),
  KEY t1$profile_id (profile_id)
);
INSERT INTO t1 VALUES (132,17),(133,18);

CREATE TABLE t2 (
  profile_id smallint(6) default NULL,
  queue_id int(11) default NULL,
  seq int(11) default NULL,
  KEY t2$queue_id (queue_id)
);
INSERT INTO t2 VALUES (17,31,4),(17,30,3),(17,36,2),(17,37,1);

CREATE TABLE t3 (
  id int(11) NOT NULL default '0',
  qtype int(11) default NULL,
  seq int(11) default NULL,
  warn_lvl int(11) default NULL,
  crit_lvl int(11) default NULL,
  rr1 tinyint(4) NOT NULL default '0',
  rr2 int(11) default NULL,
  default_queue tinyint(4) NOT NULL default '0',
  KEY t3$qtype (qtype),
  KEY t3$id (id)
);

INSERT INTO t3 VALUES (30,1,29,NULL,NULL,0,NULL,0),(31,1,28,NULL,NULL,0,NULL,0),
  (36,1,34,NULL,NULL,0,NULL,0),(37,1,35,NULL,NULL,0,121,0);

SELECT COUNT(*) FROM t1 a STRAIGHT_JOIN t2 pq STRAIGHT_JOIN t3 q 
WHERE 
  (pq.profile_id = a.profile_id) AND (a.acct_id = 132) AND 
  (pq.queue_id = q.id) AND (q.rr1 <> 1);

drop table t1,t2,t3;

#
# Bug #11482 Wrongly applied optimization was erroneously rejecting valid
#            rows 
create table t1 (f1 int);
insert into t1 values (1),(NULL);
create table t2 (f2 int, f3 int, f4 int);
create index idx1 on t2 (f4);
insert into t2 values (1,2,3),(2,4,6);
select A.f2 from t1 left join t2 A on A.f2 = f1 where A.f3=(select min(f3)
from  t2 C where A.f4 = C.f4) or A.f3 IS NULL; 
drop table t1,t2;

#
# Bug #11521 Negative integer keys incorrectly substituted for 0 during
#            range analysis.

create table t2 (a tinyint unsigned);
create index t2i on t2(a);
insert into t2 values (0), (254), (255);
explain select * from t2 where a > -1;
select * from t2 where a > -1;
drop table t2;

#
# Bug #11745: SELECT ... FROM DUAL with WHERE condition
#

CREATE TABLE t1 (a int, b int, c int);
INSERT INTO t1
  SELECT 50, 3, 3 FROM DUAL
    WHERE NOT EXISTS
      (SELECT * FROM t1 WHERE a = 50 AND b = 3);
SELECT * FROM t1;
INSERT INTO t1
  SELECT 50, 3, 3 FROM DUAL
    WHERE NOT EXISTS
      (SELECT * FROM t1 WHERE a = 50 AND b = 3);
select found_rows();
SELECT * FROM t1;
select count(*) from t1;
select found_rows();
select count(*) from t1 limit 2,3;
select found_rows();
select SQL_CALC_FOUND_ROWS count(*) from t1 limit 2,3;
select found_rows();

DROP TABLE t1;

#
# Bug 7672 Unknown column error in order clause
#
CREATE TABLE t1 (a INT, b INT);
(SELECT a, b AS c FROM t1) ORDER BY c+1;
(SELECT a, b AS c FROM t1) ORDER BY b+1;
SELECT a, b AS c FROM t1 ORDER BY c+1;
SELECT a, b AS c FROM t1 ORDER BY b+1;
drop table t1;

#
# Bug #13356 assertion failed in resolve_const_item()
#
create table t1(f1 int, f2 int);
create table t2(f3 int);
select f1 from t1,t2 where f1=f2 and (f1,f2) = ((1,1));
select f1 from t1,t2 where f1=f2 and (f1,NULL) = ((1,1));
select f1 from t1,t2 where f1=f2 and (f1,f2) = ((1,NULL));
insert into t1 values(1,1),(2,null);
insert into t2 values(2);
select * from t1,t2 where f1=f3 and (f1,f2) = (2,null);
select * from t1,t2 where f1=f3 and (f1,f2) <=> (2,null);
drop table t1,t2; 

#
# Bug #13535
#
create table t1 (f1 int not null auto_increment primary key, f2 varchar(10));
create table t11 like t1;
insert into t1 values(1,""),(2,"");
--replace_column 7 X 8 X 9 X 10 X 11 X 12 X 13 X 14 X
show table status like 't1%';
select 123 as a from t1 where f1 is null;
drop table t1,t11;

#
# Bug #3874 (function in GROUP and LEFT JOIN)
#

CREATE TABLE t1 ( a INT NOT NULL, b INT NOT NULL, UNIQUE idx (a,b) );
INSERT INTO t1 VALUES (1,1),(1,2),(1,3),(1,4);
CREATE TABLE t2 ( a INT NOT NULL, b INT NOT NULL, e INT );
INSERT INTO t2 VALUES ( 1,10,1), (1,10,2), (1,11,1), (1,11,2), (1,2,1), (1,2,2),(1,2,3);
SELECT t2.a, t2.b, IF(t1.b IS NULL,'',e) AS c, COUNT(*) AS d FROM t2 LEFT JOIN
t1 ON t2.a = t1.a AND t2.b = t1.b GROUP BY a, b, c;
SELECT t2.a, t2.b, IF(t1.b IS NULL,'',e) AS c, COUNT(*) AS d FROM t2 LEFT JOIN
t1 ON t2.a = t1.a AND t2.b = t1.b GROUP BY t1.a, t1.b, c;
SELECT t2.a, t2.b, IF(t1.b IS NULL,'',e) AS c, COUNT(*) AS d FROM t2 LEFT JOIN
t1 ON t2.a = t1.a AND t2.b = t1.b GROUP BY t2.a, t2.b, c;
SELECT t2.a, t2.b, IF(t1.b IS NULL,'',e) AS c, COUNT(*) AS d FROM t2,t1
WHERE t2.a = t1.a AND t2.b = t1.b GROUP BY a, b, c;
DROP TABLE IF EXISTS t1, t2;

#
# Bug #13855 select distinct with group by caused server crash
#
create table t1 (f1 int primary key, f2 int);
create table t2 (f3 int, f4 int, primary key(f3,f4));
insert into t1 values (1,1);
insert into t2 values (1,1),(1,2);
select distinct count(f2) >0 from t1 left join t2 on f1=f3 group by f1;
drop table t1,t2;

#
# Bug #14482 Server crash when subselecting from the same table
#
create table t1 (f1 int,f2 int);
insert into t1 values(1,1);
create table t2 (f3 int, f4 int, primary key(f3,f4));
insert into t2 values(1,1);
select * from t1 where f1 in (select f3 from t2 where (f3,f4)= (select f3,f4 from t2)); 
drop table t1,t2;

#
# Bug #4981: 4.x and 5.x produce non-optimal execution path, 3.23 regression test failure
#
CREATE TABLE t1(a int, b int, c int, KEY b(b), KEY c(c));
insert into t1 values (1,0,0),(2,0,0);
CREATE TABLE t2 (a int, b varchar(2), c varchar(2), PRIMARY KEY(a));
insert into t2 values (1,'',''), (2,'','');
CREATE TABLE t3 (a int, b int, PRIMARY KEY (a,b), KEY a (a), KEY b (b));
insert into t3 values (1,1),(1,2);
# must have "range checked" for t2
explain select straight_join DISTINCT t2.a,t2.b, t1.c from t1, t3, t2 
 where (t1.c=t2.a or (t1.c=t3.a and t2.a=t3.b)) and t1.b=556476786 and 
       t2.b like '%%' order by t2.b limit 0,1;
DROP TABLE t1,t2,t3;

#
# Bug #17873: confusing error message when IGNORE INDEX refers a column name
#

CREATE TABLE t1 (a int, INDEX idx(a));
INSERT INTO t1 VALUES (2), (3), (1);

EXPLAIN SELECT * FROM t1 IGNORE INDEX (idx);
--error 1176
EXPLAIN SELECT * FROM t1 IGNORE INDEX (a);
--error 1176
EXPLAIN SELECT * FROM t1 FORCE INDEX (a);

DROP TABLE t1;

#
# Bug #18759 "Incorrect string to numeric conversion"
#
# This test is here so that the behavior will not be changed to 4.1
# and not to 5.0 either. In 4.1 and 5.0 sending an integer as a string
# will be converted internally to real (double) value and it is not
# as accurate as bigint (longlong) for integers. Thus the results may
# vary. In 5.1 internally it is decimal, which is a string type and
# will be more accurate. Due to rather big changes needed to fix this
# in 4.1 or 5.0 it is not desired to do it in the stable versions.
#
# This test is here only to make sure that behavior is not changed in
# 4.1 and 5.0
#
CREATE TABLE t1 (i BIGINT UNSIGNED NOT NULL);
INSERT INTO t1 VALUES (10);
SELECT i='1e+01',i=1e+01, i in (1e+01,1e+01), i in ('1e+01','1e+01') FROM t1;
DROP TABLE t1;

#
# Bug #21019: First result of SELECT COUNT(*) different than consecutive runs
#
CREATE TABLE t1 (a int, b int);
INSERT INTO t1 VALUES (1,1), (2,1), (4,10);

CREATE TABLE t2 (a int PRIMARY KEY, b int, KEY b (b));
INSERT INTO t2 VALUES (1,NULL), (2,10);
ALTER TABLE t1 ENABLE KEYS;

EXPLAIN SELECT STRAIGHT_JOIN SQL_NO_CACHE COUNT(*) FROM t2, t1 WHERE t1.b = t2.b OR t2.b IS NULL;
SELECT STRAIGHT_JOIN SQL_NO_CACHE * FROM t2, t1 WHERE t1.b = t2.b OR t2.b IS NULL;
EXPLAIN SELECT STRAIGHT_JOIN SQL_NO_CACHE COUNT(*) FROM t2, t1 WHERE t1.b = t2.b OR t2.b IS NULL;
SELECT STRAIGHT_JOIN SQL_NO_CACHE * FROM t2, t1 WHERE t1.b = t2.b OR t2.b IS NULL;
DROP TABLE IF EXISTS t1,t2;
#
# Bug #20954 "avg(keyval) retuns 0.38 but max(keyval) returns an empty set"
#
--disable_ps_protocol
CREATE TABLE t1 (key1 float default NULL, UNIQUE KEY key1 (key1));
CREATE TABLE t2 (key2 float default NULL, UNIQUE KEY key2 (key2));
INSERT INTO t1 VALUES (0.3762),(0.3845),(0.6158),(0.7941);
INSERT INTO t2 VALUES (1.3762),(1.3845),(1.6158),(1.7941);

explain select max(key1) from t1 where key1 <= 0.6158;
explain select max(key2) from t2 where key2 <= 1.6158;
explain select min(key1) from t1 where key1 >= 0.3762;
explain select min(key2) from t2 where key2 >= 1.3762;
explain select max(key1), min(key2) from t1, t2
where key1 <= 0.6158 and key2 >= 1.3762;
explain select max(key1) from t1 where key1 <= 0.6158 and rand() + 0.5 >= 0.5;
explain select min(key1) from t1 where key1 >= 0.3762 and rand() + 0.5 >= 0.5;

select max(key1) from t1 where key1 <= 0.6158;
select max(key2) from t2 where key2 <= 1.6158;
select min(key1) from t1 where key1 >= 0.3762;
select min(key2) from t2 where key2 >= 1.3762;
select max(key1), min(key2) from t1, t2
where key1 <= 0.6158 and key2 >= 1.3762;
select max(key1) from t1 where key1 <= 0.6158 and rand() + 0.5 >= 0.5;
select min(key1) from t1 where key1 >= 0.3762 and rand() + 0.5 >= 0.5;

DROP TABLE t1,t2;
--enable_ps_protocol

#
# Bug #22533: storing large hex strings
#

create table t1(a bigint unsigned, b bigint);
insert into t1 values (0xfffffffffffffffff, 0xfffffffffffffffff), 
  (0x10000000000000000, 0x10000000000000000), 
  (0x8fffffffffffffff, 0x8fffffffffffffff);
select hex(a), hex(b) from t1;
drop table t1;

<<<<<<< HEAD
--echo End of 4.1 tests

#
# Test for bug #6474
#

CREATE TABLE t1 ( 
K2C4 varchar(4) character set latin1 collate latin1_bin NOT NULL default '', 
K4N4 varchar(4) character set latin1 collate latin1_bin NOT NULL default '0000', 
F2I4 int(11) NOT NULL default '0' 
) ENGINE=MyISAM DEFAULT CHARSET=latin1;

INSERT INTO t1 VALUES 
('W%RT', '0100',  1), 
('W-RT', '0100', 1), 
('WART', '0100', 1), 
('WART', '0200', 1), 
('WERT', '0100', 2), 
('WORT','0200', 2), 
('WT', '0100', 2), 
('W_RT', '0100', 2), 
('WaRT', '0100', 3), 
('WART', '0300', 3), 
('WRT' , '0400', 3), 
('WURM', '0500', 3), 
('W%T', '0600', 4), 
('WA%T', '0700', 4), 
('WA_T', '0800', 4);

SELECT K2C4, K4N4, F2I4 FROM t1
  WHERE  K2C4 = 'WART' AND 
        (F2I4 = 2 AND K2C4 = 'WART' OR (F2I4 = 2 OR K4N4 = '0200'));
SELECT K2C4, K4N4, F2I4 FROM t1
  WHERE  K2C4 = 'WART' AND (K2C4 = 'WART' OR K4N4 = '0200');
DROP TABLE t1;

#
# Bug#8670
#
create table t1 (a int, b int);
create table t2 like t1;
select t1.a from (t1 inner join t2 on t1.a=t2.a) where t2.a=1;
select t1.a from ((t1 inner join t2 on t1.a=t2.a)) where t2.a=1;
select x.a, y.a, z.a from ( (t1 x inner join t2 y on x.a=y.a) inner join t2 z on y.a=z.a) WHERE x.a=1;
drop table t1,t2;

#
# Bug#9820
#

create table t1 (s1 varchar(5));
insert into t1 values ('Wall');
select min(s1) from t1 group by s1 with rollup;
drop table t1;

#
# Bug#9799
#

create table t1 (s1 int) engine=myisam;
insert into t1 values (0);
select avg(distinct s1) from t1 group by s1 with rollup;
drop table t1;

#
# Bug#9800
#

create table t1 (s1 int);
insert into t1 values (null),(1);
select distinct avg(s1) as x from t1 group by s1 with rollup;
drop table t1;


#
# Test for bug #10084: STRAIGHT_JOIN with ON expression 
#

CREATE TABLE t1 (a int);
CREATE TABLE t2 (a int);
INSERT INTO t1 VALUES (1), (2), (3), (4), (5);
INSERT INTO t2 VALUES (2), (4), (6);

SELECT t1.a FROM t1 STRAIGHT_JOIN t2 ON t1.a=t2.a;

EXPLAIN SELECT t1.a FROM t1 STRAIGHT_JOIN t2 ON t1.a=t2.a;
EXPLAIN SELECT t1.a FROM t1 INNER JOIN t2 ON t1.a=t2.a;

DROP TABLE t1,t2;

#
# Bug #10650
#

select x'10' + 0, X'10' + 0, b'10' + 0, B'10' + 0;

#
# Bug #11398 Bug in field_conv() results in wrong result of join with index
#
create table t1 (f1 varchar(6) default NULL, f2 int(6) primary key not null);
create table t2 (f3 varchar(5) not null, f4 varchar(5) not null, UNIQUE KEY UKEY (f3,f4));
insert into t1 values (" 2", 2);
insert into t2 values (" 2", " one "),(" 2", " two ");
select * from t1 left join t2 on f1 = f3;
drop table t1,t2;

#
# Bug #6558 Views: CREATE VIEW fails with JOIN ... USING
#

create table t1 (empnum smallint, grp int);
create table t2 (empnum int, name char(5));
insert into t1 values(1,1);
insert into t2 values(1,'bob');
create view v1 as select * from t2 inner join t1 using (empnum);
select * from v1;
drop table t1,t2;
drop view v1;

#
# Bug #10646 Columns included in the join between two tables are ambigious
# in the select
#

create table t1 (pk int primary key, b int);
create table t2 (pk int primary key, c int);
select pk from t1 inner join t2 using (pk);
drop table t1,t2;

#
# Bug #10972 Natural join of view and underlying table gives wrong result
#

create table t1 (s1 int, s2 char(5), s3 decimal(10));
create view v1 as select s1, s2, 'x' as s3 from t1;
select * from t1 natural join v1;
insert into t1 values (1,'x',5);
select * from t1 natural join v1;
drop table t1;
drop view v1;

#
# Bug #6276 A SELECT that does a NATURAL OUTER JOIN without common
#           columns crashes server because of empty ON condition
#

create table t1(a1 int);
create table t2(a2 int);
insert into t1 values(1),(2);
insert into t2 values(1),(2);
create view v2 (c) as select a1 from t1;

select * from t1 natural left join t2;
select * from t1 natural right join t2;

select * from v2 natural left join t2;
select * from v2 natural right join t2;

drop table t1, t2;
drop view v2;


#
# Bug #4789 Incosistent results of more than 2-way natural joins due to
#           incorrect transformation to join ... on.
#

create table t1 (a int(10), t1_val int(10));
create table t2 (b int(10), t2_val int(10));
create table t3 (a int(10), b int(10));
insert into t1 values (1,1),(2,2);
insert into t2 values (1,1),(2,2),(3,3);
insert into t3 values (1,1),(2,1),(3,1),(4,1);
# the following two queries must return the same result
select * from t1 natural join t2 natural join t3;
select * from t1 natural join t3 natural join t2;
drop table t1, t2, t3;


#
# Bug #12841: Server crash on DO IFNULL(NULL,NULL)
#
# (testing returning of int, decimal, real, string)
DO IFNULL(NULL, NULL);
SELECT CAST(IFNULL(NULL, NULL) AS DECIMAL);
SELECT ABS(IFNULL(NULL, NULL));
SELECT IFNULL(NULL, NULL);

#
# BUG #12595 (ESCAPE must be exactly one)
#
SET @OLD_SQL_MODE12595=@@SQL_MODE, @@SQL_MODE='';
SHOW LOCAL VARIABLES LIKE 'SQL_MODE';

CREATE TABLE BUG_12595(a varchar(100));
INSERT INTO BUG_12595 VALUES ('hakan%'), ('hakank'), ("ha%an");
SELECT * FROM BUG_12595 WHERE a LIKE 'hakan\%';
SELECT * FROM BUG_12595 WHERE a LIKE 'hakan*%' ESCAPE '*';
-- error 1210
SELECT * FROM BUG_12595 WHERE a LIKE 'hakan**%' ESCAPE '**';
# this should work when sql_mode is not NO_BACKSLASH_ESCAPES
SELECT * FROM BUG_12595 WHERE a LIKE 'hakan%' ESCAPE '';
SELECT * FROM BUG_12595 WHERE a LIKE 'hakan\%' ESCAPE '';
SELECT * FROM BUG_12595 WHERE a LIKE 'ha\%an' ESCAPE 0x5c;
SELECT * FROM BUG_12595 WHERE a LIKE 'ha%%an' ESCAPE '%';
SELECT * FROM BUG_12595 WHERE a LIKE 'ha\%an' ESCAPE '\\';
SELECT * FROM BUG_12595 WHERE a LIKE 'ha|%an' ESCAPE '|';

SET @@SQL_MODE='NO_BACKSLASH_ESCAPES';
SHOW LOCAL VARIABLES LIKE 'SQL_MODE';
SELECT * FROM BUG_12595 WHERE a LIKE 'hakan\%';
SELECT * FROM BUG_12595 WHERE a LIKE 'hakan*%' ESCAPE '*';
-- error 1210
SELECT * FROM BUG_12595 WHERE a LIKE 'hakan**%' ESCAPE '**';
-- error 1210
SELECT * FROM BUG_12595 WHERE a LIKE 'hakan\%' ESCAPE '\\';
#this gives an error when NO_BACKSLASH_ESCAPES is set
-- error 1210
SELECT * FROM BUG_12595 WHERE a LIKE 'hakan%' ESCAPE '';
SELECT * FROM BUG_12595 WHERE a LIKE 'ha\%an' ESCAPE 0x5c;
SELECT * FROM BUG_12595 WHERE a LIKE 'ha|%an' ESCAPE '|';
-- error 1210
SELECT * FROM BUG_12595 WHERE a LIKE 'hakan\n%' ESCAPE '\n';

SET @@SQL_MODE=@OLD_SQL_MODE12595;
DROP TABLE BUG_12595;

#
# Bug #6495 Illogical requirement for column qualification in NATURAL join
#

create table t1 (a char(1));
create table t2 (a char(1));
insert into t1 values ('a'),('b'),('c');
insert into t2 values ('b'),('c'),('d');
select a from t1 natural join t2;
select * from t1 natural join t2 where a = 'b';
drop table t1, t2;

#
# Bug #12977 Compare table names with qualifying field tables only
# for base tables, search all nested join operands of natural joins.
#

CREATE TABLE t1 (`id` TINYINT);
CREATE TABLE t2 (`id` TINYINT);
CREATE TABLE t3 (`id` TINYINT);
INSERT INTO t1 VALUES (1),(2),(3);
INSERT INTO t2 VALUES (2);
INSERT INTO t3 VALUES (3);
-- error 1052
SELECT t1.id,t3.id FROM t1 JOIN t2 ON (t2.id=t1.id) LEFT JOIN t3 USING (id);
-- error 1052
SELECT t1.id,t3.id FROM t1 JOIN t2 ON (t2.notacolumn=t1.id) LEFT JOIN t3 USING (id);
-- error 1052
SELECT id,t3.id FROM t1 JOIN t2 ON (t2.id=t1.id) LEFT JOIN t3 USING (id);
-- error 1052
SELECT id,t3.id FROM (t1 JOIN t2 ON (t2.id=t1.id)) LEFT JOIN t3 USING (id);

drop table t1, t2, t3;

#
# Bug #13067 JOIN xxx USING is case sensitive
#

create table t1 (a int(10),b int(10));
create table t2 (a int(10),b int(10));
insert into t1 values (1,10),(2,20),(3,30);
insert into t2 values (1,10);
# both queries should produce the same result
select * from t1 inner join t2 using (A);
select * from t1 inner join t2 using (a);
drop table t1, t2;

#
# Bug #12943 Incorrect nesting of [INNER| CROSS] JOIN due to unspecified
#            associativity in the parser.
#

create table t1 (a int, c int);
create table t2 (b int);
create table t3 (b int, a int);
create table t4 (c int);
insert into t1 values (1,1);
insert into t2 values (1);
insert into t3 values (1,1);
insert into t4 values (1);

select * from t1 join t2 join t3 on (t2.b = t3.b and t1.a = t3.a);
# Notice that ',' has lower priority than 'join', thus we have that:
# t1, t2 join t3 <==> t1, (t2 join t3).
-- error 1054
select * from t1, t2 join t3 on (t2.b = t3.b and t1.a = t3.a);
select * from t1 join t2 join t3 join t4 on (t1.a = t4.c and t2.b = t4.c);
select * from t1 join t2 join t4 using (c);
drop table t1, t2, t3, t4;

#
# Bug #12291 Table wasn't reinited for index scan after sequential scan 
#
create table t1(x int, y int);
create table t2(x int, y int);
create table t3(x int, primary key(x));
insert into t1 values (1, 1), (2, 1), (3, 1), (4, 3), (5, 6), (6, 6);
insert into t2 values (1, 1), (2, 1), (3, 3), (4, 6), (5, 6);
insert into t3 values (1), (2), (3), (4), (5);
select t1.x, t3.x from t1, t2, t3  where t1.x = t2.x and t3.x >= t1.y and t3.x <= t2.y;
drop table t1,t2,t3;

#
# Bug #13127 LEFT JOIN against a VIEW returns NULL instead of correct value
#

create table t1 (id char(16) not null default '', primary key  (id));
insert into t1 values ('100'),('101'),('102');
create table t2 (id char(16) default null);
insert into t2 values (1);
create view v1 as select t1.id from t1;
create view v2 as select t2.id from t2;
create view v3 as select (t1.id+2) as id from t1 natural left join t2;

# all queries must return the same result
select t1.id from t1 left join v2 using (id);
select t1.id from v2 right join t1 using (id);
select t1.id from t1 left join v3 using (id);
select * from t1 left join v2 using (id);
select * from v2 right join t1 using (id);
select * from t1 left join v3 using (id);

select v1.id from v1 left join v2 using (id);
select v1.id from v2 right join v1 using (id);
select v1.id from v1 left join v3 using (id);
select * from v1 left join v2 using (id);
select * from v2 right join v1 using (id);
select * from v1 left join v3 using (id);

drop table t1, t2;
drop view v1, v2, v3;

#
# Bug #13597 Column in ON condition not resolved if references a table in
# nested right join.
#

create table t1 (id int(11) not null default '0');
insert into t1 values (123),(191),(192);
create table t2 (id char(16) character set utf8 not null);
insert into t2 values ('58013'),('58014'),('58015'),('58016');
create table t3 (a_id int(11) not null, b_id char(16) character set utf8);
insert into t3 values (123,null),(123,null),(123,null),(123,null),(123,null),(123,'58013');

# both queries are equivalent
select count(*)
from t1 inner join (t3 left join t2 on t2.id = t3.b_id) on t1.id = t3.a_id;

select count(*)
from t1 inner join (t2 right join t3 on t2.id = t3.b_id) on t1.id = t3.a_id;

drop table t1,t2,t3;

#
# Bug #13832 Incorrect parse order of join productions due to unspecified
# operator priorities results in incorrect join tree.
#

create table t1 (a int);
create table t2 (b int);
create table t3 (c int);
select * from t1 join t2 join t3 on (t1.a=t3.c);
select * from t1 join t2 left join t3 on (t1.a=t3.c);
select * from t1 join t2 right join t3 on (t1.a=t3.c);
select * from t1 join t2 straight_join t3 on (t1.a=t3.c);
drop table t1, t2 ,t3;

#
# Bug #14093 Query takes a lot of time when date format is not valid
# fix optimizes execution. so here we just check that returned set is
# correct.
create table t1(f1 int, f2 date);
insert into t1 values(1,'2005-01-01'),(2,'2005-09-01'),(3,'2005-09-30'),
  (4,'2005-10-01'),(5,'2005-12-30');
# should return all records
select * from t1 where f2 >= 0;
select * from t1 where f2 >= '0000-00-00';
# should return 4,5
select * from t1 where f2 >= '2005-09-31';
select * from t1 where f2 >= '2005-09-3a';
# should return 1,2,3
select * from t1 where f2 <= '2005-09-31';
select * from t1 where f2 <= '2005-09-3a';
drop table t1;

#
# Bug ##14662  	ORDER BY on column of a view, with an alias of the same
# column causes ambiguous
#

create table t1 (f1 int, f2 int);
insert into t1 values (1, 30), (2, 20), (3, 10);
create algorithm=merge view v1 as select f1, f2 from t1;
create algorithm=merge view v2 (f2, f1) as select f1, f2 from t1;
create algorithm=merge view v3 as select t1.f1 as f2, t1.f2 as f1 from t1;
select t1.f1 as x1, f1 from t1 order by t1.f1;
select v1.f1 as x1, f1 from v1 order by v1.f1;
select v2.f1 as x1, f1 from v2 order by v2.f1;
select v3.f1 as x1, f1 from v3 order by v3.f1;
select f1, f2, v1.f1 as x1 from v1 order by v1.f1;
select f1, f2, v2.f1 as x1 from v2 order by v2.f1;
select f1, f2, v3.f1 as x1 from v3 order by v3.f1;
drop table t1;
drop view v1, v2, v3;

#
# Bug #15106: lost equality predicate of the form field=const in a join query
#

CREATE TABLE t1(key_a int4 NOT NULL, optimus varchar(32), PRIMARY KEY(key_a));
CREATE TABLE t2(key_a int4 NOT NULL, prime varchar(32), PRIMARY KEY(key_a));
CREATE table t3(key_a int4 NOT NULL, key_b int4 NOT NULL, foo varchar(32),
                PRIMARY KEY(key_a,key_b));

INSERT INTO t1 VALUES (0,'');
INSERT INTO t1 VALUES (1,'i');
INSERT INTO t1 VALUES (2,'j');
INSERT INTO t1 VALUES (3,'k');

INSERT INTO t2 VALUES (1,'r');
INSERT INTO t2 VALUES (2,'s');
INSERT INTO t2 VALUES (3,'t');

INSERT INTO t3 VALUES (1,5,'x');
INSERT INTO t3 VALUES (1,6,'y');
INSERT INTO t3 VALUES (2,5,'xx');
INSERT INTO t3 VALUES (2,6,'yy');
INSERT INTO t3 VALUES (2,7,'zz');
INSERT INTO t3 VALUES (3,5,'xxx');

SELECT t2.key_a,foo 
  FROM t1 INNER JOIN t2 ON t1.key_a = t2.key_a
          INNER JOIN t3 ON t1.key_a = t3.key_a
    WHERE t2.key_a=2 and key_b=5;
EXPLAIN SELECT t2.key_a,foo 
  FROM t1 INNER JOIN t2 ON t1.key_a = t2.key_a
          INNER JOIN t3 ON t1.key_a = t3.key_a
    WHERE t2.key_a=2 and key_b=5;

SELECT t2.key_a,foo 
  FROM t1 INNER JOIN t2 ON t2.key_a = t1.key_a
          INNER JOIN t3 ON t1.key_a = t3.key_a
    WHERE t2.key_a=2 and key_b=5;
EXPLAIN SELECT t2.key_a,foo 
  FROM t1 INNER JOIN t2 ON t2.key_a = t1.key_a
          INNER JOIN t3 ON t1.key_a = t3.key_a
    WHERE t2.key_a=2 and key_b=5;

DROP TABLE t1,t2,t3;

#
# Bug#15347 Wrong result of subselect when records cache and set functions
#           are involved
#
create  table t1 (f1 int);
insert into t1 values(1),(2);
create table t2 (f2 int, f3 int, key(f2));
insert into t2 values(1,1),(2,2);
create table t3 (f4 int not null);
insert into t3 values (2),(2),(2);
select f1,(select count(*) from t2,t3 where f2=f1 and f3=f4) as count from t1;
drop table t1,t2,t3;

#
# Bug #15633 Evaluation of Item_equal for non-const table caused wrong
#            select result
#
create table t1 (f1 int unique);
create table t2 (f2 int unique);
create table t3 (f3 int unique);
insert into t1 values(1),(2);
insert into t2 values(1),(2);
insert into t3 values(1),(NULL);
select * from t3 where f3 is null;
select t2.f2 from t1 left join t2 on f1=f2 join t3 on f1=f3 where f1=1;
drop table t1,t2,t3;

#
# Bug#15268 Unchecked null value caused server crash
#
create table t1(f1 char, f2 char not null);
insert into t1 values(null,'a');
create table t2 (f2 char not null);
insert into t2 values('b');
select * from t1 left join t2 on f1=t2.f2 where t1.f2='a';
drop table t1,t2;

#
# Bug#15538 unchecked table absense caused server crash.
#
--error 1064
select * from (select * left join t on f1=f2) tt;

#
# Bug #16504: re-evaluation of Item_equal object after reading const table
#

CREATE TABLE t1 (sku int PRIMARY KEY, pr int);
CREATE TABLE t2 (sku int PRIMARY KEY, sppr int, name varchar(255));

INSERT INTO t1 VALUES
  (10, 10), (20, 10), (30, 20), (40, 30), (50, 10), (60, 10);

INSERT INTO t2 VALUES 
  (10, 10, 'aaa'), (20, 10, 'bbb'), (30, 10, 'ccc'), (40, 20, 'ddd'),
  (50, 10, 'eee'), (60, 20, 'fff'), (70, 20, 'ggg'), (80, 30, 'hhh');

SELECT t2.sku, t2.sppr, t2.name, t1.sku, t1.pr
  FROM t2, t1 WHERE t2.sku=20 AND (t2.sku=t1.sku OR t2.sppr=t1.sku);
EXPLAIN
SELECT t2.sku, t2.sppr, t2.name, t1.sku, t1.pr
  FROM t2, t1 WHERE t2.sku=20 AND (t2.sku=t1.sku OR t2.sppr=t1.sku);


DROP TABLE t1,t2;

#
# Bug#18712: Truncation problem (needs just documenting and test
# cases to prevent fixing this accidently. It is intended behaviour)
#

CREATE TABLE t1 (i TINYINT UNSIGNED NOT NULL);
INSERT t1 SET i = 0;
UPDATE t1 SET i = -1;
SELECT * FROM t1;
UPDATE t1 SET i = CAST(i - 1 AS SIGNED);
SELECT * FROM t1;
UPDATE t1 SET i = i - 1;
SELECT * FROM t1;
DROP TABLE t1;

# BUG#17379

create table t1 (a int);
insert into t1 values (0),(1),(2),(3),(4),(5),(6),(7),(8),(9);
create table t2 (a int, b int, c int, e int, primary key(a,b,c));
insert into t2 select A.a, B.a, C.a, C.a from t1 A, t1 B, t1 C;
analyze table t2;
select 'In next EXPLAIN, B.rows must be exactly 10:' Z;

explain select * from t2 A, t2 B where A.a=5 and A.b=5 and A.C<5
          and B.a=5 and B.b=A.e and (B.b =1 or B.b = 3 or B.b=5);
drop table t1, t2;

#
#Bug #18940: selection of optimal execution plan caused by equality
#            propagation (the bug was fixed by the patch for bug #17379)

CREATE TABLE t1 (a int PRIMARY KEY, b int, INDEX(b));
INSERT INTO t1 VALUES (1, 3), (9,4), (7,5), (4,5), (6,2),
                      (3,1), (5,1), (8,9), (2,2), (0,9);

CREATE TABLE t2 (c int, d int, f int, INDEX(c,f));
INSERT INTO t2 VALUES
 (1,0,0), (1,0,1), (2,0,0), (2,0,1), (3,0,0), (4,0,1),
 (5,0,0), (5,0,1), (6,0,0), (0,0,1), (7,0,0), (7,0,1),
 (0,0,0), (0,0,1), (8,0,0), (8,0,1), (9,0,0), (9,0,1);

EXPLAIN
SELECT a, c, d, f FROM t1,t2 WHERE a=c AND b BETWEEN 4 AND 6;
EXPLAIN
SELECT a, c, d, f FROM t1,t2 WHERE a=c AND b BETWEEN 4 AND 6 AND a > 0;

DROP TABLE t1, t2;

#
# Bug #18895: BIT values cause joins to fail
#
create table t1 (
    a int unsigned    not null auto_increment primary key,
    b bit             not null,
    c bit             not null
);

create table t2 (
    a int unsigned    not null auto_increment primary key,
    b bit             not null,
    c int unsigned    not null,
    d varchar(50)
);

insert into t1 (b,c) values (0,1), (0,1);
insert into t2 (b,c) values (0,1);

# Row 1 should succeed.  Row 2 should fail.  Both fail.
select t1.a, t1.b + 0, t1.c + 0, t2.a, t2.b + 0, t2.c, t2.d
from t1 left outer join t2 on t1.a = t2.c and t2.b <> 1
where t1.b <> 1 order by t1.a;

drop table t1,t2;

#
# Bug #20569: Garbage in DECIMAL results from some mathematical functions
#
SELECT 0.9888889889 * 1.011111411911;

#
# Bug #10977: No warning issued if a column name is truncated
#
prepare stmt from 'select 1 as " a "';
execute stmt;

#
# Bug #21390: wrong estimate of rows after elimination of const tables
#

CREATE TABLE t1 (a int NOT NULL PRIMARY KEY, b int NOT NULL);
INSERT INTO t1 VALUES (1,1), (2,2), (3,3), (4,4);

CREATE TABLE t2 (c int NOT NULL, INDEX idx(c));
INSERT INTO t2 VALUES
  (1), (1), (1), (1), (1), (1), (1), (1),
  (2), (2), (2), (2),
  (3), (3),
  (4);

EXPLAIN SELECT b FROM t1, t2 WHERE b=c AND a=1;
EXPLAIN SELECT b FROM t1, t2 WHERE b=c AND a=4;

DROP TABLE t1, t2;

#
# No matches for a join after substitution of a const table
#

CREATE TABLE t1 (id int NOT NULL PRIMARY KEY, a int);
INSERT INTO t1 VALUES (1,2), (2,NULL), (3,2);

CREATE TABLE t2 (b int, c INT, INDEX idx1(b));
INSERT INTO t2 VALUES (2,1), (3,2);

CREATE TABLE t3 (d int,  e int, INDEX idx1(d));
INSERT INTO t3 VALUES (2,10), (2,20), (1,30), (2,40), (2,50);

EXPLAIN
SELECT * FROM t1 LEFT JOIN t2 ON t2.b=t1.a INNER JOIN t3 ON t3.d=t1.id
  WHERE t1.id=2;
SELECT * FROM t1 LEFT JOIN t2 ON t2.b=t1.a INNER JOIN t3 ON t3.d=t1.id
  WHERE t1.id=2;

DROP TABLE t1,t2,t3;

#
# Bug#20503: Server crash due to the ORDER clause isn't taken into account
#            while space allocation
#
create table t1 (c1 varchar(1), c2 int, c3 int, c4 int, c5 int, c6 int,
c7 int, c8 int, c9 int, fulltext key (`c1`));
select distinct match (`c1`) against ('z') , c2, c3, c4,c5, c6,c7, c8 
  from t1 where c9=1 order by c2, c2;
drop table t1;

#
# Bug #22735: no equality propagation for BETWEEN and IN with STRING arguments
#

CREATE TABLE t1 (pk varchar(10) PRIMARY KEY, fk varchar(16));
CREATE TABLE t2 (pk varchar(16) PRIMARY KEY, fk varchar(10));

INSERT INTO t1 VALUES
  ('d','dddd'), ('i','iii'), ('a','aa'), ('b','bb'), ('g','gg'), 
  ('e','eee'), ('c','cccc'), ('h','hhh'), ('j','jjj'), ('f','fff');
INSERT INTO t2 VALUES
  ('jjj', 'j'), ('cc','c'), ('ccc','c'), ('aaa', 'a'), ('jjjj','j'),
  ('hhh','h'), ('gg','g'), ('fff','f'), ('ee','e'), ('ffff','f'),
  ('bbb','b'), ('ff','f'), ('cccc','c'), ('dddd','d'), ('jj','j'),
  ('aaaa','a'), ('bb','b'), ('eeee','e'), ('aa','a'), ('hh','h');

EXPLAIN SELECT t2.* 
  FROM t1 JOIN t2 ON t2.fk=t1.pk
    WHERE t2.fk < 'c' AND t2.pk=t1.fk;
EXPLAIN SELECT t2.* 
  FROM t1 JOIN t2 ON t2.fk=t1.pk 
    WHERE t2.fk BETWEEN 'a' AND 'b' AND t2.pk=t1.fk;
EXPLAIN SELECT t2.* 
  FROM t1 JOIN t2 ON t2.fk=t1.pk 
    WHERE t2.fk IN ('a','b') AND t2.pk=t1.fk;

DROP TABLE t1,t2;

#
# Bug #22367: Optimizer uses ref join type instead of eq_ref for simple 
#               join on strings
#
CREATE TABLE t1 (a int, b varchar(20) NOT NULL, PRIMARY KEY(a));
CREATE TABLE t2 (a int, b varchar(20) NOT NULL,
                 PRIMARY KEY (a), UNIQUE KEY (b));
INSERT INTO t1 VALUES (1,'a'),(2,'b'),(3,'c');
INSERT INTO t2 VALUES (1,'a'),(2,'b'),(3,'c');

EXPLAIN SELECT t1.a FROM t1 LEFT JOIN t2 ON t2.b=t1.b WHERE t1.a=3;

DROP TABLE t1,t2;

#
# Bug #19579: predicates that become sargable after reading const tables
#             are not taken into account by optimizer
#

CREATE TABLE t1(id int PRIMARY KEY, b int, e int);
CREATE TABLE t2(i int, a int, INDEX si(i), INDEX ai(a));
CREATE TABLE t3(a int PRIMARY KEY, c char(4), INDEX ci(c));

INSERT INTO t1 VALUES 
  (1,10,19), (2,20,22), (4,41,42), (9,93,95), (7, 77,79),
  (6,63,67), (5,55,58), (3,38,39), (8,81,89);
INSERT INTO t2 VALUES
  (21,210), (41,410), (82,820), (83,830), (84,840),
  (65,650), (51,510), (37,370), (94,940), (76,760),
  (22,220), (33,330), (40,400), (95,950), (38,380),
  (67,670), (88,880), (57,570), (96,960), (97,970);
INSERT INTO t3 VALUES
  (210,'bb'), (950,'ii'), (400,'ab'), (500,'ee'), (220,'gg'),
  (440,'gg'), (310,'eg'), (380,'ee'), (840,'bb'), (830,'ff'),
  (230,'aa'), (960,'ii'), (410,'aa'), (510,'ee'), (290,'bb'),
  (450,'gg'), (320,'dd'), (390,'hh'), (850,'jj'), (860,'ff');

EXPLAIN
SELECT t3.a FROM t1,t2 FORCE INDEX (si),t3
  WHERE t1.id = 8 AND t2.i BETWEEN t1.b AND t1.e AND 
        t3.a=t2.a AND t3.c IN ('bb','ee');
EXPLAIN
SELECT t3.a FROM t1,t2,t3
  WHERE t1.id = 8 AND t2.i BETWEEN t1.b AND t1.e AND
        t3.a=t2.a AND t3.c IN ('bb','ee') ;

EXPLAIN 
SELECT t3.a FROM t1,t2 FORCE INDEX (si),t3
  WHERE t1.id = 8 AND (t2.i=t1.b OR t2.i=t1.e) AND t3.a=t2.a AND
        t3.c IN ('bb','ee');
EXPLAIN 
SELECT t3.a FROM t1,t2,t3
  WHERE t1.id = 8 AND (t2.i=t1.b OR t2.i=t1.e) AND t3.a=t2.a AND
        t3.c IN ('bb','ee');

DROP TABLE t1,t2,t3;

#
# WL3527: Extend IGNORE INDEX so places where index is ignored can 
#         be specified
#       
CREATE TABLE t1 (a INT, b INT, KEY (a)); INSERT INTO t1 VALUES (1,1),(2,2);
EXPLAIN SELECT 1 FROM t1 WHERE a = 1;
EXPLAIN SELECT 1 FROM t1 IGNORE INDEX FOR JOIN (a) WHERE a = 1;
EXPLAIN SELECT 1 FROM t1 USE INDEX FOR JOIN (a) WHERE a = 1;
EXPLAIN SELECT 1 FROM t1 FORCE INDEX FOR JOIN (a) WHERE a = 1;
DROP TABLE t1;

#
# Bug#25172: Not checked buffer size leads to a server crash
#
CREATE TABLE t1 ( f1 int primary key, f2 int, f3 int, f4 int, f5 int, f6 int, checked_out int);
CREATE TABLE t2 ( f11 int PRIMARY KEY );
INSERT INTO t1 VALUES (1,1,1,0,0,0,0),(2,1,1,3,8,1,0),(3,1,1,4,12,1,0);
INSERT INTO t2 VALUES (62);
SELECT * FROM t1 LEFT JOIN t2 ON f11 = t1.checked_out GROUP BY f1 ORDER BY f2, f3, f4, f5 LIMIT 0, 1;
DROP TABLE t1, t2;

#
# Bug#6298: LIMIT #, -1 no longer works to set start with no end limit
#

--disable_warnings
DROP TABLE IF EXISTS t1;
--enable_warnings

CREATE TABLE t1(a int);
INSERT into t1 values (1), (2), (3);

# LIMIT N, -1 was accepted by accident in 4.0, but was not intended.
# This test verifies that this illegal construct is now properly detected.

--error ER_PARSE_ERROR
SELECT * FROM t1 LIMIT 2, -1;

DROP TABLE t1;

#
# 25407: wrong estimate of NULL keys for unique indexes
#

CREATE TABLE t1 (
  ID_with_null int NULL,
  ID_better int NOT NULL,
  INDEX idx1 (ID_with_null),
  INDEX idx2 (ID_better)
);

INSERT INTO t1 VALUES (1,1), (2,1), (null,3), (null,3), (null,3), (null,3);
INSERT INTO t1 SELECT * FROM t1 WHERE ID_with_null IS NULL;
INSERT INTO t1 SELECT * FROM t1 WHERE ID_with_null IS NULL;
INSERT INTO t1 SELECT * FROM t1 WHERE ID_with_null IS NULL;
INSERT INTO t1 SELECT * FROM t1 WHERE ID_with_null IS NULL;
INSERT INTO t1 SELECT * FROM t1 WHERE ID_with_null IS NULL;

SELECT COUNT(*) FROM t1 WHERE ID_with_null IS NULL;
SELECT COUNT(*) FROM t1 WHERE ID_better=1;

EXPLAIN SELECT * FROM t1 WHERE ID_better=1 AND ID_with_null IS NULL;

DROP INDEX idx1 ON t1;
CREATE UNIQUE INDEX idx1 ON t1(ID_with_null);

EXPLAIN SELECT * FROM t1 WHERE ID_better=1 AND ID_with_null IS NULL;

DROP TABLE t1;

CREATE TABLE t1 (
  ID1_with_null int NULL,
  ID2_with_null int NULL,
  ID_better int NOT NULL,
  INDEX idx1 (ID1_with_null, ID2_with_null),
  INDEX idx2 (ID_better)
);

INSERT INTO t1 VALUES (1,1,1), (2,2,1), (3,null,3), (null,3,3), (null,null,3),
  (3,null,3), (null,3,3), (null,null,3), (3,null,3), (null,3,3), (null,null,3);

INSERT INTO t1 SELECT * FROM t1 WHERE ID1_with_null IS NULL;
INSERT INTO t1 SELECT * FROM t1 WHERE ID2_with_null IS NULL;
INSERT INTO t1 SELECT * FROM t1 WHERE ID1_with_null IS NULL;
INSERT INTO t1 SELECT * FROM t1 WHERE ID2_with_null IS NULL;
INSERT INTO t1 SELECT * FROM t1 WHERE ID1_with_null IS NULL;
INSERT INTO t1 SELECT * FROM t1 WHERE ID2_with_null IS NULL;

SELECT COUNT(*) FROM t1 WHERE ID1_with_null IS NULL AND ID2_with_null=3;
SELECT COUNT(*) FROM t1 WHERE ID1_with_null=3 AND ID2_with_null IS NULL;
SELECT COUNT(*) FROM t1 WHERE ID1_with_null IS NULL AND ID2_with_null IS NULL;
SELECT COUNT(*) FROM t1 WHERE ID_better=1;

EXPLAIN SELECT * FROM t1
  WHERE ID_better=1 AND ID1_with_null IS NULL AND ID2_with_null=3 ;
EXPLAIN SELECT * FROM t1
  WHERE ID_better=1 AND ID1_with_null=3 AND ID2_with_null=3 IS NULL ;
EXPLAIN SELECT * FROM t1
  WHERE ID_better=1 AND ID1_with_null IS NULL AND ID2_with_null IS NULL;

DROP INDEX idx1 ON t1;
CREATE UNIQUE INDEX idx1 ON t1(ID1_with_null,ID2_with_null);

EXPLAIN SELECT * FROM t1
  WHERE ID_better=1 AND ID1_with_null IS NULL AND ID2_with_null=3 ;
EXPLAIN SELECT * FROM t1
  WHERE ID_better=1 AND ID1_with_null=3 AND ID2_with_null IS NULL ;
EXPLAIN SELECT * FROM t1
  WHERE ID_better=1 AND ID1_with_null IS NULL AND ID2_with_null IS NULL;
EXPLAIN SELECT * FROM t1
  WHERE ID_better=1 AND ID1_with_null IS NULL AND 
        (ID2_with_null=1 OR ID2_with_null=2);

DROP TABLE t1;

#
# Bug #22344: InnoDB keys act strange on datetime vs timestamp comparison
#
CREATE TABLE t1 (a INT, ts TIMESTAMP, KEY ts(ts));
INSERT INTO t1 VALUES (30,"2006-01-03 23:00:00"), (31,"2006-01-03 23:00:00");
ANALYZE TABLE t1;

CREATE TABLE t2 (a INT, dt1 DATETIME, dt2 DATETIME, PRIMARY KEY (a));
INSERT INTO t2 VALUES (30, "2006-01-01 00:00:00", "2999-12-31 00:00:00");
INSERT INTO t2 SELECT a+1,dt1,dt2 FROM t2;
ANALYZE TABLE t2;

EXPLAIN
SELECT * FROM t1 LEFT JOIN t2 ON (t1.a=t2.a) WHERE t1.a=30
  AND t1.ts BETWEEN t2.dt1 AND t2.dt2
  AND t1.ts BETWEEN "2006-01-01" AND "2006-12-31";

SELECT * FROM t1 LEFT JOIN t2 ON (t1.a=t2.a) WHERE t1.a=30
  AND t1.ts BETWEEN t2.dt1 AND t2.dt2
  AND t1.ts BETWEEN "2006-01-01" AND "2006-12-31";

DROP TABLE t1,t2;
#
# Bug #22026: Warning when using IF statement and large unsigned bigint
#

create table t1 (a bigint unsigned);
insert into t1 values
  (if(1, 9223372036854775808, 1)),
  (case when 1 then 9223372036854775808 else 1 end),
  (coalesce(9223372036854775808, 1));
select * from t1;
drop table t1;
create table t1 select
  if(1, 9223372036854775808, 1) i,
  case when 1 then 9223372036854775808 else 1 end c,
  coalesce(9223372036854775808, 1) co;
show create table t1;
drop table t1;
# Ensure we handle big values properly
select 
  if(1, cast(1111111111111111111 as unsigned), 1) i,
  case when 1 then cast(1111111111111111111 as unsigned) else 1 end c,
  coalesce(cast(1111111111111111111 as unsigned), 1) co;

#
# Bug #22971: indexes on text columns are ignored for ref accesses 
#

CREATE TABLE t1 (name varchar(255));
CREATE TABLE t2 (name varchar(255), n int, KEY (name(3)));
INSERT INTO t1 VALUES ('ccc'), ('bb'), ('cc '), ('aa  '), ('aa');
INSERT INTO t2 VALUES ('bb',1), ('aa',2), ('cc   ',3);
INSERT INTO t2 VALUES (concat('cc ', 0x06), 4);
INSERT INTO t2 VALUES ('cc',5), ('bb ',6), ('cc ',7);
SELECT * FROM t2;
SELECT * FROM t2 ORDER BY name;
SELECT name, LENGTH(name), n FROM t2 ORDER BY name;

EXPLAIN SELECT name, LENGTH(name), n FROM t2 WHERE name='cc '; 
SELECT name, LENGTH(name), n FROM t2 WHERE name='cc '; 
EXPLAIN SELECT name , LENGTH(name), n FROM t2 WHERE name LIKE 'cc%';
SELECT name , LENGTH(name), n FROM t2 WHERE name LIKE 'cc%';
EXPLAIN SELECT name , LENGTH(name), n FROM t2 WHERE name LIKE 'cc%' ORDER BY name;
SELECT name , LENGTH(name), n FROM t2 WHERE name LIKE 'cc%' ORDER BY name;
EXPLAIN SELECT * FROM t1 LEFT JOIN t2 ON t1.name=t2.name;
SELECT * FROM t1 LEFT JOIN t2 ON t1.name=t2.name;

DROP TABLE t1,t2;

CREATE TABLE t1 (name text);
CREATE TABLE t2 (name text, n int, KEY (name(3)));
INSERT INTO t1 VALUES ('ccc'), ('bb'), ('cc '), ('aa  '), ('aa');
INSERT INTO t2 VALUES ('bb',1), ('aa',2), ('cc   ',3);
INSERT INTO t2 VALUES (concat('cc ', 0x06), 4);
INSERT INTO t2 VALUES ('cc',5), ('bb ',6), ('cc ',7);
SELECT * FROM t2;
SELECT * FROM t2 ORDER BY name;
SELECT name, LENGTH(name), n FROM t2 ORDER BY name;

EXPLAIN SELECT name, LENGTH(name), n FROM t2 WHERE name='cc '; 
SELECT name, LENGTH(name), n FROM t2 WHERE name='cc '; 
EXPLAIN SELECT name , LENGTH(name), n FROM t2 WHERE name LIKE 'cc%';
SELECT name , LENGTH(name), n FROM t2 WHERE name LIKE 'cc%';
EXPLAIN SELECT name , LENGTH(name), n FROM t2 WHERE name LIKE 'cc%' ORDER BY name;
SELECT name , LENGTH(name), n FROM t2 WHERE name LIKE 'cc%' ORDER BY name;
EXPLAIN SELECT * FROM t1 LEFT JOIN t2 ON t1.name=t2.name;
SELECT * FROM t1 LEFT JOIN t2 ON t1.name=t2.name;

DROP TABLE t1,t2;


#
# Bug #26963: join with predicates that contain fields from equalities evaluated
#             to constants after constant table substitution
#

CREATE TABLE t1 (
 access_id int NOT NULL default '0',
 name varchar(20) default NULL,
 rank int NOT NULL default '0',
 KEY idx (access_id)
);

CREATE TABLE t2 (
  faq_group_id int NOT NULL default '0',
  faq_id int NOT NULL default '0',
  access_id int default NULL,
  UNIQUE KEY idx1 (faq_id),
  KEY idx2 (faq_group_id,faq_id)
);

INSERT INTO t1 VALUES 
  (1,'Everyone',2),(2,'Help',3),(3,'Technical Support',1),(4,'Chat User',4);
INSERT INTO t2 VALUES
  (261,265,1),(490,494,1);


SELECT t2.faq_id 
  FROM t1 INNER JOIN t2 IGNORE INDEX (idx1)
       ON (t1.access_id = t2.access_id)
       LEFT JOIN t2 t
       ON (t.faq_group_id = t2.faq_group_id AND
           find_in_set(t.access_id, '1,4') < find_in_set(t2.access_id, '1,4'))
   WHERE
     t2.access_id IN (1,4) AND t.access_id IS NULL AND t2.faq_id in (265);

SELECT t2.faq_id 
  FROM t1 INNER JOIN t2
       ON (t1.access_id = t2.access_id)
       LEFT JOIN t2 t
       ON (t.faq_group_id = t2.faq_group_id AND
           find_in_set(t.access_id, '1,4') < find_in_set(t2.access_id, '1,4'))
   WHERE
     t2.access_id IN (1,4) AND t.access_id IS NULL AND t2.faq_id in (265);

DROP TABLE t1,t2;


#
# Bug #19372: Optimizer does not use index anymore when WHERE index NOT IN
# () is added
#
CREATE TABLE t1 (a INT, b INT, KEY inx (b,a));

INSERT INTO t1 VALUES (1,1), (1,2), (1,3), (1,4), (1,5), (1, 6), (1,7);
EXPLAIN SELECT COUNT(*) FROM t1 f1 INNER JOIN t1 f2
    ON ( f1.b=f2.b AND f1.a<f2.a ) 
    WHERE 1 AND f1.b NOT IN (100,2232,3343,51111);
DROP TABLE t1;    

#
# Bug #27352: Incorrect result of nested selects instead of error reporting
#

CREATE TABLE t1 (c1 INT, c2 INT);
INSERT INTO t1 VALUES (1,11), (2,22), (2,22);

let $n= 31;
let $q= COUNT(c2);
while ($n)
{
  let $q= (SELECT $q);
  dec $n;
}
--disable_warnings
eval EXPLAIN SELECT c1 FROM t1 WHERE $q > 0;
--enable_warnings

let $n= 64;
let $q= COUNT(c2);
while ($n)
{
  let $q= (SELECT $q);
  dec $n;
}
--error ER_TOO_HIGH_LEVEL_OF_NESTING_FOR_SELECT
eval EXPLAIN SELECT c1 FROM t1 WHERE $q > 0;

DROP TABLE t1;

#
# Bug #30396: crash for a join with equalities and sargable predicates
#             in disjunctive parts of the WHERE condition 
#

CREATE TABLE t1 (
  c1 int(11) NOT NULL AUTO_INCREMENT,
  c2 varchar(1000) DEFAULT NULL,
  c3 bigint(20) DEFAULT NULL,
  c4 bigint(20) DEFAULT NULL,
  PRIMARY KEY (c1)
);

EXPLAIN EXTENDED 
SELECT  join_2.c1  
FROM 
	t1 AS join_0, 
	t1 AS join_1, 
	t1 AS join_2, 
	t1 AS join_3, 
	t1 AS join_4, 
	t1 AS join_5, 
	t1 AS join_6, 
	t1 AS join_7
WHERE 
	join_0.c1=join_1.c1  AND 
	join_1.c1=join_2.c1  AND 
	join_2.c1=join_3.c1  AND 
	join_3.c1=join_4.c1  AND 
	join_4.c1=join_5.c1  AND 
	join_5.c1=join_6.c1  AND 
	join_6.c1=join_7.c1 
         OR 
	join_0.c2 < '?'  AND 
	join_1.c2 < '?'  AND
	join_2.c2 > '?'  AND
	join_2.c2 < '!'  AND
	join_3.c2 > '?'  AND 
	join_4.c2 = '?'  AND 
	join_5.c2 <> '?' AND
	join_6.c2 <> '?' AND 
	join_7.c2 >= '?' AND
        join_0.c1=join_1.c1  AND 
	join_1.c1=join_2.c1  AND 
        join_2.c1=join_3.c1  AND
	join_3.c1=join_4.c1  AND 
	join_4.c1=join_5.c1  AND 
	join_5.c1=join_6.c1  AND 
	join_6.c1=join_7.c1
GROUP BY 
	join_3.c1,
	join_2.c1,
	join_7.c1,
	join_1.c1,
	join_0.c1;
	
SHOW WARNINGS;

DROP TABLE t1;

#
# Bug #27695: Misleading warning when declaring all space column names and
#             truncation of one-space column names to zero length names.
#

--disable_ps_protocol

SELECT 1 AS ` `;
SELECT 1 AS `  `;
SELECT 1 AS ` x`;

CREATE VIEW v1 AS SELECT 1 AS ` `;
SELECT `` FROM v1;

CREATE VIEW v2 AS SELECT 1 AS `  `;
SELECT `` FROM v2;

CREATE VIEW v3 AS SELECT 1 AS ` x`;
SELECT `x` FROM v3;

DROP VIEW v1, v2, v3;

--enable_ps_protocol

--echo End of 5.0 tests
=======
#
# Bug #32103: optimizer crash when join on int and mediumint with variable in 
#             where clause
#

CREATE TABLE t1 (c0 int);
CREATE TABLE t2 (c0 int);

# We need any variable that:
# 1. has integer type, 
# 2. can be used with the "@@name" syntax
# 3. available in every server build
INSERT INTO t1 VALUES(@@connect_timeout);
INSERT INTO t2 VALUES(@@connect_timeout);

# We only need to ensure 1 row is returned to validate the results
--replace_column 1 X 2 X
SELECT * FROM t1 JOIN t2 ON t1.c0 = t2.c0 WHERE (t1.c0 <=> @@connect_timeout);

DROP TABLE t1, t2;

--echo End of 4.1 tests
>>>>>>> 0a7a55d1
<|MERGE_RESOLUTION|>--- conflicted
+++ resolved
@@ -2360,7 +2360,27 @@
 select hex(a), hex(b) from t1;
 drop table t1;
 
-<<<<<<< HEAD
+#
+# Bug #32103: optimizer crash when join on int and mediumint with variable in 
+#             where clause
+#
+
+CREATE TABLE t1 (c0 int);
+CREATE TABLE t2 (c0 int);
+
+# We need any variable that:
+# 1. has integer type, 
+# 2. can be used with the "@@name" syntax
+# 3. available in every server build
+INSERT INTO t1 VALUES(@@connect_timeout);
+INSERT INTO t2 VALUES(@@connect_timeout);
+
+# We only need to ensure 1 row is returned to validate the results
+--replace_column 1 X 2 X
+SELECT * FROM t1 JOIN t2 ON t1.c0 = t2.c0 WHERE (t1.c0 <=> @@connect_timeout);
+
+DROP TABLE t1, t2;
+
 --echo End of 4.1 tests
 
 #
@@ -3485,28 +3505,4 @@
 
 --enable_ps_protocol
 
---echo End of 5.0 tests
-=======
-#
-# Bug #32103: optimizer crash when join on int and mediumint with variable in 
-#             where clause
-#
-
-CREATE TABLE t1 (c0 int);
-CREATE TABLE t2 (c0 int);
-
-# We need any variable that:
-# 1. has integer type, 
-# 2. can be used with the "@@name" syntax
-# 3. available in every server build
-INSERT INTO t1 VALUES(@@connect_timeout);
-INSERT INTO t2 VALUES(@@connect_timeout);
-
-# We only need to ensure 1 row is returned to validate the results
---replace_column 1 X 2 X
-SELECT * FROM t1 JOIN t2 ON t1.c0 = t2.c0 WHERE (t1.c0 <=> @@connect_timeout);
-
-DROP TABLE t1, t2;
-
---echo End of 4.1 tests
->>>>>>> 0a7a55d1
+--echo End of 5.0 tests