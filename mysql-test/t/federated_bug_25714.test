--source include/have_bug25714.inc
source include/federated.inc;

<<<<<<< HEAD
connection default;

# Disable concurrent inserts to avoid test failures when reading
# data from concurrent connections (insert might return before
# the data is actually in the table).
SET @OLD_CONCURRENT_INSERT= @@GLOBAL.CONCURRENT_INSERT;
=======
connection master;
# Disable concurrent inserts to avoid test failures when reading
# data from concurrent connections (insert might return before
# the data is actually in the table).
SET @OLD_MASTER_CONCURRENT_INSERT= @@GLOBAL.CONCURRENT_INSERT;
>>>>>>> f4d00f4e
SET @@GLOBAL.CONCURRENT_INSERT= 0;

connection slave;
SET @OLD_SLAVE_CONCURRENT_INSERT= @@GLOBAL.CONCURRENT_INSERT;
SET @@GLOBAL.CONCURRENT_INSERT= 0;
--disable_warnings
DROP TABLE IF EXISTS federated.bug_13118_table;
--enable_warnings

CREATE TABLE federated.t1 (
    `id` int auto_increment primary key, 
	`value` int
    ) ENGINE=MyISAM;
INSERT INTO federated.t1 SET value=1;
INSERT INTO federated.t1 SET value=2;
INSERT INTO federated.t1 SET value=2;

connection master;
--disable_warnings
DROP TABLE IF EXISTS federated.t1;
--enable_warnings

--replace_result $SLAVE_MYPORT SLAVE_PORT
eval CREATE TABLE federated.t1 (
    `id` int auto_increment primary key, 
	`value` int
    ) ENGINE=FEDERATED
    CONNECTION='mysql://root@127.0.0.1:$SLAVE_MYPORT/federated/t1';

SELECT * from federated.t1;

INSERT INTO federated.t1 SET value=4;

SELECT LAST_INSERT_ID();

--exec $MYSQL_BUG25714 $SLAVE_MYPORT
--exec $MYSQL_BUG25714 $MASTER_MYPORT

SELECT * from federated.t1;

DROP TABLE federated.t1;
SET @@GLOBAL.CONCURRENT_INSERT= @OLD_MASTER_CONCURRENT_INSERT;
connection slave;
DROP TABLE federated.t1;
SET @@GLOBAL.CONCURRENT_INSERT= @OLD_SLAVE_CONCURRENT_INSERT;

source include/federated_cleanup.inc;

<<<<<<< HEAD
connection default;

SET @@GLOBAL.CONCURRENT_INSERT= @OLD_CONCURRENT_INSERT;
=======
>>>>>>> f4d00f4e
<|MERGE_RESOLUTION|>--- conflicted
+++ resolved
@@ -1,20 +1,11 @@
 --source include/have_bug25714.inc
 source include/federated.inc;
 
-<<<<<<< HEAD
-connection default;
-
-# Disable concurrent inserts to avoid test failures when reading
-# data from concurrent connections (insert might return before
-# the data is actually in the table).
-SET @OLD_CONCURRENT_INSERT= @@GLOBAL.CONCURRENT_INSERT;
-=======
 connection master;
 # Disable concurrent inserts to avoid test failures when reading
 # data from concurrent connections (insert might return before
 # the data is actually in the table).
 SET @OLD_MASTER_CONCURRENT_INSERT= @@GLOBAL.CONCURRENT_INSERT;
->>>>>>> f4d00f4e
 SET @@GLOBAL.CONCURRENT_INSERT= 0;
 
 connection slave;
@@ -61,11 +52,6 @@
 DROP TABLE federated.t1;
 SET @@GLOBAL.CONCURRENT_INSERT= @OLD_SLAVE_CONCURRENT_INSERT;
 
+
 source include/federated_cleanup.inc;
 
-<<<<<<< HEAD
-connection default;
-
-SET @@GLOBAL.CONCURRENT_INSERT= @OLD_CONCURRENT_INSERT;
-=======
->>>>>>> f4d00f4e
