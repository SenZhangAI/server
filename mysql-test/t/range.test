--- conflicted
+++ resolved
@@ -432,9 +432,6 @@
 explain select * from t1 where a='aaa' collate latin1_bin;
 # this one cannot:
 explain select * from t1 where a='aaa' collate latin1_german1_ci;
-<<<<<<< HEAD
-drop table t1;
-=======
 drop table t1;
 
 # Test for BUG#9348 "result for WHERE A AND (B OR C) differs from WHERE a AND (C OR B)"
@@ -455,4 +452,3 @@
 
 SELECT count(*) FROM t1 WHERE CLIENT='000' AND (ARG1 != ' 2' OR ARG1 != ' 1');
 drop table t1;
->>>>>>> 5147f85c
