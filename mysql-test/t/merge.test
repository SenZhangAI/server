--- conflicted
+++ resolved
@@ -2187,8 +2187,6 @@
 DROP TABLE m1, t1;
 
 
-<<<<<<< HEAD
-=======
 --echo #
 --echo # Test for bug #37371 "CREATE TABLE LIKE merge loses UNION parameter"
 --echo #
@@ -2204,5 +2202,4 @@
 drop tables m1, m2, t1;
 
 
->>>>>>> a96267c1
 --echo End of 6.0 tests
