#######################################################################
#                                                                     #
# Please, DO NOT TOUCH this file as well as the innodb.result file.   #
# These files are to be modified ONLY BY INNOBASE guys.               #
#                                                                     #
# Use innodb_mysql.[test|result] files instead.                       #
#                                                                     #
# If nevertheless you need to make some changes here, please, forward #
# your commit message To: dev@innodb.com Cc: dev-innodb@mysql.com     #
# (otherwise your changes may be erased).                             #
#                                                                     #
#######################################################################

-- source include/have_innodb.inc

#
# Small basic test with ignore
#

--disable_warnings
drop table if exists t1,t2,t3,t4;
drop database if exists mysqltest;
--enable_warnings

create table t1 (id int unsigned not null auto_increment, code tinyint unsigned not null, name char(20) not null, primary key (id), key (code), unique (name)) engine=innodb;

insert into t1 (code, name) values (1, 'Tim'), (1, 'Monty'), (2, 'David'), (2, 'Erik'), (3, 'Sasha'), (3, 'Jeremy'), (4, 'Matt');
select id, code, name from t1 order by id;

update ignore t1 set id = 8, name = 'Sinisa' where id < 3;
select id, code, name from t1 order by id;
update ignore t1 set id = id + 10, name = 'Ralph' where id < 4;
select id, code, name from t1 order by id;

drop table t1;

#
# A bit bigger test
# The 'replace_column' statements are needed because the cardinality calculated
# by innodb is not always the same between runs
#

CREATE TABLE t1 (
  id int(11) NOT NULL auto_increment,
  parent_id int(11) DEFAULT '0' NOT NULL,
  level tinyint(4) DEFAULT '0' NOT NULL,
  PRIMARY KEY (id),
  KEY parent_id (parent_id),
  KEY level (level)
) engine=innodb;
INSERT INTO t1 VALUES (1,0,0),(3,1,1),(4,1,1),(8,2,2),(9,2,2),(17,3,2),(22,4,2),(24,4,2),(28,5,2),(29,5,2),(30,5,2),(31,6,2),(32,6,2),(33,6,2),(203,7,2),(202,7,2),(20,3,2),(157,0,0),(193,5,2),(40,7,2),(2,1,1),(15,2,2),(6,1,1),(34,6,2),(35,6,2),(16,3,2),(7,1,1),(36,7,2),(18,3,2),(26,5,2),(27,5,2),(183,4,2),(38,7,2),(25,5,2),(37,7,2),(21,4,2),(19,3,2),(5,1,1),(179,5,2);
update t1 set parent_id=parent_id+100;
select * from t1 where parent_id=102;
update t1 set id=id+1000;
-- error ER_DUP_ENTRY,1022
update t1 set id=1024 where id=1009; 
select * from t1;
update ignore t1 set id=id+1; # This will change all rows
select * from t1;
update ignore t1 set id=1023 where id=1010;
select * from t1 where parent_id=102;
--replace_column 9 #
explain select level from t1 where level=1;
--replace_column 9 #
explain select level,id from t1 where level=1;
--replace_column 9 #
explain select level,id,parent_id from t1 where level=1;
select level,id from t1 where level=1;
select level,id,parent_id from t1 where level=1;
optimize table t1;
--replace_column 7 #
show keys from t1;
drop table t1;

#
# Test replace
#

CREATE TABLE t1 (
  gesuchnr int(11) DEFAULT '0' NOT NULL,
  benutzer_id int(11) DEFAULT '0' NOT NULL,
  PRIMARY KEY (gesuchnr,benutzer_id)
) engine=innodb;

replace into t1 (gesuchnr,benutzer_id) values (2,1);
replace into t1 (gesuchnr,benutzer_id) values (1,1);
replace into t1 (gesuchnr,benutzer_id) values (1,1);
select * from t1;
drop table t1;

#
# test delete using hidden_primary_key
#

create table t1 (a int) engine=innodb;
insert into t1 values (1), (2);
optimize table t1;
delete from t1 where a = 1;
select * from t1;
check table t1;
drop table t1;

create table t1 (a int,b varchar(20)) engine=innodb;
insert into t1 values (1,""), (2,"testing");
delete from t1 where a = 1;
select * from t1;
create index skr on t1 (a);
insert into t1 values (3,""), (4,"testing");
analyze table t1;
--replace_column 7 #
show keys from t1;
drop table t1;


# Test of reading on secondary key with may be null

create table t1 (a int,b varchar(20),key(a)) engine=innodb;
insert into t1 values (1,""), (2,"testing");
select * from t1 where a = 1;
drop table t1;

#
# Test rollback
#

create table t1 (n int not null primary key) engine=innodb;
set autocommit=0;
insert into t1 values (4);
rollback;
select n, "after rollback" from t1;
insert into t1 values (4);
commit;
select n, "after commit" from t1;
commit;
insert into t1 values (5);
-- error ER_DUP_ENTRY
insert into t1 values (4);
commit;
select n, "after commit" from t1;
set autocommit=1;
insert into t1 values (6);
-- error ER_DUP_ENTRY
insert into t1 values (4);
select n from t1;
set autocommit=0;
#
# savepoints
#
begin;
savepoint `my_savepoint`;
insert into t1 values (7);
savepoint `savept2`;
insert into t1 values (3);
select n from t1;
savepoint savept3;
rollback to savepoint savept2;
--error 1305
rollback to savepoint savept3;
rollback to savepoint savept2;
release savepoint `my_savepoint`;
select n from t1;
-- error 1305
rollback to savepoint `my_savepoint`;
--error 1305
rollback to savepoint savept2;
insert into t1 values (8);
savepoint sv;
commit;
savepoint sv;
set autocommit=1;
# nop
rollback;
drop table t1;

#
# Test for commit and FLUSH TABLES WITH READ LOCK
#

create table t1 (n int not null primary key) engine=innodb;
start transaction;
insert into t1 values (4);
flush tables with read lock;
#
# Current code can't handle a read lock in middle of transaction
#--error 1223;
commit;
unlock tables;
commit;
select * from t1;
drop table t1;

#
# Testing transactions
#

create table t1 ( id int NOT NULL PRIMARY KEY, nom varchar(64)) engine=innodb;
begin;
insert into t1 values(1,'hamdouni');
select id as afterbegin_id,nom as afterbegin_nom from t1;
rollback;
select id as afterrollback_id,nom as afterrollback_nom from t1;
set autocommit=0;
insert into t1 values(2,'mysql');
select id as afterautocommit0_id,nom as afterautocommit0_nom from t1;
rollback;
select id as afterrollback_id,nom as afterrollback_nom from t1;
set autocommit=1;
drop table t1;

#
# Simple not autocommit test
# 

CREATE TABLE t1 (id char(8) not null primary key, val int not null) engine=innodb;
insert into t1 values ('pippo', 12);
-- error ER_DUP_ENTRY
insert into t1 values ('pippo', 12); # Gives error
delete from t1;
delete from t1 where id = 'pippo';
select * from t1;

insert into t1 values ('pippo', 12);
set autocommit=0;
delete from t1;
rollback;
select * from t1;
delete from t1;
commit;
select * from t1;
drop table t1;

#
# Test of active transactions
#

create table t1 (a integer) engine=innodb;
start transaction;
rename table t1 to t2;
create table t1 (b integer) engine=innodb;
insert into t1 values (1);
rollback;
drop table t1;
rename table t2 to t1;
drop table t1;
set autocommit=1;

#
# The following simple tests failed at some point
#

CREATE TABLE t1 (ID INTEGER NOT NULL PRIMARY KEY, NAME VARCHAR(64)) ENGINE=innodb;
INSERT INTO t1 VALUES (1, 'Jochen');
select * from t1;
drop table t1;

CREATE TABLE t1 ( _userid VARCHAR(60) NOT NULL PRIMARY KEY) ENGINE=innodb;
set autocommit=0;
INSERT INTO t1  SET _userid='marc@anyware.co.uk';
COMMIT;
SELECT * FROM t1;
SELECT _userid FROM t1 WHERE _userid='marc@anyware.co.uk';
drop table t1;
set autocommit=1;

#
# Test when reading on part of unique key
#
CREATE TABLE t1 (
  user_id int(10) DEFAULT '0' NOT NULL,
  name varchar(100),
  phone varchar(100),
  ref_email varchar(100) DEFAULT '' NOT NULL,
  detail varchar(200),
  PRIMARY KEY (user_id,ref_email)
)engine=innodb;

INSERT INTO t1 VALUES (10292,'sanjeev','29153373','sansh777@hotmail.com','xxx'),(10292,'shirish','2333604','shirish@yahoo.com','ddsds'),(10292,'sonali','323232','sonali@bolly.com','filmstar');
select * from t1 where user_id=10292;
INSERT INTO t1 VALUES (10291,'sanjeev','29153373','sansh777@hotmail.com','xxx'),(10293,'shirish','2333604','shirish@yahoo.com','ddsds');
select * from t1 where user_id=10292;
select * from t1 where user_id>=10292;
select * from t1 where user_id>10292;
select * from t1 where user_id<10292;
drop table t1;

#
# Test that keys are created in right order
#

CREATE TABLE t1 (a int not null, b int not null,c int not null,
key(a),primary key(a,b), unique(c),key(a),unique(b));
--replace_column 7 #
show index from t1;
drop table t1;

#
# Test of ALTER TABLE and innodb tables
#

create table t1 (col1 int not null, col2 char(4) not null, primary key(col1));
alter table t1 engine=innodb;
insert into t1 values ('1','1'),('5','2'),('2','3'),('3','4'),('4','4');
select * from t1;
update t1 set col2='7' where col1='4';
select * from t1;
alter table t1 add co3 int not null;
select * from t1;
update t1 set col2='9' where col1='2';
select * from t1;
drop table t1;

#
# INSERT INTO innodb tables
#

create table t1 (a int not null , b int, primary key (a)) engine = innodb;
create table t2 (a int not null , b int, primary key (a)) engine = myisam;
insert into t1 VALUES (1,3) , (2,3), (3,3);
select * from t1;
insert into t2 select * from t1;
select * from t2;
delete from t1 where b = 3;
select * from t1;
insert into t1 select * from t2;
select * from t1;
select * from t2;
drop table t1,t2;

#
# Search on unique key
#

CREATE TABLE t1 (
  id int(11) NOT NULL auto_increment,
  ggid varchar(32) binary DEFAULT '' NOT NULL,
  email varchar(64) DEFAULT '' NOT NULL,
  passwd varchar(32) binary DEFAULT '' NOT NULL,
  PRIMARY KEY (id),
  UNIQUE ggid (ggid)
) ENGINE=innodb;

insert into t1 (ggid,passwd) values ('test1','xxx');
insert into t1 (ggid,passwd) values ('test2','yyy');
-- error ER_DUP_ENTRY
insert into t1 (ggid,passwd) values ('test2','this will fail');
-- error ER_DUP_ENTRY
insert into t1 (ggid,id) values ('this will fail',1);

select * from t1 where ggid='test1';
select * from t1 where passwd='xxx';
select * from t1 where id=2;

replace into t1 (ggid,id) values ('this will work',1);
replace into t1 (ggid,passwd) values ('test2','this will work');
-- error ER_DUP_ENTRY
update t1 set id=100,ggid='test2' where id=1;
select * from t1;
select * from t1 where id=1;
select * from t1 where id=999;
drop table t1;

#
# ORDER BY on not primary key
#

CREATE TABLE t1 (
  user_name varchar(12),
  password text,
  subscribed char(1),
  user_id int(11) DEFAULT '0' NOT NULL,
  quota bigint(20),
  weight double,
  access_date date,
  access_time time,
  approved datetime,
  dummy_primary_key int(11) NOT NULL auto_increment,
  PRIMARY KEY (dummy_primary_key)
) ENGINE=innodb;
INSERT INTO t1 VALUES ('user_0','somepassword','N',0,0,0,'2000-09-07','23:06:59','2000-09-07 23:06:59',1);
INSERT INTO t1 VALUES ('user_1','somepassword','Y',1,1,1,'2000-09-07','23:06:59','2000-09-07 23:06:59',2);
INSERT INTO t1 VALUES ('user_2','somepassword','N',2,2,1.4142135623731,'2000-09-07','23:06:59','2000-09-07 23:06:59',3);
INSERT INTO t1 VALUES ('user_3','somepassword','Y',3,3,1.7320508075689,'2000-09-07','23:06:59','2000-09-07 23:06:59',4);
INSERT INTO t1 VALUES ('user_4','somepassword','N',4,4,2,'2000-09-07','23:06:59','2000-09-07 23:06:59',5);
select  user_name, password , subscribed, user_id, quota, weight, access_date, access_time, approved, dummy_primary_key from t1 order by user_name;
drop table t1;

#
# Testing of tables without primary keys
#

CREATE TABLE t1 (
  id int(11) NOT NULL auto_increment,
  parent_id int(11) DEFAULT '0' NOT NULL,
  level tinyint(4) DEFAULT '0' NOT NULL,
  KEY (id),
  KEY parent_id (parent_id),
  KEY level (level)
) engine=innodb;
INSERT INTO t1 VALUES (1,0,0),(3,1,1),(4,1,1),(8,2,2),(9,2,2),(17,3,2),(22,4,2),(24,4,2),(28,5,2),(29,5,2),(30,5,2),(31,6,2),(32,6,2),(33,6,2),(203,7,2),(202,7,2),(20,3,2),(157,0,0),(193,5,2),(40,7,2),(2,1,1),(15,2,2),(6,1,1),(34,6,2),(35,6,2),(16,3,2),(7,1,1),(36,7,2),(18,3,2),(26,5,2),(27,5,2),(183,4,2),(38,7,2),(25,5,2),(37,7,2),(21,4,2),(19,3,2),(5,1,1);
INSERT INTO t1 values (179,5,2);
update t1 set parent_id=parent_id+100;
select * from t1 where parent_id=102;
update t1 set id=id+1000;
update t1 set id=1024 where id=1009; 
select * from t1;
update ignore t1 set id=id+1; # This will change all rows
select * from t1;
update ignore t1 set id=1023 where id=1010;
select * from t1 where parent_id=102;
--replace_column 9 #
explain select level from t1 where level=1;
select level,id from t1 where level=1;
select level,id,parent_id from t1 where level=1;
select level,id from t1 where level=1 order by id;
delete from t1 where level=1;
select * from t1;
drop table t1;

#
# Test of index only reads
#
CREATE TABLE t1 (
   sca_code char(6) NOT NULL,
   cat_code char(6) NOT NULL,
   sca_desc varchar(50),
   lan_code char(2) NOT NULL,
   sca_pic varchar(100),
   sca_sdesc varchar(50),
   sca_sch_desc varchar(16),
   PRIMARY KEY (sca_code, cat_code, lan_code),
   INDEX sca_pic (sca_pic)
) engine = innodb ;

INSERT INTO t1 ( sca_code, cat_code, sca_desc, lan_code, sca_pic, sca_sdesc, sca_sch_desc) VALUES ( 'PD', 'J', 'PENDANT', 'EN', NULL, NULL, 'PENDANT'),( 'RI', 'J', 'RING', 'EN', NULL, NULL, 'RING'),( 'QQ', 'N', 'RING', 'EN', 'not null', NULL, 'RING');
select count(*) from t1 where sca_code = 'PD';
select count(*) from t1 where sca_code <= 'PD';
select count(*) from t1 where sca_pic is null;
alter table t1 drop index sca_pic, add index sca_pic (cat_code, sca_pic);
select count(*) from t1 where sca_code='PD' and sca_pic is null;
select count(*) from t1 where cat_code='E';

alter table t1 drop index sca_pic, add index (sca_pic, cat_code);
select count(*) from t1 where sca_code='PD' and sca_pic is null;
select count(*) from t1 where sca_pic >= 'n';
select sca_pic from t1 where sca_pic is null;
update t1 set sca_pic="test" where sca_pic is null;
delete from t1 where sca_code='pd';
drop table t1;

#
# Test of opening table twice and timestamps
#
set @a:=now();
CREATE TABLE t1 (a int not null, b timestamp not null, primary key (a)) engine=innodb;
insert into t1 (a) values(1),(2),(3);
select t1.a from t1 natural join t1 as t2 where t1.b >= @a order by t1.a;
select a from t1 natural join t1 as t2 where b >= @a order by a;
update t1 set a=5 where a=1;
select a from t1;
drop table t1;

#
# Test with variable length primary key
#
create table t1 (a varchar(100) not null, primary key(a), b int not null) engine=innodb;
insert into t1 values("hello",1),("world",2);
select * from t1 order by b desc;
optimize table t1;
--replace_column 7 #
show keys from t1;
drop table t1;

#
# Test of create index with NULL columns
#
create table t1 (i int, j int ) ENGINE=innodb;
insert into t1 values (1,2);
select * from t1 where i=1 and j=2;
create index ax1 on t1 (i,j);
select * from t1 where i=1 and j=2;
drop table t1;

#
# Test min-max optimization
#

CREATE TABLE t1 (
  a int3 unsigned NOT NULL,
  b int1 unsigned NOT NULL,
  UNIQUE (a, b)
) ENGINE = innodb;
 
INSERT INTO t1 VALUES (1, 1);
SELECT MIN(B),MAX(b) FROM t1 WHERE t1.a = 1;
drop table t1;

#
# Test INSERT DELAYED
#

CREATE TABLE t1 (a int unsigned NOT NULL) engine=innodb;
# Can't test this in 3.23
# INSERT DELAYED INTO t1 VALUES (1);
INSERT INTO t1 VALUES (1);
SELECT * FROM t1;
DROP TABLE t1;


#
# Crash when using many tables (Test case by Jeremy D Zawodny)
#

create table t1 (a int  primary key,b int, c int, d int, e int, f int, g int, h int, i int, j int, k int, l int, m int, n int, o int, p int, q int, r int, s int, t int, u int, v int, w int, x int, y int, z int, a1 int, a2 int, a3 int, a4 int, a5 int, a6 int, a7 int, a8 int, a9 int, b1 int, b2 int, b3 int, b4 int, b5 int, b6 int) engine = innodb;
insert into t1 values (1,1,1,1,1,1,1,1,1,1,1,1,1,1,1,1,1,1,1,1,1,1,1,1,1,1,1,1,1,1,1,1,1,1,1,1,1,1,1,1,1);
--replace_column 9 #
explain select * from t1 where a > 0 and a < 50;
drop table t1;

#
# Test lock tables
#

create table t1 (id int NOT NULL,id2 int NOT NULL,id3 int NOT NULL,dummy1 char(30),primary key (id,id2),index index_id3 (id3)) engine=innodb;
insert into t1 values (0,0,0,'ABCDEFGHIJ'),(2,2,2,'BCDEFGHIJK'),(1,1,1,'CDEFGHIJKL');
LOCK TABLES t1 WRITE;
--error ER_DUP_ENTRY
insert into t1 values (99,1,2,'D'),(1,1,2,'D');
select id from t1;
select id from t1;
UNLOCK TABLES;
DROP TABLE t1;

create table t1 (id int NOT NULL,id2 int NOT NULL,id3 int NOT NULL,dummy1 char(30),primary key (id,id2),index index_id3 (id3)) engine=innodb;
insert into t1 values (0,0,0,'ABCDEFGHIJ'),(2,2,2,'BCDEFGHIJK'),(1,1,1,'CDEFGHIJKL');
LOCK TABLES t1 WRITE;
begin;
--error ER_DUP_ENTRY
insert into t1 values (99,1,2,'D'),(1,1,2,'D');
select id from t1;
insert ignore into t1 values (100,1,2,'D'),(1,1,99,'D');
commit;
select id,id3 from t1;
UNLOCK TABLES;
DROP TABLE t1;

#
# Test prefix key
#
create table t1 (a char(20), unique (a(5))) engine=innodb;
drop table t1;
create table t1 (a char(20), index (a(5))) engine=innodb;
show create table t1;
drop table t1;

#
# Test using temporary table and auto_increment
#

create temporary table t1 (a int not null auto_increment, primary key(a)) engine=innodb;
insert into t1 values (NULL),(NULL),(NULL);
delete from t1 where a=3;
insert into t1 values (NULL);
select * from t1;
alter table t1 add b int;
select * from t1;
drop table t1;

#Slashdot bug
create table t1
 (
  id int auto_increment primary key,
  name varchar(32) not null,
  value text not null,
  uid int not null,
  unique key(name,uid)
 ) engine=innodb;
insert into t1 values (1,'one','one value',101),
 (2,'two','two value',102),(3,'three','three value',103);
set insert_id=5;
replace into t1 (value,name,uid) values ('other value','two',102);
delete from t1 where uid=102;
set insert_id=5;
replace into t1 (value,name,uid) values ('other value','two',102);
set insert_id=6;
replace into t1 (value,name,uid) values ('other value','two',102);
select * from t1;
drop table t1;

#
# Test DROP DATABASE
#

create database mysqltest;
create table mysqltest.t1 (a int not null) engine= innodb;
insert into mysqltest.t1 values(1);
create table mysqltest.t2 (a int not null) engine= myisam;
insert into mysqltest.t2 values(1);
create table mysqltest.t3 (a int not null) engine= heap;
insert into mysqltest.t3 values(1);
commit;
drop database mysqltest;
# Don't check error message
--error 1049
show tables from mysqltest;

#
# Test truncate table with and without auto_commit
#

set autocommit=0;
create table t1 (a int not null) engine= innodb;
insert into t1 values(1),(2);
truncate table t1;
commit;
truncate table t1;
truncate table t1;
select * from t1;
insert into t1 values(1),(2);
delete from t1;
select * from t1;
commit;
drop table t1;
set autocommit=1;

create table t1 (a int not null) engine= innodb;
insert into t1 values(1),(2);
truncate table t1;
insert into t1 values(1),(2);
select * from t1;
truncate table t1;
insert into t1 values(1),(2);
delete from t1;
select * from t1;
drop table t1;

#
# Test of how ORDER BY works when doing it on the whole table
#

create table t1 (a int not null, b int not null, c int not null, primary key (a),key(b)) engine=innodb;
insert into t1 values (3,3,3),(1,1,1),(2,2,2),(4,4,4);
--replace_column 9 #
explain select * from t1 order by a;
--replace_column 9 #
explain select * from t1 order by b;
--replace_column 9 #
explain select * from t1 order by c;
--replace_column 9 #
explain select a from t1 order by a;
--replace_column 9 #
explain select b from t1 order by b;
--replace_column 9 #
explain select a,b from t1 order by b;
--replace_column 9 #
explain select a,b from t1;
--replace_column 9 #
explain select a,b,c from t1;
drop table t1;

#
# Check describe
#

create table t1 (t int not null default 1, key (t)) engine=innodb;
desc t1;
drop table t1;

#
# Test of multi-table-delete
#

CREATE TABLE t1 (
  number bigint(20) NOT NULL default '0',
  cname char(15) NOT NULL default '',
  carrier_id smallint(6) NOT NULL default '0',
  privacy tinyint(4) NOT NULL default '0',
  last_mod_date timestamp NOT NULL,
  last_mod_id smallint(6) NOT NULL default '0',
  last_app_date timestamp NOT NULL,
  last_app_id smallint(6) default '-1',
  version smallint(6) NOT NULL default '0',
  assigned_scps int(11) default '0',
  status tinyint(4) default '0'
) ENGINE=InnoDB;
INSERT INTO t1 VALUES (4077711111,'SeanWheeler',90,2,20020111112846,500,00000000000000,-1,2,3,1);
INSERT INTO t1 VALUES (9197722223,'berry',90,3,20020111112809,500,20020102114532,501,4,10,0);
INSERT INTO t1 VALUES (650,'San Francisco',0,0,20011227111336,342,00000000000000,-1,1,24,1);
INSERT INTO t1 VALUES (302467,'Sue\'s Subshop',90,3,20020109113241,500,20020102115111,501,7,24,0);
INSERT INTO t1 VALUES (6014911113,'SudzCarwash',520,1,20020102115234,500,20020102115259,501,33,32768,0);
INSERT INTO t1 VALUES (333,'tubs',99,2,20020109113440,501,20020109113440,500,3,10,0);
CREATE TABLE t2 (
  number bigint(20) NOT NULL default '0',
  cname char(15) NOT NULL default '',
  carrier_id smallint(6) NOT NULL default '0',
  privacy tinyint(4) NOT NULL default '0',
  last_mod_date timestamp NOT NULL,
  last_mod_id smallint(6) NOT NULL default '0',
  last_app_date timestamp NOT NULL,
  last_app_id smallint(6) default '-1',
  version smallint(6) NOT NULL default '0',
  assigned_scps int(11) default '0',
  status tinyint(4) default '0'
) ENGINE=InnoDB;
INSERT INTO t2 VALUES (4077711111,'SeanWheeler',0,2,20020111112853,500,00000000000000,-1,2,3,1);
INSERT INTO t2 VALUES (9197722223,'berry',90,3,20020111112818,500,20020102114532,501,4,10,0);
INSERT INTO t2 VALUES (650,'San Francisco',90,0,20020109113158,342,00000000000000,-1,1,24,1);
INSERT INTO t2 VALUES (333,'tubs',99,2,20020109113453,501,20020109113453,500,3,10,0);
select * from t1;
select * from t2;
delete t1, t2 from t1 left join t2 on t1.number=t2.number where (t1.carrier_id=90 and t1.number=t2.number) or (t2.carrier_id=90 and t1.number=t2.number) or  (t1.carrier_id=90 and t2.number is null);
select * from t1;
select * from t2; 
select * from t2;
drop table t1,t2;

#
# A simple test with some isolation levels
# TODO: Make this into a test using replication to really test how
# this works.
#

create table t1 (id int unsigned not null auto_increment, code tinyint unsigned not null, name char(20) not null, primary key (id), key (code), unique (name)) engine=innodb;

BEGIN;
SET SESSION TRANSACTION ISOLATION LEVEL SERIALIZABLE;
SELECT @@tx_isolation,@@global.tx_isolation;
insert into t1 (code, name) values (1, 'Tim'), (1, 'Monty'), (2, 'David');
select id, code, name from t1 order by id;
COMMIT;

BEGIN;
SET SESSION TRANSACTION ISOLATION LEVEL REPEATABLE READ;
insert into t1 (code, name) values (2, 'Erik'), (3, 'Sasha');
select id, code, name from t1 order by id;
COMMIT;

BEGIN;
SET SESSION TRANSACTION ISOLATION LEVEL READ UNCOMMITTED;
insert into t1 (code, name) values (3, 'Jeremy'), (4, 'Matt');
select id, code, name from t1 order by id;
COMMIT;
DROP TABLE t1;

#
# Test of multi-table-update
#
create table t1 (n int(10), d int(10)) engine=innodb;
create table t2 (n int(10), d int(10)) engine=innodb;
insert into t1 values(1,1),(1,2);
insert into t2 values(1,10),(2,20);
UPDATE t1,t2 SET t1.d=t2.d,t2.d=30 WHERE t1.n=t2.n;
select * from t1;
select * from t2;
drop table t1,t2;

#
<<<<<<< HEAD
=======
# Bug#27716  	multi-update did partially and has not binlogged
#

CREATE TABLE `t1` (
  `a` int(11) NOT NULL auto_increment,
  `b` int(11) default NULL,
  PRIMARY KEY  (`a`)
) ENGINE=MyISAM DEFAULT CHARSET=latin1 ;

CREATE TABLE `t2` (
  `a` int(11) NOT NULL auto_increment,
  `b` int(11) default NULL,
  PRIMARY KEY  (`a`)
) ENGINE=INNODB DEFAULT CHARSET=latin1 ;

# A. testing multi_update::send_eof() execution branch
insert into t1 values (1,1),(2,2);
insert into t2 values (1,1),(4,4);
reset master;
--error ER_DUP_ENTRY
UPDATE t2,t1 SET t2.a=t1.a+2;
# check
select * from t2 /* must be (3,1), (4,4) */;
show master status /* there must no UPDATE in binlog */;

# B. testing multi_update::send_error() execution branch
delete from t1;
delete from t2;
insert into t1 values (1,2),(3,4),(4,4);
insert into t2 values (1,2),(3,4),(4,4);
reset master;
--error ER_DUP_ENTRY
UPDATE t2,t1  SET t2.a=t2.b where t2.a=t1.a;
show master status /* there must be no UPDATE query event */;

# cleanup bug#27716
drop table t1, t2;

#
# Bug #29136  	erred multi-delete on trans table does not rollback 
#

# prepare
--disable_warnings
drop table if exists t1, t2;
--enable_warnings
CREATE TABLE t1 (a int, PRIMARY KEY (a));
CREATE TABLE t2 (a int, PRIMARY KEY (a)) ENGINE=InnoDB;
create trigger trg_del_t2 after  delete on t2 for each row
       insert into t1 values (1);
insert into t1 values (1);
insert into t2 values (1),(2);


# exec cases A, B - see multi_update.test

# A. send_error() w/o send_eof() branch

--error ER_DUP_ENTRY
delete t2 from t2;

# check

select count(*) from t2 /* must be 2 as restored after rollback caused by the error */;

# cleanup bug#29136

drop table t1, t2;


#
>>>>>>> ed0ab76e
# Testing of IFNULL
#
create table t1 (a int, b int) engine=innodb;
insert into t1 values(20,null);
select t2.b, ifnull(t2.b,"this is null") from t1 as t2 left join t1 as t3 on
t2.b=t3.a;
select t2.b, ifnull(t2.b,"this is null") from t1 as t2 left join t1 as t3 on
t2.b=t3.a order by 1;
insert into t1 values(10,null);
select t2.b, ifnull(t2.b,"this is null") from t1 as t2 left join t1 as t3 on
t2.b=t3.a order by 1;
drop table t1;

#
# Test of read_through not existing const_table
#

create table t1 (a varchar(10) not null) engine=myisam;
create table t2 (b varchar(10) not null unique) engine=innodb;
select t1.a from t1,t2 where t1.a=t2.b;
drop table t1,t2;
create table t1 (a int not null, b int, primary key (a)) engine = innodb;
create table t2 (a int not null, b int, primary key (a)) engine = innodb;
insert into t1 values (10, 20);
insert into t2 values (10, 20);
update t1, t2 set t1.b = 150, t2.b = t1.b where t2.a = t1.a and t1.a = 10;
drop table t1,t2;

#
# Test of multi-table-delete with foreign key constraints
#

CREATE TABLE t1 (id INT NOT NULL, PRIMARY KEY (id)) ENGINE=INNODB;
CREATE TABLE t2 (id INT PRIMARY KEY, t1_id INT, INDEX par_ind (t1_id), FOREIGN KEY (t1_id) REFERENCES t1(id)  ON DELETE CASCADE ) ENGINE=INNODB;
insert into t1 set id=1;
insert into t2 set id=1, t1_id=1;
delete t1,t2 from t1,t2 where t1.id=t2.t1_id;
select * from t1;
select * from t2;
drop table t2,t1;
CREATE TABLE t1(id INT NOT NULL,  PRIMARY KEY (id)) ENGINE=INNODB;
CREATE TABLE t2(id  INT PRIMARY KEY, t1_id INT, INDEX par_ind (t1_id)  ) ENGINE=INNODB;
INSERT INTO t1 VALUES(1);
INSERT INTO t2 VALUES(1, 1);
SELECT * from t1;
UPDATE t1,t2 SET t1.id=t1.id+1, t2.t1_id=t1.id+1;
SELECT * from t1;
UPDATE t1,t2 SET t1.id=t1.id+1 where t1.id!=t2.id;
SELECT * from t1;
DROP TABLE t1,t2;

#
# Test of range_optimizer
#

set autocommit=0;

CREATE TABLE t1 (id CHAR(15) NOT NULL, value CHAR(40) NOT NULL, PRIMARY KEY(id)) ENGINE=InnoDB;

CREATE TABLE t2 (id CHAR(15) NOT NULL, value CHAR(40) NOT NULL, PRIMARY KEY(id)) ENGINE=InnoDB;

CREATE TABLE t3 (id1 CHAR(15) NOT NULL, id2 CHAR(15) NOT NULL, PRIMARY KEY(id1, id2)) ENGINE=InnoDB;

INSERT INTO t3 VALUES("my-test-1", "my-test-2");
COMMIT;

INSERT INTO t1 VALUES("this-key", "will disappear");
INSERT INTO t2 VALUES("this-key", "will also disappear");
DELETE FROM t3 WHERE id1="my-test-1";

SELECT * FROM t1;
SELECT * FROM t2;
SELECT * FROM t3;
ROLLBACK;

SELECT * FROM t1;
SELECT * FROM t2;
SELECT * FROM t3;
SELECT * FROM t3 WHERE id1="my-test-1" LOCK IN SHARE MODE;
COMMIT;
set autocommit=1;
DROP TABLE t1,t2,t3;

#
# Check update with conflicting key
#

CREATE TABLE t1 (a int not null primary key, b int not null, unique (b)) engine=innodb;
INSERT INTO t1 values (1,1),(2,2),(3,3),(4,4),(5,5),(6,6),(7,7),(8,8),(9,9);
# We need the a < 1000 test here to quard against the halloween problems
UPDATE t1 set a=a+100 where b between 2 and 3 and a < 1000;
SELECT * from t1;
drop table t1;

#
# Test multi update with different join methods
#

CREATE TABLE t1 (a int not null primary key, b int not null, key (b)) engine=innodb;
CREATE TABLE t2 (a int not null primary key, b int not null, key (b)) engine=innodb;
INSERT INTO t1 values (1,1),(2,2),(3,3),(4,4),(5,5),(6,6),(7,7),(8,8),(9,9),(10,10),(11,11),(12,12);
INSERT INTO t2 values (1,1),(2,2),(3,3),(4,4),(5,5),(6,6),(7,7),(8,8),(9,9);

# Full join, without key
update t1,t2 set t1.a=t1.a+100;
select * from t1;

# unique key
update t1,t2 set t1.a=t1.a+100 where t1.a=101;
select * from t1;

# ref key
update t1,t2 set t1.b=t1.b+10 where t1.b=2;
select * from t1;

# Range key (in t1)
update t1,t2 set t1.b=t1.b+2,t2.b=t1.b+10 where t1.b between 3 and 5 and t1.a=t2.a+100;
select * from t1;
select * from t2;

drop table t1,t2;
CREATE TABLE t2 (   NEXT_T         BIGINT NOT NULL PRIMARY KEY) ENGINE=MyISAM;
CREATE TABLE t1 (  B_ID           INTEGER NOT NULL PRIMARY KEY) ENGINE=InnoDB;
SET AUTOCOMMIT=0;
INSERT INTO t1 ( B_ID ) VALUES ( 1 );
INSERT INTO t2 ( NEXT_T ) VALUES ( 1 );
ROLLBACK;
SELECT * FROM t1;
drop table  t1,t2;
create table t1  ( pk         int primary key,    parent     int not null,    child      int not null,       index (parent)  ) engine = innodb;
insert into t1 values   (1,0,4),  (2,1,3),  (3,2,1),  (4,1,2);
select distinct  parent,child   from t1   order by parent;
drop table t1;

#
# Test that MySQL priorities clustered indexes
#
create table t1 (a int not null auto_increment primary key, b int, c int, key(c)) engine=innodb;
create table t2 (a int not null auto_increment primary key, b int);
insert into t1 (b) values (null),(null),(null),(null),(null),(null),(null);
insert into t2 (a) select b from t1;
insert into t1 (b) select b from t2;
insert into t2 (a) select b from t1;
insert into t1 (a) select b from t2;
insert into t2 (a) select b from t1;
insert into t1 (a) select b from t2;
insert into t2 (a) select b from t1;
insert into t1 (a) select b from t2;
insert into t2 (a) select b from t1;
insert into t1 (a) select b from t2;
select count(*) from t1;
--replace_column 9 #
explain select * from t1 where c between 1 and 2500;
update t1 set c=a;
--replace_column 9 #
explain select * from t1 where c between 1 and 2500;
drop table t1,t2;

#
# Test of UPDATE ... ORDER BY
#

create table t1 (id int primary key auto_increment, fk int, index index_fk (fk)) engine=innodb;

insert into t1 (id) values (null),(null),(null),(null),(null);
update t1 set fk=69 where fk is null order by id limit 1;
SELECT * from t1;
drop table t1;

create table t1 (a int not null, b int not null, key (a));
insert into t1 values (1,1),(1,2),(1,3),(3,1),(3,2),(3,3),(3,1),(3,2),(3,3),(2,1),(2,2),(2,3);
SET @tmp=0;
update t1 set b=(@tmp:=@tmp+1) order by a;
update t1 set b=99 where a=1 order by b asc limit 1;
update t1 set b=100 where a=1 order by b desc limit 2;
update t1 set a=a+10+b where a=1 order by b;
select * from t1 order by a,b;
drop table t1;

#
# Test of multi-table-updates (bug #1980).
#

create table t1 ( c char(8) not null ) engine=innodb;
insert into t1 values ('0'),('1'),('2'),('3'),('4'),('5'),('6'),('7'),('8'),('9');
insert into t1 values ('A'),('B'),('C'),('D'),('E'),('F');

alter table t1 add b char(8) not null;
alter table t1 add a char(8) not null;
alter table t1 add primary key (a,b,c);
update t1 set a=c, b=c;

create table t2 (c char(8) not null, b char(8) not null, a char(8) not null, primary key(a,b,c)) engine=innodb;
insert into t2 select * from t1;

delete t1,t2 from t2,t1 where t1.a<'B' and t2.b=t1.b;
drop table t1,t2;

#
# test autoincrement with TRUNCATE
#

SET AUTOCOMMIT=1;
create table t1 (a integer auto_increment primary key) engine=innodb;
insert into t1 (a) values (NULL),(NULL);
truncate table t1;
insert into t1 (a) values (NULL),(NULL);
SELECT * from t1;
drop table t1;

#
# Test dictionary handling with spaceand quoting
#

CREATE TABLE t1 (`id 1` INT NOT NULL, PRIMARY KEY (`id 1`)) ENGINE=INNODB;
CREATE TABLE t2 (id INT PRIMARY KEY, t1_id INT, INDEX par_ind (t1_id), FOREIGN KEY (`t1_id`) REFERENCES `t1`(`id 1`)  ON DELETE CASCADE ) ENGINE=INNODB;
#show create table t2;
drop table t2,t1;

#
# Test of multi updated and foreign keys
#

create table `t1` (`id` int( 11 ) not null  ,primary key ( `id` )) engine = innodb;
insert into `t1`values ( 1 ) ;
create table `t2` (`id` int( 11 ) not null default '0',unique key `id` ( `id` ) ,constraint `t1_id_fk` foreign key ( `id` ) references `t1` (`id` )) engine = innodb;
insert into `t2`values ( 1 ) ;
create table `t3` (`id` int( 11 ) not null default '0',key `id` ( `id` ) ,constraint `t2_id_fk` foreign key ( `id` ) references `t2` (`id` )) engine = innodb;
insert into `t3`values ( 1 ) ;
--error 1451
delete t3,t2,t1 from t1,t2,t3 where t1.id =1 and t2.id = t1.id and t3.id = t2.id;
--error 1451
update t1,t2,t3 set t3.id=5, t2.id=6, t1.id=7  where t1.id =1 and t2.id = t1.id and t3.id = t2.id;
--error 1054
update t3 set  t3.id=7  where t1.id =1 and t2.id = t1.id and t3.id = t2.id;
drop table t3,t2,t1;

#
# test for recursion depth limit
#
create table t1(
	id int primary key,
	pid int,
	index(pid),
	foreign key(pid) references t1(id) on delete cascade) engine=innodb;
insert into t1 values(0,0),(1,0),(2,1),(3,2),(4,3),(5,4),(6,5),(7,6),
	(8,7),(9,8),(10,9),(11,10),(12,11),(13,12),(14,13),(15,14);
-- error 1451
delete from t1 where id=0;
delete from t1 where id=15;
delete from t1 where id=0;

drop table t1;

#
# Test timestamps
#

CREATE TABLE t1 (col1 int(1))ENGINE=InnoDB;
CREATE TABLE t2 (col1 int(1),stamp TIMESTAMP,INDEX stamp_idx
(stamp))ENGINE=InnoDB;
insert into t1 values (1),(2),(3);
# Note that timestamp 3 is wrong
insert into t2 values (1, 20020204130000),(2, 20020204130000),(4,20020204310000 ),(5,20020204230000);
SELECT col1 FROM t1 UNION SELECT col1 FROM t2 WHERE stamp <
'20020204120000' GROUP BY col1;
drop table t1,t2;

#
# Test by Francois MASUREL
#

CREATE TABLE t1 (
  `id` int(10) unsigned NOT NULL auto_increment,
  `id_object` int(10) unsigned default '0',
  `id_version` int(10) unsigned NOT NULL default '1',
  `label` varchar(100) NOT NULL default '',
  `description` text,
  PRIMARY KEY  (`id`),
  KEY `id_object` (`id_object`),
  KEY `id_version` (`id_version`)
) ENGINE=InnoDB;

INSERT INTO t1 VALUES("6", "3382", "9", "Test", NULL), ("7", "102", "5", "Le Pekin (Test)", NULL),("584", "1794", "4", "Test de resto", NULL),("837", "1822", "6", "Test 3", NULL),("1119", "3524", "1", "Societe Test", NULL),("1122", "3525", "1", "Fournisseur Test", NULL);

CREATE TABLE t2 (
  `id` int(10) unsigned NOT NULL auto_increment,
  `id_version` int(10) unsigned NOT NULL default '1',
  PRIMARY KEY  (`id`),
  KEY `id_version` (`id_version`)
) ENGINE=InnoDB;

INSERT INTO t2 VALUES("3524", "1"),("3525", "1"),("1794", "4"),("102", "5"),("1822", "6"),("3382", "9");

SELECT t2.id, t1.`label` FROM t2 INNER JOIN
(SELECT t1.id_object as id_object FROM t1 WHERE t1.`label` LIKE '%test%') AS lbl 
ON (t2.id = lbl.id_object) INNER JOIN t1 ON (t2.id = t1.id_object);
drop table t1,t2;

create table t1 (a int, b varchar(200), c text not null) checksum=1 engine=myisam;
create table t2 (a int, b varchar(200), c text not null) checksum=0 engine=innodb;
create table t3 (a int, b varchar(200), c text not null) checksum=1 engine=innodb;
insert t1 values (1, "aaa", "bbb"), (NULL, "", "ccccc"), (0, NULL, "");
insert t2 select * from t1;
insert t3 select * from t1;
checksum table t1, t2, t3, t4 quick;
checksum table t1, t2, t3, t4;
checksum table t1, t2, t3, t4 extended;
#show table status;
drop table t1,t2,t3;

#
# Test problem with refering to different fields in same table in UNION
# (Bug #2552)
#
create table t1 (id int,  name char(10) not null,  name2 char(10) not null) engine=innodb;
insert into t1 values(1,'first','fff'),(2,'second','sss'),(3,'third','ttt');
select trim(name2) from t1  union all  select trim(name) from t1 union all select trim(id) from t1;
drop table t1;

#
# Bug2160
#
create table t1 (a int) engine=innodb;
create table t2 like t1;
drop table t1,t2;

#
# Test of automaticly created foreign keys
#

create table t1 (id int(11) not null, id2 int(11) not null, unique (id,id2)) engine=innodb;
create table t2 (id int(11) not null, constraint t1_id_fk foreign key ( id ) references t1 (id)) engine = innodb;
show create table t1;
show create table t2;
create index id on t2 (id);
show create table t2;
create index id2 on t2 (id);
show create table t2;
drop index id2 on t2;
--error 1025,1025
drop index id on t2;
show create table t2;
drop table t2;

create table t2 (id int(11) not null, id2 int(11) not null, constraint t1_id_fk foreign key (id,id2) references t1 (id,id2)) engine = innodb;
show create table t2;
create unique index id on t2 (id,id2);
show create table t2;
drop table t2;

# Check foreign key columns created in different order than key columns
create table t2 (id int(11) not null, id2 int(11) not null, unique (id,id2),constraint t1_id_fk foreign key (id2,id) references t1 (id,id2)) engine = innodb;
show create table t2;
drop table t2;

create table t2 (id int(11) not null, id2 int(11) not null, unique (id,id2), constraint t1_id_fk foreign key (id) references t1 (id)) engine = innodb;
show create table t2;
drop table t2;

create table t2 (id int(11) not null, id2 int(11) not null, unique (id,id2),constraint t1_id_fk foreign key (id2,id) references t1 (id,id2)) engine = innodb;
show create table t2;
drop table t2;

create table t2 (id int(11) not null auto_increment, id2 int(11) not null, constraint t1_id_fk foreign key (id) references t1 (id), primary key (id), index (id,id2)) engine = innodb;
show create table t2;
drop table t2;

create table t2 (id int(11) not null auto_increment, id2 int(11) not null, constraint t1_id_fk foreign key (id) references t1 (id)) engine= innodb;
show create table t2;
alter table t2 add index id_test (id), add index id_test2 (id,id2);
show create table t2;
drop table t2;

# Test error handling

# Embedded server doesn't chdir to data directory
--replace_result $MYSQLTEST_VARDIR . master-data/ ''
--error ER_WRONG_FK_DEF
create table t2 (id int(11) not null, id2 int(11) not null, constraint t1_id_fk foreign key (id2,id) references t1 (id)) engine = innodb;

# bug#3749

create table t2 (a int auto_increment primary key, b int, index(b), foreign key (b) references t1(id), unique(b)) engine=innodb;
show create table t2;
drop table t2;
create table t2 (a int auto_increment primary key, b int, foreign key (b) references t1(id), foreign key (b) references t1(id), unique(b)) engine=innodb;
show create table t2;
drop table t2, t1;


#
# Bug #6126: Duplicate columns in keys gives misleading error message
#
--error 1060
create table t1 (c char(10), index (c,c)) engine=innodb;
--error 1060
create table t1 (c1 char(10), c2 char(10), index (c1,c2,c1)) engine=innodb;
--error 1060
create table t1 (c1 char(10), c2 char(10), index (c1,c1,c2)) engine=innodb;
--error 1060
create table t1 (c1 char(10), c2 char(10), index (c2,c1,c1)) engine=innodb;
create table t1 (c1 char(10), c2 char(10)) engine=innodb;
--error 1060
alter table t1 add key (c1,c1);
--error 1060
alter table t1 add key (c2,c1,c1);
--error 1060
alter table t1 add key (c1,c2,c1);
--error 1060
alter table t1 add key (c1,c1,c2);
drop table t1;

#
# Bug #4082: integer truncation
#

create table t1(a int(1) , b int(1)) engine=innodb;
insert into t1 values ('1111', '3333');
select distinct concat(a, b) from t1;
drop table t1;

#
# BUG#7709 test case - Boolean fulltext query against unsupported 
#                      engines does not fail
#

CREATE TABLE t1 ( a char(10) ) ENGINE=InnoDB;
--error 1214
SELECT a FROM t1 WHERE MATCH (a) AGAINST ('test' IN BOOLEAN MODE);
DROP TABLE t1;

#
# check null values #1
#

--disable_warnings
CREATE TABLE t1 (a_id tinyint(4) NOT NULL default '0', PRIMARY KEY  (a_id)) ENGINE=InnoDB DEFAULT CHARSET=latin1;
INSERT INTO t1 VALUES (1),(2),(3);
CREATE TABLE t2 (b_id tinyint(4) NOT NULL default '0',b_a tinyint(4) NOT NULL default '0', PRIMARY KEY  (b_id), KEY  (b_a), 
                CONSTRAINT fk_b_a FOREIGN KEY (b_a) REFERENCES t1 (a_id) ON DELETE CASCADE ON UPDATE NO ACTION) ENGINE=InnoDB DEFAULT CHARSET=latin1;
--enable_warnings
INSERT INTO t2 VALUES (1,1),(2,1),(3,1),(4,2),(5,2);
SELECT * FROM (SELECT t1.*,GROUP_CONCAT(t2.b_id SEPARATOR ',') as b_list FROM (t1 LEFT JOIN (t2) on t1.a_id = t2.b_a) GROUP BY t1.a_id ) AS xyz;
DROP TABLE t2;
DROP TABLE t1;

#
# Bug#11816 - Truncate table doesn't work with temporary innodb tables
# This is not an innodb bug, but we test it using innodb.
#
create temporary table t1 (a int) engine=innodb;
insert into t1 values (4711);
truncate t1;
insert into t1 values (42);
select * from t1;
drop table t1;
# Show that it works with permanent tables too.
create table t1 (a int) engine=innodb;
insert into t1 values (4711);
truncate t1;
insert into t1 values (42);
select * from t1;
drop table t1;

#
# Bug #13025  Server crash during filesort	
#

create table t1 (a int not null, b int not null, c blob not null, d int not null, e int, primary key (a,b,c(255),d)) engine=innodb;
insert into t1 values (2,2,"b",2,2),(1,1,"a",1,1),(3,3,"ab",3,3);
select * from t1 order by a,b,c,d;
explain select * from t1 order by a,b,c,d;
drop table t1;

#
# BUG#11039,#13218 Wrong key length in min()
#

create table t1 (a char(1), b char(1), key(a, b)) engine=innodb;
insert into t1 values ('8', '6'), ('4', '7');
select min(a) from t1;
select min(b) from t1 where a='8';
drop table t1;

# End of 4.1 tests

#
# range optimizer problem
#

create table t1 (x bigint unsigned not null primary key) engine=innodb;
insert into t1(x) values (0xfffffffffffffff0),(0xfffffffffffffff1);
select * from t1;
select count(*) from t1 where x>0;
select count(*) from t1 where x=0;
select count(*) from t1 where x<0;
select count(*) from t1 where x < -16;
select count(*) from t1 where x = -16;
explain select count(*) from t1 where x > -16;
select count(*) from t1 where x > -16;
select * from t1 where x > -16;
select count(*) from t1 where x = 18446744073709551601;
drop table t1;


# Test for testable InnoDB status variables. This test
# uses previous ones(pages_created, rows_deleted, ...).
show status like "Innodb_buffer_pool_pages_total";
show status like "Innodb_page_size";
show status like "Innodb_rows_deleted";
show status like "Innodb_rows_inserted";
show status like "Innodb_rows_updated";

# Test for row locks InnoDB status variables.
show status like "Innodb_row_lock_waits";
show status like "Innodb_row_lock_current_waits";
show status like "Innodb_row_lock_time";
show status like "Innodb_row_lock_time_max";
show status like "Innodb_row_lock_time_avg";

# Test for innodb_sync_spin_loops variable
show variables like "innodb_sync_spin_loops";
set global innodb_sync_spin_loops=1000;
show variables like "innodb_sync_spin_loops";
set global innodb_sync_spin_loops=0;
show variables like "innodb_sync_spin_loops";
set global innodb_sync_spin_loops=20;
show variables like "innodb_sync_spin_loops";

# Test for innodb_thread_concurrency variable
show variables like "innodb_thread_concurrency";
set global innodb_thread_concurrency=1001;
show variables like "innodb_thread_concurrency";
set global innodb_thread_concurrency=0;
show variables like "innodb_thread_concurrency";
set global innodb_thread_concurrency=16;
show variables like "innodb_thread_concurrency";

# Test for innodb_concurrency_tickets variable
show variables like "innodb_concurrency_tickets";
set global innodb_concurrency_tickets=1000;
show variables like "innodb_concurrency_tickets";
set global innodb_concurrency_tickets=0;
show variables like "innodb_concurrency_tickets";
set global innodb_concurrency_tickets=500;
show variables like "innodb_concurrency_tickets";

# Test for innodb_thread_sleep_delay variable
show variables like "innodb_thread_sleep_delay";
set global innodb_thread_sleep_delay=100000;
show variables like "innodb_thread_sleep_delay";
set global innodb_thread_sleep_delay=0;
show variables like "innodb_thread_sleep_delay";
set global innodb_thread_sleep_delay=10000;
show variables like "innodb_thread_sleep_delay";

#
# Test varchar
#

let $default=`select @@storage_engine`;
set storage_engine=INNODB;
source include/varchar.inc;

#
# Some errors/warnings on create
#

# Embedded server doesn't chdir to data directory
--replace_result $MYSQLTEST_VARDIR . master-data/ ''
create table t1 (v varchar(65530), key(v));
drop table t1;
create table t1 (v varchar(65536));
show create table t1;
drop table t1;
create table t1 (v varchar(65530) character set utf8);
show create table t1;
drop table t1;

eval set storage_engine=$default;

# InnoDB specific varchar tests
create table t1 (v varchar(16384)) engine=innodb;
drop table t1;

#
# BUG#11039 Wrong key length in min()
#

create table t1 (a char(1), b char(1), key(a, b)) engine=innodb;
insert into t1 values ('8', '6'), ('4', '7');
select min(a) from t1;
select min(b) from t1 where a='8';
drop table t1;

#
# Bug #11080 & #11005  Multi-row REPLACE fails on a duplicate key error
#

CREATE TABLE t1 ( `a` int(11) NOT NULL auto_increment, `b` int(11) default NULL,PRIMARY KEY  (`a`),UNIQUE KEY `b` (`b`)) ENGINE=innodb;
insert into t1 (b) values (1);
replace into t1 (b) values (2), (1), (3);
select * from t1;
truncate table t1;
insert into t1 (b) values (1);
replace into t1 (b) values (2);
replace into t1 (b) values (1);
replace into t1 (b) values (3);
select * from t1;
drop table t1;

create table t1 (rowid int not null auto_increment, val int not null,primary
key (rowid), unique(val)) engine=innodb;
replace into t1 (val) values ('1'),('2');
replace into t1 (val) values ('1'),('2');
--error ER_DUP_ENTRY
insert into t1 (val) values ('1'),('2');
select * from t1;
drop table t1;

#
# Test that update does not change internal auto-increment value
#

create table t1 (a int not null auto_increment primary key, val int) engine=InnoDB;
insert into t1 (val) values (1);
update t1 set a=2 where a=1;
# We should get the following error because InnoDB does not update the counter
--error ER_DUP_ENTRY
insert into t1 (val) values (1);
select * from t1;
drop table t1;
#
# Bug #10465
#

--disable_warnings
CREATE TABLE t1 (GRADE DECIMAL(4) NOT NULL, PRIMARY KEY (GRADE)) ENGINE=INNODB;
--enable_warnings
INSERT INTO t1 (GRADE) VALUES (151),(252),(343);
SELECT GRADE  FROM t1 WHERE GRADE > 160 AND GRADE < 300;
SELECT GRADE  FROM t1 WHERE GRADE= 151;
DROP TABLE t1;

#
# Bug #12340 multitable delete deletes only one record
#
create table t1 (f1 varchar(10), f2 varchar(10), primary key (f1,f2)) engine=innodb;
create table t2 (f3 varchar(10), f4 varchar(10), key (f4)) engine=innodb;
insert into t2 values ('aa','cc');
insert into t1 values ('aa','bb'),('aa','cc');
delete t1 from t1,t2 where f1=f3 and f4='cc';
select * from t1;
drop table t1,t2;

#
# Test that the slow TRUNCATE implementation resets autoincrement columns
# (bug #11946)
#

CREATE TABLE t1 (
id INTEGER NOT NULL AUTO_INCREMENT, PRIMARY KEY (id)
) ENGINE=InnoDB;

CREATE TABLE t2 (
id INTEGER NOT NULL,
FOREIGN KEY (id) REFERENCES t1 (id)
) ENGINE=InnoDB;

INSERT INTO t1 (id) VALUES (NULL);
SELECT * FROM t1;
TRUNCATE t1;
INSERT INTO t1 (id) VALUES (NULL);
SELECT * FROM t1;

# continued from above; test that doing a slow TRUNCATE on a table with 0
# rows resets autoincrement columns
DELETE FROM t1;
TRUNCATE t1;
INSERT INTO t1 (id) VALUES (NULL);
SELECT * FROM t1;
DROP TABLE t2, t1;

# Test that foreign keys in temporary tables are not accepted (bug #12084)
CREATE TABLE t1
(
 id INT PRIMARY KEY
) ENGINE=InnoDB;

--error 1005,1005
CREATE TEMPORARY TABLE t2
(
 id INT NOT NULL PRIMARY KEY,
 b INT,
 FOREIGN KEY (b) REFERENCES test.t1(id)
) ENGINE=InnoDB;
DROP TABLE t1;

#
# Test that index column max sizes are honored (bug #13315)
#

# prefix index
create table t1 (col1 varchar(2000), index (col1(767)))
 character set = latin1 engine = innodb;

# normal indexes
create table t2 (col1 char(255), index (col1))
 character set = latin1 engine = innodb;
create table t3 (col1 binary(255), index (col1))
 character set = latin1 engine = innodb;
create table t4 (col1 varchar(767), index (col1))
 character set = latin1 engine = innodb;
create table t5 (col1 varchar(767) primary key)
 character set = latin1 engine = innodb;
create table t6 (col1 varbinary(767) primary key)
 character set = latin1 engine = innodb;
create table t7 (col1 text, index(col1(767)))
 character set = latin1 engine = innodb;
create table t8 (col1 blob, index(col1(767)))
 character set = latin1 engine = innodb;

# multi-column indexes are allowed to be longer
create table t9 (col1 varchar(512), col2 varchar(512), index(col1, col2))
 character set = latin1 engine = innodb;

show create table t9;

drop table t1, t2, t3, t4, t5, t6, t7, t8, t9;

# these should have their index length trimmed
create table t1 (col1 varchar(768), index(col1))
 character set = latin1 engine = innodb;
create table t2 (col1 varbinary(768), index(col1))
 character set = latin1 engine = innodb;
create table t3 (col1 text, index(col1(768)))
 character set = latin1 engine = innodb;
create table t4 (col1 blob, index(col1(768)))
 character set = latin1 engine = innodb;

show create table t1;

drop table t1, t2, t3, t4;

# these should be refused
--error 1071
create table t1 (col1 varchar(768) primary key)
 character set = latin1 engine = innodb;
--error 1071
create table t2 (col1 varbinary(768) primary key)
 character set = latin1 engine = innodb;
--error 1071
create table t3 (col1 text, primary key(col1(768)))
 character set = latin1 engine = innodb;
--error 1071
create table t4 (col1 blob, primary key(col1(768)))
 character set = latin1 engine = innodb;

#
# Test improved foreign key error messages (bug #3443)
#

CREATE TABLE t1
(
 id INT PRIMARY KEY
) ENGINE=InnoDB;

CREATE TABLE t2
(
 v INT,
 CONSTRAINT c1 FOREIGN KEY (v) REFERENCES t1(id)
) ENGINE=InnoDB;

--error 1452
INSERT INTO t2 VALUES(2);

INSERT INTO t1 VALUES(1);
INSERT INTO t2 VALUES(1);

--error 1451
DELETE FROM t1 WHERE id = 1;

--error 1217
DROP TABLE t1;

SET FOREIGN_KEY_CHECKS=0;
DROP TABLE t1;
SET FOREIGN_KEY_CHECKS=1;

--error 1452
INSERT INTO t2 VALUES(3);

DROP TABLE t2;
#
# Test that checksum table uses a consistent read Bug #12669
#
connect (a,localhost,root,,);
connect (b,localhost,root,,);
connection a;
create table t1(a int not null) engine=innodb DEFAULT CHARSET=latin1;
insert into t1 values (1),(2);
set autocommit=0;
checksum table t1;
connection b;
insert into t1 values(3);
connection a;
#
# Here checksum should not see insert
#
checksum table t1;
connection a;
commit;
checksum table t1;
commit;
drop table t1;
#
# autocommit = 1
#
connection a;
create table t1(a int not null) engine=innodb DEFAULT CHARSET=latin1;
insert into t1 values (1),(2);
set autocommit=1;
checksum table t1;
connection b;
set autocommit=1;
insert into t1 values(3);
connection a;
#
# Here checksum sees insert
#
checksum table t1;
drop table t1;

connection default;
disconnect a;
disconnect b;

# tests for bugs #9802 and #13778

# test that FKs between invalid types are not accepted

set foreign_key_checks=0;
create table t2 (a int primary key, b int, foreign key (b) references t1(a)) engine = innodb;
# Embedded server doesn't chdir to data directory
--replace_result $MYSQLTEST_VARDIR . master-data/ ''
-- error 1005
create table t1(a char(10) primary key, b varchar(20)) engine = innodb;
set foreign_key_checks=1;
drop table t2;

# test that FKs between different charsets are not accepted in CREATE even
# when f_k_c is 0

set foreign_key_checks=0;
create table t1(a varchar(10) primary key) engine = innodb DEFAULT CHARSET=latin1;
# Embedded server doesn't chdir to data directory
--replace_result $MYSQLTEST_VARDIR . master-data/ ''
-- error 1005
create table t2 (a varchar(10), foreign key (a) references t1(a)) engine = innodb DEFAULT CHARSET=utf8;
set foreign_key_checks=1;
drop table t1;

# test that invalid datatype conversions with ALTER are not allowed

set foreign_key_checks=0;
create table t2 (a varchar(10), foreign key (a) references t1(a)) engine = innodb;
create table t1(a varchar(10) primary key) engine = innodb;
-- error 1025,1025
alter table t1 modify column a int;
set foreign_key_checks=1;
drop table t2,t1;

# test that charset conversions with ALTER are allowed when f_k_c is 0

set foreign_key_checks=0;
create table t2 (a varchar(10), foreign key (a) references t1(a)) engine = innodb DEFAULT CHARSET=latin1;
create table t1(a varchar(10) primary key) engine = innodb DEFAULT CHARSET=latin1;
alter table t1 convert to character set utf8;
set foreign_key_checks=1;
drop table t2,t1;

# test that RENAME does not allow invalid charsets when f_k_c is 0

set foreign_key_checks=0;
create table t2 (a varchar(10), foreign key (a) references t1(a)) engine = innodb DEFAULT CHARSET=latin1;
create table t3(a varchar(10) primary key) engine = innodb DEFAULT CHARSET=utf8;
# Embedded server doesn't chdir to data directory
--replace_result $MYSQLTEST_VARDIR . master-data/ ''
-- error 1025
rename table t3 to t1;
set foreign_key_checks=1;
drop table t2,t3;

# test that foreign key errors are reported correctly (Bug #15550)

create table t1(a int primary key) row_format=redundant engine=innodb;
create table t2(a int primary key,constraint foreign key(a)references t1(a)) row_format=compact engine=innodb;
create table t3(a int primary key) row_format=compact engine=innodb;
create table t4(a int primary key,constraint foreign key(a)references t3(a)) row_format=redundant engine=innodb;

insert into t1 values(1);
insert into t3 values(1);
-- error 1452
insert into t2 values(2);
-- error 1452
insert into t4 values(2);
insert into t2 values(1);
insert into t4 values(1);
-- error 1451
update t1 set a=2;
-- error 1452
update t2 set a=2;
-- error 1451
update t3 set a=2;
-- error 1452
update t4 set a=2;
-- error 1451
truncate t1;
-- error 1451
truncate t3;
truncate t2;
truncate t4;
truncate t1;
truncate t3;

drop table t4,t3,t2,t1;


#
# Test that we can create a large (>1K) key
#
create table t1 (a varchar(255) character set utf8,
                 b varchar(255) character set utf8,
                 c varchar(255) character set utf8,
                 d varchar(255) character set utf8,
                 key (a,b,c,d)) engine=innodb;
drop table t1;
--error ER_TOO_LONG_KEY
create table t1 (a varchar(255) character set utf8,
                 b varchar(255) character set utf8,
                 c varchar(255) character set utf8,
                 d varchar(255) character set utf8,
                 e varchar(255) character set utf8,
                 key (a,b,c,d,e)) engine=innodb;


# test the padding of BINARY types and collations (Bug #14189)

create table t1 (s1 varbinary(2),primary key (s1)) engine=innodb;
create table t2 (s1 binary(2),primary key (s1)) engine=innodb;
create table t3 (s1 varchar(2) binary,primary key (s1)) engine=innodb;
create table t4 (s1 char(2) binary,primary key (s1)) engine=innodb;

insert into t1 values (0x41),(0x4120),(0x4100);
-- error ER_DUP_ENTRY
insert into t2 values (0x41),(0x4120),(0x4100);
insert into t2 values (0x41),(0x4120);
-- error ER_DUP_ENTRY
insert into t3 values (0x41),(0x4120),(0x4100);
insert into t3 values (0x41),(0x4100);
-- error ER_DUP_ENTRY
insert into t4 values (0x41),(0x4120),(0x4100);
insert into t4 values (0x41),(0x4100);
select hex(s1) from t1;
select hex(s1) from t2;
select hex(s1) from t3;
select hex(s1) from t4;
drop table t1,t2,t3,t4;

create table t1 (a int primary key,s1 varbinary(3) not null unique) engine=innodb;
create table t2 (s1 binary(2) not null, constraint c foreign key(s1) references t1(s1) on update cascade) engine=innodb;

insert into t1 values(1,0x4100),(2,0x41),(3,0x4120),(4,0x42);
-- error 1452
insert into t2 values(0x42);
insert into t2 values(0x41);
select hex(s1) from t2;
update t1 set s1=0x123456 where a=2;
select hex(s1) from t2;
-- error 1451
update t1 set s1=0x12 where a=1;
-- error 1451
update t1 set s1=0x12345678 where a=1;
-- error 1451
update t1 set s1=0x123457 where a=1;
update t1 set s1=0x1220 where a=1;
select hex(s1) from t2;
update t1 set s1=0x1200 where a=1;
select hex(s1) from t2;
update t1 set s1=0x4200 where a=1;
select hex(s1) from t2;
-- error 1451
delete from t1 where a=1;
delete from t1 where a=2;
update t2 set s1=0x4120;
-- error 1451
delete from t1;
delete from t1 where a!=3;
select a,hex(s1) from t1;
select hex(s1) from t2;

drop table t2,t1;

create table t1 (a int primary key,s1 varchar(2) binary not null unique) engine=innodb;
create table t2 (s1 char(2) binary not null, constraint c foreign key(s1) references t1(s1) on update cascade) engine=innodb;

insert into t1 values(1,0x4100),(2,0x41);
insert into t2 values(0x41);
select hex(s1) from t2;
update t1 set s1=0x1234 where a=1;
select hex(s1) from t2;
update t1 set s1=0x12 where a=2;
select hex(s1) from t2;
delete from t1 where a=1;
-- error 1451
delete from t1 where a=2;
select a,hex(s1) from t1;
select hex(s1) from t2;

drop table t2,t1;
# Ensure that <tablename>_ibfk_0 is not mistreated as a
# generated foreign key identifier.  (Bug #16387)

CREATE TABLE t1(a INT, PRIMARY KEY(a)) ENGINE=InnoDB;
CREATE TABLE t2(a INT) ENGINE=InnoDB;
ALTER TABLE t2 ADD FOREIGN KEY (a) REFERENCES t1(a);
ALTER TABLE t2 DROP FOREIGN KEY t2_ibfk_1;
ALTER TABLE t2 ADD CONSTRAINT t2_ibfk_0 FOREIGN KEY (a) REFERENCES t1(a);
ALTER TABLE t2 DROP FOREIGN KEY t2_ibfk_0;
SHOW CREATE TABLE t2;
DROP TABLE t2,t1;

#
# Test case for bug #16229: MySQL/InnoDB uses full explicit table locks in trigger processing
#

connect (a,localhost,root,,);
connect (b,localhost,root,,);
connection a;
create table t1(a int not null, b int, c int, d int, primary key(a)) engine=innodb;
insert into t1(a) values (1),(2),(3);
commit;
connection b;
set autocommit = 0;
update t1 set b = 5 where a = 2;
connection a;
delimiter |;
create trigger t1t before insert on t1 for each row begin set NEW.b = NEW.a * 10 + 5, NEW.c = NEW.a / 10; end |
delimiter ;|
set autocommit = 0;
connection a;
insert into t1(a) values (10),(20),(30),(40),(50),(60),(70),(80),(90),(100),
(11),(21),(31),(41),(51),(61),(71),(81),(91),(101),
(12),(22),(32),(42),(52),(62),(72),(82),(92),(102),
(13),(23),(33),(43),(53),(63),(73),(83),(93),(103),
(14),(24),(34),(44),(54),(64),(74),(84),(94),(104);
connection b;
commit;
connection a;
commit;
drop trigger t1t;
drop table t1;
disconnect a;
disconnect b;
#
# Another trigger test
#
connect (a,localhost,root,,);
connect (b,localhost,root,,);
connection a;
create table t1(a int not null, b int, c int, d int, primary key(a)) engine=innodb;
create table t2(a int not null, b int, c int, d int, primary key(a)) engine=innodb;
create table t3(a int not null, b int, c int, d int, primary key(a)) engine=innodb;
create table t4(a int not null, b int, c int, d int, primary key(a)) engine=innodb;
create table t5(a int not null, b int, c int, d int, primary key(a)) engine=innodb;
insert into t1(a) values (1),(2),(3);
insert into t2(a) values (1),(2),(3);
insert into t3(a) values (1),(2),(3);
insert into t4(a) values (1),(2),(3);
insert into t3(a) values (5),(7),(8);
insert into t4(a) values (5),(7),(8);
insert into t5(a) values (1),(2),(3),(4),(5),(6),(7),(8),(9),(10),(11),(12);

delimiter |;
create trigger t1t before insert on t1 for each row begin 
    INSERT INTO t2 SET a = NEW.a;
end |

create trigger t2t before insert on t2 for each row begin
    DELETE FROM t3 WHERE a = NEW.a;
end |

create trigger t3t before delete on t3 for each row begin  
    UPDATE t4 SET b = b + 1 WHERE a = OLD.a;
end |

create trigger t4t before update on t4 for each row begin
    UPDATE t5 SET b = b + 1 where a = NEW.a;
end |
delimiter ;|
commit;
set autocommit = 0;
update t1 set b = b + 5 where a = 1;
update t2 set b = b + 5 where a = 1;
update t3 set b = b + 5 where a = 1;
update t4 set b = b + 5 where a = 1;
insert into t5(a) values(20);
connection b;
set autocommit = 0;
insert into t1(a) values(7);
insert into t2(a) values(8);
delete from t2 where a = 3;
update t4 set b = b + 1 where a = 3;
commit;
drop trigger t1t;
drop trigger t2t;
drop trigger t3t;
drop trigger t4t;
drop table t1, t2, t3, t4, t5;
connection default;
disconnect a;
disconnect b;

#
# Test that cascading updates leading to duplicate keys give the correct
# error message (bug #9680)
#

CREATE TABLE t1 (
  field1 varchar(8) NOT NULL DEFAULT '',
  field2 varchar(8) NOT NULL DEFAULT '',
  PRIMARY KEY  (field1, field2)
) ENGINE=InnoDB;

CREATE TABLE t2 (
  field1 varchar(8) NOT NULL DEFAULT '' PRIMARY KEY,
  FOREIGN KEY (field1) REFERENCES t1 (field1)
    ON DELETE CASCADE ON UPDATE CASCADE
) ENGINE=InnoDB;

INSERT INTO t1 VALUES ('old', 'somevalu');
INSERT INTO t1 VALUES ('other', 'anyvalue');

INSERT INTO t2 VALUES ('old');
INSERT INTO t2 VALUES ('other');

--error ER_FOREIGN_DUPLICATE_KEY
UPDATE t1 SET field1 = 'other' WHERE field2 = 'somevalu';

DROP TABLE t2;
DROP TABLE t1;

#
# Bug#18477 - MySQL/InnoDB Ignoring Foreign Keys in ALTER TABLE
#
create table t1 (
  c1 bigint not null,
  c2 bigint not null,
  primary key (c1),
  unique  key (c2)
) engine=innodb;
#
create table t2 (
  c1 bigint not null,
  primary key (c1)
) engine=innodb;
#
alter table t1 add constraint c2_fk foreign key (c2)
  references t2(c1) on delete cascade;
show create table t1;
#
alter table t1 drop foreign key c2_fk;
show create table t1;
#
drop table t1, t2;

#
# Bug #14360: problem with intervals
#

create table t1(a date) engine=innodb;
create table t2(a date, key(a)) engine=innodb;
insert into t1 values('2005-10-01');
insert into t2 values('2005-10-01');
select * from t1, t2
  where t2.a between t1.a - interval 2 day and t1.a + interval 2 day;
drop table t1, t2;

create table t1 (id int not null, f_id int not null, f int not null,
primary key(f_id, id)) engine=innodb;
create table t2 (id int not null,s_id int not null,s varchar(200),
primary key(id)) engine=innodb;
INSERT INTO t1 VALUES (8, 1, 3);
INSERT INTO t1 VALUES (1, 2, 1);
INSERT INTO t2 VALUES (1, 0, '');
INSERT INTO t2 VALUES (8, 1, '');
commit;
DELETE ml.* FROM t1 AS ml LEFT JOIN t2 AS mm ON (mm.id=ml.id)
WHERE mm.id IS NULL;
select ml.* from t1 as ml left join t2 as mm on (mm.id=ml.id)
where mm.id is null lock in share mode;
drop table t1,t2;

#
# Test case where X-locks on unused rows should be released in a
# update (because READ COMMITTED isolation level)
#

connect (a,localhost,root,,);
connect (b,localhost,root,,);
connection a;
create table t1(a int not null, b int, primary key(a)) engine=innodb;
insert into t1 values(1,1),(2,2),(3,1),(4,2),(5,1),(6,2),(7,3);
commit;
set autocommit = 0; 
SET SESSION TRANSACTION ISOLATION LEVEL READ COMMITTED;
update t1 set b = 5 where b = 1;
connection b;
set autocommit = 0;
SET SESSION TRANSACTION ISOLATION LEVEL READ COMMITTED;
#
# X-lock to record (7,3) should be released in a update 
#
select * from t1 where a = 7 and b = 3 for update;
connection a;
commit;
connection b;
commit;
drop table t1;
connection default;
disconnect a;
disconnect b;

#
# Test case where no locks should be released (because we are not
# using READ COMMITTED isolation level)
#

connect (a,localhost,root,,);
connect (b,localhost,root,,);
connection a;
create table t1(a int not null, b int, primary key(a)) engine=innodb;
insert into t1 values(1,1),(2,2),(3,1),(4,2),(5,1),(6,2);
commit;
set autocommit = 0; 
select * from t1 lock in share mode;
update t1 set b = 5 where b = 1;
connection b;
set autocommit = 0;
#
# S-lock to records (2,2),(4,2), and (6,2) should not be released in a update
#
--error 1205
select * from t1 where a = 2 and b = 2 for update;
#
# X-lock to record (1,1),(3,1),(5,1) should not be released in a update
#
--error 1205
connection a;
commit;
connection b;
commit;
connection default;
disconnect a;
disconnect b;
drop table t1;

#
# Consistent read should be used in following selects
#
# 1) INSERT INTO ... SELECT
# 2) UPDATE ... = ( SELECT ...)
# 3) CREATE ... SELECT

connect (a,localhost,root,,);
connect (b,localhost,root,,);
connection a;
create table t1(a int not null, b int, primary key(a)) engine=innodb;
insert into t1 values (1,2),(5,3),(4,2);
create table t2(d int not null, e int, primary key(d)) engine=innodb;
insert into t2 values (8,6),(12,1),(3,1);
commit;
set autocommit = 0;
select * from t2 for update;
connection b;
set autocommit = 0;
SET SESSION TRANSACTION ISOLATION LEVEL READ COMMITTED;
insert into t1 select * from t2;
update t1 set b = (select e from t2 where a = d);
create table t3(d int not null, e int, primary key(d)) engine=innodb
select * from t2;
commit;
connection a;
commit;
connection default;
disconnect a;
disconnect b;
drop table t1, t2, t3;

#
# Consistent read should not be used if 
#
# (a) isolation level is serializable OR
# (b) select ... lock in share mode OR
# (c) select ... for update
#
# in following queries:
#
# 1) INSERT INTO ... SELECT
# 2) UPDATE ... = ( SELECT ...)
# 3) CREATE ... SELECT

connect (a,localhost,root,,);
connect (b,localhost,root,,);
connect (c,localhost,root,,);
connect (d,localhost,root,,);
connect (e,localhost,root,,);
connect (f,localhost,root,,);
connect (g,localhost,root,,);
connect (h,localhost,root,,);
connect (i,localhost,root,,);
connect (j,localhost,root,,);
connection a;
create table t1(a int not null, b int, primary key(a)) engine=innodb;
insert into t1 values (1,2),(5,3),(4,2);
create table t2(a int not null, b int, primary key(a)) engine=innodb;
insert into t2 values (8,6),(12,1),(3,1);
create table t3(d int not null, b int, primary key(d)) engine=innodb;
insert into t3 values (8,6),(12,1),(3,1);
create table t5(a int not null, b int, primary key(a)) engine=innodb;
insert into t5 values (1,2),(5,3),(4,2);
create table t6(d int not null, e int, primary key(d)) engine=innodb;
insert into t6 values (8,6),(12,1),(3,1);
create table t8(a int not null, b int, primary key(a)) engine=innodb;
insert into t8 values (1,2),(5,3),(4,2);
create table t9(d int not null, e int, primary key(d)) engine=innodb;
insert into t9 values (8,6),(12,1),(3,1);
commit;
set autocommit = 0;
select * from t2 for update;
connection b;
set autocommit = 0;
SET SESSION TRANSACTION ISOLATION LEVEL SERIALIZABLE;
--send
insert into t1 select * from t2;
connection c;
set autocommit = 0;
SET SESSION TRANSACTION ISOLATION LEVEL SERIALIZABLE;
--send
update t3 set b = (select b from t2 where a = d);
connection d;
set autocommit = 0;
SET SESSION TRANSACTION ISOLATION LEVEL SERIALIZABLE;
--send
create table t4(a int not null, b int, primary key(a)) engine=innodb select * from t2;
connection e;
set autocommit = 0;
SET SESSION TRANSACTION ISOLATION LEVEL READ COMMITTED;
--send
insert into t5 (select * from t2 lock in share mode);
connection f;
set autocommit = 0;
SET SESSION TRANSACTION ISOLATION LEVEL READ COMMITTED;
--send
update t6 set e = (select b from t2 where a = d lock in share mode);
connection g;
set autocommit = 0;
SET SESSION TRANSACTION ISOLATION LEVEL READ COMMITTED;
--send
create table t7(a int not null, b int, primary key(a)) engine=innodb select * from t2 lock in share mode;
connection h;
set autocommit = 0;
SET SESSION TRANSACTION ISOLATION LEVEL READ COMMITTED;
--send
insert into t8 (select * from t2 for update);
connection i;
set autocommit = 0;
SET SESSION TRANSACTION ISOLATION LEVEL READ COMMITTED;
--send
update t9 set e = (select b from t2 where a = d for update);
connection j;
set autocommit = 0;
SET SESSION TRANSACTION ISOLATION LEVEL READ COMMITTED;
--send
create table t10(a int not null, b int, primary key(a)) engine=innodb select * from t2 for update;

connection b;
--error 1205
reap;

connection c;
--error 1205
reap;

connection d;
--error 1205
reap;

connection e;
--error 1205
reap;

connection f;
--error 1205
reap;

connection g;
--error 1205
reap;

connection h;
--error 1205
reap;

connection i;
--error 1205
reap;

connection j;
--error 1205
reap;

connection a;
commit;

connection default;
disconnect a;
disconnect b;
disconnect c;
disconnect d;
disconnect e;
disconnect f;
disconnect g;
disconnect h;
disconnect i;
disconnect j;
drop table t1, t2, t3, t5, t6, t8, t9;

# bug 18934, "InnoDB crashes when table uses column names like DB_ROW_ID"
--error 1005
CREATE TABLE t1 (DB_ROW_ID int) engine=innodb;

#
# Bug #17152: Wrong result with BINARY comparison on aliased column
#

CREATE TABLE t1 (
   a BIGINT(20) NOT NULL,
    PRIMARY KEY  (a)
 ) ENGINE=INNODB DEFAULT CHARSET=UTF8;

CREATE TABLE t2 (
  a BIGINT(20) NOT NULL,
  b VARCHAR(128) NOT NULL,
  c TEXT NOT NULL,
  PRIMARY KEY  (a,b),
  KEY idx_t2_b_c (b,c(200)),
  CONSTRAINT t_fk FOREIGN KEY (a) REFERENCES t1 (a) 
   ON DELETE CASCADE
 ) ENGINE=INNODB DEFAULT CHARSET=UTF8;

INSERT INTO t1 VALUES (1);
INSERT INTO t2 VALUES (1, 'bar', 'vbar');
INSERT INTO t2 VALUES (1, 'BAR2', 'VBAR');
INSERT INTO t2 VALUES (1, 'bar_bar', 'bibi');
INSERT INTO t2 VALUES (1, 'customer_over', '1');

SELECT * FROM t2 WHERE b = 'customer_over';
SELECT * FROM t2 WHERE BINARY b = 'customer_over';
SELECT DISTINCT p0.a FROM t2 p0 WHERE p0.b = 'customer_over';
/* Bang: Empty result set, above was expected: */
SELECT DISTINCT p0.a FROM t2 p0 WHERE BINARY p0.b = 'customer_over';
SELECT p0.a FROM t2 p0 WHERE BINARY p0.b = 'customer_over';

drop table t2, t1;

#
# Test optimize on table with open transaction
#

CREATE TABLE t1 ( a int ) ENGINE=innodb;
BEGIN;
INSERT INTO t1 VALUES (1);
OPTIMIZE TABLE t1;
DROP TABLE t1;

#
# Bug #24741 (existing cascade clauses disappear when adding foreign keys)
#

CREATE TABLE t1 (id int PRIMARY KEY, f int NOT NULL, INDEX(f)) ENGINE=InnoDB;

CREATE TABLE t2 (id int PRIMARY KEY, f INT NOT NULL,
  CONSTRAINT t2_t1 FOREIGN KEY (id) REFERENCES t1 (id)
  ON DELETE CASCADE ON UPDATE CASCADE) ENGINE=InnoDB;

ALTER TABLE t2 ADD FOREIGN KEY (f) REFERENCES t1 (f) ON
DELETE CASCADE ON UPDATE CASCADE;

SHOW CREATE TABLE t2;
DROP TABLE t2, t1;

#
# Bug #25927: Prevent ALTER TABLE ... MODIFY ... NOT NULL on columns
# for which there is a foreign key constraint ON ... SET NULL.
#

CREATE TABLE t1 (a INT, INDEX(a)) ENGINE=InnoDB;
CREATE TABLE t2 (a INT, INDEX(a)) ENGINE=InnoDB;
INSERT INTO t1 VALUES (1);
INSERT INTO t2 VALUES (1);
ALTER TABLE t2 ADD FOREIGN KEY (a) REFERENCES t1 (a) ON DELETE SET NULL;
# mysqltest first does replace_regex, then replace_result
--replace_regex /'[^']*test\/#sql-[0-9a-f_]*'/'#sql-temporary'/
# Embedded server doesn't chdir to data directory
--replace_result $MYSQLTEST_VARDIR . master-data/ ''
--error 1025
ALTER TABLE t2 MODIFY a INT NOT NULL;
DELETE FROM t1;
DROP TABLE t2,t1;

#
# Bug #26835: table corruption after delete+insert
#

CREATE TABLE t1 (a VARCHAR(5) COLLATE utf8_unicode_ci PRIMARY KEY)
ENGINE=InnoDB;
INSERT INTO t1 VALUES (0xEFBCA4EFBCA4EFBCA4);
DELETE FROM t1;
INSERT INTO t1 VALUES ('DDD');
SELECT * FROM t1;
DROP TABLE t1;

#
# Bug #23313 (AUTO_INCREMENT=# not reported back for InnoDB tables)
# Bug #21404 (AUTO_INCREMENT value reset when Adding FKEY (or ALTER?))
#

CREATE TABLE t1 (id int PRIMARY KEY AUTO_INCREMENT) ENGINE=InnoDB
AUTO_INCREMENT=42;

INSERT INTO t1 VALUES (0),(347),(0);
SELECT * FROM t1;

SHOW CREATE TABLE t1;

CREATE TABLE t2 (id int PRIMARY KEY) ENGINE=InnoDB;
INSERT INTO t2 VALUES(42),(347),(348);
ALTER TABLE t1 ADD CONSTRAINT t1_t2 FOREIGN KEY (id) REFERENCES t2(id);
SHOW CREATE TABLE t1;

DROP TABLE t1,t2;

#
# Bug #21101 (Prints wrong error message if max row size is too large)
#
--error 1118
CREATE TABLE t1 (
	c01 CHAR(255), c02 CHAR(255), c03 CHAR(255), c04 CHAR(255),
	c05 CHAR(255), c06 CHAR(255), c07 CHAR(255), c08 CHAR(255),
	c09 CHAR(255), c10 CHAR(255), c11 CHAR(255), c12 CHAR(255),
	c13 CHAR(255), c14 CHAR(255), c15 CHAR(255), c16 CHAR(255),
	c17 CHAR(255), c18 CHAR(255), c19 CHAR(255), c20 CHAR(255),
	c21 CHAR(255), c22 CHAR(255), c23 CHAR(255), c24 CHAR(255),
	c25 CHAR(255), c26 CHAR(255), c27 CHAR(255), c28 CHAR(255),
	c29 CHAR(255), c30 CHAR(255), c31 CHAR(255), c32 CHAR(255)
	) ENGINE = InnoDB;

#######################################################################
#                                                                     #
# Please, DO NOT TOUCH this file as well as the innodb.result file.   #
# These files are to be modified ONLY BY INNOBASE guys.               #
#                                                                     #
# Use innodb_mysql.[test|result] files instead.                       #
#                                                                     #
# If nevertheless you need to make some changes here, please, forward #
# your commit message To: dev@innodb.com Cc: dev-innodb@mysql.com     #
# (otherwise your changes may be erased).                             #
#                                                                     #
#######################################################################<|MERGE_RESOLUTION|>--- conflicted
+++ resolved
@@ -754,8 +754,6 @@
 drop table t1,t2;
 
 #
-<<<<<<< HEAD
-=======
 # Bug#27716  	multi-update did partially and has not binlogged
 #
 
@@ -827,7 +825,6 @@
 
 
 #
->>>>>>> ed0ab76e
 # Testing of IFNULL
 #
 create table t1 (a int, b int) engine=innodb;
