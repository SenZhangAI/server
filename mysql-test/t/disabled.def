##############################################################################
#
#  List the test cases that are to be disabled temporarily.
#
#  Separate the test case name and the comment with ':'.
#
#    <testcasename> : BUG#<xxxx> <date disabled> <disabler> <comment>
#
#  Do not use any TAB characters for whitespace.
#
##############################################################################
user_limits     : Bug#23921 random failure of user_limits.test

concurrent_innodb        : BUG#21579 2006-08-11 mleich innodb_concurrent random failures with varying differences
ctype_big5               : BUG#26711 2007-06-21 Lars Test has never worked on Double Whopper

federated_transactions   : Bug#29523 Transactions do not work
lowercase_table3         : Bug#32667 lowercase_table3.test reports to error log
innodb_mysql         : Bug#32724: innodb_mysql.test fails randomly
ctype_create         : Bug#32965 main.ctype_create fails
status               : Bug#32966 main.status fails
ps_ddl               : Bug#12093 2007-12-14 pending WL#4165 / WL#4166
<<<<<<< HEAD
csv_alter_table      : Bug#33696 2008-01-21 pcrews no .result file - bug allows NULL columns in CSV tables
=======
csv_alter_table      : Bug#33696 2008-01-21 pcrews no .result file - bug allows NULL columns in CSV tables
partition_symlink    : Bug#35305 Make pushbuild green
>>>>>>> d3a0f852
<|MERGE_RESOLUTION|>--- conflicted
+++ resolved
@@ -20,9 +20,5 @@
 ctype_create         : Bug#32965 main.ctype_create fails
 status               : Bug#32966 main.status fails
 ps_ddl               : Bug#12093 2007-12-14 pending WL#4165 / WL#4166
-<<<<<<< HEAD
 csv_alter_table      : Bug#33696 2008-01-21 pcrews no .result file - bug allows NULL columns in CSV tables
-=======
-csv_alter_table      : Bug#33696 2008-01-21 pcrews no .result file - bug allows NULL columns in CSV tables
-partition_symlink    : Bug#35305 Make pushbuild green
->>>>>>> d3a0f852
+partition_symlink    : Bug#35305 Make pushbuild green