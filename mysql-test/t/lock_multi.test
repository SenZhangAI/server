-- source include/not_embedded.inc

# Save the initial number of concurrent sessions
--source include/count_sessions.inc

--disable_warnings
drop table if exists t1,t2;
--enable_warnings

# Test to see if select will get the lock ahead of low priority update

connect (locker,localhost,root,,);
connect (reader,localhost,root,,);
connect (writer,localhost,root,,);

connection locker;
create table t1(n int);
insert into t1 values (1);
lock tables t1 write;
connection writer;
send
update low_priority t1 set n = 4;
connection reader;
# Sleep a bit till the update of connection writer is in work and hangs
<<<<<<< HEAD
let $wait_condition=
  select count(*) = 1 from information_schema.processlist
  where state = "Locked" and info = "update low_priority t1 set n = 4";
--source include/wait_condition.inc
=======
let $wait_timeout= 5;
let $show_statement= SHOW PROCESSLIST;
let $field= State;
let $condition= = 'Locked';
--source include/wait_show_condition.inc
>>>>>>> 5eb0b481
send
select n from t1;
connection locker;
# Sleep a bit till the select of connection reader is in work and hangs
<<<<<<< HEAD
let $wait_condition=
  select count(*) = 1 from information_schema.processlist
  where state = "Locked" and info = "select n from t1";
--source include/wait_condition.inc
=======
# Here we cannot use include/wait_show_condition.inc because this routine
# cannot count the number of 'Locked' sessions or access two columns within
# the same query_get_value call.
--sleep 3
>>>>>>> 5eb0b481
unlock tables;
connection writer;
reap;
connection reader;
reap;
drop table t1;

connection locker;
create table t1(n int);
insert into t1 values (1);
lock tables t1 read;
connection writer;
send
update low_priority t1 set n = 4;
connection reader;
# Sleep a bit till the update of connection writer is in work and hangs
<<<<<<< HEAD
let $wait_condition=
  select count(*) = 1 from information_schema.processlist
  where state = "Locked" and info = "update low_priority t1 set n = 4";
--source include/wait_condition.inc
select n from t1;
connection locker;
=======
let $wait_timeout= 5;
let $show_statement= SHOW PROCESSLIST;
let $field= State;
let $condition= = 'Locked';
--source include/wait_show_condition.inc
#
send
select n from t1;
connection locker;
# Sleep a bit till the select of connection reader is in work and hangs
# Here we cannot use include/wait_show_condition.inc.
--sleep 3
#
>>>>>>> 5eb0b481
unlock tables;
connection writer;
reap;
drop table t1;

#
# Test problem when using locks with multi-updates
# It should not block when multi-update is reading on a read-locked table
#

connection locker;
create table t1 (a int, b int);
create table t2 (c int, d int);
insert into t1 values(1,1);
insert into t1 values(2,2);
insert into t2 values(1,2);
lock table t1 read;
connection writer;
<<<<<<< HEAD
update t1,t2 set c=a where b=d;
connection reader;
=======
send
update t1,t2 set c=a where b=d;
connection reader;
# Sleep a bit till the update of connection writer is finished
# Here we cannot use include/wait_show_condition.inc.
--sleep 3
#
>>>>>>> 5eb0b481
select c from t2;
connection locker;
drop table t1;
drop table t2;

#
# Test problem when using locks on many tables and dropping a table that
# is to-be-locked by another thread
#
#
connection locker;
create table t1 (a int);
create table t2 (a int);
lock table t1 write, t2 write;
connection reader;
send
insert t1 select * from t2;
connection locker;
<<<<<<< HEAD
let $wait_condition=
  select count(*) = 1 from information_schema.processlist
  where state = "Locked" and info = "insert t1 select * from t2";
--source include/wait_condition.inc
=======
# Sleep a bit till the insert of connection reader is in work and hangs
let $wait_timeout= 5;
let $show_statement= SHOW PROCESSLIST;
let $field= State;
let $condition= = 'Locked';
--source include/wait_show_condition.inc
>>>>>>> 5eb0b481
drop table t2;
connection reader;
--error ER_NO_SUCH_TABLE
reap;
connection locker;
drop table t1;

#
# Same test as above, but with the dropped table locked twice
#

connection locker;
create table t1 (a int);
create table t2 (a int);
lock table t1 write, t2 write, t1 as t1_2 write, t2 as t2_2 write;
connection reader;
send
insert t1 select * from t2;
connection locker;
# Sleep a bit till the insert of connection reader is in work and hangs
let $wait_condition=
  select count(*) = 1 from information_schema.processlist
  where state = "Locked" and info = "insert t1 select * from t2";
--source include/wait_condition.inc
drop table t2;
connection reader;
--error ER_NO_SUCH_TABLE
reap;
connection locker;
drop table t1;


--echo End of 4.1 tests

#
# Bug#9998 MySQL client hangs on USE "database"
#
create table t1(a int);
lock tables t1 write;
connection reader;
show columns from t1;
connection locker;
unlock tables;
drop table t1;

#
<<<<<<< HEAD
=======
# Bug#19815 CREATE/RENAME/DROP DATABASE can deadlock on a global read lock
#
connect (con1,localhost,root,,);
connect (con2,localhost,root,,);
#
connection con1;
CREATE DATABASE mysqltest_1;
FLUSH TABLES WITH READ LOCK;
#
# With bug in place: acquire LOCK_mysql_create_table and
# wait in wait_if_global_read_lock().
connection con2;
send
DROP DATABASE mysqltest_1;
#
# With bug in place: try to acquire LOCK_mysql_create_table...
# When fixed: Reject dropping db because of the read lock.
connection con1;
# Wait a bit so that the session con2 is in state "Waiting for release of readlock"
let $wait_timeout= 5;
let $show_statement= SHOW PROCESSLIST;
let $field= State;
let $condition= = 'Waiting for release of readlock';
--source include/wait_show_condition.inc
--error ER_CANT_UPDATE_WITH_READLOCK
DROP DATABASE mysqltest_1;
UNLOCK TABLES;
#
connection con2;
reap;
#
connection default;
disconnect con1;
disconnect con2;
# This must have been dropped by connection 2 already,
# which waited until the global read lock was released.
--error ER_DB_DROP_EXISTS
DROP DATABASE mysqltest_1;


#
>>>>>>> 5eb0b481
# Bug#16986 Deadlock condition with MyISAM tables
#

# Need a matching user in mysql.user for multi-table select
--source include/add_anonymous_users.inc

connection locker;
USE mysql;
LOCK TABLES columns_priv WRITE, db WRITE, host WRITE, user WRITE;
FLUSH TABLES;
<<<<<<< HEAD
#
=======


>>>>>>> 5eb0b481
connection reader;
USE mysql;
# Note:  This must be a multi-table select, otherwise the deadlock will not occur
send
SELECT user.Select_priv FROM user, db WHERE user.user = db.user LIMIT 1;
#
connection locker;
# Sleep a bit till the select of connection reader is in work and hangs
<<<<<<< HEAD
let $wait_condition=
  select count(*) = 1 from information_schema.processlist
  where state = "Waiting for table" and info =
  "SELECT user.Select_priv FROM user, db WHERE user.user = db.user LIMIT 1";
--source include/wait_condition.inc
=======
let $wait_timeout= 5;
let $show_statement= SHOW PROCESSLIST;
let $field= State;
let $condition= = 'Locked';
--source include/wait_show_condition.inc
>>>>>>> 5eb0b481
# Make test case independent from earlier grants.
--replace_result "Table is already up to date" "OK"
OPTIMIZE TABLES columns_priv, db, host, user;
UNLOCK TABLES;
#
connection reader;
reap;
USE test;
#
connection locker;
use test;
#
connection default;
#
# Test if CREATE TABLE with LOCK TABLE deadlocks.
#
connection writer;
CREATE TABLE t1 (c1 int);
LOCK TABLE t1 WRITE;
#
# This waits until t1 is unlocked.
connection locker;
send
FLUSH TABLES WITH READ LOCK;
#
connection writer;
# Sleep a bit till the flush of connection locker is in work and hangs
<<<<<<< HEAD
let $wait_condition=
  select count(*) = 1 from information_schema.processlist
  where state = "Flushing tables" and info = "FLUSH TABLES WITH READ LOCK";
--source include/wait_condition.inc
# This must not block.
=======
let $wait_timeout= 5;
let $show_statement= SHOW PROCESSLIST;
let $field= State;
let $condition= = 'Flushing tables';
--source include/wait_show_condition.inc
>>>>>>> 5eb0b481
CREATE TABLE t2 (c1 int);
UNLOCK TABLES;
#
# This awakes now.
connection locker;
reap;
UNLOCK TABLES;
#
connection default;
DROP TABLE t1, t2;
#
# Test if CREATE TABLE SELECT with LOCK TABLE deadlocks.
#
connection writer;
CREATE TABLE t1 (c1 int);
LOCK TABLE t1 WRITE;
#
# This waits until t1 is unlocked.
connection locker;
send
FLUSH TABLES WITH READ LOCK;
#
# This must not block.
connection writer;
# Sleep a bit till the flush of connection locker is in work and hangs
<<<<<<< HEAD
let $wait_condition=
  select count(*) = 1 from information_schema.processlist
  where state = "Flushing tables" and info = "FLUSH TABLES WITH READ LOCK";
--source include/wait_condition.inc
=======
let $wait_timeout= 5;
let $show_statement= SHOW PROCESSLIST;
let $field= State;
let $condition= = 'Flushing tables';
--source include/wait_show_condition.inc
>>>>>>> 5eb0b481
--error ER_TABLE_NOT_LOCKED
CREATE TABLE t2 AS SELECT * FROM t1;
UNLOCK TABLES;
#
# This awakes now.
connection locker;
reap;
UNLOCK TABLES;
#
connection default;
DROP TABLE t1;

--source include/delete_anonymous_users.inc


#
<<<<<<< HEAD
# Bug#19815 CREATE/RENAME/DROP DATABASE can deadlock on a global read lock
#
connect (con1,localhost,root,,);
connect (con2,localhost,root,,);
#
connection con1;
CREATE DATABASE mysqltest_1;
FLUSH TABLES WITH READ LOCK;
#
# With bug in place: acquire LOCK_mysql_create_table and
# wait in wait_if_global_read_lock().
connection con2;
send
DROP DATABASE mysqltest_1;
#
# With bug in place: try to acquire LOCK_mysql_create_table...
# When fixed: Reject dropping db because of the read lock.
connection con1;
let $wait_condition=
  select count(*) = 1 from information_schema.processlist
  where state = "Waiting for release of readlock"
  and info = "DROP DATABASE mysqltest_1";
--source include/wait_condition.inc
--error ER_CANT_UPDATE_WITH_READLOCK
DROP DATABASE mysqltest_1;
UNLOCK TABLES;
#
connection con2;
reap;
#
connection default;
disconnect con1;
disconnect con2;
# This must have been dropped by connection 2 already,
# which waited until the global read lock was released.
--error ER_DB_DROP_EXISTS
DROP DATABASE mysqltest_1;

#
=======
>>>>>>> 5eb0b481
# Bug#17264 MySQL Server freeze
#
connection locker;
# Disable warnings to allow test to run also without InnoDB
--disable_warnings
create table t1 (f1 int(12) unsigned not null auto_increment, primary key(f1)) engine=innodb;
--enable_warnings
lock tables t1 write;
connection writer;
<<<<<<< HEAD
send
alter table t1 auto_increment=0;
connection reader;
# Wait till connection writer is blocked
let $wait_condition=
  select count(*) = 1 from information_schema.processlist
  where state = "Locked" and info = "alter table t1 auto_increment=0";
--source include/wait_condition.inc
send
alter table t1 auto_increment=0;
connection locker;
# Wait till connection reader is blocked
let $wait_condition=
  select count(*) = 2 from information_schema.processlist
  where state = "Locked" and info = "alter table t1 auto_increment=0";
--source include/wait_condition.inc
=======
# mleich: I have doubts if the next sleep is really necessary
#         Therefore I set it to comment but don't remove it
#         in case it hat to be enabled again.
# --sleep 2
delimiter //;
send
alter table t1 auto_increment=0; alter table t1 auto_increment=0; alter table t1 auto_increment=0; alter table t1 auto_increment=0; alter table t1 auto_increment=0; //
delimiter ;//
connection reader;
# Wait till connection writer is blocked
let $wait_timeout= 5;
let $show_statement= SHOW PROCESSLIST;
let $field= State;
let $condition= = 'Locked';
--source include/wait_show_condition.inc
delimiter //;
send
alter table t1 auto_increment=0; alter table t1 auto_increment=0; alter table t1 auto_increment=0; alter table t1 auto_increment=0; alter table t1 auto_increment=0; //
delimiter ;//
connection locker;
# Wait till connection reader is blocked
# Here we cannot use include/wait_show_condition.inc.
--sleep 3
>>>>>>> 5eb0b481
unlock tables;
connection writer;
reap;
connection reader;
reap;
connection locker;
drop table t1;

#
<<<<<<< HEAD
# Bug#38691 segfault/abort in ``UPDATE ...JOIN'' while
#           ``FLUSH TABLES WITH READ LOCK''
#

--connection default
CREATE TABLE t1 (
  a int(11) unsigned default NULL,
  b varchar(255) default NULL,
  UNIQUE KEY a (a),
  KEY b (b)
);

INSERT INTO t1 VALUES (1, 1), (2, 2), (3, 3);
CREATE TABLE t2 SELECT * FROM t1;
CREATE TABLE t3 SELECT * FROM t1;

--echo # test altering of columns that multiupdate doesn't use

--echo # normal mode

--disable_query_log
let $i = 100;
while ($i) {
--dec $i

--connection writer
  send UPDATE t2 INNER JOIN (t1 JOIN t3 USING(a)) USING(a)
         SET a = NULL WHERE t1.b <> t2.b;

--connection locker
  ALTER TABLE t2 ADD COLUMN (c INT);
  ALTER TABLE t2 DROP COLUMN c;

--connection writer
--reap
}

--echo # PS mode

--connection writer
PREPARE stmt FROM 'UPDATE t2 INNER JOIN (t1 JOIN t3 USING(a)) USING(a)
                     SET a = NULL WHERE t1.b <> t2.b';

let $i = 100;
while ($i) {
--dec $i

--connection writer
--send EXECUTE stmt

--connection locker
  ALTER TABLE t2 ADD COLUMN (c INT);
  ALTER TABLE t2 DROP COLUMN c;

--connection writer
--reap
}
--enable_query_log


--echo # test altering of columns that multiupdate uses

--echo # normal mode

--connection default

--disable_query_log
let $i = 100;
while ($i) {
  dec $i;

--connection locker
--error 0,ER_DUP_FIELDNAME
  ALTER TABLE t2 ADD COLUMN a int(11) unsigned default NULL;
  UPDATE t2 SET a=b;

--connection writer
--send UPDATE t2 INNER JOIN (t1 JOIN t3 USING(a)) USING(a) SET a = NULL WHERE t1.b <> t2.b

--connection locker
--error 0,ER_CANT_DROP_FIELD_OR_KEY
  ALTER TABLE t2 DROP COLUMN a;

--connection writer
--error 0,ER_BAD_FIELD_ERROR
--reap
}
--enable_query_log

--echo # PS mode

--disable_query_log
let $i = 100;
while ($i) {
  dec $i;

--connection locker
--error 0,ER_DUP_FIELDNAME
  ALTER TABLE t2 ADD COLUMN a int(11) unsigned default NULL;
  UPDATE t2 SET a=b;

--connection writer
  PREPARE stmt FROM 'UPDATE t2 INNER JOIN (t1 JOIN t3 USING(a)) USING(a) SET a = NULL WHERE t1.b <> t2.b';
--send EXECUTE stmt

--connection locker
--error 0,ER_CANT_DROP_FIELD_OR_KEY
  ALTER TABLE t2 DROP COLUMN a;

--connection writer
--error 0,ER_BAD_FIELD_ERROR
--reap

}
--enable_query_log
--connection default
DROP TABLE t1, t2, t3;


#
# Bug#38499 flush tables and multitable table update with derived table cause
#           crash
#

CREATE TABLE t1( a INT, b INT );
INSERT INTO t1 VALUES (1, 1), (2, 2), (3, 3), (4, 4);

--echo # 1. test regular tables
--echo # 1.1. test altering of columns that multiupdate doesn't use
--echo # 1.1.1. normal mode
=======
# Bug#31479 Bad lock interaction if CREATE TABLE LIKE is killed
#

--disable_warnings
drop table if exists t1;
--enable_warnings
create table t1 (a int);
--echo connection: locker
connection locker;
lock tables t1 read;
--echo connection: writer
connection writer;
let $ID= `select connection_id()`;
send create table t2 like t1;
--echo connection: default
connection default;
let $show_type= open tables where in_use=2 and name_locked=1;
let $show_pattern= '%t1%2%1';
--source include/wait_show_pattern.inc
--echo kill query
disable_query_log;
eval kill query $ID;
enable_query_log;
connection writer;
--error ER_QUERY_INTERRUPTED
--reap
connection locker;
unlock tables;
connection default;
drop table t1;

>>>>>>> 5eb0b481

# Close connections used in many subtests
--disconnect reader
--disconnect locker
--disconnect writer

<<<<<<< HEAD
--connection writer
  send UPDATE t1, (SELECT 1 FROM t1 t1i) d SET a = 0 WHERE 1=0;

--connection locker
  ALTER TABLE t1 ADD COLUMN (c INT);
  ALTER TABLE t1 DROP COLUMN c;

--connection writer
--reap
}

--echo # 1.1.2. PS mode

--connection writer
PREPARE stmt FROM 'UPDATE t1, (SELECT 1 FROM t1 t1i) d SET a = 0 WHERE 1=0';

let $i = 100;
while ($i) {
--dec $i

--connection writer
--send EXECUTE stmt

--connection locker
  ALTER TABLE t1 ADD COLUMN (c INT);
  ALTER TABLE t1 DROP COLUMN c;

--connection writer
--reap
}
--enable_query_log

--echo # 1.2. test altering of columns that multiupdate uses
--echo # 1.2.1. normal mode

--connection default

--disable_query_log
let $i = 100;
while ($i) {
  dec $i;

--connection locker
--error 0,ER_DUP_FIELDNAME
  ALTER TABLE t1 ADD COLUMN a int(11) unsigned default NULL;
  UPDATE t1 SET a=b;

--connection writer
--send UPDATE t1, (SELECT 1 FROM t1 t1i) d SET a = 0 WHERE 1=0;

--connection locker
--error 0,ER_CANT_DROP_FIELD_OR_KEY
  ALTER TABLE t1 DROP COLUMN a;

--connection writer
--error 0,ER_BAD_FIELD_ERROR # unknown column error
--reap
}
--enable_query_log

--echo # 1.2.2. PS mode

--disable_query_log
let $i = 100;
while ($i) {
  dec $i;

--connection locker
--error 0,ER_DUP_FIELDNAME
  ALTER TABLE t1 ADD COLUMN a INT;
  UPDATE t1 SET a=b;

--connection writer
  PREPARE stmt FROM 'UPDATE t1, (SELECT 1 FROM t1 t1i) d SET a = 0 WHERE 1=0';
--send EXECUTE stmt

--connection locker
--error 0,ER_CANT_DROP_FIELD_OR_KEY
  ALTER TABLE t1 DROP COLUMN a;

--connection writer
--error 0,ER_BAD_FIELD_ERROR # Unknown column 'a' in 'field list'
--reap
}
--enable_query_log
--connection default
ALTER TABLE t1 ADD COLUMN a INT;

--echo # 2. test UNIONs
--echo # 2.1. test altering of columns that multiupdate doesn't use
--echo # 2.1.1. normal mode

--disable_query_log
let $i = 100;
while ($i) {
--dec $i

--connection writer
  send UPDATE t1, ((SELECT 1 FROM t1 t1i) UNION (SELECT 2 FROM t1 t1ii)) e SET a = 0 WHERE 1=0;

--connection locker
  ALTER TABLE t1 ADD COLUMN (c INT);
  ALTER TABLE t1 DROP COLUMN c;

--connection writer
--reap
}

--echo # 2.1.2. PS mode

--connection writer
PREPARE stmt FROM 'UPDATE t1, ((SELECT 1 FROM t1 t1i) UNION (SELECT 2 FROM t1 t1ii)) e SET a = 0 WHERE 1=0';

let $i = 100;
while ($i) {
--dec $i

--connection writer
--send EXECUTE stmt

--connection locker
  ALTER TABLE t1 ADD COLUMN (c INT);
  ALTER TABLE t1 DROP COLUMN c;

--connection writer
--reap
}
--enable_query_log

--echo # 2.2. test altering of columns that multiupdate uses
--echo # 2.2.1. normal mode

--connection default

--disable_query_log
let $i = 100;
while ($i) {
  dec $i;

--connection locker
--error 0,ER_DUP_FIELDNAME
  ALTER TABLE t1 ADD COLUMN a int(11) unsigned default NULL;
  UPDATE t1 SET a=b;

--connection writer
--send UPDATE t1, ((SELECT 1 FROM t1 t1i) UNION (SELECT 2 FROM t1 t1ii)) e SET a = 0 WHERE 1=0;

--connection locker
--error 0,ER_CANT_DROP_FIELD_OR_KEY
  ALTER TABLE t1 DROP COLUMN a;

--connection writer
--error 0,ER_BAD_FIELD_ERROR # Unknown column 'a' in 'field list'
--reap
}
--enable_query_log

--echo # 2.2.2. PS mode

--disable_query_log
let $i = 100;
while ($i) {
  dec $i;

--connection locker
--error 0,ER_DUP_FIELDNAME
  ALTER TABLE t1 ADD COLUMN a INT;
  UPDATE t1 SET a=b;

--connection writer
  PREPARE stmt FROM 'UPDATE t1, ((SELECT 1 FROM t1 t1i) UNION (SELECT 2 FROM t1 t1ii)) e SET a = 0 WHERE 1=0';
--send EXECUTE stmt

--connection locker
--error 0,ER_CANT_DROP_FIELD_OR_KEY
  ALTER TABLE t1 DROP COLUMN a;

--connection writer
--error 0,ER_BAD_FIELD_ERROR # Unknown column 'a' in 'field list'
--reap
}
--enable_query_log
--connection default
DROP TABLE t1;

--echo End of 5.0 tests


#
# Bug#21281 Pending write lock is incorrectly removed when its
#           statement being KILLed
#
create table t1 (i int);
connection locker;
lock table t1 read;
connection writer;
send
update t1 set i= 10;
connection reader;
let $wait_condition=
  select count(*) = 1 from information_schema.processlist
  where state = "Locked" and info = "update t1 set i= 10";
--source include/wait_condition.inc
send
select * from t1;
connection default;
let $wait_condition=
  select count(*) = 1 from information_schema.processlist
  where state = "Locked" and info = "select * from t1";
--source include/wait_condition.inc
let $ID= `select id from information_schema.processlist where state = "Locked" and info = "update t1 set i= 10"`;
--replace_result $ID ID
eval kill query $ID;
connection reader;
--reap
connection writer;
--error ER_QUERY_INTERRUPTED
--reap
connection locker;
unlock tables;
connection default;
drop table t1;

#
# Bug#25856 HANDLER table OPEN in one connection lock DROP TABLE in another one
#
--disable_warnings
drop table if exists t1;
--enable_warnings
create table t1 (a int) ENGINE=MEMORY;
--echo --> client 2
connection locker;
--error ER_ILLEGAL_HA
handler t1 open;
--echo --> client 1
connection default;
drop table t1;


# Disconnect sessions used in many subtests above
disconnect locker;
disconnect reader;
disconnect writer;


#
# Bug#32395 Alter table under a impending global read lock causes a server crash
#

#
# Test ALTER TABLE under LOCK TABLES and FLUSH TABLES WITH READ LOCK
#

--disable_warnings
drop table if exists t1;
--enable_warnings
create table t1 (i int);
connect (flush,localhost,root,,test,,);
connection default;
--echo connection: default
lock tables t1 write;
connection flush;
--echo connection: flush
--send flush tables with read lock;
connection default;
--echo connection: default
let $wait_condition=
  select count(*) = 1 from information_schema.processlist
  where state = "Flushing tables";
--source include/wait_condition.inc
alter table t1 add column j int;
connect (insert,localhost,root,,test,,);
connection insert;
--echo connection: insert
let $wait_condition=
  select count(*) = 1 from information_schema.processlist
  where state = "Flushing tables";
--source include/wait_condition.inc
--send insert into t1 values (1,2);
--echo connection: default
connection default;
let $wait_condition=
  select count(*) = 1 from information_schema.processlist
  where state = "Waiting for release of readlock";
--source include/wait_condition.inc
unlock tables;
connection flush;
--echo connection: flush
--reap
let $wait_condition=
  select count(*) = 1 from information_schema.processlist
  where state = "Waiting for release of readlock";
--source include/wait_condition.inc
select * from t1;
unlock tables;
connection insert;
--reap
connection default;
let $wait_condition=
  select count(*) = 1 from t1;
--source include/wait_condition.inc
select * from t1;
drop table t1;
disconnect flush;
disconnect insert;

#
# Test that FLUSH TABLES under LOCK TABLES protects write locked tables
# from a impending FLUSH TABLES WITH READ LOCK
#

--disable_warnings
drop table if exists t1;
--enable_warnings
create table t1 (i int);
connect (flush,localhost,root,,test,,);
connection default;
--echo connection: default
lock tables t1 write;
connection flush;
--echo connection: flush
--send flush tables with read lock;
connection default;
--echo connection: default
let $wait_condition=
  select count(*) = 1 from information_schema.processlist
  where state = "Flushing tables";
--source include/wait_condition.inc
flush tables;
let $wait_condition=
  select count(*) = 1 from information_schema.processlist
  where state = "Flushing tables";
--source include/wait_condition.inc
unlock tables;
let $wait_condition=
  select count(*) = 0 from information_schema.processlist
  where state = "Flushing tables";
--source include/wait_condition.inc
connection flush;
--reap
connection default;
disconnect flush;
drop table t1;

#
# Bug#30331 Table_locks_waited shows inaccurate values
#

--disable_warnings
drop table if exists t1,t2;
--enable_warnings
create table t1 (a int);
flush status;
lock tables t1 read;
let $tlwa= `show status like 'Table_locks_waited'`;
connect (waiter,localhost,root,,);
connection waiter;
--send insert into t1 values(1);
connection default;
let $wait_condition=
  select count(*) = 1 from information_schema.processlist
  where state = "Locked" and info = "insert into t1 values(1)";
--source include/wait_condition.inc
let $tlwb= `show status like 'Table_locks_waited'`;
unlock tables;
drop table t1;
disconnect waiter;
connection default;
--disable_query_log
eval SET @tlwa= SUBSTRING_INDEX('$tlwa', '	', -1);
eval SET @tlwb= SUBSTRING_INDEX('$tlwb', '	', -1);
--enable_query_log
select @tlwa < @tlwb;

--echo End of 5.1 tests

=======
# End of 5.0 tests

>>>>>>> 5eb0b481
# Wait till all disconnects are completed
--source include/wait_until_count_sessions.inc
<|MERGE_RESOLUTION|>--- conflicted
+++ resolved
@@ -22,33 +22,18 @@
 update low_priority t1 set n = 4;
 connection reader;
 # Sleep a bit till the update of connection writer is in work and hangs
-<<<<<<< HEAD
 let $wait_condition=
   select count(*) = 1 from information_schema.processlist
   where state = "Locked" and info = "update low_priority t1 set n = 4";
 --source include/wait_condition.inc
-=======
-let $wait_timeout= 5;
-let $show_statement= SHOW PROCESSLIST;
-let $field= State;
-let $condition= = 'Locked';
---source include/wait_show_condition.inc
->>>>>>> 5eb0b481
 send
 select n from t1;
 connection locker;
 # Sleep a bit till the select of connection reader is in work and hangs
-<<<<<<< HEAD
 let $wait_condition=
   select count(*) = 1 from information_schema.processlist
   where state = "Locked" and info = "select n from t1";
 --source include/wait_condition.inc
-=======
-# Here we cannot use include/wait_show_condition.inc because this routine
-# cannot count the number of 'Locked' sessions or access two columns within
-# the same query_get_value call.
---sleep 3
->>>>>>> 5eb0b481
 unlock tables;
 connection writer;
 reap;
@@ -65,28 +50,12 @@
 update low_priority t1 set n = 4;
 connection reader;
 # Sleep a bit till the update of connection writer is in work and hangs
-<<<<<<< HEAD
 let $wait_condition=
   select count(*) = 1 from information_schema.processlist
   where state = "Locked" and info = "update low_priority t1 set n = 4";
 --source include/wait_condition.inc
 select n from t1;
 connection locker;
-=======
-let $wait_timeout= 5;
-let $show_statement= SHOW PROCESSLIST;
-let $field= State;
-let $condition= = 'Locked';
---source include/wait_show_condition.inc
-#
-send
-select n from t1;
-connection locker;
-# Sleep a bit till the select of connection reader is in work and hangs
-# Here we cannot use include/wait_show_condition.inc.
---sleep 3
-#
->>>>>>> 5eb0b481
 unlock tables;
 connection writer;
 reap;
@@ -105,18 +74,8 @@
 insert into t2 values(1,2);
 lock table t1 read;
 connection writer;
-<<<<<<< HEAD
 update t1,t2 set c=a where b=d;
 connection reader;
-=======
-send
-update t1,t2 set c=a where b=d;
-connection reader;
-# Sleep a bit till the update of connection writer is finished
-# Here we cannot use include/wait_show_condition.inc.
---sleep 3
-#
->>>>>>> 5eb0b481
 select c from t2;
 connection locker;
 drop table t1;
@@ -135,19 +94,10 @@
 send
 insert t1 select * from t2;
 connection locker;
-<<<<<<< HEAD
 let $wait_condition=
   select count(*) = 1 from information_schema.processlist
   where state = "Locked" and info = "insert t1 select * from t2";
 --source include/wait_condition.inc
-=======
-# Sleep a bit till the insert of connection reader is in work and hangs
-let $wait_timeout= 5;
-let $show_statement= SHOW PROCESSLIST;
-let $field= State;
-let $condition= = 'Locked';
---source include/wait_show_condition.inc
->>>>>>> 5eb0b481
 drop table t2;
 connection reader;
 --error ER_NO_SUCH_TABLE
@@ -194,8 +144,106 @@
 drop table t1;
 
 #
-<<<<<<< HEAD
-=======
+# Bug#16986 Deadlock condition with MyISAM tables
+#
+
+# Need a matching user in mysql.user for multi-table select
+--source include/add_anonymous_users.inc
+
+connection locker;
+USE mysql;
+LOCK TABLES columns_priv WRITE, db WRITE, host WRITE, user WRITE;
+FLUSH TABLES;
+#
+connection reader;
+USE mysql;
+# Note:  This must be a multi-table select, otherwise the deadlock will not occur
+send
+SELECT user.Select_priv FROM user, db WHERE user.user = db.user LIMIT 1;
+#
+connection locker;
+# Sleep a bit till the select of connection reader is in work and hangs
+let $wait_condition=
+  select count(*) = 1 from information_schema.processlist
+  where state = "Waiting for table" and info =
+  "SELECT user.Select_priv FROM user, db WHERE user.user = db.user LIMIT 1";
+--source include/wait_condition.inc
+# Make test case independent from earlier grants.
+--replace_result "Table is already up to date" "OK"
+OPTIMIZE TABLES columns_priv, db, host, user;
+UNLOCK TABLES;
+#
+connection reader;
+reap;
+USE test;
+#
+connection locker;
+use test;
+#
+connection default;
+#
+# Test if CREATE TABLE with LOCK TABLE deadlocks.
+#
+connection writer;
+CREATE TABLE t1 (c1 int);
+LOCK TABLE t1 WRITE;
+#
+# This waits until t1 is unlocked.
+connection locker;
+send
+FLUSH TABLES WITH READ LOCK;
+#
+connection writer;
+# Sleep a bit till the flush of connection locker is in work and hangs
+let $wait_condition=
+  select count(*) = 1 from information_schema.processlist
+  where state = "Flushing tables" and info = "FLUSH TABLES WITH READ LOCK";
+--source include/wait_condition.inc
+# This must not block.
+CREATE TABLE t2 (c1 int);
+UNLOCK TABLES;
+#
+# This awakes now.
+connection locker;
+reap;
+UNLOCK TABLES;
+#
+connection default;
+DROP TABLE t1, t2;
+#
+# Test if CREATE TABLE SELECT with LOCK TABLE deadlocks.
+#
+connection writer;
+CREATE TABLE t1 (c1 int);
+LOCK TABLE t1 WRITE;
+#
+# This waits until t1 is unlocked.
+connection locker;
+send
+FLUSH TABLES WITH READ LOCK;
+#
+# This must not block.
+connection writer;
+# Sleep a bit till the flush of connection locker is in work and hangs
+let $wait_condition=
+  select count(*) = 1 from information_schema.processlist
+  where state = "Flushing tables" and info = "FLUSH TABLES WITH READ LOCK";
+--source include/wait_condition.inc
+--error ER_TABLE_NOT_LOCKED
+CREATE TABLE t2 AS SELECT * FROM t1;
+UNLOCK TABLES;
+#
+# This awakes now.
+connection locker;
+reap;
+UNLOCK TABLES;
+#
+connection default;
+DROP TABLE t1;
+
+--source include/delete_anonymous_users.inc
+
+#
 # Bug#19815 CREATE/RENAME/DROP DATABASE can deadlock on a global read lock
 #
 connect (con1,localhost,root,,);
@@ -215,11 +263,11 @@
 # When fixed: Reject dropping db because of the read lock.
 connection con1;
 # Wait a bit so that the session con2 is in state "Waiting for release of readlock"
-let $wait_timeout= 5;
-let $show_statement= SHOW PROCESSLIST;
-let $field= State;
-let $condition= = 'Waiting for release of readlock';
---source include/wait_show_condition.inc
+let $wait_condition=
+  select count(*) = 1 from information_schema.processlist
+  where state = "Waiting for release of readlock"
+  and info = "DROP DATABASE mysqltest_1";
+--source include/wait_condition.inc
 --error ER_CANT_UPDATE_WITH_READLOCK
 DROP DATABASE mysqltest_1;
 UNLOCK TABLES;
@@ -235,181 +283,7 @@
 --error ER_DB_DROP_EXISTS
 DROP DATABASE mysqltest_1;
 
-
-#
->>>>>>> 5eb0b481
-# Bug#16986 Deadlock condition with MyISAM tables
-#
-
-# Need a matching user in mysql.user for multi-table select
---source include/add_anonymous_users.inc
-
-connection locker;
-USE mysql;
-LOCK TABLES columns_priv WRITE, db WRITE, host WRITE, user WRITE;
-FLUSH TABLES;
-<<<<<<< HEAD
-#
-=======
-
-
->>>>>>> 5eb0b481
-connection reader;
-USE mysql;
-# Note:  This must be a multi-table select, otherwise the deadlock will not occur
-send
-SELECT user.Select_priv FROM user, db WHERE user.user = db.user LIMIT 1;
-#
-connection locker;
-# Sleep a bit till the select of connection reader is in work and hangs
-<<<<<<< HEAD
-let $wait_condition=
-  select count(*) = 1 from information_schema.processlist
-  where state = "Waiting for table" and info =
-  "SELECT user.Select_priv FROM user, db WHERE user.user = db.user LIMIT 1";
---source include/wait_condition.inc
-=======
-let $wait_timeout= 5;
-let $show_statement= SHOW PROCESSLIST;
-let $field= State;
-let $condition= = 'Locked';
---source include/wait_show_condition.inc
->>>>>>> 5eb0b481
-# Make test case independent from earlier grants.
---replace_result "Table is already up to date" "OK"
-OPTIMIZE TABLES columns_priv, db, host, user;
-UNLOCK TABLES;
-#
-connection reader;
-reap;
-USE test;
-#
-connection locker;
-use test;
-#
-connection default;
-#
-# Test if CREATE TABLE with LOCK TABLE deadlocks.
-#
-connection writer;
-CREATE TABLE t1 (c1 int);
-LOCK TABLE t1 WRITE;
-#
-# This waits until t1 is unlocked.
-connection locker;
-send
-FLUSH TABLES WITH READ LOCK;
-#
-connection writer;
-# Sleep a bit till the flush of connection locker is in work and hangs
-<<<<<<< HEAD
-let $wait_condition=
-  select count(*) = 1 from information_schema.processlist
-  where state = "Flushing tables" and info = "FLUSH TABLES WITH READ LOCK";
---source include/wait_condition.inc
-# This must not block.
-=======
-let $wait_timeout= 5;
-let $show_statement= SHOW PROCESSLIST;
-let $field= State;
-let $condition= = 'Flushing tables';
---source include/wait_show_condition.inc
->>>>>>> 5eb0b481
-CREATE TABLE t2 (c1 int);
-UNLOCK TABLES;
-#
-# This awakes now.
-connection locker;
-reap;
-UNLOCK TABLES;
-#
-connection default;
-DROP TABLE t1, t2;
-#
-# Test if CREATE TABLE SELECT with LOCK TABLE deadlocks.
-#
-connection writer;
-CREATE TABLE t1 (c1 int);
-LOCK TABLE t1 WRITE;
-#
-# This waits until t1 is unlocked.
-connection locker;
-send
-FLUSH TABLES WITH READ LOCK;
-#
-# This must not block.
-connection writer;
-# Sleep a bit till the flush of connection locker is in work and hangs
-<<<<<<< HEAD
-let $wait_condition=
-  select count(*) = 1 from information_schema.processlist
-  where state = "Flushing tables" and info = "FLUSH TABLES WITH READ LOCK";
---source include/wait_condition.inc
-=======
-let $wait_timeout= 5;
-let $show_statement= SHOW PROCESSLIST;
-let $field= State;
-let $condition= = 'Flushing tables';
---source include/wait_show_condition.inc
->>>>>>> 5eb0b481
---error ER_TABLE_NOT_LOCKED
-CREATE TABLE t2 AS SELECT * FROM t1;
-UNLOCK TABLES;
-#
-# This awakes now.
-connection locker;
-reap;
-UNLOCK TABLES;
-#
-connection default;
-DROP TABLE t1;
-
---source include/delete_anonymous_users.inc
-
-
-#
-<<<<<<< HEAD
-# Bug#19815 CREATE/RENAME/DROP DATABASE can deadlock on a global read lock
-#
-connect (con1,localhost,root,,);
-connect (con2,localhost,root,,);
-#
-connection con1;
-CREATE DATABASE mysqltest_1;
-FLUSH TABLES WITH READ LOCK;
-#
-# With bug in place: acquire LOCK_mysql_create_table and
-# wait in wait_if_global_read_lock().
-connection con2;
-send
-DROP DATABASE mysqltest_1;
-#
-# With bug in place: try to acquire LOCK_mysql_create_table...
-# When fixed: Reject dropping db because of the read lock.
-connection con1;
-let $wait_condition=
-  select count(*) = 1 from information_schema.processlist
-  where state = "Waiting for release of readlock"
-  and info = "DROP DATABASE mysqltest_1";
---source include/wait_condition.inc
---error ER_CANT_UPDATE_WITH_READLOCK
-DROP DATABASE mysqltest_1;
-UNLOCK TABLES;
-#
-connection con2;
-reap;
-#
-connection default;
-disconnect con1;
-disconnect con2;
-# This must have been dropped by connection 2 already,
-# which waited until the global read lock was released.
---error ER_DB_DROP_EXISTS
-DROP DATABASE mysqltest_1;
-
-#
-=======
->>>>>>> 5eb0b481
+#
 # Bug#17264 MySQL Server freeze
 #
 connection locker;
@@ -419,7 +293,6 @@
 --enable_warnings
 lock tables t1 write;
 connection writer;
-<<<<<<< HEAD
 send
 alter table t1 auto_increment=0;
 connection reader;
@@ -436,395 +309,14 @@
   select count(*) = 2 from information_schema.processlist
   where state = "Locked" and info = "alter table t1 auto_increment=0";
 --source include/wait_condition.inc
-=======
-# mleich: I have doubts if the next sleep is really necessary
-#         Therefore I set it to comment but don't remove it
-#         in case it hat to be enabled again.
-# --sleep 2
-delimiter //;
-send
-alter table t1 auto_increment=0; alter table t1 auto_increment=0; alter table t1 auto_increment=0; alter table t1 auto_increment=0; alter table t1 auto_increment=0; //
-delimiter ;//
-connection reader;
-# Wait till connection writer is blocked
-let $wait_timeout= 5;
-let $show_statement= SHOW PROCESSLIST;
-let $field= State;
-let $condition= = 'Locked';
---source include/wait_show_condition.inc
-delimiter //;
-send
-alter table t1 auto_increment=0; alter table t1 auto_increment=0; alter table t1 auto_increment=0; alter table t1 auto_increment=0; alter table t1 auto_increment=0; //
-delimiter ;//
-connection locker;
-# Wait till connection reader is blocked
-# Here we cannot use include/wait_show_condition.inc.
---sleep 3
->>>>>>> 5eb0b481
-unlock tables;
-connection writer;
-reap;
-connection reader;
-reap;
-connection locker;
-drop table t1;
-
-#
-<<<<<<< HEAD
-# Bug#38691 segfault/abort in ``UPDATE ...JOIN'' while
-#           ``FLUSH TABLES WITH READ LOCK''
-#
-
---connection default
-CREATE TABLE t1 (
-  a int(11) unsigned default NULL,
-  b varchar(255) default NULL,
-  UNIQUE KEY a (a),
-  KEY b (b)
-);
-
-INSERT INTO t1 VALUES (1, 1), (2, 2), (3, 3);
-CREATE TABLE t2 SELECT * FROM t1;
-CREATE TABLE t3 SELECT * FROM t1;
-
---echo # test altering of columns that multiupdate doesn't use
-
---echo # normal mode
-
---disable_query_log
-let $i = 100;
-while ($i) {
---dec $i
-
---connection writer
-  send UPDATE t2 INNER JOIN (t1 JOIN t3 USING(a)) USING(a)
-         SET a = NULL WHERE t1.b <> t2.b;
-
---connection locker
-  ALTER TABLE t2 ADD COLUMN (c INT);
-  ALTER TABLE t2 DROP COLUMN c;
-
---connection writer
---reap
-}
-
---echo # PS mode
-
---connection writer
-PREPARE stmt FROM 'UPDATE t2 INNER JOIN (t1 JOIN t3 USING(a)) USING(a)
-                     SET a = NULL WHERE t1.b <> t2.b';
-
-let $i = 100;
-while ($i) {
---dec $i
-
---connection writer
---send EXECUTE stmt
-
---connection locker
-  ALTER TABLE t2 ADD COLUMN (c INT);
-  ALTER TABLE t2 DROP COLUMN c;
-
---connection writer
---reap
-}
---enable_query_log
-
-
---echo # test altering of columns that multiupdate uses
-
---echo # normal mode
-
---connection default
-
---disable_query_log
-let $i = 100;
-while ($i) {
-  dec $i;
-
---connection locker
---error 0,ER_DUP_FIELDNAME
-  ALTER TABLE t2 ADD COLUMN a int(11) unsigned default NULL;
-  UPDATE t2 SET a=b;
-
---connection writer
---send UPDATE t2 INNER JOIN (t1 JOIN t3 USING(a)) USING(a) SET a = NULL WHERE t1.b <> t2.b
-
---connection locker
---error 0,ER_CANT_DROP_FIELD_OR_KEY
-  ALTER TABLE t2 DROP COLUMN a;
-
---connection writer
---error 0,ER_BAD_FIELD_ERROR
---reap
-}
---enable_query_log
-
---echo # PS mode
-
---disable_query_log
-let $i = 100;
-while ($i) {
-  dec $i;
-
---connection locker
---error 0,ER_DUP_FIELDNAME
-  ALTER TABLE t2 ADD COLUMN a int(11) unsigned default NULL;
-  UPDATE t2 SET a=b;
-
---connection writer
-  PREPARE stmt FROM 'UPDATE t2 INNER JOIN (t1 JOIN t3 USING(a)) USING(a) SET a = NULL WHERE t1.b <> t2.b';
---send EXECUTE stmt
-
---connection locker
---error 0,ER_CANT_DROP_FIELD_OR_KEY
-  ALTER TABLE t2 DROP COLUMN a;
-
---connection writer
---error 0,ER_BAD_FIELD_ERROR
---reap
-
-}
---enable_query_log
---connection default
-DROP TABLE t1, t2, t3;
-
-
-#
-# Bug#38499 flush tables and multitable table update with derived table cause
-#           crash
-#
-
-CREATE TABLE t1( a INT, b INT );
-INSERT INTO t1 VALUES (1, 1), (2, 2), (3, 3), (4, 4);
-
---echo # 1. test regular tables
---echo # 1.1. test altering of columns that multiupdate doesn't use
---echo # 1.1.1. normal mode
-=======
-# Bug#31479 Bad lock interaction if CREATE TABLE LIKE is killed
-#
-
---disable_warnings
-drop table if exists t1;
---enable_warnings
-create table t1 (a int);
---echo connection: locker
-connection locker;
-lock tables t1 read;
---echo connection: writer
-connection writer;
-let $ID= `select connection_id()`;
-send create table t2 like t1;
---echo connection: default
-connection default;
-let $show_type= open tables where in_use=2 and name_locked=1;
-let $show_pattern= '%t1%2%1';
---source include/wait_show_pattern.inc
---echo kill query
-disable_query_log;
-eval kill query $ID;
-enable_query_log;
-connection writer;
---error ER_QUERY_INTERRUPTED
---reap
-connection locker;
-unlock tables;
-connection default;
-drop table t1;
-
->>>>>>> 5eb0b481
-
-# Close connections used in many subtests
---disconnect reader
---disconnect locker
---disconnect writer
-
-<<<<<<< HEAD
---connection writer
-  send UPDATE t1, (SELECT 1 FROM t1 t1i) d SET a = 0 WHERE 1=0;
-
---connection locker
-  ALTER TABLE t1 ADD COLUMN (c INT);
-  ALTER TABLE t1 DROP COLUMN c;
-
---connection writer
---reap
-}
-
---echo # 1.1.2. PS mode
-
---connection writer
-PREPARE stmt FROM 'UPDATE t1, (SELECT 1 FROM t1 t1i) d SET a = 0 WHERE 1=0';
-
-let $i = 100;
-while ($i) {
---dec $i
-
---connection writer
---send EXECUTE stmt
-
---connection locker
-  ALTER TABLE t1 ADD COLUMN (c INT);
-  ALTER TABLE t1 DROP COLUMN c;
-
---connection writer
---reap
-}
---enable_query_log
-
---echo # 1.2. test altering of columns that multiupdate uses
---echo # 1.2.1. normal mode
-
---connection default
-
---disable_query_log
-let $i = 100;
-while ($i) {
-  dec $i;
-
---connection locker
---error 0,ER_DUP_FIELDNAME
-  ALTER TABLE t1 ADD COLUMN a int(11) unsigned default NULL;
-  UPDATE t1 SET a=b;
-
---connection writer
---send UPDATE t1, (SELECT 1 FROM t1 t1i) d SET a = 0 WHERE 1=0;
-
---connection locker
---error 0,ER_CANT_DROP_FIELD_OR_KEY
-  ALTER TABLE t1 DROP COLUMN a;
-
---connection writer
---error 0,ER_BAD_FIELD_ERROR # unknown column error
---reap
-}
---enable_query_log
-
---echo # 1.2.2. PS mode
-
---disable_query_log
-let $i = 100;
-while ($i) {
-  dec $i;
-
---connection locker
---error 0,ER_DUP_FIELDNAME
-  ALTER TABLE t1 ADD COLUMN a INT;
-  UPDATE t1 SET a=b;
-
---connection writer
-  PREPARE stmt FROM 'UPDATE t1, (SELECT 1 FROM t1 t1i) d SET a = 0 WHERE 1=0';
---send EXECUTE stmt
-
---connection locker
---error 0,ER_CANT_DROP_FIELD_OR_KEY
-  ALTER TABLE t1 DROP COLUMN a;
-
---connection writer
---error 0,ER_BAD_FIELD_ERROR # Unknown column 'a' in 'field list'
---reap
-}
---enable_query_log
---connection default
-ALTER TABLE t1 ADD COLUMN a INT;
-
---echo # 2. test UNIONs
---echo # 2.1. test altering of columns that multiupdate doesn't use
---echo # 2.1.1. normal mode
-
---disable_query_log
-let $i = 100;
-while ($i) {
---dec $i
-
---connection writer
-  send UPDATE t1, ((SELECT 1 FROM t1 t1i) UNION (SELECT 2 FROM t1 t1ii)) e SET a = 0 WHERE 1=0;
-
---connection locker
-  ALTER TABLE t1 ADD COLUMN (c INT);
-  ALTER TABLE t1 DROP COLUMN c;
-
---connection writer
---reap
-}
-
---echo # 2.1.2. PS mode
-
---connection writer
-PREPARE stmt FROM 'UPDATE t1, ((SELECT 1 FROM t1 t1i) UNION (SELECT 2 FROM t1 t1ii)) e SET a = 0 WHERE 1=0';
-
-let $i = 100;
-while ($i) {
---dec $i
-
---connection writer
---send EXECUTE stmt
-
---connection locker
-  ALTER TABLE t1 ADD COLUMN (c INT);
-  ALTER TABLE t1 DROP COLUMN c;
-
---connection writer
---reap
-}
---enable_query_log
-
---echo # 2.2. test altering of columns that multiupdate uses
---echo # 2.2.1. normal mode
-
---connection default
-
---disable_query_log
-let $i = 100;
-while ($i) {
-  dec $i;
-
---connection locker
---error 0,ER_DUP_FIELDNAME
-  ALTER TABLE t1 ADD COLUMN a int(11) unsigned default NULL;
-  UPDATE t1 SET a=b;
-
---connection writer
---send UPDATE t1, ((SELECT 1 FROM t1 t1i) UNION (SELECT 2 FROM t1 t1ii)) e SET a = 0 WHERE 1=0;
-
---connection locker
---error 0,ER_CANT_DROP_FIELD_OR_KEY
-  ALTER TABLE t1 DROP COLUMN a;
-
---connection writer
---error 0,ER_BAD_FIELD_ERROR # Unknown column 'a' in 'field list'
---reap
-}
---enable_query_log
-
---echo # 2.2.2. PS mode
-
---disable_query_log
-let $i = 100;
-while ($i) {
-  dec $i;
-
---connection locker
---error 0,ER_DUP_FIELDNAME
-  ALTER TABLE t1 ADD COLUMN a INT;
-  UPDATE t1 SET a=b;
-
---connection writer
-  PREPARE stmt FROM 'UPDATE t1, ((SELECT 1 FROM t1 t1i) UNION (SELECT 2 FROM t1 t1ii)) e SET a = 0 WHERE 1=0';
---send EXECUTE stmt
-
---connection locker
---error 0,ER_CANT_DROP_FIELD_OR_KEY
-  ALTER TABLE t1 DROP COLUMN a;
-
---connection writer
---error 0,ER_BAD_FIELD_ERROR # Unknown column 'a' in 'field list'
---reap
-}
---enable_query_log
---connection default
-DROP TABLE t1;
+unlock tables;
+connection writer;
+reap;
+connection reader;
+reap;
+connection locker;
+drop table t1;
+
 
 --echo End of 5.0 tests
 
@@ -1017,9 +509,5 @@
 
 --echo End of 5.1 tests
 
-=======
-# End of 5.0 tests
-
->>>>>>> 5eb0b481
 # Wait till all disconnects are completed
 --source include/wait_until_count_sessions.inc
