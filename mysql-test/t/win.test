--- conflicted
+++ resolved
@@ -1944,19 +1944,6 @@
 DROP TABLE t1;
 
 --echo #
-<<<<<<< HEAD
---echo # Start of 10.3 tests
---echo #
-
---echo #
---echo # MDEV-13240 Wrong warning with MAX(datetime_field) OVER (...)
---echo #
-
-CREATE TABLE t1 (dt DATETIME);
-INSERT INTO t1 VALUES ('2017-05-17');
-SELECT MAX(dt) OVER (ORDER BY dt ROWS BETWEEN 1 FOLLOWING AND 1 FOLLOWING) FROM t1;
-DROP TABLE t1;
-=======
 --echo # MDEV-13351: Server crashes in st_select_lex::set_explain_type upon UNION with window function 
 --echo #
 CREATE TABLE t1 (i INT);
@@ -1966,4 +1953,16 @@
 ( SELECT Nth_value(i,2) OVER() FROM t1 LIMIT 0 )
 ;
 DROP TABLE t1;
->>>>>>> 2a1035b0
+
+--echo #
+--echo # Start of 10.3 tests
+--echo #
+
+--echo #
+--echo # MDEV-13240 Wrong warning with MAX(datetime_field) OVER (...)
+--echo #
+
+CREATE TABLE t1 (dt DATETIME);
+INSERT INTO t1 VALUES ('2017-05-17');
+SELECT MAX(dt) OVER (ORDER BY dt ROWS BETWEEN 1 FOLLOWING AND 1 FOLLOWING) FROM t1;
+DROP TABLE t1;