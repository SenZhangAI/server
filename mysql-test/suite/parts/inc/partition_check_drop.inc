################################################################################
# inc/partition_check_drop.inc                                                 #
#                                                                              #
# Purpose:                                                                     #
#   Check that a drop table removes all files belonging to this table.         #
#   Remaining unused files can be caused by imperfect DROP TABLE or            #
#   ALTER TABLE <alter partitioning>.                                          #
#                                                                              #
#   This routine is only useful for the partition_<feature>_<engine> tests.    #
#                                                                              #
#------------------------------------------------------------------------------#
# Original Author: mleich                                                      #
# Original Date: 2006-05-12                                                    #
################################################################################

if ($no_debug)
{
   --disable_query_log
}

# Get the MySQL Servers datadir without ending slash
let $MYSQLD_DATADIR= `select LEFT(@@datadir, LENGTH(@@datadir)-1)`;
#echo MYSQLD_DATADIR: $MYSQLD_DATADIR;

if ($do_file_tests)
{
let $ls_file= $MYSQLTEST_VARDIR/master-data/test/tmp2;
# List the files belonging to the table t1
<<<<<<< HEAD
--list_files_write_file $ls_file $MYSQLTEST_VARDIR/master-data/test t1*
--chmod 0644 $ls_file
if ($with_directories)
{
--list_files_append_file $ls_file $MYSQLTEST_VARDIR/tmp t1*
}
eval SET @aux = load_file('$ls_file');
=======
--exec ls $MYSQLD_DATADIR/test/t1* > $MYSQLD_DATADIR/test/tmp2 || true
if ($with_directories)
{
--exec ls $MYSQLTEST_VARDIR/tmp/t1* >> $MYSQLD_DATADIR/test/tmp2 || true
}
eval SET @aux = CONCAT('load_file(''$MYSQLD_DATADIR','/test/tmp2'')');
let $file_list= `SELECT @aux`;
>>>>>>> e948f38e
}
if (!$do_file_tests)
{
SET @aux = '--- not determined ---';
}

# UPDATE the current filelist of the table t1 within t0_definition
# Note: This list should be empty, because the table t1 was dropped !
eval INSERT INTO t0_definition SET state = 'old', file_list = @aux
ON DUPLICATE KEY UPDATE file_list = @aux;
# eval UPDATE t0_definition SET file_list = @aux WHERE state = 'old';

# Check if filelist is empty.
let $found_garbage= `SELECT file_list <> '' FROM t0_definition WHERE state = 'old'`;
if ($found_garbage)
{
   # Unfortunately the DROP TABLE did not remove the unused files
   if ($ls)
   {
      --echo # Attention: There are unused files.
      --echo #            Either the DROP TABLE or a preceding ALTER TABLE
      --echo #            <alter partitioning> worked incomplete.
      --echo # We found:
      # Print the list of files into the protocol
      eval SELECT REPLACE(file_list,'$MYSQLTEST_VARDIR','\$MYSQLTEST_VARDIR')
                  AS "unified filelist"
           FROM t0_definition WHERE state = 'old';
   }
   # Do a manual cleanup, because the following tests should not suffer from
   # remaining files
   --exec rm -f $MYSQLD_DATADIR/test/t1* || true
   if ($with_directories)
   {
	   --exec rm -f $MYSQLTEST_VARDIR/tmp/t1* || true
   }
}
--enable_query_log<|MERGE_RESOLUTION|>--- conflicted
+++ resolved
@@ -24,29 +24,22 @@
 
 if ($do_file_tests)
 {
-let $ls_file= $MYSQLTEST_VARDIR/master-data/test/tmp2;
-# List the files belonging to the table t1
-<<<<<<< HEAD
---list_files_write_file $ls_file $MYSQLTEST_VARDIR/master-data/test t1*
---chmod 0644 $ls_file
-if ($with_directories)
-{
---list_files_append_file $ls_file $MYSQLTEST_VARDIR/tmp t1*
-}
-eval SET @aux = load_file('$ls_file');
-=======
---exec ls $MYSQLD_DATADIR/test/t1* > $MYSQLD_DATADIR/test/tmp2 || true
-if ($with_directories)
-{
---exec ls $MYSQLTEST_VARDIR/tmp/t1* >> $MYSQLD_DATADIR/test/tmp2 || true
-}
-eval SET @aux = CONCAT('load_file(''$MYSQLD_DATADIR','/test/tmp2'')');
-let $file_list= `SELECT @aux`;
->>>>>>> e948f38e
+  let $ls_file= $MYSQLD_DATADIR/test/tmp2;
+  # List the files belonging to the table t1
+  --list_files_write_file $ls_file $MYSQLD_DATADIR/test t1*
+  --chmod 0644 $ls_file
+  if ($with_directories)
+  {
+    --list_files_append_file $ls_file $MYSQLTEST_VARDIR/tmp t1*
+  }
+  eval SET @aux = load_file('$ls_file');
+
+  # clean up
+  remove_file $ls_file;
 }
 if (!$do_file_tests)
 {
-SET @aux = '--- not determined ---';
+  SET @aux = '--- not determined ---';
 }
 
 # UPDATE the current filelist of the table t1 within t0_definition
