--source include/have_innodb.inc
# Bug#60196 - Setting lowercase_table_names to 2 on Windows causing
# Foreign Key problems after an engine is restarted.

# This test case needs InnoDB, a lowercase file system,
# lower-case-table-names=2, and cannot use the embedded server
# because it restarts the server.
--source include/not_embedded.inc
--source include/have_lowercase2.inc
--source include/have_case_insensitive_file_system.inc

#
# Create test data.
#
CREATE TABLE Bug_60196_FK1 (Primary_Key INT PRIMARY KEY) ENGINE=InnoDB;
CREATE TABLE Bug_60196_FK2 (Primary_Key INT PRIMARY KEY) ENGINE=InnoDB;
CREATE TABLE Bug_60196 (
  FK1_Key INT NOT NULL,
  FK2_Key INT NOT NULL,
  PRIMARY KEY (FK2_Key, FK1_Key),
  KEY FK1_Key (FK1_Key),
  KEY FK2_Key (FK2_Key),
  CONSTRAINT FK_FK1 FOREIGN KEY (FK1_Key)
    REFERENCES Bug_60196_FK1 (Primary_Key)
    ON DELETE CASCADE
    ON UPDATE CASCADE,
  CONSTRAINT FK_FK2 FOREIGN KEY (FK2_Key)
    REFERENCES Bug_60196_FK2 (Primary_Key)
    ON DELETE CASCADE
    ON UPDATE CASCADE
) ENGINE=InnoDB;
INSERT INTO Bug_60196_FK1 VALUES (1), (2), (3), (4), (5);
INSERT INTO Bug_60196_FK2 VALUES (1), (2), (3), (4), (5);
INSERT INTO Bug_60196 VALUES (1, 1);
INSERT INTO Bug_60196 VALUES (1, 2);
INSERT INTO Bug_60196 VALUES (1, 3);
--error ER_NO_REFERENCED_ROW_2
INSERT INTO Bug_60196 VALUES (1, 99);
--error ER_NO_REFERENCED_ROW_2
INSERT INTO Bug_60196 VALUES (99, 1);

SELECT * FROM bug_60196_FK1;
SELECT * FROM bug_60196_FK2;
--sorted_result
SELECT * FROM bug_60196;

--echo # Stop server

# Write file to make mysql-test-run.pl wait for the server to stop
-- exec echo "wait" > $MYSQLTEST_VARDIR/tmp/mysqld.1.expect

# Send a shutdown request to the server
-- shutdown_server 10

# Call script that will poll the server waiting for it to disapear
-- source include/wait_until_disconnected.inc

--echo # Restart server.

# Write file to make mysql-test-run.pl start up the server again
--exec echo "restart" > $MYSQLTEST_VARDIR/tmp/mysqld.1.expect

# Turn on reconnect
--enable_reconnect

# Call script that will poll the server waiting for it to be back online again
--source include/wait_until_connected_again.inc

# Turn off reconnect again
--disable_reconnect

--echo #
--echo # Try to insert more to the example table with foreign keys.
--echo # Bug60196 causes the foreign key file not to be found after
--echo # the resstart above.
--echo #
SELECT * FROM Bug_60196;
INSERT INTO Bug_60196 VALUES (2, 1);
INSERT INTO Bug_60196 VALUES (2, 2);
INSERT INTO Bug_60196 VALUES (2, 3);
<<<<<<< HEAD
SELECT * FROM Bug_60196 ORDER BY FK1_Key, FK2_Key;
=======
--sorted_result
SELECT * FROM Bug_60196;
>>>>>>> 960f6600

--echo
--echo # Clean up.
DROP TABLE Bug_60196;
DROP TABLE Bug_60196_FK1;
DROP TABLE Bug_60196_FK2;


# Bug#60309/12356829
# MYSQL 5.5.9 FOR MAC OSX HAS BUG WITH FOREIGN KEY CONSTRAINTS
# This testcase is different from that for Bug#60196 in that the
# referenced table contains a secondary key.  When the engine is
# restarted, the referenced table is opened by the purge thread,
# which does not notice that lower_case_table_names == 2.

#
# Create test data.
#
CREATE TABLE Bug_60309_FK (
  ID INT PRIMARY KEY,
  ID2 INT,
   KEY K2(ID2)
) ENGINE=InnoDB;
CREATE TABLE Bug_60309 (
  ID INT PRIMARY KEY,
  FK_ID INT,
  KEY (FK_ID),
  CONSTRAINT FK FOREIGN KEY (FK_ID) REFERENCES Bug_60309_FK (ID)
) ENGINE=InnoDB;

INSERT INTO Bug_60309_FK (ID, ID2) VALUES (1, 1), (2, 2), (3, 3);
INSERT INTO Bug_60309 VALUES (1, 1);
--error ER_NO_REFERENCED_ROW_2
INSERT INTO Bug_60309 VALUES (2, 99);

SELECT * FROM Bug_60309_FK;
SELECT * FROM Bug_60309;

--echo # Stop server

# Write file to make mysql-test-run.pl wait for the server to stop
-- exec echo "wait" > $MYSQLTEST_VARDIR/tmp/mysqld.1.expect

# Send a shutdown request to the server
-- shutdown_server 10

# Call script that will poll the server waiting for it to disapear
-- source include/wait_until_disconnected.inc

--echo # Restart server.

# Write file to make mysql-test-run.pl start up the server again
--exec echo "restart" > $MYSQLTEST_VARDIR/tmp/mysqld.1.expect

# Turn on reconnect
--enable_reconnect

# Call script that will poll the server waiting for it to be back online again
--source include/wait_until_connected_again.inc

# Turn off reconnect again
--disable_reconnect

--echo #
--echo # Try to insert more to the example table with foreign keys.
--echo # Bug60309 causes the foreign key file not to be found after
--echo # the resstart above.
--echo #
SELECT * FROM Bug_60309;
INSERT INTO Bug_60309 VALUES (2, 2);
INSERT INTO Bug_60309 VALUES (3, 3);
SELECT * FROM Bug_60309;

--echo
--echo # Clean up.
DROP TABLE Bug_60309;
DROP TABLE Bug_60309_FK;<|MERGE_RESOLUTION|>--- conflicted
+++ resolved
@@ -78,12 +78,8 @@
 INSERT INTO Bug_60196 VALUES (2, 1);
 INSERT INTO Bug_60196 VALUES (2, 2);
 INSERT INTO Bug_60196 VALUES (2, 3);
-<<<<<<< HEAD
-SELECT * FROM Bug_60196 ORDER BY FK1_Key, FK2_Key;
-=======
 --sorted_result
 SELECT * FROM Bug_60196;
->>>>>>> 960f6600
 
 --echo
 --echo # Clean up.
