set global innodb_support_xa=default;
set session innodb_support_xa=default;
SET SESSION STORAGE_ENGINE = InnoDB;
drop table if exists t1,t2,t3,t1m,t1i,t2m,t2i,t4;
drop procedure if exists p1;
create table t1 (
c_id int(11) not null default '0',
org_id int(11) default null,
unique key contacts$c_id (c_id),
key contacts$org_id (org_id)
);
insert into t1 values
(2,null),(120,null),(141,null),(218,7), (128,1),
(151,2),(234,2),(236,2),(243,2),(255,2),(259,2),(232,3),(235,3),(238,3),
(246,3),(253,3),(269,3),(285,3),(291,3),(293,3),(131,4),(230,4),(231,4);
create table t2 (
slai_id int(11) not null default '0',
owner_tbl int(11) default null,
owner_id int(11) default null,
sla_id int(11) default null,
inc_web int(11) default null,
inc_email int(11) default null,
inc_chat int(11) default null,
inc_csr int(11) default null,
inc_total int(11) default null,
time_billed int(11) default null,
activedate timestamp null default null,
expiredate timestamp null default null,
state int(11) default null,
sla_set int(11) default null,
unique key t2$slai_id (slai_id),
key t2$owner_id (owner_id),
key t2$sla_id (sla_id)
);
insert into t2(slai_id, owner_tbl, owner_id, sla_id) values
(1,3,1,1), (3,3,10,2), (4,3,3,6), (5,3,2,5), (6,3,8,3), (7,3,9,7),
(8,3,6,8), (9,3,4,9), (10,3,5,10), (11,3,11,11), (12,3,7,12);
flush tables;
select si.slai_id
from t1 c join t2 si on
((si.owner_tbl = 3 and si.owner_id = c.org_id) or
( si.owner_tbl = 2 and si.owner_id = c.c_id))
where
c.c_id = 218 and expiredate is null;
slai_id
12
select * from t1 where org_id is null;
c_id	org_id
2	NULL
120	NULL
141	NULL
select si.slai_id
from t1 c join t2 si on
((si.owner_tbl = 3 and si.owner_id = c.org_id) or
( si.owner_tbl = 2 and si.owner_id = c.c_id))
where
c.c_id = 218 and expiredate is null;
slai_id
12
drop table t1, t2;
CREATE TABLE t1 (a int, b int, KEY b (b));
CREATE TABLE t2 (a int, b int, PRIMARY KEY  (a,b));
CREATE TABLE t3 (a int, b int, c int, PRIMARY KEY  (a),
UNIQUE KEY b (b,c), KEY a (a,b,c));
INSERT INTO t1 VALUES (1, 1);
INSERT INTO t1 SELECT a + 1, b + 1 FROM t1;
INSERT INTO t1 SELECT a + 2, b + 2 FROM t1;
INSERT INTO t2 VALUES (1,1),(1,2),(1,3),(1,4),(1,5),(1,6),(1,7),(1,8);
INSERT INTO t2 SELECT a + 1, b FROM t2;
DELETE FROM t2 WHERE a = 1 AND b < 2;
INSERT INTO t3 VALUES (1,1,1),(2,1,2);
INSERT INTO t3 SELECT a + 2, a + 2, 3 FROM t3;
INSERT INTO t3 SELECT a + 4, a + 4, 3 FROM t3;
SELECT STRAIGHT_JOIN SQL_NO_CACHE t1.b, t1.a FROM t1, t3, t2 WHERE
t3.a = t2.a AND t2.b = t1.a AND t3.b = 1 AND t3.c IN (1, 2)
ORDER BY t1.b LIMIT 2;
b	a
1	1
2	2
SELECT STRAIGHT_JOIN SQL_NO_CACHE t1.b, t1.a FROM t1, t3, t2 WHERE
t3.a = t2.a AND t2.b = t1.a AND t3.b = 1 AND t3.c IN (1, 2)
ORDER BY t1.b LIMIT 5;
b	a
1	1
2	2
2	2
3	3
3	3
DROP TABLE t1, t2, t3;
CREATE TABLE `t1` (`id1` INT) ;
INSERT INTO `t1` (`id1`) VALUES (1),(5),(2);
CREATE TABLE `t2` (
`id1` INT,
`id2` INT NOT NULL,
`id3` INT,
`id4` INT NOT NULL,
UNIQUE (`id2`,`id4`),
KEY (`id1`)
);
INSERT INTO `t2`(`id1`,`id2`,`id3`,`id4`) VALUES
(1,1,1,0),
(1,1,2,1),
(5,1,2,2),
(6,1,2,3),
(1,2,2,2),
(1,2,1,1);
SELECT `id1` FROM `t1` WHERE `id1` NOT IN (SELECT `id1` FROM `t2` WHERE `id2` = 1 AND `id3` = 2);
id1
2
DROP TABLE t1, t2;
create table t1 (c1 int) engine=innodb;
handler t1 open;
handler t1 read first;
c1
Before and after comparison
0
drop table t1;
CREATE TABLE t1(c1 TEXT, UNIQUE (c1(1)), cnt INT DEFAULT 1)
ENGINE=INNODB CHARACTER SET UTF8;
INSERT INTO t1 (c1) VALUES ('1a');
SELECT * FROM t1;
c1	cnt
1a	1
INSERT INTO t1 (c1) VALUES ('1b') ON DUPLICATE KEY UPDATE cnt=cnt+1;
SELECT * FROM t1;
c1	cnt
1a	2
DROP TABLE t1;
CREATE TABLE t1(c1 VARCHAR(2), UNIQUE (c1(1)), cnt INT DEFAULT 1)
ENGINE=INNODB CHARACTER SET UTF8;
INSERT INTO t1 (c1) VALUES ('1a');
SELECT * FROM t1;
c1	cnt
1a	1
INSERT INTO t1 (c1) VALUES ('1b') ON DUPLICATE KEY UPDATE cnt=cnt+1;
SELECT * FROM t1;
c1	cnt
1a	2
DROP TABLE t1;
CREATE TABLE t1(c1 CHAR(2), UNIQUE (c1(1)), cnt INT DEFAULT 1)
ENGINE=INNODB CHARACTER SET UTF8;
INSERT INTO t1 (c1) VALUES ('1a');
SELECT * FROM t1;
c1	cnt
1a	1
INSERT INTO t1 (c1) VALUES ('1b') ON DUPLICATE KEY UPDATE cnt=cnt+1;
SELECT * FROM t1;
c1	cnt
1a	2
DROP TABLE t1;
CREATE TABLE t1 (
a1 decimal(10,0) DEFAULT NULL,
a2 blob,
a3 time DEFAULT NULL,
a4 blob,
a5 char(175) DEFAULT NULL,
a6 timestamp NOT NULL DEFAULT '0000-00-00 00:00:00',
a7 tinyblob,
INDEX idx (a6,a7(239),a5)
) ENGINE=InnoDB;
EXPLAIN SELECT a4 FROM t1 WHERE
a6=NULL AND
a4='UNcT5pIde4I6c2SheTo4gt92OV1jgJCVkXmzyf325R1DwLURkbYHwhydANIZMbKTgdcR5xS';
id	select_type	table	type	possible_keys	key	key_len	ref	rows	Extra
1	SIMPLE	NULL	NULL	NULL	NULL	NULL	NULL	NULL	Impossible WHERE noticed after reading const tables
EXPLAIN SELECT t1.a4 FROM t1, t1 t WHERE
t.a6=t.a6 AND t1.a6=NULL AND
t1.a4='UNcT5pIde4I6c2SheTo4gt92OV1jgJCVkXmzyf325R1DwLURkbYHwhydANIZMbKTgdcR5xS';
id	select_type	table	type	possible_keys	key	key_len	ref	rows	Extra
1	SIMPLE	NULL	NULL	NULL	NULL	NULL	NULL	NULL	Impossible WHERE noticed after reading const tables
DROP TABLE t1;
create table t1m (a int) engine = MEMORY;
create table t1i (a int);
create table t2m (a int) engine = MEMORY;
create table t2i (a int);
insert into t2m values (5);
insert into t2i values (5);
select min(a) from t1i;
min(a)
NULL
select min(7) from t1i;
min(7)
NULL
select min(7) from DUAL;
min(7)
7
explain select min(7) from t2i join t1i;
id	select_type	table	type	possible_keys	key	key_len	ref	rows	Extra
1	SIMPLE	t2i	ALL	NULL	NULL	NULL	NULL	1	
1	SIMPLE	t1i	ALL	NULL	NULL	NULL	NULL	1	Using join buffer (flat, BNL join)
select min(7) from t2i join t1i;
min(7)
NULL
select max(a) from t1i;
max(a)
NULL
select max(7) from t1i;
max(7)
NULL
select max(7) from DUAL;
max(7)
7
explain select max(7) from t2i join t1i;
id	select_type	table	type	possible_keys	key	key_len	ref	rows	Extra
1	SIMPLE	t2i	ALL	NULL	NULL	NULL	NULL	1	
1	SIMPLE	t1i	ALL	NULL	NULL	NULL	NULL	1	Using join buffer (flat, BNL join)
select max(7) from t2i join t1i;
max(7)
NULL
select 1, min(a) from t1i where a=99;
1	min(a)
1	NULL
select 1, min(a) from t1i where 1=99;
1	min(a)
1	NULL
select 1, min(1) from t1i where a=99;
1	min(1)
1	NULL
select 1, min(1) from t1i where 1=99;
1	min(1)
1	NULL
select 1, max(a) from t1i where a=99;
1	max(a)
1	NULL
select 1, max(a) from t1i where 1=99;
1	max(a)
1	NULL
select 1, max(1) from t1i where a=99;
1	max(1)
1	NULL
select 1, max(1) from t1i where 1=99;
1	max(1)
1	NULL
explain select count(*), min(7), max(7) from t1m, t1i;
id	select_type	table	type	possible_keys	key	key_len	ref	rows	Extra
1	SIMPLE	t1m	system	NULL	NULL	NULL	NULL	0	const row not found
1	SIMPLE	t1i	ALL	NULL	NULL	NULL	NULL	1	
select count(*), min(7), max(7) from t1m, t1i;
count(*)	min(7)	max(7)
0	NULL	NULL
explain select count(*), min(7), max(7) from t1m, t2i;
id	select_type	table	type	possible_keys	key	key_len	ref	rows	Extra
1	SIMPLE	t1m	system	NULL	NULL	NULL	NULL	0	const row not found
1	SIMPLE	t2i	ALL	NULL	NULL	NULL	NULL	1	
select count(*), min(7), max(7) from t1m, t2i;
count(*)	min(7)	max(7)
0	NULL	NULL
explain select count(*), min(7), max(7) from t2m, t1i;
id	select_type	table	type	possible_keys	key	key_len	ref	rows	Extra
1	SIMPLE	t2m	system	NULL	NULL	NULL	NULL	1	
1	SIMPLE	t1i	ALL	NULL	NULL	NULL	NULL	1	
select count(*), min(7), max(7) from t2m, t1i;
count(*)	min(7)	max(7)
0	NULL	NULL
drop table t1m, t1i, t2m, t2i;
create table t1 (
a1 char(64), a2 char(64), b char(16), c char(16) not null, d char(16), dummy char(64) default ' '
) ENGINE = MEMORY;
insert into t1 (a1, a2, b, c, d) values
('a','a','a','a111','xy1'),('a','a','a','b111','xy2'),('a','a','a','c111','xy3'),('a','a','a','d111','xy4'),
('a','a','b','e112','xy1'),('a','a','b','f112','xy2'),('a','a','b','g112','xy3'),('a','a','b','h112','xy4'),
('a','b','a','i121','xy1'),('a','b','a','j121','xy2'),('a','b','a','k121','xy3'),('a','b','a','l121','xy4'),
('a','b','b','m122','xy1'),('a','b','b','n122','xy2'),('a','b','b','o122','xy3'),('a','b','b','p122','xy4'),
('b','a','a','a211','xy1'),('b','a','a','b211','xy2'),('b','a','a','c211','xy3'),('b','a','a','d211','xy4'),
('b','a','b','e212','xy1'),('b','a','b','f212','xy2'),('b','a','b','g212','xy3'),('b','a','b','h212','xy4'),
('b','b','a','i221','xy1'),('b','b','a','j221','xy2'),('b','b','a','k221','xy3'),('b','b','a','l221','xy4'),
('b','b','b','m222','xy1'),('b','b','b','n222','xy2'),('b','b','b','o222','xy3'),('b','b','b','p222','xy4'),
('c','a','a','a311','xy1'),('c','a','a','b311','xy2'),('c','a','a','c311','xy3'),('c','a','a','d311','xy4'),
('c','a','b','e312','xy1'),('c','a','b','f312','xy2'),('c','a','b','g312','xy3'),('c','a','b','h312','xy4'),
('c','b','a','i321','xy1'),('c','b','a','j321','xy2'),('c','b','a','k321','xy3'),('c','b','a','l321','xy4'),
('c','b','b','m322','xy1'),('c','b','b','n322','xy2'),('c','b','b','o322','xy3'),('c','b','b','p322','xy4'),
('d','a','a','a411','xy1'),('d','a','a','b411','xy2'),('d','a','a','c411','xy3'),('d','a','a','d411','xy4'),
('d','a','b','e412','xy1'),('d','a','b','f412','xy2'),('d','a','b','g412','xy3'),('d','a','b','h412','xy4'),
('d','b','a','i421','xy1'),('d','b','a','j421','xy2'),('d','b','a','k421','xy3'),('d','b','a','l421','xy4'),
('d','b','b','m422','xy1'),('d','b','b','n422','xy2'),('d','b','b','o422','xy3'),('d','b','b','p422','xy4'),
('a','a','a','a111','xy1'),('a','a','a','b111','xy2'),('a','a','a','c111','xy3'),('a','a','a','d111','xy4'),
('a','a','b','e112','xy1'),('a','a','b','f112','xy2'),('a','a','b','g112','xy3'),('a','a','b','h112','xy4'),
('a','b','a','i121','xy1'),('a','b','a','j121','xy2'),('a','b','a','k121','xy3'),('a','b','a','l121','xy4'),
('a','b','b','m122','xy1'),('a','b','b','n122','xy2'),('a','b','b','o122','xy3'),('a','b','b','p122','xy4'),
('b','a','a','a211','xy1'),('b','a','a','b211','xy2'),('b','a','a','c211','xy3'),('b','a','a','d211','xy4'),
('b','a','b','e212','xy1'),('b','a','b','f212','xy2'),('b','a','b','g212','xy3'),('b','a','b','h212','xy4'),
('b','b','a','i221','xy1'),('b','b','a','j221','xy2'),('b','b','a','k221','xy3'),('b','b','a','l221','xy4'),
('b','b','b','m222','xy1'),('b','b','b','n222','xy2'),('b','b','b','o222','xy3'),('b','b','b','p222','xy4'),
('c','a','a','a311','xy1'),('c','a','a','b311','xy2'),('c','a','a','c311','xy3'),('c','a','a','d311','xy4'),
('c','a','b','e312','xy1'),('c','a','b','f312','xy2'),('c','a','b','g312','xy3'),('c','a','b','h312','xy4'),
('c','b','a','i321','xy1'),('c','b','a','j321','xy2'),('c','b','a','k321','xy3'),('c','b','a','l321','xy4'),
('c','b','b','m322','xy1'),('c','b','b','n322','xy2'),('c','b','b','o322','xy3'),('c','b','b','p322','xy4'),
('d','a','a','a411','xy1'),('d','a','a','b411','xy2'),('d','a','a','c411','xy3'),('d','a','a','d411','xy4'),
('d','a','b','e412','xy1'),('d','a','b','f412','xy2'),('d','a','b','g412','xy3'),('d','a','b','h412','xy4'),
('d','b','a','i421','xy1'),('d','b','a','j421','xy2'),('d','b','a','k421','xy3'),('d','b','a','l421','xy4'),
('d','b','b','m422','xy1'),('d','b','b','n422','xy2'),('d','b','b','o422','xy3'),('d','b','b','p422','xy4');
create table t4 (
pk_col int auto_increment primary key, a1 char(64), a2 char(64), b char(16), c char(16) not null, d char(16), dummy char(64) default ' '
);
insert into t4 (a1, a2, b, c, d, dummy) select * from t1;
create index idx12672_0 on t4 (a1);
create index idx12672_1 on t4 (a1,a2,b,c);
create index idx12672_2 on t4 (a1,a2,b);
analyze table t4;
Table	Op	Msg_type	Msg_text
test.t4	analyze	status	OK
select distinct a1 from t4 where pk_col not in (1,2,3,4);
a1
a
b
c
d
drop table t1,t4;
DROP TABLE IF EXISTS t2, t1;
CREATE TABLE t1 (i INT NOT NULL PRIMARY KEY) ENGINE= InnoDB;
CREATE TABLE t2 (
i INT NOT NULL,
FOREIGN KEY (i) REFERENCES t1 (i) ON DELETE NO ACTION
) ENGINE= InnoDB;
INSERT INTO t1 VALUES (1);
INSERT INTO t2 VALUES (1);
DELETE IGNORE FROM t1 WHERE i = 1;
Warnings:
Error	1451	Cannot delete or update a parent row: a foreign key constraint fails (`test`.`t2`, CONSTRAINT `t2_ibfk_1` FOREIGN KEY (`i`) REFERENCES `t1` (`i`) ON DELETE NO ACTION)
SELECT * FROM t1, t2;
i	i
1	1
DROP TABLE t2, t1;
End of 4.1 tests.
create table t1 (
a varchar(30), b varchar(30), primary key(a), key(b)
);
select distinct a from t1;
a
drop table t1;
create table t1(a int, key(a));
insert into t1 values(1);
select a, count(a) from t1 group by a with rollup;
a	count(a)
1	1
NULL	1
drop table t1;
create table t1 (f1 int, f2 char(1), primary key(f1,f2));
insert into t1 values ( 1,"e"),(2,"a"),( 3,"c"),(4,"d");
alter table t1 drop primary key, add primary key (f2, f1);
explain select distinct f1 a, f1 b from t1;
id	select_type	table	type	possible_keys	key	key_len	ref	rows	Extra
1	SIMPLE	t1	index	NULL	PRIMARY	5	NULL	4	Using index; Using temporary
explain select distinct f1, f2 from t1;
id	select_type	table	type	possible_keys	key	key_len	ref	rows	Extra
1	SIMPLE	t1	range	NULL	PRIMARY	5	NULL	3	Using index for group-by; Using temporary
drop table t1;
CREATE TABLE t1 (id int(11) NOT NULL PRIMARY KEY, name varchar(20),
INDEX (name));
CREATE TABLE t2 (id int(11) NOT NULL PRIMARY KEY, fkey int(11));
ALTER TABLE t2 ADD FOREIGN KEY (fkey) REFERENCES t2(id);
INSERT INTO t1 VALUES (1,'A1'),(2,'A2'),(3,'B');
INSERT INTO t2 VALUES (1,1),(2,2),(3,2),(4,3),(5,3);
EXPLAIN
SELECT COUNT(*) FROM t2 LEFT JOIN t1 ON t2.fkey = t1.id
WHERE t1.name LIKE 'A%';
id	select_type	table	type	possible_keys	key	key_len	ref	rows	Extra
1	SIMPLE	t1	index	PRIMARY,name	name	23	NULL	3	Using where; Using index
1	SIMPLE	t2	ref	fkey	fkey	5	test.t1.id	1	Using index
EXPLAIN
SELECT COUNT(*) FROM t2 LEFT JOIN t1 ON t2.fkey = t1.id
WHERE t1.name LIKE 'A%' OR FALSE;
id	select_type	table	type	possible_keys	key	key_len	ref	rows	Extra
1	SIMPLE	t2	index	NULL	fkey	5	NULL	5	Using index
1	SIMPLE	t1	eq_ref	PRIMARY	PRIMARY	4	test.t2.fkey	1	Using where
DROP TABLE t1,t2;
CREATE TABLE t1 (
id int NOT NULL,
name varchar(20) NOT NULL,
dept varchar(20) NOT NULL,
age tinyint(3) unsigned NOT NULL,
PRIMARY KEY (id),
INDEX (name,dept)
) ENGINE=InnoDB;
INSERT INTO t1(id, dept, age, name) VALUES
(3987, 'cs1', 10, 'rs1'), (3988, 'cs2', 20, 'rs1'), (3995, 'cs3', 10, 'rs2'),
(3996, 'cs4', 20, 'rs2'), (4003, 'cs5', 10, 'rs3'), (4004, 'cs6', 20, 'rs3'),
(4011, 'cs7', 10, 'rs4'), (4012, 'cs8', 20, 'rs4'), (4019, 'cs9', 10, 'rs5'),
(4020, 'cs10', 20, 'rs5'),(4027, 'cs11', 10, 'rs6'),(4028, 'cs12', 20, 'rs6');
EXPLAIN SELECT DISTINCT t1.name, t1.dept FROM t1 WHERE t1.name='rs5';
id	select_type	table	type	possible_keys	key	key_len	ref	rows	Extra
1	SIMPLE	t1	range	name	name	44	NULL	2	Using where; Using index for group-by
SELECT DISTINCT t1.name, t1.dept FROM t1 WHERE t1.name='rs5';
name	dept
rs5	cs10
rs5	cs9
DELETE FROM t1;
# Masking (#) number in "rows" column of the following EXPLAIN output, as it may vary (bug#47746).
EXPLAIN SELECT DISTINCT t1.name, t1.dept FROM t1 WHERE t1.name='rs5';
id	select_type	table	type	possible_keys	key	key_len	ref	rows	Extra
1	SIMPLE	t1	range	name	name	44	NULL	#	Using where; Using index for group-by
SELECT DISTINCT t1.name, t1.dept FROM t1 WHERE t1.name='rs5';
name	dept
DROP TABLE t1;
drop table if exists t1;
show variables like 'innodb_rollback_on_timeout';
Variable_name	Value
innodb_rollback_on_timeout	OFF
create table t1 (a int unsigned not null primary key) engine = innodb;
insert into t1 values (1);
commit;
begin work;
insert into t1 values (2);
select * from t1;
a
1
2
begin work;
insert into t1 values (5);
select * from t1;
a
1
5
insert into t1 values (2);
ERROR HY000: Lock wait timeout exceeded; try restarting transaction
select * from t1;
a
1
5
commit;
select * from t1;
a
1
2
commit;
select * from t1;
a
1
2
5
drop table t1;
set @save_qcache_size=@@global.query_cache_size;
set @save_qcache_type=@@global.query_cache_type;
set global query_cache_size=10*1024*1024;
set global query_cache_type=1;
drop table if exists `test`;
Warnings:
Note	1051	Unknown table 'test'
CREATE TABLE `test` (`test1` varchar(3) NOT NULL,
`test2` varchar(4) NOT NULL,PRIMARY KEY  (`test1`))
ENGINE=InnoDB DEFAULT CHARSET=latin1;
INSERT INTO `test` (`test1`, `test2`) VALUES ('tes', '5678');
select * from test;
test1	test2
tes	5678
INSERT INTO `test` (`test1`, `test2`) VALUES ('tes', '1234')
ON DUPLICATE KEY UPDATE `test2` = '1234';
select * from test;
test1	test2
tes	1234
flush tables;
select * from test;
test1	test2
tes	1234
drop table test;
set global query_cache_type=@save_qcache_type;
set global query_cache_size=@save_qcache_size;
drop table if exists t1;
show variables like 'innodb_rollback_on_timeout';
Variable_name	Value
innodb_rollback_on_timeout	OFF
create table t1 (a int unsigned not null primary key) engine = innodb;
insert into t1 values (1);
commit;
begin work;
insert into t1 values (2);
select * from t1;
a
1
2
begin work;
insert into t1 values (5);
select * from t1;
a
1
5
insert into t1 values (2);
ERROR HY000: Lock wait timeout exceeded; try restarting transaction
select * from t1;
a
1
5
commit;
select * from t1;
a
1
2
commit;
select * from t1;
a
1
2
5
drop table t1;
create table t1(
id int auto_increment,
c char(1) not null,
counter int not null default 1,
primary key (id),
unique key (c)
) engine=innodb;
insert into t1 (id, c) values
(NULL, 'a'),
(NULL, 'a')
on duplicate key update id = values(id), counter = counter + 1;
select * from t1;
id	c	counter
2	a	2
insert into t1 (id, c) values
(NULL, 'b')
on duplicate key update id = values(id), counter = counter + 1;
select * from t1;
id	c	counter
2	a	2
3	b	1
truncate table t1;
insert into t1 (id, c) values (NULL, 'a');
select * from t1;
id	c	counter
1	a	1
insert into t1 (id, c) values (NULL, 'b'), (NULL, 'b')
on duplicate key update id = values(id), c = values(c), counter = counter + 1;
select * from t1;
id	c	counter
1	a	1
3	b	2
insert into t1 (id, c) values (NULL, 'a')
on duplicate key update id = values(id), c = values(c), counter = counter + 1;
select * from t1;
id	c	counter
3	b	2
4	a	2
drop table t1;
CREATE TABLE t1(
id int AUTO_INCREMENT PRIMARY KEY,
stat_id int NOT NULL,
acct_id int DEFAULT NULL,
INDEX idx1 (stat_id, acct_id),
INDEX idx2 (acct_id)
) ENGINE=MyISAM;
CREATE TABLE t2(
id int AUTO_INCREMENT PRIMARY KEY,
stat_id int NOT NULL,
acct_id int DEFAULT NULL,
INDEX idx1 (stat_id, acct_id),
INDEX idx2 (acct_id)
) ENGINE=InnoDB;
INSERT INTO t1(stat_id,acct_id) VALUES
(1,759), (2,831), (3,785), (4,854), (1,921),
(1,553), (2,589), (3,743), (2,827), (2,545),
(4,779), (4,783), (1,597), (1,785), (4,832),
(1,741), (1,833), (3,788), (2,973), (1,907);
INSERT INTO t1(stat_id,acct_id) SELECT stat_id, mod(id+100000, acct_id) FROM t1;
INSERT INTO t1(stat_id,acct_id) SELECT stat_id, mod(id+100000, acct_id) FROM t1;
INSERT INTO t1(stat_id,acct_id) SELECT stat_id, mod(id+100000, acct_id) FROM t1;
INSERT INTO t1(stat_id,acct_id) SELECT stat_id, mod(id+100000, acct_id) FROM t1;
INSERT INTO t1(stat_id,acct_id) SELECT stat_id, mod(id+100000, acct_id) FROM t1;
INSERT INTO t1(stat_id,acct_id) SELECT stat_id, mod(id+100000, acct_id) FROM t1;
INSERT INTO t1(stat_id,acct_id) SELECT stat_id, mod(id+100000, acct_id) FROM t1;
INSERT INTO t1(stat_id,acct_id) SELECT stat_id, mod(id+100000, acct_id) FROM t1;
INSERT INTO t1(stat_id,acct_id) SELECT stat_id, mod(id+100000, acct_id) FROM t1;
INSERT INTO t1(stat_id,acct_id) SELECT stat_id, mod(id+100000, acct_id) FROM t1;
INSERT INTO t1(stat_id,acct_id) SELECT stat_id, mod(id+100000, acct_id) FROM t1;
UPDATE t1 SET acct_id=785 
WHERE MOD(stat_id,2)=0 AND MOD(id,stat_id)=MOD(acct_id,stat_id);
OPTIMIZE TABLE t1;
Table	Op	Msg_type	Msg_text
test.t1	optimize	status	OK
SELECT COUNT(*) FROM t1;
COUNT(*)
40960
SELECT COUNT(*) FROM t1 WHERE acct_id=785;
COUNT(*)
8702
EXPLAIN SELECT COUNT(*) FROM t1 WHERE stat_id IN (1,3) AND acct_id=785;
id	select_type	table	type	possible_keys	key	key_len	ref	rows	Extra
1	SIMPLE	t1	range	idx1,idx2	idx1	9	NULL	2	Using where; Using index
INSERT INTO t2 SELECT * FROM t1;
OPTIMIZE TABLE t2;
Table	Op	Msg_type	Msg_text
test.t2	optimize	note	Table does not support optimize, doing recreate + analyze instead
test.t2	optimize	status	OK
EXPLAIN SELECT COUNT(*) FROM t2 WHERE stat_id IN (1,3) AND acct_id=785;
id	select_type	table	type	possible_keys	key	key_len	ref	rows	Extra
1	SIMPLE	t2	range	idx1,idx2	idx1	9	NULL	2	Using where; Using index
DROP TABLE t1,t2;
create table t1(a int) engine=innodb;
alter table t1 comment '123';
show create table t1;
Table	Create Table
t1	CREATE TABLE `t1` (
  `a` int(11) DEFAULT NULL
) ENGINE=InnoDB DEFAULT CHARSET=latin1 COMMENT='123'
drop table t1;
CREATE TABLE t1 (a CHAR(2), KEY (a)) ENGINE = InnoDB DEFAULT CHARSET=UTF8;
INSERT INTO t1 VALUES ('uk'),('bg');
SELECT * FROM t1 WHERE a = 'uk';
a
uk
DELETE FROM t1 WHERE a = 'uk';
SELECT * FROM t1 WHERE a = 'uk';
a
UPDATE t1 SET a = 'us' WHERE a = 'uk';
SELECT * FROM t1 WHERE a = 'uk';
a
CREATE TABLE t2 (a CHAR(2), KEY (a)) ENGINE = InnoDB;
INSERT INTO t2 VALUES ('uk'),('bg');
SELECT * FROM t2 WHERE a = 'uk';
a
uk
DELETE FROM t2 WHERE a = 'uk';
SELECT * FROM t2 WHERE a = 'uk';
a
INSERT INTO t2 VALUES ('uk');
UPDATE t2 SET a = 'us' WHERE a = 'uk';
SELECT * FROM t2 WHERE a = 'uk';
a
CREATE TABLE t3 (a CHAR(2), KEY (a)) ENGINE = MyISAM;
INSERT INTO t3 VALUES ('uk'),('bg');
SELECT * FROM t3 WHERE a = 'uk';
a
uk
DELETE FROM t3 WHERE a = 'uk';
SELECT * FROM t3 WHERE a = 'uk';
a
INSERT INTO t3 VALUES ('uk');
UPDATE t3 SET a = 'us' WHERE a = 'uk';
SELECT * FROM t3 WHERE a = 'uk';
a
DROP TABLE t1,t2,t3;
create table t1 (a int) engine=innodb;
select * from bug29807;
ERROR 42S02: Table 'test.bug29807' doesn't exist
drop table t1;
drop table bug29807;
ERROR 42S02: Unknown table 'bug29807'
create table bug29807 (a int);
drop table bug29807;
CREATE TABLE t1 (a INT) ENGINE=InnoDB;
CREATE TABLE t2 (a INT) ENGINE=InnoDB;
switch to connection c1
SET AUTOCOMMIT=0;
INSERT INTO t2 VALUES (1);
switch to connection c2
SET AUTOCOMMIT=0;
LOCK TABLES t1 READ, t2 READ;
ERROR HY000: Lock wait timeout exceeded; try restarting transaction
switch to connection c1
COMMIT;
INSERT INTO t1 VALUES (1);
switch to connection default
SET AUTOCOMMIT=default;
DROP TABLE t1,t2;
CREATE TABLE t1 (
id int NOT NULL auto_increment PRIMARY KEY,
b int NOT NULL,
c datetime NOT NULL,
INDEX idx_b(b),
INDEX idx_c(c)
) ENGINE=InnoDB;
CREATE TABLE t2 (
b int NOT NULL auto_increment PRIMARY KEY,
c datetime NOT NULL
) ENGINE= MyISAM;
INSERT INTO t2(c) VALUES ('2007-01-01');
INSERT INTO t2(c) SELECT c FROM t2;
INSERT INTO t2(c) SELECT c FROM t2;
INSERT INTO t2(c) SELECT c FROM t2;
INSERT INTO t2(c) SELECT c FROM t2;
INSERT INTO t2(c) SELECT c FROM t2;
INSERT INTO t2(c) SELECT c FROM t2;
INSERT INTO t2(c) SELECT c FROM t2;
INSERT INTO t2(c) SELECT c FROM t2;
INSERT INTO t2(c) SELECT c FROM t2;
INSERT INTO t2(c) SELECT c FROM t2;
INSERT INTO t1(b,c) SELECT b,c FROM t2;
UPDATE t2 SET c='2007-01-02';
INSERT INTO t1(b,c) SELECT b,c FROM t2;
UPDATE t2 SET c='2007-01-03';
INSERT INTO t1(b,c) SELECT b,c FROM t2;
set @@sort_buffer_size=8192;
SELECT COUNT(*) FROM t1;
COUNT(*)
3072
EXPLAIN 
SELECT COUNT(*) FROM t1 
WHERE (c >= '2007-01-02' AND c <= '2007-01-03') OR b >= 1;
id	select_type	table	type	possible_keys	key	key_len	ref	rows	Extra
1	SIMPLE	t1	ALL	idx_b,idx_c	NULL	NULL	NULL	#	Using where
SELECT COUNT(*) FROM t1 
WHERE (c >= '2007-01-02' AND c <= '2007-01-03') OR b >= 1;
COUNT(*)
3072
EXPLAIN 
SELECT COUNT(*) FROM t1 FORCE INDEX(idx_b, idx_c) 
WHERE (c >= '2007-01-02' AND c <= '2007-01-03') OR b >= 1;
id	select_type	table	type	possible_keys	key	key_len	ref	rows	Extra
1	SIMPLE	t1	index_merge	idx_b,idx_c	idx_c,idx_b	8,4	NULL	#	Using sort_union(idx_c,idx_b); Using where
SELECT COUNT(*) FROM t1 FORCE INDEX(idx_b, idx_c)
WHERE (c >= '2007-01-02' AND c <= '2007-01-03') OR b >= 1;
COUNT(*)
3072
set @@sort_buffer_size=default;
DROP TABLE t1,t2;
CREATE TABLE t1 (a int, b int);
insert into t1 values (1,1),(1,2);
CREATE TABLE t2 (primary key (a)) select * from t1;
ERROR 23000: Duplicate entry '1' for key 'PRIMARY'
drop table if exists t2;
Warnings:
Note	1051	Unknown table 't2'
CREATE TEMPORARY TABLE t2 (primary key (a)) select * from t1;
ERROR 23000: Duplicate entry '1' for key 'PRIMARY'
drop table if exists t2;
Warnings:
Note	1051	Unknown table 't2'
CREATE TABLE t2 (a int, b int, primary key (a));
BEGIN;
INSERT INTO t2 values(100,100);
CREATE TABLE IF NOT EXISTS t2 (primary key (a)) select * from t1;
ERROR 23000: Duplicate entry '1' for key 'PRIMARY'
SELECT * from t2;
a	b
100	100
ROLLBACK;
SELECT * from t2;
a	b
100	100
TRUNCATE table t2;
INSERT INTO t2 select * from t1;
ERROR 23000: Duplicate entry '1' for key 'PRIMARY'
SELECT * from t2;
a	b
drop table t2;
CREATE TEMPORARY TABLE t2 (a int, b int, primary key (a));
BEGIN;
INSERT INTO t2 values(100,100);
CREATE TEMPORARY TABLE IF NOT EXISTS t2 (primary key (a)) select * from t1;
ERROR 23000: Duplicate entry '1' for key 'PRIMARY'
SELECT * from t2;
a	b
100	100
COMMIT;
BEGIN;
INSERT INTO t2 values(101,101);
CREATE TEMPORARY TABLE IF NOT EXISTS t2 (primary key (a)) select * from t1;
ERROR 23000: Duplicate entry '1' for key 'PRIMARY'
SELECT * from t2;
a	b
100	100
101	101
ROLLBACK;
SELECT * from t2;
a	b
100	100
TRUNCATE table t2;
INSERT INTO t2 select * from t1;
ERROR 23000: Duplicate entry '1' for key 'PRIMARY'
SELECT * from t2;
a	b
drop table t1,t2;
create table t1(f1 varchar(800) binary not null, key(f1))
character set utf8 collate utf8_general_ci;
Warnings:
Warning	1071	Specified key was too long; max key length is 767 bytes
insert into t1 values('aaa');
drop table t1;
CREATE TABLE t1 (a INT PRIMARY KEY, b INT, c FLOAT, KEY b(b)) ENGINE = INNODB;
INSERT INTO t1 VALUES (    1 , 1              , 1);
INSERT INTO t1 SELECT  a + 1 , MOD(a + 1 , 20), 1 FROM t1;
INSERT INTO t1 SELECT  a + 2 , MOD(a + 2 , 20), 1 FROM t1;
INSERT INTO t1 SELECT  a + 4 , MOD(a + 4 , 20), 1 FROM t1;
INSERT INTO t1 SELECT  a + 8 , MOD(a + 8 , 20), 1 FROM t1;
INSERT INTO t1 SELECT  a + 16, MOD(a + 16, 20), 1 FROM t1;
INSERT INTO t1 SELECT  a + 32, MOD(a + 32, 20), 1 FROM t1;
INSERT INTO t1 SELECT  a + 64, MOD(a + 64, 20), 1 FROM t1;
EXPLAIN SELECT b, SUM(c) FROM t1 GROUP BY b;
id	select_type	table	type	possible_keys	key	key_len	ref	rows	Extra
1	SIMPLE	t1	index	NULL	b	5	NULL	128	
EXPLAIN SELECT SQL_BIG_RESULT b, SUM(c) FROM t1 GROUP BY b;
id	select_type	table	type	possible_keys	key	key_len	ref	rows	Extra
1	SIMPLE	t1	ALL	NULL	NULL	NULL	NULL	128	Using filesort
DROP TABLE t1;
drop table if exists t1;
show variables like 'innodb_rollback_on_timeout';
Variable_name	Value
innodb_rollback_on_timeout	OFF
create table t1 (a int unsigned not null primary key) engine = innodb;
insert into t1 values (1);
commit;
begin work;
insert into t1 values (2);
select * from t1;
a
1
2
begin work;
insert into t1 values (5);
select * from t1;
a
1
5
insert into t1 values (2);
ERROR HY000: Lock wait timeout exceeded; try restarting transaction
select * from t1;
a
1
5
commit;
select * from t1;
a
1
2
commit;
select * from t1;
a
1
2
5
drop table t1;
drop table if exists t1;
create table t1 (a int) engine=innodb;
alter table t1 alter a set default 1;
drop table t1;

Bug#24918 drop table and lock / inconsistent between 
perm and temp tables

Check transactional tables under LOCK TABLES

drop table if exists t24918, t24918_tmp, t24918_trans, t24918_trans_tmp, 
t24918_access;
create table t24918_access (id int);
create table t24918 (id int) engine=myisam;
create temporary table t24918_tmp (id int) engine=myisam;
create table t24918_trans (id int) engine=innodb;
create temporary table t24918_trans_tmp (id int) engine=innodb;
lock table t24918 write, t24918_tmp write, t24918_trans write, t24918_trans_tmp write;
drop table t24918;
select * from t24918_access;
ERROR HY000: Table 't24918_access' was not locked with LOCK TABLES
drop table t24918_trans;
select * from t24918_access;
ERROR HY000: Table 't24918_access' was not locked with LOCK TABLES
drop table t24918_trans_tmp;
select * from t24918_access;
ERROR HY000: Table 't24918_access' was not locked with LOCK TABLES
drop table t24918_tmp;
select * from t24918_access;
ERROR HY000: Table 't24918_access' was not locked with LOCK TABLES
unlock tables;
drop table t24918_access;
CREATE TABLE t1 (a int, b int, PRIMARY KEY (a), KEY bkey (b)) ENGINE=InnoDB;
INSERT INTO t1 VALUES (1,2),(3,2),(2,2),(4,2),(5,2),(6,2),(7,2),(8,2);
INSERT INTO t1 SELECT a + 8, 2 FROM t1;
INSERT INTO t1 SELECT a + 16, 1 FROM t1;
EXPLAIN SELECT * FROM t1 WHERE b=2 ORDER BY a;
id	1
select_type	SIMPLE
table	t1
type	ref
possible_keys	bkey
key	bkey
key_len	5
ref	const
rows	16
Extra	Using where; Using index
SELECT * FROM t1 WHERE b=2 ORDER BY a;
a	b
1	2
2	2
3	2
4	2
5	2
6	2
7	2
8	2
9	2
10	2
11	2
12	2
13	2
14	2
15	2
16	2
EXPLAIN SELECT * FROM t1 WHERE b BETWEEN 1 AND 2 ORDER BY a;
id	1
select_type	SIMPLE
table	t1
type	range
possible_keys	bkey
key	bkey
key_len	5
ref	NULL
rows	16
Extra	Using where; Using index; Using filesort
SELECT * FROM t1 WHERE b BETWEEN 1 AND 2 ORDER BY a;
a	b
1	2
2	2
3	2
4	2
5	2
6	2
7	2
8	2
9	2
10	2
11	2
12	2
13	2
14	2
15	2
16	2
17	1
18	1
19	1
20	1
21	1
22	1
23	1
24	1
25	1
26	1
27	1
28	1
29	1
30	1
31	1
32	1
EXPLAIN SELECT * FROM t1 WHERE b BETWEEN 1 AND 2 ORDER BY b,a;
id	1
select_type	SIMPLE
table	t1
type	range
possible_keys	bkey
key	bkey
key_len	5
ref	NULL
rows	16
Extra	Using where; Using index
SELECT * FROM t1 WHERE b BETWEEN 1 AND 2 ORDER BY b,a;
a	b
17	1
18	1
19	1
20	1
21	1
22	1
23	1
24	1
25	1
26	1
27	1
28	1
29	1
30	1
31	1
32	1
1	2
2	2
3	2
4	2
5	2
6	2
7	2
8	2
9	2
10	2
11	2
12	2
13	2
14	2
15	2
16	2
CREATE TABLE t2 (a int, b int, c int, PRIMARY KEY (a), KEY bkey (b,c))
ENGINE=InnoDB;
INSERT INTO t2 VALUES (1,1,1),(3,1,1),(2,1,1),(4,1,1);
INSERT INTO t2 SELECT a + 4, 1, 1 FROM t2;
INSERT INTO t2 SELECT a + 8, 1, 1 FROM t2;
EXPLAIN SELECT * FROM t2 WHERE b=1 ORDER BY a;
id	1
select_type	SIMPLE
table	t2
type	ref
possible_keys	bkey
key	bkey
key_len	5
ref	const
rows	8
Extra	Using where; Using index; Using filesort
SELECT * FROM t2 WHERE b=1 ORDER BY a;
a	b	c
1	1	1
2	1	1
3	1	1
4	1	1
5	1	1
6	1	1
7	1	1
8	1	1
9	1	1
10	1	1
11	1	1
12	1	1
13	1	1
14	1	1
15	1	1
16	1	1
EXPLAIN SELECT * FROM t2 WHERE b=1 AND c=1 ORDER BY a;
id	1
select_type	SIMPLE
table	t2
type	ref
possible_keys	bkey
key	bkey
key_len	10
ref	const,const
rows	8
Extra	Using where; Using index
SELECT * FROM t2 WHERE b=1 AND c=1 ORDER BY a;
a	b	c
1	1	1
2	1	1
3	1	1
4	1	1
5	1	1
6	1	1
7	1	1
8	1	1
9	1	1
10	1	1
11	1	1
12	1	1
13	1	1
14	1	1
15	1	1
16	1	1
EXPLAIN SELECT * FROM t2 WHERE b=1 AND c=1 ORDER BY b,c,a;
id	1
select_type	SIMPLE
table	t2
type	ref
possible_keys	bkey
key	bkey
key_len	10
ref	const,const
rows	8
Extra	Using where; Using index
SELECT * FROM t2 WHERE b=1 AND c=1 ORDER BY b,c,a;
a	b	c
1	1	1
2	1	1
3	1	1
4	1	1
5	1	1
6	1	1
7	1	1
8	1	1
9	1	1
10	1	1
11	1	1
12	1	1
13	1	1
14	1	1
15	1	1
16	1	1
EXPLAIN SELECT * FROM t2 WHERE b=1 AND c=1 ORDER BY c,a;
id	1
select_type	SIMPLE
table	t2
type	ref
possible_keys	bkey
key	bkey
key_len	10
ref	const,const
rows	8
Extra	Using where; Using index
SELECT * FROM t2 WHERE b=1 AND c=1 ORDER BY c,a;
a	b	c
1	1	1
2	1	1
3	1	1
4	1	1
5	1	1
6	1	1
7	1	1
8	1	1
9	1	1
10	1	1
11	1	1
12	1	1
13	1	1
14	1	1
15	1	1
16	1	1
DROP TABLE t1,t2;
CREATE TABLE t1 (a INT, PRIMARY KEY (a)) ENGINE=InnoDB;
INSERT INTO t1 VALUES (1),(2),(3),(4),(5),(6),(7),(8);
INSERT INTO t1 SELECT a + 8  FROM t1;
INSERT INTO t1 SELECT a + 16 FROM t1;
CREATE PROCEDURE p1 ()
BEGIN
DECLARE i INT DEFAULT 50;
DECLARE cnt INT;
START TRANSACTION;
ALTER TABLE t1 ENGINE=InnoDB;
COMMIT;
START TRANSACTION;
WHILE (i > 0) DO
SET i = i - 1;
SELECT COUNT(*) INTO cnt FROM t1 LOCK IN SHARE MODE;
END WHILE;
COMMIT;
END;|
CALL p1();
CALL p1();
CALL p1();
DROP PROCEDURE p1;
DROP TABLE t1;
create table t1(a text) engine=innodb default charset=utf8;
insert into t1 values('aaa');
alter table t1 add index(a(1024));
Warnings:
Warning	1071	Specified key was too long; max key length is 767 bytes
Warning	1071	Specified key was too long; max key length is 767 bytes
show create table t1;
Table	Create Table
t1	CREATE TABLE `t1` (
  `a` text,
  KEY `a` (`a`(255))
) ENGINE=InnoDB DEFAULT CHARSET=utf8
drop table t1;
CREATE TABLE t1 (
a INT,
b INT,
KEY (b)
) ENGINE=InnoDB;
INSERT INTO t1 VALUES (1,10), (2,10), (2,20), (3,30);
START TRANSACTION;
SELECT * FROM t1 WHERE b=20 FOR UPDATE;
a	b
2	20
START TRANSACTION;
SELECT * FROM t1 WHERE b=10 ORDER BY A FOR UPDATE;
a	b
1	10
2	10
ROLLBACK;
ROLLBACK;
DROP TABLE t1;
CREATE TABLE t1(
a INT, 
b INT NOT NULL, 
c INT NOT NULL, 
d INT, 
UNIQUE KEY (c,b)
) engine=innodb;
INSERT INTO t1 VALUES (1,1,1,50), (1,2,3,40), (2,1,3,4);
EXPLAIN SELECT c,b,d FROM t1 GROUP BY c,b,d;
id	select_type	table	type	possible_keys	key	key_len	ref	rows	Extra
1	SIMPLE	t1	ALL	NULL	NULL	NULL	NULL	3	Using filesort
SELECT c,b,d FROM t1 GROUP BY c,b,d;
c	b	d
1	1	50
3	1	4
3	2	40
EXPLAIN SELECT c,b,d FROM t1 GROUP BY c,b,d ORDER BY NULL;
id	select_type	table	type	possible_keys	key	key_len	ref	rows	Extra
1	SIMPLE	t1	ALL	NULL	NULL	NULL	NULL	3	
SELECT c,b,d FROM t1 GROUP BY c,b,d ORDER BY NULL;
c	b	d
1	1	50
3	1	4
3	2	40
EXPLAIN SELECT c,b,d FROM t1 ORDER BY c,b,d;
id	select_type	table	type	possible_keys	key	key_len	ref	rows	Extra
1	SIMPLE	t1	ALL	NULL	NULL	NULL	NULL	3	Using filesort
SELECT c,b,d FROM t1 ORDER BY c,b,d;
c	b	d
1	1	50
3	1	4
3	2	40
EXPLAIN SELECT c,b,d FROM t1 GROUP BY c,b;
id	select_type	table	type	possible_keys	key	key_len	ref	rows	Extra
1	SIMPLE	t1	index	NULL	c	8	NULL	3	
SELECT c,b,d FROM t1 GROUP BY c,b;
c	b	d
1	1	50
3	1	4
3	2	40
EXPLAIN SELECT c,b   FROM t1 GROUP BY c,b;
id	select_type	table	type	possible_keys	key	key_len	ref	rows	Extra
1	SIMPLE	t1	index	NULL	c	8	NULL	3	Using index
SELECT c,b   FROM t1 GROUP BY c,b;
c	b
1	1
3	1
3	2
DROP TABLE t1;
CREATE TABLE t1 (a INT, b INT, PRIMARY KEY (a), INDEX b (b)) ENGINE=InnoDB;
INSERT INTO t1(a,b) VALUES (1,1), (2,2), (3,2);
EXPLAIN SELECT * FROM t1 WHERE b=2 ORDER BY a ASC;
id	1
select_type	SIMPLE
table	t1
type	ref
possible_keys	b
key	b
key_len	5
ref	const
rows	1
Extra	Using where; Using index
SELECT * FROM t1 WHERE b=2 ORDER BY a ASC;
a	b
2	2
3	2
EXPLAIN SELECT * FROM t1 WHERE b=2 ORDER BY a DESC;
id	1
select_type	SIMPLE
table	t1
type	ref
possible_keys	b
key	b
key_len	5
ref	const
rows	1
Extra	Using where; Using index
SELECT * FROM t1 WHERE b=2 ORDER BY a DESC;
a	b
3	2
2	2
EXPLAIN SELECT * FROM t1 ORDER BY b ASC, a ASC;
id	1
select_type	SIMPLE
table	t1
type	index
possible_keys	NULL
key	b
key_len	5
ref	NULL
rows	3
Extra	Using index
SELECT * FROM t1 ORDER BY b ASC, a ASC;
a	b
1	1
2	2
3	2
EXPLAIN SELECT * FROM t1 ORDER BY b DESC, a DESC;
id	1
select_type	SIMPLE
table	t1
type	index
possible_keys	NULL
key	b
key_len	5
ref	NULL
rows	3
Extra	Using index
SELECT * FROM t1 ORDER BY b DESC, a DESC;
a	b
3	2
2	2
1	1
EXPLAIN SELECT * FROM t1 ORDER BY b ASC, a DESC;
id	1
select_type	SIMPLE
table	t1
type	index
possible_keys	NULL
key	b
key_len	5
ref	NULL
rows	3
Extra	Using index; Using filesort
SELECT * FROM t1 ORDER BY b ASC, a DESC;
a	b
1	1
3	2
2	2
EXPLAIN SELECT * FROM t1 ORDER BY b DESC, a ASC;
id	1
select_type	SIMPLE
table	t1
type	index
possible_keys	NULL
key	b
key_len	5
ref	NULL
rows	3
Extra	Using index; Using filesort
SELECT * FROM t1 ORDER BY b DESC, a ASC;
a	b
2	2
3	2
1	1
DROP TABLE t1;

#
# Bug#27610: ALTER TABLE ROW_FORMAT=... does not rebuild the table.
#

# - prepare;

DROP TABLE IF EXISTS t1;

CREATE TABLE t1(c INT)
ENGINE = InnoDB
ROW_FORMAT = COMPACT;

# - initial check;

SELECT table_schema, table_name, row_format
FROM INFORMATION_SCHEMA.TABLES
WHERE table_schema = DATABASE() AND table_name = 't1';
table_schema	table_name	row_format
test	t1	Compact

# - change ROW_FORMAT and check;

ALTER TABLE t1 ROW_FORMAT = REDUNDANT;

SELECT table_schema, table_name, row_format
FROM INFORMATION_SCHEMA.TABLES
WHERE table_schema = DATABASE() AND table_name = 't1';
table_schema	table_name	row_format
test	t1	Redundant

# - that's it, cleanup.

DROP TABLE t1;
create table t1(a char(10) not null, unique key aa(a(1)),
b char(4) not null, unique key bb(b(4))) engine=innodb;
desc t1;
Field	Type	Null	Key	Default	Extra
a	char(10)	NO	UNI	NULL	
b	char(4)	NO	PRI	NULL	
show create table t1;
Table	Create Table
t1	CREATE TABLE `t1` (
  `a` char(10) NOT NULL,
  `b` char(4) NOT NULL,
  UNIQUE KEY `bb` (`b`),
  UNIQUE KEY `aa` (`a`(1))
) ENGINE=InnoDB DEFAULT CHARSET=latin1
drop table t1;
CREATE TABLE t1 (id int, type char(6), d int, INDEX idx(id,d)) ENGINE=InnoDB;
INSERT INTO t1 VALUES 
(191, 'member', 1), (NULL, 'member', 3), (NULL, 'member', 4), (201, 'member', 2);
EXPLAIN SELECT * FROM t1 WHERE id=191 OR id IS NULL ORDER BY d;
id	select_type	table	type	possible_keys	key	key_len	ref	rows	Extra
1	SIMPLE	t1	ALL	idx	NULL	NULL	NULL	4	Using where; Using filesort
SELECT * FROM t1 WHERE id=191 OR id IS NULL ORDER BY d;
id	type	d
191	member	1
NULL	member	3
NULL	member	4
DROP TABLE t1;
set @my_innodb_autoextend_increment=@@global.innodb_autoextend_increment;
set global innodb_autoextend_increment=8;
set global innodb_autoextend_increment=@my_innodb_autoextend_increment;
set @my_innodb_commit_concurrency=@@global.innodb_commit_concurrency;
set global innodb_commit_concurrency=0;
set global innodb_commit_concurrency=@my_innodb_commit_concurrency;
CREATE TABLE t1 (a int, b int, c int, PRIMARY KEY (a), KEY t1_b (b))
ENGINE=InnoDB;
INSERT INTO t1 (a,b,c) VALUES (1,1,1), (2,1,1), (3,1,1), (4,1,1);
INSERT INTO t1 (a,b,c) SELECT a+4,b,c FROM t1;
EXPLAIN SELECT a, b, c FROM t1 WHERE b = 1 ORDER BY a DESC LIMIT 5;
id	select_type	table	type	possible_keys	key	key_len	ref	rows	Extra
1	SIMPLE	t1	index	t1_b	PRIMARY	4	NULL	8	Using where
SELECT a, b, c FROM t1 WHERE b = 1 ORDER BY a DESC LIMIT 5;
a	b	c
8	1	1
7	1	1
6	1	1
5	1	1
4	1	1
DROP TABLE t1;
DROP TABLE IF EXISTS t1;
CREATE TABLE t1 (a char(50)) ENGINE=InnoDB;
CREATE INDEX i1 on t1 (a(3));
SELECT * FROM t1 WHERE a = 'abcde';
a
DROP TABLE t1;
#
# BUG #26288: savepoint are not deleted on comit, if the transaction 
# was otherwise empty
#
BEGIN;
SAVEPOINT s1;
COMMIT;
RELEASE SAVEPOINT s1;
ERROR 42000: SAVEPOINT s1 does not exist
BEGIN;
SAVEPOINT s2;
COMMIT;
ROLLBACK TO SAVEPOINT s2;
ERROR 42000: SAVEPOINT s2 does not exist
BEGIN;
SAVEPOINT s3;
ROLLBACK;
RELEASE SAVEPOINT s3;
ERROR 42000: SAVEPOINT s3 does not exist
BEGIN;
SAVEPOINT s4;
ROLLBACK;
ROLLBACK TO SAVEPOINT s4;
ERROR 42000: SAVEPOINT s4 does not exist
CREATE TABLE t1 (f1 INTEGER PRIMARY KEY COMMENT 'My ID#', f2 INTEGER DEFAULT NULL, f3 CHAR(10) DEFAULT 'My ID#', CONSTRAINT f2_ref FOREIGN KEY (f2) REFERENCES t1 (f1)) ENGINE=INNODB;
SHOW CREATE TABLE t1;
Table	Create Table
t1	CREATE TABLE `t1` (
  `f1` int(11) NOT NULL COMMENT 'My ID#',
  `f2` int(11) DEFAULT NULL,
  `f3` char(10) DEFAULT 'My ID#',
  PRIMARY KEY (`f1`),
  KEY `f2_ref` (`f2`),
  CONSTRAINT `f2_ref` FOREIGN KEY (`f2`) REFERENCES `t1` (`f1`)
) ENGINE=InnoDB DEFAULT CHARSET=latin1
DROP TABLE t1;
#
# Bug #36995: valgrind error in remove_const during subquery executions
#
create table t1 (a bit(1) not null,b int) engine=myisam;
create table t2 (c int) engine=innodb;
set @save_optimizer_switch=@@optimizer_switch;
set @@optimizer_switch='partial_match_rowid_merge=off,partial_match_table_scan=off';
explain
select b from t1 where a not in (select b from t1,t2 group by a) group by a;
id	select_type	table	type	possible_keys	key	key_len	ref	rows	Extra
1	PRIMARY	NULL	NULL	NULL	NULL	NULL	NULL	NULL	Impossible WHERE noticed after reading const tables
2	DEPENDENT SUBQUERY	t1	system	NULL	NULL	NULL	NULL	0	const row not found
2	DEPENDENT SUBQUERY	t2	ALL	NULL	NULL	NULL	NULL	1	
set optimizer_switch=@save_optimizer_switch;
DROP TABLE t1,t2;
End of 5.0 tests
CREATE TABLE `t2` (
`k` int(11) NOT NULL auto_increment,
`a` int(11) default NULL,
`c` int(11) default NULL,
PRIMARY KEY  (`k`),
UNIQUE KEY `idx_1` (`a`)
);
insert into t2 ( a ) values ( 6 ) on duplicate key update c =
ifnull( c,
0 ) + 1;
insert into t2 ( a ) values ( 7 ) on duplicate key update c =
ifnull( c,
0 ) + 1;
select last_insert_id();
last_insert_id()
2
select * from t2;
k	a	c
1	6	NULL
2	7	NULL
insert into t2 ( a ) values ( 6 ) on duplicate key update c =
ifnull( c,
0 ) + 1;
select last_insert_id();
last_insert_id()
2
select last_insert_id(0);
last_insert_id(0)
0
insert into t2 ( a ) values ( 6 ) on duplicate key update c =
ifnull( c,
0 ) + 1;
select last_insert_id();
last_insert_id()
0
select * from t2;
k	a	c
1	6	2
2	7	NULL
insert ignore into t2 values (null,6,1),(10,8,1);
select last_insert_id();
last_insert_id()
0
insert ignore into t2 values (null,6,1),(null,8,1),(null,15,1),(null,20,1);
select last_insert_id();
last_insert_id()
11
select * from t2;
k	a	c
1	6	2
2	7	NULL
10	8	1
11	15	1
12	20	1
insert into t2 ( a ) values ( 6 ) on duplicate key update c =
ifnull( c,
0 ) + 1, k=last_insert_id(k);
select last_insert_id();
last_insert_id()
1
select * from t2;
k	a	c
1	6	3
2	7	NULL
10	8	1
11	15	1
12	20	1
drop table t2;
drop table if exists t1, t2;
create table t1 (i int);
alter table t1 modify i int default 1;
alter table t1 modify i int default 2, rename t2;
lock table t2 write;
alter table t2 modify i int default 3;
unlock tables;
lock table t2 write;
alter table t2 modify i int default 4, rename t1;
unlock tables;
drop table t1;
drop table if exists t1;
create table t1 (i int);
insert into t1 values ();
lock table t1 write;
alter table t1 modify i int default 1;
insert into t1 values ();
select * from t1;
i
NULL
1
alter table t1 change i c char(10) default "Two";
insert into t1 values ();
select * from t1;
c
NULL
1
Two
unlock tables;
select * from t1;
c
NULL
1
Two
drop tables t1;
create table t1(f1 varchar(5) unique, f2 timestamp NOT NULL DEFAULT
CURRENT_TIMESTAMP ON UPDATE CURRENT_TIMESTAMP);
insert into t1(f1) values(1);
select @a:=f2 from t1;
@a:=f2
#
update t1 set f1=1;
select @b:=f2 from t1;
@b:=f2
#
select if(@a=@b,"ok","wrong");
if(@a=@b,"ok","wrong")
ok
insert into t1(f1) values (1) on duplicate key update f1="1";
select @b:=f2 from t1;
@b:=f2
#
select if(@a=@b,"ok","wrong");
if(@a=@b,"ok","wrong")
ok
insert into t1(f1) select f1 from t1 on duplicate key update f1="1";
select @b:=f2 from t1;
@b:=f2
#
select if(@a=@b,"ok","wrong");
if(@a=@b,"ok","wrong")
ok
drop table t1;
SET SESSION AUTOCOMMIT = 0;
SET SESSION TRANSACTION ISOLATION LEVEL READ COMMITTED;
set binlog_format=mixed;
# Switch to connection con1
CREATE TABLE t1 (a INT PRIMARY KEY, b VARCHAR(256))
ENGINE = InnoDB;
INSERT INTO t1 VALUES (1,2);
# 1. test for locking:
BEGIN;
UPDATE t1 SET b = 12 WHERE a = 1;
affected rows: 1
info: Rows matched: 1  Changed: 1  Warnings: 0
SELECT * FROM t1;
a	b
1	12
# Switch to connection con2
UPDATE t1 SET b = 21 WHERE a = 1;
ERROR HY000: Lock wait timeout exceeded; try restarting transaction
# Switch to connection con1
SELECT * FROM t1;
a	b
1	12
ROLLBACK;
# 2. test for serialized update:
CREATE TABLE t2 (a INT);
TRUNCATE t1;
INSERT INTO t1 VALUES (1,'init');
CREATE PROCEDURE p1()
BEGIN
# retry the UPDATE in case it times out the lock before con1 has time
# to COMMIT.
DECLARE do_retry INT DEFAULT 0;
DECLARE CONTINUE HANDLER FOR SQLEXCEPTION SET do_retry = 1;
retry_loop:LOOP
UPDATE t1 SET b = CONCAT(b, '+con2')  WHERE a = 1;
IF do_retry = 0 THEN
LEAVE retry_loop;
END IF;
SET do_retry = 0;
END LOOP;
INSERT INTO t2 VALUES ();
END|
BEGIN;
UPDATE t1 SET b = CONCAT(b, '+con1') WHERE a = 1;
affected rows: 1
info: Rows matched: 1  Changed: 1  Warnings: 0
SELECT * FROM t1;
a	b
1	init+con1
# Switch to connection con2
CALL p1;;
# Switch to connection con1
SELECT * FROM t1;
a	b
1	init+con1
COMMIT;
SELECT * FROM t1;
a	b
1	init+con1
# Switch to connection con2
SELECT * FROM t1;
a	b
1	init+con1+con2
# Switch to connection con1
# 3. test for updated key column:
TRUNCATE t1;
TRUNCATE t2;
INSERT INTO t1 VALUES (1,'init');
BEGIN;
UPDATE t1 SET a = 2, b = CONCAT(b, '+con1') WHERE a = 1;
affected rows: 1
info: Rows matched: 1  Changed: 1  Warnings: 0
SELECT * FROM t1;
a	b
2	init+con1
# Switch to connection con2
CALL p1;;
# Switch to connection con1
SELECT * FROM t1;
a	b
2	init+con1
COMMIT;
SELECT * FROM t1;
a	b
2	init+con1
# Switch to connection con2
SELECT * FROM t1;
a	b
2	init+con1
DROP PROCEDURE p1;
DROP TABLE t1, t2;
CREATE TABLE t1 (a INT NOT NULL, b INT NOT NULL, PRIMARY KEY (a,b)) engine=innodb;
CREATE TABLE t2 (c INT NOT NULL, d INT NOT NULL, PRIMARY KEY (c,d),
CONSTRAINT c2 FOREIGN KEY f2 (c) REFERENCES t1 (a,b) ON UPDATE NO ACTION) engine=innodb;
ERROR 42000: Incorrect foreign key definition for 'f2': Key reference and table reference don't match
CREATE TABLE t2 (c INT NOT NULL, d INT NOT NULL, PRIMARY KEY (c,d),
CONSTRAINT c2 FOREIGN KEY (c) REFERENCES t1 (a,b) ON UPDATE NO ACTION) engine=innodb;
ERROR 42000: Incorrect foreign key definition for 'c2': Key reference and table reference don't match
CREATE TABLE t2 (c INT NOT NULL, d INT NOT NULL, PRIMARY KEY (c,d),
CONSTRAINT c1 FOREIGN KEY c2 (c) REFERENCES t1 (a) ON DELETE NO ACTION,
CONSTRAINT c2 FOREIGN KEY (c) REFERENCES t1 (a) ON UPDATE NO ACTION) engine=innodb;
ALTER TABLE t2 DROP FOREIGN KEY c2;
DROP TABLE t2;
CREATE TABLE t2 (c INT NOT NULL, d INT NOT NULL, PRIMARY KEY (c,d),
FOREIGN KEY (c) REFERENCES t1 (a,k) ON UPDATE NO ACTION) engine=innodb;
ERROR 42000: Incorrect foreign key definition for 'foreign key without name': Key reference and table reference don't match
CREATE TABLE t2 (c INT NOT NULL, d INT NOT NULL, PRIMARY KEY (c,d),
FOREIGN KEY f1 (c) REFERENCES t1 (a,k) ON UPDATE NO ACTION) engine=innodb;
ERROR 42000: Incorrect foreign key definition for 'f1': Key reference and table reference don't match
CREATE TABLE t2 (c INT NOT NULL, d INT NOT NULL, PRIMARY KEY (c,d),
CONSTRAINT c1 FOREIGN KEY f1 (c) REFERENCES t1 (a) ON DELETE NO ACTION,
CONSTRAINT c2 FOREIGN KEY (c) REFERENCES t1 (a) ON UPDATE NO ACTION,
FOREIGN KEY f3 (c) REFERENCES t1 (a) ON UPDATE NO ACTION,
FOREIGN KEY (c) REFERENCES t1 (a) ON UPDATE NO ACTION) engine=innodb;
SHOW CREATE TABLE t2;
Table	Create Table
t2	CREATE TABLE `t2` (
  `c` int(11) NOT NULL,
  `d` int(11) NOT NULL,
  PRIMARY KEY (`c`,`d`),
  CONSTRAINT `c1` FOREIGN KEY (`c`) REFERENCES `t1` (`a`) ON DELETE NO ACTION,
  CONSTRAINT `c2` FOREIGN KEY (`c`) REFERENCES `t1` (`a`) ON UPDATE NO ACTION,
  CONSTRAINT `t2_ibfk_1` FOREIGN KEY (`c`) REFERENCES `t1` (`a`) ON UPDATE NO ACTION,
  CONSTRAINT `t2_ibfk_2` FOREIGN KEY (`c`) REFERENCES `t1` (`a`) ON UPDATE NO ACTION
) ENGINE=InnoDB DEFAULT CHARSET=latin1
DROP TABLE t2;
DROP TABLE t1;
create table t1 (a int auto_increment primary key) engine=innodb;
alter table t1 order by a;
Warnings:
Warning	1105	ORDER BY ignored as there is a user-defined clustered index in the table 't1'
drop table t1;
CREATE TABLE t1
(vid integer NOT NULL,
tid integer NOT NULL,
idx integer NOT NULL,
name varchar(128) NOT NULL,
type varchar(128) NULL,
PRIMARY KEY(idx, vid, tid),
UNIQUE(vid, tid, name)
) ENGINE=InnoDB;
INSERT INTO t1 VALUES
(1,1,1,'pk',NULL),(2,1,1,'pk',NULL),(3,1,1,'pk',NULL),(4,1,1,'c1',NULL),
(5,1,1,'pk',NULL),(1,1,2,'c1',NULL),(2,1,2,'c1',NULL),(3,1,2,'c1',NULL),
(4,1,2,'c2',NULL),(5,1,2,'c1',NULL),(2,1,3,'c2',NULL),(3,1,3,'c2',NULL),
(4,1,3,'pk',NULL),(5,1,3,'c2',NULL),
(2,1,4,'c_extra',NULL),(3,1,4,'c_extra',NULL);
EXPLAIN SELECT * FROM t1 FORCE INDEX (PRIMARY) WHERE tid = 1 AND vid = 3 ORDER BY idx DESC;
id	select_type	table	type	possible_keys	key	key_len	ref	rows	Extra
1	SIMPLE	t1	index	NULL	PRIMARY	12	NULL	16	Using where
SELECT * FROM t1 FORCE INDEX (PRIMARY) WHERE tid = 1 AND vid = 3 ORDER BY idx DESC;
vid	tid	idx	name	type
3	1	4	c_extra	NULL
3	1	3	c2	NULL
3	1	2	c1	NULL
3	1	1	pk	NULL
DROP TABLE t1;
#
# Bug #44290: explain crashes for subquery with distinct in
#             SQL_SELECT::test_quick_select
#             (reproduced only with InnoDB tables)
#
CREATE TABLE t1 (c1 INT, c2 INT, c3 INT, KEY (c3), KEY (c2, c3))
ENGINE=InnoDB;
INSERT INTO t1 VALUES (1,1,1), (1,1,1), (1,1,2), (1,1,1), (1,1,2);
SELECT 1 FROM (SELECT COUNT(DISTINCT c1) 
FROM t1 WHERE c2 IN (1, 1) AND c3 = 2 GROUP BY c2) x;
1
1
EXPLAIN 
SELECT 1 FROM (SELECT COUNT(DISTINCT c1) 
FROM t1 WHERE c2 IN (1, 1) AND c3 = 2 GROUP BY c2) x;
id	select_type	table	type	possible_keys	key	key_len	ref	rows	Extra
1	PRIMARY	<derived2>	system	NULL	NULL	NULL	NULL	1	
2	DERIVED	t1	index	c3,c2	c2	10	NULL	5	
DROP TABLE t1;
CREATE TABLE t1 (c1 REAL, c2 REAL, c3 REAL, KEY (c3), KEY (c2, c3))
ENGINE=InnoDB;
INSERT INTO t1 VALUES (1,1,1), (1,1,1), (1,1,2), (1,1,1), (1,1,2);
SELECT 1 FROM (SELECT COUNT(DISTINCT c1) 
FROM t1 WHERE c2 IN (1, 1) AND c3 = 2 GROUP BY c2) x;
1
1
EXPLAIN 
SELECT 1 FROM (SELECT COUNT(DISTINCT c1) 
FROM t1 WHERE c2 IN (1, 1) AND c3 = 2 GROUP BY c2) x;
id	select_type	table	type	possible_keys	key	key_len	ref	rows	Extra
1	PRIMARY	<derived2>	system	NULL	NULL	NULL	NULL	1	
2	DERIVED	t1	index	c3,c2	c2	18	NULL	5	
DROP TABLE t1;
CREATE TABLE t1 (c1 DECIMAL(12,2), c2 DECIMAL(12,2), c3 DECIMAL(12,2), 
KEY (c3), KEY (c2, c3))
ENGINE=InnoDB;
INSERT INTO t1 VALUES (1,1,1), (1,1,1), (1,1,2), (1,1,1), (1,1,2);
SELECT 1 FROM (SELECT COUNT(DISTINCT c1) 
FROM t1 WHERE c2 IN (1, 1) AND c3 = 2 GROUP BY c2) x;
1
1
EXPLAIN 
SELECT 1 FROM (SELECT COUNT(DISTINCT c1) 
FROM t1 WHERE c2 IN (1, 1) AND c3 = 2 GROUP BY c2) x;
id	select_type	table	type	possible_keys	key	key_len	ref	rows	Extra
1	PRIMARY	<derived2>	system	NULL	NULL	NULL	NULL	1	
2	DERIVED	t1	index	c3,c2	c2	14	NULL	5	
DROP TABLE t1;
End of 5.1 tests
drop table if exists t1, t2, t3;
create table t1(a int);
insert into t1 values (0),(1),(2),(3),(4),(5),(6),(7),(8),(9);
create table t2 (a int, b int, pk int, key(a,b), primary key(pk)) engine=innodb;
insert into t2 select @a:=A.a+10*(B.a + 10*C.a),@a, @a from t1 A, t1 B, t1 C;
this must use key 'a', not PRIMARY:
explain select a from t2 where a=b;
id	select_type	table	type	possible_keys	key	key_len	ref	rows	Extra
1	SIMPLE	t2	index	NULL	a	10	NULL	#	Using where; Using index
drop table t1, t2;
SET SESSION BINLOG_FORMAT=STATEMENT;
SET SESSION TRANSACTION ISOLATION LEVEL READ COMMITTED;
select @@session.sql_log_bin, @@session.binlog_format, @@session.tx_isolation;
@@session.sql_log_bin	1
@@session.binlog_format	STATEMENT
@@session.tx_isolation	READ-COMMITTED
CREATE TABLE t1 ( a INT ) ENGINE=InnoDB;
INSERT INTO t1 VALUES(1);
DROP TABLE t1;
DROP TABLE IF EXISTS t1;
CREATE TABLE t1 (a char(50)) ENGINE=InnoDB;
CREATE INDEX i1 on t1 (a(3));
SELECT * FROM t1 WHERE a = 'abcde';
a
DROP TABLE t1;
CREATE TABLE foo (a int, b int, c char(10),
PRIMARY KEY (c(3)),
KEY b (b)
) engine=innodb;
CREATE TABLE foo2 (a int, b int, c char(10),
PRIMARY KEY (c),
KEY b (b)
) engine=innodb;
CREATE TABLE bar (a int, b int, c char(10),
PRIMARY KEY (c(3)),
KEY b (b)
) engine=myisam;
INSERT INTO foo VALUES
(1,2,'abcdefghij'), (2,3,''), (3,4,'klmnopqrst'),
(4,5,'uvwxyz'), (5,6,'meotnsyglt'), (4,5,'asfdewe');
INSERT INTO bar SELECT * FROM foo;
INSERT INTO foo2 SELECT * FROM foo;
EXPLAIN SELECT c FROM bar WHERE b>2;;
id	1
select_type	SIMPLE
table	bar
type	ALL
possible_keys	b
key	NULL
key_len	NULL
ref	NULL
rows	6
Extra	Using where
EXPLAIN SELECT c FROM foo WHERE b>2;;
id	1
select_type	SIMPLE
table	foo
type	ALL
possible_keys	b
key	NULL
key_len	NULL
ref	NULL
rows	6
Extra	Using where
EXPLAIN SELECT c FROM foo2 WHERE b>2;;
id	1
select_type	SIMPLE
table	foo2
type	range
possible_keys	b
key	b
key_len	5
ref	NULL
rows	3
Extra	Using where; Using index
EXPLAIN SELECT c FROM bar WHERE c>2;;
id	1
select_type	SIMPLE
table	bar
type	ALL
possible_keys	PRIMARY
key	NULL
key_len	NULL
ref	NULL
rows	6
Extra	Using where
EXPLAIN SELECT c FROM foo WHERE c>2;;
id	1
select_type	SIMPLE
table	foo
type	ALL
possible_keys	PRIMARY
key	NULL
key_len	NULL
ref	NULL
rows	6
Extra	Using where
EXPLAIN SELECT c FROM foo2 WHERE c>2;;
id	1
select_type	SIMPLE
table	foo2
type	index
possible_keys	PRIMARY
key	b
key_len	5
ref	NULL
rows	6
Extra	Using where; Using index
DROP TABLE foo, bar, foo2;
DROP TABLE IF EXISTS t1,t3,t2;
DROP FUNCTION IF EXISTS f1;
CREATE FUNCTION f1() RETURNS VARCHAR(250)
BEGIN
return 'hhhhhhh' ;
END|
CREATE TABLE t1 (a VARCHAR(20), b VARCHAR(20), c VARCHAR(20)) ENGINE=INNODB;
BEGIN WORK;
CREATE TEMPORARY TABLE t2 (a VARCHAR(20), b VARCHAR(20), c varchar(20)) ENGINE=INNODB;
CREATE TEMPORARY TABLE t3 LIKE t2;
INSERT INTO t1 VALUES ('a','b',NULL),('c','d',NULL),('e','f',NULL);
SET @stmt := CONCAT('INSERT INTO t2 SELECT tbl.a, tbl.b, f1()',' FROM t1 tbl');
PREPARE stmt1 FROM @stmt;
SET @stmt := CONCAT('INSERT INTO t3', ' SELECT * FROM t2');
PREPARE stmt3 FROM @stmt;
EXECUTE stmt1;
COMMIT;
DEALLOCATE PREPARE stmt1;
DEALLOCATE PREPARE stmt3;
DROP TABLE t1,t3,t2;
DROP FUNCTION f1;
DROP TABLE IF EXISTS t1,t2;
CREATE TABLE t1 (id INT NOT NULL, PRIMARY KEY (id)) ENGINE=INNODB;
CREATE TABLE t2 (id INT PRIMARY KEY,
t1_id INT, INDEX par_ind (t1_id),
FOREIGN KEY (t1_id) REFERENCES t1(id)) ENGINE=INNODB;
INSERT INTO t1 VALUES (1),(2);
INSERT INTO t2 VALUES (3,2);
SET AUTOCOMMIT = 0;
START TRANSACTION;
TRUNCATE TABLE t1;
ERROR 23000: Cannot delete or update a parent row: a foreign key constraint fails (`test`.`t2`, CONSTRAINT `t2_ibfk_1` FOREIGN KEY (`t1_id`) REFERENCES `t1` (`id`))
SELECT * FROM t1;
id
1
2
COMMIT;
SELECT * FROM t1;
id
1
2
START TRANSACTION;
TRUNCATE TABLE t1;
ERROR 23000: Cannot delete or update a parent row: a foreign key constraint fails (`test`.`t2`, CONSTRAINT `t2_ibfk_1` FOREIGN KEY (`t1_id`) REFERENCES `t1` (`id`))
SELECT * FROM t1;
id
1
2
ROLLBACK;
SELECT * FROM t1;
id
1
2
SET AUTOCOMMIT = 1;
START TRANSACTION;
SELECT * FROM t1;
id
1
2
COMMIT;
TRUNCATE TABLE t1;
ERROR 23000: Cannot delete or update a parent row: a foreign key constraint fails (`test`.`t2`, CONSTRAINT `t2_ibfk_1` FOREIGN KEY (`t1_id`) REFERENCES `t1` (`id`))
SELECT * FROM t1;
id
1
2
DELETE FROM t2 WHERE id = 3;
START TRANSACTION;
SELECT * FROM t1;
id
1
2
TRUNCATE TABLE t1;
ROLLBACK;
SELECT * FROM t1;
id
TRUNCATE TABLE t2;
DROP TABLE t2;
DROP TABLE t1;
#
# Bug#40127 Multiple table DELETE IGNORE hangs on foreign key constraint violation on 5.0
#
CREATE TABLE t1 (
id INT UNSIGNED NOT NULL AUTO_INCREMENT,
PRIMARY KEY (id)
) ENGINE=InnoDB;
CREATE TABLE t2 (
id INT UNSIGNED NOT NULL AUTO_INCREMENT,
aid INT UNSIGNED NOT NULL,
PRIMARY KEY (id),
FOREIGN KEY (aid) REFERENCES t1 (id)
) ENGINE=InnoDB;
CREATE TABLE t3 (
bid INT UNSIGNED NOT NULL,
FOREIGN KEY (bid) REFERENCES t2 (id)
) ENGINE=InnoDB;
CREATE TABLE t4 (
a INT
) ENGINE=InnoDB;
CREATE TABLE t5 (
a INT
) ENGINE=InnoDB;
INSERT INTO t1 (id) VALUES (1);
INSERT INTO t2 (id, aid) VALUES (1, 1),(2,1),(3,1),(4,1);
INSERT INTO t3 (bid) VALUES (1);
INSERT INTO t4 VALUES (1),(2),(3),(4),(5);
INSERT INTO t5 VALUES (1);
DELETE t5 FROM t4 LEFT JOIN t5 ON t4.a= t5.a;
DELETE t2, t1 FROM t2 INNER JOIN t1 ON (t2.aid = t1.id) WHERE t2.id = 1;
ERROR 23000: Cannot delete or update a parent row: a foreign key constraint fails (`test`.`t3`, CONSTRAINT `t3_ibfk_1` FOREIGN KEY (`bid`) REFERENCES `t2` (`id`))
DELETE t2, t1 FROM t2 INNER JOIN t1 ON (t2.aid = t1.id) WHERE t2.id = 1;
ERROR 23000: Cannot delete or update a parent row: a foreign key constraint fails (`test`.`t3`, CONSTRAINT `t3_ibfk_1` FOREIGN KEY (`bid`) REFERENCES `t2` (`id`))
DELETE IGNORE t2, t1 FROM t2 INNER JOIN t1 ON (t2.aid = t1.id) WHERE t2.id = 1;
DROP TABLE t3;
DROP TABLE t2;
DROP TABLE t1;
DROP TABLES t4,t5;
# Bug#40127 Multiple table DELETE IGNORE hangs on foreign key constraint violation on 5.0
# Testing for any side effects of IGNORE on AFTER DELETE triggers used with
# transactional tables.
#
CREATE TABLE t1 (i INT NOT NULL PRIMARY KEY) ENGINE=InnoDB;
CREATE TABLE t2 (a VARCHAR(100)) ENGINE=InnoDB;
CREATE TABLE t3 (i INT NOT NULL PRIMARY KEY) ENGINE=InnoDB;
CREATE TABLE t4 (i INT NOT NULL PRIMARY KEY, t1i INT, 
FOREIGN KEY (t1i) REFERENCES t1(i))
ENGINE=InnoDB;
CREATE TRIGGER trg AFTER DELETE ON t1 FOR EACH ROW
BEGIN
SET @b:='EXECUTED TRIGGER';
INSERT INTO t2 VALUES (@b);
SET @a:= error_happens_here;
END||
SET @b:="";
SET @a:="";
INSERT INTO t1 VALUES (1),(2),(3),(4);
INSERT INTO t3 SELECT * FROM t1;
** An error in a trigger causes rollback of the statement.
DELETE t1 FROM t3 LEFT JOIN t1 ON t1.i=t3.i;
ERROR 42S22: Unknown column 'error_happens_here' in 'field list'
SELECT @a,@b;
@a	@b
	EXECUTED TRIGGER
SELECT * FROM t2;
a
SELECT * FROM t1 LEFT JOIN t3 ON t1.i=t3.i;
i	i
1	1
2	2
3	3
4	4
** Same happens with the IGNORE option
DELETE IGNORE t1 FROM t3 LEFT JOIN t1 ON t1.i=t3.i;
ERROR 42S22: Unknown column 'error_happens_here' in 'field list'
SELECT * FROM t2;
a
SELECT * FROM t1 LEFT JOIN t3 ON t1.i=t3.i;
i	i
1	1
2	2
3	3
4	4
**
** The following is an attempt to demonstrate
** error handling inside a row iteration.
**
DROP TRIGGER trg;
TRUNCATE TABLE t1;
TRUNCATE TABLE t2;
TRUNCATE TABLE t3;
INSERT INTO t1 VALUES (1),(2),(3),(4);
INSERT INTO t3 VALUES (1),(2),(3),(4);
INSERT INTO t4 VALUES (3,3),(4,4);
CREATE TRIGGER trg AFTER DELETE ON t1 FOR EACH ROW
BEGIN
SET @b:= CONCAT('EXECUTED TRIGGER FOR ROW ',CAST(OLD.i AS CHAR));
INSERT INTO t2 VALUES (@b);
END||
** DELETE is prevented by foreign key constrains but errors are silenced.
** The AFTER trigger isn't fired.
DELETE IGNORE t1 FROM t3 LEFT JOIN t1 ON t1.i=t3.i;
** Tables are modified by best effort:
SELECT * FROM t1 LEFT JOIN t3 ON t1.i=t3.i;
i	i
3	3
4	4
** The AFTER trigger was only executed on successful rows:
SELECT * FROM t2;
a
EXECUTED TRIGGER FOR ROW 1
EXECUTED TRIGGER FOR ROW 2
DROP TRIGGER trg;
**
** Induce an error midway through an AFTER-trigger
**
TRUNCATE TABLE t4;
TRUNCATE TABLE t1;
TRUNCATE TABLE t3;
INSERT INTO t1 VALUES (1),(2),(3),(4);
INSERT INTO t3 VALUES (1),(2),(3),(4);
CREATE TRIGGER trg AFTER DELETE ON t1 FOR EACH ROW
BEGIN
SET @a:= @a+1;
IF @a > 2 THEN
INSERT INTO t4 VALUES (5,5);
END IF;
END||
SET @a:=0;
** Errors in the trigger causes the statement to abort.
DELETE IGNORE t1 FROM t3 LEFT JOIN t1 ON t1.i=t3.i;
ERROR 23000: Cannot add or update a child row: a foreign key constraint fails (`test`.`t4`, CONSTRAINT `t4_ibfk_1` FOREIGN KEY (`t1i`) REFERENCES `t1` (`i`))
SELECT * FROM t1 LEFT JOIN t3 ON t1.i=t3.i;
i	i
1	1
2	2
3	3
4	4
SELECT * FROM t4;
i	t1i
DROP TRIGGER trg;
DROP TABLE t4;
DROP TABLE t1;
DROP TABLE t2;
DROP TABLE t3;
CREATE TABLE t1 (a INT, b INT, KEY (a)) ENGINE = INNODB;
CREATE TABLE t2 (a INT KEY, b INT, KEY (b)) ENGINE = INNODB;
CREATE TABLE t3 (a INT, b INT KEY, KEY (a)) ENGINE = INNODB;
CREATE TABLE t4 (a INT KEY, b INT, KEY (b)) ENGINE = INNODB;
INSERT INTO t1 VALUES (1, 1), (2, 2), (3, 3), (4, 4), (5, 5), (6, 6);
INSERT INTO t2 VALUES (1, 1), (2, 2), (3, 3), (4, 4), (5, 5);
INSERT INTO t3 VALUES (1, 101), (2, 102), (3, 103), (4, 104), (5, 105), (6, 106);
INSERT INTO t4 VALUES (1, 1), (2, 2), (3, 3), (4, 4), (5, 5);
UPDATE t1, t2 SET t1.a = t1.a + 100, t2.b = t1.a + 10 
WHERE t1.a BETWEEN 2 AND 4 AND t2.a = t1.b;
SELECT * FROM t2;
a	b
1	1
2	12
3	13
4	14
5	5
UPDATE t3, t4 SET t3.a = t3.a + 100, t4.b = t3.a + 10 
WHERE t3.a BETWEEN 2 AND 4 AND t4.a = t3.b - 100;
SELECT * FROM t4;
a	b
1	1
2	12
3	13
4	14
5	5
DROP TABLE t1, t2, t3, t4;
#
# Bug#44886: SIGSEGV in test_if_skip_sort_order() -
#            uninitialized variable used as subscript 
#
CREATE TABLE t1 (a INT, b INT, c INT, d INT, PRIMARY KEY (b), KEY (a,c))
ENGINE=InnoDB;
INSERT INTO t1 VALUES (1,1,1,0);
CREATE TABLE t2 (a INT, b INT, e INT, KEY (e)) ENGINE=InnoDB;
INSERT INTO t2 VALUES (1,1,2);
CREATE TABLE t3 (a INT, b INT) ENGINE=MyISAM;
INSERT INTO t3 VALUES (1, 1);
SELECT * FROM t1, t2, t3
WHERE t1.a = t3.a AND (t1.b = t3.b OR t1.d) AND t2.b = t1.b AND t2.e = 2
GROUP BY t1.b;
a	b	c	d	a	b	e	a	b
1	1	1	0	1	1	2	1	1
DROP TABLE t1, t2, t3;
#
# Bug #45828: Optimizer won't use partial primary key if another 
# index can prevent filesort
#
CREATE TABLE `t1` (
c1 int NOT NULL,
c2 int NOT NULL,
c3 int NOT NULL,
PRIMARY KEY (c1,c2),
KEY  (c3)
) ENGINE=InnoDB;
INSERT INTO t1 VALUES (5,2,1246276747);
INSERT INTO t1 VALUES (2,1,1246281721);
INSERT INTO t1 VALUES (7,3,1246281756);
INSERT INTO t1 VALUES (4,2,1246282139);
INSERT INTO t1 VALUES (3,1,1246282230);
INSERT INTO t1 VALUES (1,0,1246282712);
INSERT INTO t1 VALUES (8,3,1246282765);
INSERT INTO t1 SELECT c1+10,c2+10,c3+10 FROM t1;
INSERT INTO t1 SELECT c1+100,c2+100,c3+100 from t1;
INSERT INTO t1 SELECT c1+1000,c2+1000,c3+1000 from t1;
INSERT INTO t1 SELECT c1+10000,c2+10000,c3+10000 from t1;
INSERT INTO t1 SELECT c1+100000,c2+100000,c3+100000 from t1;
INSERT INTO t1 SELECT c1+1000000,c2+1000000,c3+1000000 from t1;
SELECT * FROM t1 WHERE c1 = 99999999 AND c3 > 1 ORDER BY c3;
c1	c2	c3
EXPLAIN SELECT * FROM t1 WHERE c1 = 99999999 AND c3 > 1 ORDER BY c3;
id	select_type	table	type	possible_keys	key	key_len	ref	rows	Extra
1	SIMPLE	t1	ref	PRIMARY,c3	PRIMARY	4	const	1	Using where; Using filesort
EXPLAIN SELECT * FROM t1 FORCE INDEX (PRIMARY) WHERE c1 = 99999999 AND c3 > 1 ORDER BY c3;
id	select_type	table	type	possible_keys	key	key_len	ref	rows	Extra
1	SIMPLE	t1	ref	PRIMARY	PRIMARY	4	const	1	Using where; Using filesort
CREATE TABLE t2 (
c1 int NOT NULL,
c2 int NOT NULL,
c3 int NOT NULL,
KEY (c1,c2),
KEY (c3)
) ENGINE=InnoDB;
explain SELECT * FROM t2 WHERE c1 = 99999999 AND c3 > 1 ORDER BY c3;
id	select_type	table	type	possible_keys	key	key_len	ref	rows	Extra
1	SIMPLE	t2	ref	c1,c3	c1	4	const	1	Using where; Using filesort
DROP TABLE t1,t2;
#
# 36259: Optimizing with ORDER BY
#
CREATE TABLE t1 (
a INT NOT NULL AUTO_INCREMENT,
b INT NOT NULL,
c INT NOT NULL,
d VARCHAR(5),
e INT NOT NULL,
PRIMARY KEY (a), KEY i2 (b,c,d)
) ENGINE=InnoDB;
INSERT INTO t1 (b,c,d,e) VALUES (1,1,'a',1), (2,2,'b',2);
INSERT INTO t1 (b,c,d,e) SELECT RAND()*10000, RAND()*10000, d, e FROM t1;
INSERT INTO t1 (b,c,d,e) SELECT RAND()*10000, RAND()*10000, d, e FROM t1;
INSERT INTO t1 (b,c,d,e) SELECT RAND()*10000, RAND()*10000, d, e FROM t1;
INSERT INTO t1 (b,c,d,e) SELECT RAND()*10000, RAND()*10000, d, e FROM t1;
INSERT INTO t1 (b,c,d,e) SELECT RAND()*10000, RAND()*10000, d, e FROM t1;
INSERT INTO t1 (b,c,d,e) SELECT RAND()*10000, RAND()*10000, d, e FROM t1;
EXPLAIN SELECT * FROM t1 WHERE b=1 AND c=1 ORDER BY a;
id	select_type	table	type	possible_keys	key	key_len	ref	rows	Extra
1	SIMPLE	t1	ref	i2	i2	8	const,const	1	Using where; Using filesort
EXPLAIN SELECT * FROM t1 FORCE INDEX(i2) WHERE b=1 and c=1 ORDER BY a;
id	select_type	table	type	possible_keys	key	key_len	ref	rows	Extra
1	SIMPLE	t1	ref	i2	i2	8	const,const	1	Using where; Using filesort
EXPLAIN SELECT * FROM t1 FORCE INDEX(PRIMARY) WHERE b=1 AND c=1 ORDER BY a;
id	select_type	table	type	possible_keys	key	key_len	ref	rows	Extra
1	SIMPLE	t1	index	NULL	PRIMARY	4	NULL	128	Using where
DROP TABLE t1;
#
# Bug #47963: Wrong results when index is used
#
CREATE TABLE t1(
a VARCHAR(5) NOT NULL, 
b VARCHAR(5) NOT NULL,
c DATETIME NOT NULL,
KEY (c) 
) ENGINE=InnoDB;
INSERT INTO t1 VALUES('TEST', 'TEST', '2009-10-09 00:00:00');
SELECT * FROM t1 WHERE a = 'TEST' AND 
c >= '2009-10-09 00:00:00' AND c <= '2009-10-09 00:00:00';
a	b	c
TEST	TEST	2009-10-09 00:00:00
SELECT * FROM t1 WHERE a = 'TEST' AND 
c >= '2009-10-09 00:00:00.0' AND c <= '2009-10-09 00:00:00.0';
a	b	c
TEST	TEST	2009-10-09 00:00:00
SELECT * FROM t1 WHERE a = 'TEST' AND 
c >= '2009-10-09 00:00:00.0' AND c <= '2009-10-09 00:00:00';
a	b	c
TEST	TEST	2009-10-09 00:00:00
SELECT * FROM t1 WHERE a = 'TEST' AND 
c >= '2009-10-09 00:00:00' AND c <= '2009-10-09 00:00:00.0';
a	b	c
TEST	TEST	2009-10-09 00:00:00
SELECT * FROM t1 WHERE a = 'TEST' AND 
c >= '2009-10-09 00:00:00.000' AND c <= '2009-10-09 00:00:00.000';
a	b	c
TEST	TEST	2009-10-09 00:00:00
SELECT * FROM t1 WHERE a = 'TEST' AND 
c >= '2009-10-09 00:00:00.00' AND c <= '2009-10-09 00:00:00.001';
a	b	c
TEST	TEST	2009-10-09 00:00:00
SELECT * FROM t1 WHERE a = 'TEST' AND 
c >= '2009-10-09 00:00:00.001' AND c <= '2009-10-09 00:00:00.00';
a	b	c
EXPLAIN SELECT * FROM t1 WHERE a = 'TEST' AND 
c >= '2009-10-09 00:00:00.001' AND c <= '2009-10-09 00:00:00.00';
id	select_type	table	type	possible_keys	key	key_len	ref	rows	Extra
1	SIMPLE	NULL	NULL	NULL	NULL	NULL	NULL	NULL	Impossible WHERE noticed after reading const tables
DROP TABLE t1;
#
# Bug #46175: NULL read_view and consistent read assertion
#
CREATE TABLE t1(a CHAR(13),KEY(a)) ENGINE=innodb;
CREATE TABLE t2(b DATETIME,KEY(b)) ENGINE=innodb;
INSERT INTO t1 VALUES (),();
INSERT INTO t2 VALUES (),();
CREATE OR REPLACE VIEW v1 AS SELECT 1 FROM t2 
WHERE b =(SELECT a FROM t1 LIMIT 1);
CREATE PROCEDURE p1(num INT)
BEGIN
DECLARE i INT DEFAULT 0;
REPEAT
SHOW CREATE VIEW v1;
SET i:=i+1;
UNTIL i>num END REPEAT;
END|
# Should not crash
# Should not crash
DROP PROCEDURE p1;
DROP VIEW v1;
DROP TABLE t1,t2;
#
# Bug #49324: more valgrind errors in test_if_skip_sort_order
#
CREATE TABLE t1 (a INT PRIMARY KEY) ENGINE=innodb ;
#should not cause valgrind warnings
SELECT 1 FROM t1 JOIN t1 a USING(a) GROUP BY t1.a,t1.a;
1
DROP TABLE t1;
#
# Bug#50843: Filesort used instead of clustered index led to
#            performance degradation.
#
create table t1(f1 int not null primary key, f2 int) engine=innodb;
create table t2(f1 int not null, key (f1)) engine=innodb;
insert into t1 values (1,1),(2,2),(3,3);
insert into t2 values (1),(2),(3);
explain select t1.* from t1 left join t2 using(f1) group by t1.f1;
id	select_type	table	type	possible_keys	key	key_len	ref	rows	Extra
1	SIMPLE	t1	index	NULL	PRIMARY	4	NULL	3	
1	SIMPLE	t2	ref	f1	f1	4	test.t1.f1	1	Using index
drop table t1,t2;
#
#
# Bug #49838: DROP INDEX and ADD UNIQUE INDEX for same index may
#   corrupt definition at engine
#
CREATE TABLE t1 (a INT NOT NULL, b INT NOT NULL, KEY k (a,b)) 
ENGINE=InnoDB;
ALTER TABLE t1 DROP INDEX k, ADD UNIQUE INDEX k (a,b);
SHOW INDEXES FROM t1;;
Table	t1
Non_unique	0
Key_name	k
Seq_in_index	1
Column_name	a
Collation	A
Cardinality	0
Sub_part	NULL
Packed	NULL
Null	
Index_type	BTREE
Comment	
Table	t1
Non_unique	0
Key_name	k
Seq_in_index	2
Column_name	b
Collation	A
Cardinality	0
Sub_part	NULL
Packed	NULL
Null	
Index_type	BTREE
Comment	
DROP TABLE t1;
#
# Bug #53334: wrong result for outer join with impossible ON condition
# (see the same test case for MyISAM in join.test)
#
create table t1 (id int primary key);
create table t2 (id int);
insert into t1 values (75);
insert into t1 values (79);
insert into t1 values (78);
insert into t1 values (77);
replace into t1 values (76);
replace into t1 values (76);
insert into t1 values (104);
insert into t1 values (103);
insert into t1 values (102);
insert into t1 values (101);
insert into t1 values (105);
insert into t1 values (106);
insert into t1 values (107);
insert into t2 values (107),(75),(1000);
select t1.id,t2.id from t2 left join t1 on t1.id>=74 and t1.id<=0
where t2.id=75 and t1.id is null;
id	id
NULL	75
explain select t1.id,t2.id from t2 left join t1 on t1.id>=74 and t1.id<=0
where t2.id=75 and t1.id is null;
id	select_type	table	type	possible_keys	key	key_len	ref	rows	Extra
1	SIMPLE	t1	const	PRIMARY	NULL	NULL	NULL	1	Impossible ON condition
1	SIMPLE	t2	ALL	NULL	NULL	NULL	NULL	3	Using where
drop table t1,t2;
#
# Bug #47453: InnoDB incorrectly changes TIMESTAMP columns when 
#  JOINed during an UPDATE
#
CREATE TABLE t1 (d INT) ENGINE=InnoDB;
CREATE TABLE t2 (a INT, b INT, 
c TIMESTAMP NOT NULL DEFAULT CURRENT_TIMESTAMP
ON UPDATE CURRENT_TIMESTAMP) ENGINE=InnoDB;
set up our data elements
INSERT INTO t1 (d) VALUES (1);
INSERT INTO t2 (a,b) VALUES (1,1);
SELECT SECOND(c) INTO @bug47453 FROM t2;
SELECT SECOND(c)-@bug47453 FROM t1 JOIN t2 ON d=a;
SECOND(c)-@bug47453
0
UPDATE t1 JOIN t2 ON d=a SET b=1 WHERE a=1;
SELECT SECOND(c)-@bug47453 FROM t1 JOIN t2 ON d=a;
SECOND(c)-@bug47453
0
SELECT SLEEP(1);
SLEEP(1)
0
UPDATE t1 JOIN t2 ON d=a SET b=1 WHERE a=1;
#should be 0
SELECT SECOND(c)-@bug47453 FROM t1 JOIN t2 ON d=a;
SECOND(c)-@bug47453
0
DROP TABLE t1, t2;
#
# Bug#38999 valgrind warnings for update statement in function compare_record()
#
CREATE TABLE t1 (a INT PRIMARY KEY) ENGINE=InnoDB;
CREATE TABLE t2 (a INT PRIMARY KEY) ENGINE=InnoDB;
INSERT INTO t1 values (1),(2),(3),(4),(5);
INSERT INTO t2 values (1);
SELECT * FROM t1 WHERE a = 2;
a
2
UPDATE t1,t2 SET t1.a = t1.a + 100 WHERE t1.a = 1;
DROP TABLE t1,t2;
#
# Bug #53334: wrong result for outer join with impossible ON condition
# (see the same test case for MyISAM in join.test)
#
CREATE TABLE t1 (id INT PRIMARY KEY);
CREATE TABLE t2 (id INT);
INSERT INTO t1 VALUES (75);
INSERT INTO t1 VALUES (79);
INSERT INTO t1 VALUES (78);
INSERT INTO t1 VALUES (77);
REPLACE INTO t1 VALUES (76);
REPLACE INTO t1 VALUES (76);
INSERT INTO t1 VALUES (104);
INSERT INTO t1 VALUES (103);
INSERT INTO t1 VALUES (102);
INSERT INTO t1 VALUES (101);
INSERT INTO t1 VALUES (105);
INSERT INTO t1 VALUES (106);
INSERT INTO t1 VALUES (107);
INSERT INTO t2 VALUES (107),(75),(1000);
SELECT t1.id,t2.id FROM t2 LEFT JOIN t1 ON t1.id>=74 AND t1.id<=0
WHERE t2.id=75 AND t1.id IS NULL;
id	id
NULL	75
EXPLAIN SELECT t1.id,t2.id FROM t2 LEFT JOIN t1 ON t1.id>=74 AND t1.id<=0
WHERE t2.id=75 AND t1.id IS NULL;
id	select_type	table	type	possible_keys	key	key_len	ref	rows	Extra
1	SIMPLE	t1	const	PRIMARY	NULL	NULL	NULL	1	Impossible ON condition
1	SIMPLE	t2	ALL	NULL	NULL	NULL	NULL	3	Using where
DROP TABLE t1,t2;
#
# Bug #53830: !table || (!table->read_set || bitmap_is_set(table->read_set, field_index))
#
CREATE TABLE t1 (a INT, b INT, c INT, d INT,
PRIMARY KEY(a,b,c), KEY(b,d))
ENGINE=InnoDB;
INSERT INTO t1 VALUES (0, 77, 1, 3);
UPDATE t1 SET d = 0 WHERE b = 77 AND c = 25;
DROP TABLE t1;
#
# Bug#50389 Using intersect does not return all rows
#
CREATE TABLE t1 (
f1 INT(10) NOT NULL,
f2 INT(10),
f3 INT(10),
f4 TINYINT(4),
f5 VARCHAR(50),
PRIMARY KEY (f1),
KEY idx1 (f2,f5,f4),
KEY idx2 (f2,f4)
) ENGINE=InnoDB;
LOAD DATA INFILE '../../std_data/intersect-bug50389.tsv' INTO TABLE t1;
SELECT * FROM t1 WHERE f1 IN
(3305028,3353871,3772880,3346860,4228206,3336022,
3470988,3305175,3329875,3817277,3856380,3796193,
3784744,4180925,4559596,3963734,3856391,4494153)
AND f5 = 'abcdefghijklmnopwrst' AND f2 = 1221457 AND f4 = 0 ;
f1	f2	f3	f4	f5
3305175	1221457	0	0	abcdefghijklmnopwrst
3329875	1221457	1382427	0	abcdefghijklmnopwrst
3336022	1221457	0	0	abcdefghijklmnopwrst
3346860	1221457	0	0	abcdefghijklmnopwrst
3772880	1221457	0	0	abcdefghijklmnopwrst
3784744	1221457	1382427	0	abcdefghijklmnopwrst
3796193	1221457	0	0	abcdefghijklmnopwrst
4228206	1221457	0	0	abcdefghijklmnopwrst
4494153	1221457	0	0	abcdefghijklmnopwrst
4559596	1221457	0	0	abcdefghijklmnopwrst
EXPLAIN SELECT * FROM t1 WHERE f1 IN
(3305028,3353871,3772880,3346860,4228206,3336022,
3470988,3305175,3329875,3817277,3856380,3796193,
3784744,4180925,4559596,3963734,3856391,4494153)
AND f5 = 'abcdefghijklmnopwrst' AND f2 = 1221457 AND f4 = 0 ;
id	select_type	table	type	possible_keys	key	key_len	ref	rows	Extra
1	SIMPLE	t1	index_merge	PRIMARY,idx1,idx2	idx2,idx1,PRIMARY	7,60,4	NULL	1	Using intersect(idx2,idx1,PRIMARY); Using where
DROP TABLE t1;
#
# Bug#51431 Wrong sort order after import of dump file
#
CREATE TABLE t1 (
f1 INT(11) NOT NULL,
f2 int(11) NOT NULL,
f3 int(11) NOT NULL,
f4 tinyint(1) NOT NULL,
PRIMARY KEY (f1),
UNIQUE KEY (f2, f3),
KEY (f4)
) ENGINE=InnoDB;
INSERT INTO t1 VALUES
(1,1,991,1), (2,1,992,1), (3,1,993,1), (4,1,994,1), (5,1,995,1),
(6,1,996,1), (7,1,997,1), (8,1,998,1), (10,1,999,1), (11,1,9910,1),
(16,1,9911,1), (17,1,9912,1), (18,1,9913,1), (19,1,9914,1), (20,1,9915,1),
(21,1,9916,1), (22,1,9917,1), (23,1,9918,1), (24,1,9919,1), (25,1,9920,1),
(26,1,9921,1), (27,1,9922,1);
FLUSH TABLES;
SELECT * FROM t1 WHERE f2 = 1 AND f4 = TRUE
ORDER BY f1 DESC LIMIT 5;
f1	f2	f3	f4
27	1	9922	1
26	1	9921	1
25	1	9920	1
24	1	9919	1
23	1	9918	1
EXPLAIN SELECT * FROM t1 WHERE f2 = 1 AND f4 = TRUE
ORDER BY f1 DESC LIMIT 5;
id	select_type	table	type	possible_keys	key	key_len	ref	rows	Extra
1	SIMPLE	t1	range	f2,f4	f4	1	NULL	11	Using where
DROP TABLE t1;
#
# Bug#54117 crash in thr_multi_unlock, temporary table
#
CREATE TEMPORARY TABLE t1(a INT) ENGINE = InnoDB;
LOCK TABLES t1 READ;
ALTER TABLE t1 COMMENT 'test';
UNLOCK TABLES;
DROP TABLE t1;
#
# Bug#55826: create table .. select crashes with when KILL_BAD_DATA 
#  is returned
#
CREATE TABLE t1(a INT) ENGINE=innodb;
INSERT INTO t1 VALUES (0);
SET SQL_MODE='STRICT_ALL_TABLES';
CREATE TABLE t2 
SELECT LEAST((SELECT '' FROM t1),NOW()) FROM `t1`;
ERROR 22007: Incorrect datetime value: '' for column 'NOW()' at row 1
DROP TABLE t1;
SET SQL_MODE=DEFAULT;
#
# Bug#55580: segfault in read_view_sees_trx_id
#
CREATE TABLE t1 (a INT) ENGINE=Innodb;
CREATE TABLE t2 (a INT) ENGINE=Innodb;
INSERT INTO t1 VALUES (1),(2);
INSERT INTO t2 VALUES (1),(2);
START TRANSACTION;
SELECT * FROM t2 LOCK IN SHARE MODE;
a
1
2
START TRANSACTION;
SELECT * FROM t1 LOCK IN SHARE MODE;
a
1
2
SELECT * FROM t1 FOR UPDATE;
# should not crash
SELECT * FROM t1 GROUP BY (SELECT a FROM t2 LIMIT 1 FOR UPDATE) + t1.a;
ERROR 40001: Deadlock found when trying to get lock; try restarting transaction
DROP TABLE t1,t2;
#
# Bug#55656: mysqldump can be slower after bug #39653 fix
#
CREATE TABLE t1 (a INT , b INT, c INT, d INT,
KEY (b), PRIMARY KEY (a,b)) ENGINE=INNODB;
INSERT INTO t1 VALUES (1,1,1,1), (2,2,2,2), (3,3,3,3);
EXPLAIN SELECT COUNT(*) FROM t1;
id	1
select_type	SIMPLE
table	t1
type	index
possible_keys	NULL
key	b
key_len	4
ref	NULL
rows	3
Extra	Using index
DROP INDEX b ON t1;
CREATE INDEX b ON t1(a,b);
EXPLAIN SELECT COUNT(*) FROM t1;
id	1
select_type	SIMPLE
table	t1
type	index
possible_keys	NULL
key	PRIMARY
key_len	8
ref	NULL
rows	3
Extra	Using index
DROP INDEX b ON t1;
CREATE INDEX b ON t1(a,b,c);
EXPLAIN SELECT COUNT(*) FROM t1;
id	1
select_type	SIMPLE
table	t1
type	index
possible_keys	NULL
key	PRIMARY
key_len	8
ref	NULL
rows	3
Extra	Using index
DROP INDEX b ON t1;
CREATE INDEX b ON t1(a,b,c,d);
EXPLAIN SELECT COUNT(*) FROM t1;
id	1
select_type	SIMPLE
table	t1
type	index
possible_keys	NULL
key	PRIMARY
key_len	8
ref	NULL
rows	3
Extra	Using index
DROP TABLE t1;
#
# ALTER TABLE IGNORE didn't ignore duplicates for unique add index
#
create table t1 (a int primary key, b int) engine = innodb;
insert into t1 values (1,1),(2,1);
alter ignore table t1 add unique `main` (b);
drop table t1;
#
# Bug#56862 Execution of a query that uses index merge returns a wrong result
#
CREATE TABLE t1 (
pk int NOT NULL AUTO_INCREMENT PRIMARY KEY,
a int,
b int,
INDEX idx(a))
ENGINE=INNODB;
INSERT INTO t1(a,b) VALUES
(11, 1100), (2, 200), (1, 100), (14, 1400), (5, 500),
(3, 300), (17, 1700), (4, 400), (12, 1200), (8, 800),
(6, 600), (18, 1800), (9, 900), (10, 1000), (7, 700),
(13, 1300), (15, 1500), (19, 1900), (16, 1600), (20, 2000);
INSERT INTO t1(a,b) SELECT a+20, b+2000 FROM t1;
INSERT INTO t1(a,b) SELECT a+40, b+4000 FROM t1;
INSERT INTO t1(a,b) SELECT a+80, b+8000 FROM t1;
INSERT INTO t1(a,b) SELECT a,b FROM t1;
INSERT INTO t1(a,b) SELECT a,b FROM t1;
INSERT INTO t1(a,b) SELECT a,b FROM t1;
INSERT INTO t1(a,b) SELECT a,b FROM t1;
INSERT INTO t1(a,b) SELECT a,b FROM t1;
INSERT INTO t1(a,b) SELECT a,b FROM t1;
INSERT INTO t1(a,b) SELECT a,b FROM t1;
INSERT INTO t1(a,b) SELECT a,b FROM t1;
INSERT INTO t1 VALUES (1000000, 0, 0);
SET SESSION sort_buffer_size = 1024*36;
EXPLAIN
SELECT COUNT(*) FROM
(SELECT * FROM t1 FORCE INDEX (idx,PRIMARY)
WHERE a BETWEEN 2 AND 7 OR pk=1000000) AS t;
id	select_type	table	type	possible_keys	key	key_len	ref	rows	Extra
1	PRIMARY	NULL	NULL	NULL	NULL	NULL	NULL	NULL	Select tables optimized away
2	DERIVED	t1	index_merge	PRIMARY,idx	idx,PRIMARY	5,4	NULL	3537	Using sort_union(idx,PRIMARY); Using where
SELECT COUNT(*) FROM
(SELECT * FROM t1 FORCE INDEX (idx,PRIMARY)
WHERE a BETWEEN 2 AND 7 OR pk=1000000) AS t;
COUNT(*)
1537
SET SESSION sort_buffer_size = DEFAULT;
DROP TABLE t1;
End of 5.1 tests
#
# Test for bug #39932 "create table fails if column for FK is in different
#                      case than in corr index".
#
drop tables if exists t1, t2;
create table t1 (pk int primary key) engine=InnoDB;
# Even although the below statement uses uppercased field names in
# foreign key definition it still should be able to find explicitly
# created supporting index. So it should succeed and should not
# create any additional supporting indexes.
create table t2 (fk int, key x (fk),
constraint x foreign key (FK) references t1 (PK)) engine=InnoDB;
show create table t2;
Table	Create Table
t2	CREATE TABLE `t2` (
  `fk` int(11) DEFAULT NULL,
  KEY `x` (`fk`),
  CONSTRAINT `x` FOREIGN KEY (`fk`) REFERENCES `t1` (`pk`)
) ENGINE=InnoDB DEFAULT CHARSET=latin1
drop table t2, t1;
#
# Bug #663818: wrong result when BNLH is used 
#
CREATE TABLE t1(pk int NOT NULL PRIMARY KEY) ENGINE=InnoDB;
INSERT INTO t1 VALUES 
(1), (2), (11), (12), (13), (14),
(15), (16), (17), (18), (19);
CREATE TABLE t2(pk int NOT NULL PRIMARY KEY) ENGINE=InnoDB;
INSERT INTO t2 VALUES 
(1), (10), (11), (12), (13), (14),
(15), (16), (17), (18), (19), (20), (21);
SET SESSION join_buffer_size=10000;
SET SESSION join_cache_level=3;
EXPLAIN
SELECT t1.pk FROM t1,t2 
WHERE t1.pk = t2.pk AND t2.pk <> 8;
id	select_type	table	type	possible_keys	key	key_len	ref	rows	Extra
1	SIMPLE	t1	index	PRIMARY	PRIMARY	4	NULL	11	Using where; Using index
1	SIMPLE	t2	hash_range	PRIMARY	#hash#PRIMARY:PRIMARY	4:4	test.t1.pk	7	Using where; Using index; Using join buffer (flat, BNLH join)
SELECT t1.pk FROM t1,t2 
WHERE t1.pk = t2.pk AND t2.pk <> 8;
pk
1
11
12
13
14
15
16
17
18
19
SET SESSION join_cache_level=1;
EXPLAIN
SELECT t1.pk FROM t1,t2 
WHERE t1.pk = t2.pk AND t2.pk <> 8;
id	select_type	table	type	possible_keys	key	key_len	ref	rows	Extra
1	SIMPLE	t1	index	PRIMARY	PRIMARY	4	NULL	11	Using where; Using index
1	SIMPLE	t2	eq_ref	PRIMARY	PRIMARY	4	test.t1.pk	1	Using index
SELECT t1.pk FROM t1,t2 
WHERE t1.pk = t2.pk AND t2.pk <> 8;
pk
1
11
12
13
14
15
16
17
18
19
DROP TABLE t1,t2;
SET SESSION join_cache_level=DEFAULT;
SET SESSION join_buffer_size=DEFAULT;
#
# Bug#668644: HAVING + ORDER BY
#
CREATE TABLE t1 (
pk int  NOT NULL PRIMARY KEY, i int DEFAULT NULL,
INDEX idx (i)
) ENGINE=INNODB;
INSERT INTO t1 VALUES
(6,-1636630528),(2,-1097924608),(1,6),(3,6),(4,1148715008),(5,1541734400);
CREATE TABLE t2 (
i int DEFAULT NULL,
pk int NOT NULL PRIMARY KEY,
INDEX idx (i)
) ENGINE= INNODB;
INSERT INTO t2 VALUES
(-1993998336,20),(-1036582912,1),(-733413376,5),(-538247168,16),
(-514260992,4),(-249561088,9),(1,2),(1,6),(2,10),(2,19),(4,17),
(5,14),(5,15),(6,8),(7,13),(8,18),(9,11),(9,12),(257425408,7),
(576061440,3);
EXPLAIN
SELECT t1 .i AS f FROM t1, t2
WHERE t2.i = t1.pk AND t1.pk BETWEEN 0 AND 224
HAVING f > 7
ORDER BY f;
id	select_type	table	type	possible_keys	key	key_len	ref	rows	Extra
1	SIMPLE	t1	range	PRIMARY	PRIMARY	4	NULL	3	Using where; Using filesort
1	SIMPLE	t2	ref	idx	idx	5	test.t1.pk	1	Using index
SELECT t1 .i AS f FROM t1, t2
WHERE t2.i = t1.pk AND t1.pk BETWEEN 0 AND 224
HAVING f > 7
ORDER BY f;
f
1148715008
1541734400
1541734400
DROP TABLE t1, t2;
#
<<<<<<< HEAD
# Test for bug #56619 - Assertion failed during
# ALTER TABLE RENAME, DISABLE KEYS
#
DROP TABLE IF EXISTS t1, t2;
CREATE TABLE t1 (a INT, INDEX(a)) engine=innodb;
ALTER TABLE t1 RENAME TO t2, DISABLE KEYS;
DROP TABLE IF EXISTS t1, t2;
=======
# Bug#702322: HAVING with two ANDed predicates + ORDER BY
#
CREATE TABLE t1 (pk int PRIMARY KEY, a int, KEY (a)) ENGINE=InnoDB;
CREATE TABLE t2 (a int, KEY (a)) ENGINE=InnoDB;
INSERT INTO t1 VALUES
(18,0),(9,10),(8,11),(2,15),(7,19),(1,20);
SET SESSION join_cache_level = 0;
EXPLAIN 
SELECT t1.a FROM t1 LEFT JOIN t2 ON t1.pk = t2.a 
WHERE t1.pk >= 6 HAVING t1.a<> 0 AND t1.a <> 11
ORDER BY t1.a;
id	select_type	table	type	possible_keys	key	key_len	ref	rows	Extra
1	SIMPLE	t1	range	PRIMARY	PRIMARY	4	NULL	3	Using where; Using filesort
1	SIMPLE	t2	ref	a	a	5	test.t1.pk	1	Using index
SELECT t1.a FROM t1 LEFT JOIN t2 ON t1.pk = t2.a 
WHERE t1.pk >= 6 HAVING t1.a<> 0 AND t1.a <> 11
ORDER BY t1.a;
a
10
19
DROP TABLE t1,t2;
>>>>>>> 633dbc3b
End of 5.3 tests<|MERGE_RESOLUTION|>--- conflicted
+++ resolved
@@ -2778,7 +2778,6 @@
 1541734400
 DROP TABLE t1, t2;
 #
-<<<<<<< HEAD
 # Test for bug #56619 - Assertion failed during
 # ALTER TABLE RENAME, DISABLE KEYS
 #
@@ -2786,7 +2785,7 @@
 CREATE TABLE t1 (a INT, INDEX(a)) engine=innodb;
 ALTER TABLE t1 RENAME TO t2, DISABLE KEYS;
 DROP TABLE IF EXISTS t1, t2;
-=======
+#
 # Bug#702322: HAVING with two ANDed predicates + ORDER BY
 #
 CREATE TABLE t1 (pk int PRIMARY KEY, a int, KEY (a)) ENGINE=InnoDB;
@@ -2808,5 +2807,4 @@
 10
 19
 DROP TABLE t1,t2;
->>>>>>> 633dbc3b
 End of 5.3 tests