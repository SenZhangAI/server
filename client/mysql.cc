--- conflicted
+++ resolved
@@ -3550,14 +3550,7 @@
 {
   NETWARE_YIELD;
   fputs(s, file);
-<<<<<<< HEAD
-  fputs("\n", file);
-=======
   fputc('\n', file);
-#ifdef OS2
-  fflush(file);
-#endif
->>>>>>> b7d0ec24
   if (opt_outfile)
   {
     fputs(s, OUTFILE);
