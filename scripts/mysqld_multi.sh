--- conflicted
+++ resolved
@@ -326,16 +326,9 @@
       }
       else
       {
-<<<<<<< HEAD
 	$options[$j]=~ s/;/\\;/g;
 	$options[$j]= quote_opt_arg($options[$j]);
 	$tmp.= " $options[$j]";
-=======
-        # we single-quote the argument, but first convert single-quotes to
-        # '"'"' so they are passed through correctly
-	$options[$j]=~ s/'/'"'"'/g;
-	$tmp.= " '$options[$j]'";
->>>>>>> cbb1da77
       }
     }
     if ($opt_verbose && $com =~ m/\/safe_mysqld$/ && !$info_sent)
