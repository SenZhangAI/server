/* Copyright (C) 2002 MySQL AB

   This program is free software; you can redistribute it and/or modify
   it under the terms of the GNU General Public License as published by
   the Free Software Foundation; version 2 of the License.

   This program is distributed in the hope that it will be useful,
   but WITHOUT ANY WARRANTY; without even the implied warranty of
   MERCHANTABILITY or FITNESS FOR A PARTICULAR PURPOSE.  See the
   GNU General Public License for more details.

   You should have received a copy of the GNU General Public License
   along with this program; if not, write to the Free Software
   Foundation, Inc., 59 Temple Place, Suite 330, Boston, MA  02111-1307  USA */

#include "mysql_priv.h"
#include "sp.h"
#include "sp_head.h"
#include "sp_cache.h"
#include "sql_trigger.h"

#include <my_user.h>

static bool
create_string(THD *thd, String *buf,
	      int sp_type,
	      const char *db, ulong dblen,
	      const char *name, ulong namelen,
	      const char *params, ulong paramslen,
	      const char *returns, ulong returnslen,
	      const char *body, ulong bodylen,
	      st_sp_chistics *chistics,
              const LEX_STRING *definer_user,
              const LEX_STRING *definer_host,
              ulong sql_mode);

static int
db_load_routine(THD *thd, int type, sp_name *name, sp_head **sphp,
                ulong sql_mode, const char *params, const char *returns,
                const char *body, st_sp_chistics &chistics,
                const char *definer, longlong created, longlong modified,
                Stored_program_creation_ctx *creation_ctx);

static const
TABLE_FIELD_TYPE proc_table_fields[MYSQL_PROC_FIELD_COUNT] =
{
  {
    { C_STRING_WITH_LEN("db") },
    { C_STRING_WITH_LEN("char(64)") },
    { C_STRING_WITH_LEN("utf8") }
  },
  {
    { C_STRING_WITH_LEN("name") },
    { C_STRING_WITH_LEN("char(64)") },
    { C_STRING_WITH_LEN("utf8") }
  },
  {
    { C_STRING_WITH_LEN("type") },
    { C_STRING_WITH_LEN("enum('FUNCTION','PROCEDURE')") },
    { NULL, 0 }
  },
  {
    { C_STRING_WITH_LEN("specific_name") },
    { C_STRING_WITH_LEN("char(64)") },
    { C_STRING_WITH_LEN("utf8") }
  },
  {
    { C_STRING_WITH_LEN("language") },
    { C_STRING_WITH_LEN("enum('SQL')") },
    { NULL, 0 }
  },
  {
    { C_STRING_WITH_LEN("sql_data_access") },
    { C_STRING_WITH_LEN("enum('CONTAINS_SQL','NO_SQL','READS_SQL_DATA','MODIFIES_SQL_DATA')") },
    { NULL, 0 }
  },
  {
    { C_STRING_WITH_LEN("is_deterministic") },
    { C_STRING_WITH_LEN("enum('YES','NO')") },
    { NULL, 0 }
  },
  {
    { C_STRING_WITH_LEN("security_type") },
    { C_STRING_WITH_LEN("enum('INVOKER','DEFINER')") },
    { NULL, 0 }
  },
  {
    { C_STRING_WITH_LEN("param_list") },
    { C_STRING_WITH_LEN("blob") },
    { NULL, 0 }
  },

  {
    { C_STRING_WITH_LEN("returns") },
    { C_STRING_WITH_LEN("longblob") },
    { NULL, 0 }
  },
  {
    { C_STRING_WITH_LEN("body") },
    { C_STRING_WITH_LEN("longblob") },
    { NULL, 0 }
  },
  {
    { C_STRING_WITH_LEN("definer") },
    { C_STRING_WITH_LEN("char(77)") },
    { C_STRING_WITH_LEN("utf8") }
  },
  {
    { C_STRING_WITH_LEN("created") },
    { C_STRING_WITH_LEN("timestamp") },
    { NULL, 0 }
  },
  {
    { C_STRING_WITH_LEN("modified") },
    { C_STRING_WITH_LEN("timestamp") },
    { NULL, 0 }
  },
  {
    { C_STRING_WITH_LEN("sql_mode") },
    { C_STRING_WITH_LEN("set('REAL_AS_FLOAT','PIPES_AS_CONCAT','ANSI_QUOTES',"
    "'IGNORE_SPACE','NOT_USED','ONLY_FULL_GROUP_BY','NO_UNSIGNED_SUBTRACTION',"
    "'NO_DIR_IN_CREATE','POSTGRESQL','ORACLE','MSSQL','DB2','MAXDB',"
    "'NO_KEY_OPTIONS','NO_TABLE_OPTIONS','NO_FIELD_OPTIONS','MYSQL323','MYSQL40',"
    "'ANSI','NO_AUTO_VALUE_ON_ZERO','NO_BACKSLASH_ESCAPES','STRICT_TRANS_TABLES',"
    "'STRICT_ALL_TABLES','NO_ZERO_IN_DATE','NO_ZERO_DATE','INVALID_DATES',"
    "'ERROR_FOR_DIVISION_BY_ZERO','TRADITIONAL','NO_AUTO_CREATE_USER',"
    "'HIGH_NOT_PRECEDENCE','NO_ENGINE_SUBSTITUTION','PAD_CHAR_TO_FULL_LENGTH')") },
    { NULL, 0 }
  },
  {
    { C_STRING_WITH_LEN("comment") },
    { C_STRING_WITH_LEN("text") },
    { C_STRING_WITH_LEN("utf8") }
  },
  {
    { C_STRING_WITH_LEN("character_set_client") },
    { C_STRING_WITH_LEN("char(32)") },
    { C_STRING_WITH_LEN("utf8") }
  },
  {
    { C_STRING_WITH_LEN("collation_connection") },
    { C_STRING_WITH_LEN("char(32)") },
    { C_STRING_WITH_LEN("utf8") }
  },
  {
    { C_STRING_WITH_LEN("db_collation") },
    { C_STRING_WITH_LEN("char(32)") },
    { C_STRING_WITH_LEN("utf8") }
  },
  {
    { C_STRING_WITH_LEN("body_utf8") },
    { C_STRING_WITH_LEN("longblob") },
    { NULL, 0 }
  }
};

static const TABLE_FIELD_DEF
  proc_table_def= {MYSQL_PROC_FIELD_COUNT, proc_table_fields};

/*************************************************************************/

/**
  Stored_routine_creation_ctx -- creation context of stored routines
  (stored procedures and functions).
*/

class Stored_routine_creation_ctx : public Stored_program_creation_ctx,
                                    public Sql_alloc
{
public:
  static Stored_routine_creation_ctx *
  load_from_db(THD *thd, const sp_name *name, TABLE *proc_tbl);

public:
  virtual Stored_program_creation_ctx *clone(MEM_ROOT *mem_root)
  {
    return new (mem_root) Stored_routine_creation_ctx(m_client_cs,
                                                      m_connection_cl,
                                                      m_db_cl);
  }

protected:
  virtual Object_creation_ctx *create_backup_ctx(THD *thd) const
  {
    DBUG_ENTER("Stored_routine_creation_ctx::create_backup_ctx");
    DBUG_RETURN(new Stored_routine_creation_ctx(thd));
  }

private:
  Stored_routine_creation_ctx(THD *thd)
    : Stored_program_creation_ctx(thd)
  { }

  Stored_routine_creation_ctx(CHARSET_INFO *client_cs,
                              CHARSET_INFO *connection_cl,
                              CHARSET_INFO *db_cl)
    : Stored_program_creation_ctx(client_cs, connection_cl, db_cl)
  { }
};

/**************************************************************************
  Stored_routine_creation_ctx implementation.
**************************************************************************/

bool load_charset(MEM_ROOT *mem_root,
                  Field *field,
                  CHARSET_INFO *dflt_cs,
                  CHARSET_INFO **cs)
{
  String cs_name;

  if (get_field(mem_root, field, &cs_name))
  {
    *cs= dflt_cs;
    return TRUE;
  }

  *cs= get_charset_by_csname(cs_name.c_ptr(), MY_CS_PRIMARY, MYF(0));

  if (*cs == NULL)
  {
    *cs= dflt_cs;
    return TRUE;
  }

  return FALSE;
}

/*************************************************************************/

bool load_collation(MEM_ROOT *mem_root,
                    Field *field,
                    CHARSET_INFO *dflt_cl,
                    CHARSET_INFO **cl)
{
  String cl_name;

  if (get_field(mem_root, field, &cl_name))
  {
    *cl= dflt_cl;
    return TRUE;
  }

  *cl= get_charset_by_name(cl_name.c_ptr(), MYF(0));

  if (*cl == NULL)
  {
    *cl= dflt_cl;
    return TRUE;
  }

  return FALSE;
}

/*************************************************************************/

Stored_routine_creation_ctx *
Stored_routine_creation_ctx::load_from_db(THD *thd,
                                         const sp_name *name,
                                         TABLE *proc_tbl)
{
  /* Load character set/collation attributes. */

  CHARSET_INFO *client_cs;
  CHARSET_INFO *connection_cl;
  CHARSET_INFO *db_cl;

  const char *db_name= thd->strmake(name->m_db.str, name->m_db.length);
  const char *sr_name= thd->strmake(name->m_name.str, name->m_name.length);

  bool invalid_creation_ctx= FALSE;

  if (load_charset(thd->mem_root,
                   proc_tbl->field[MYSQL_PROC_FIELD_CHARACTER_SET_CLIENT],
                   thd->variables.character_set_client,
                   &client_cs))
  {
    sql_print_warning("Stored routine '%s'.'%s': invalid value "
                      "in column mysql.proc.character_set_client.",
                      (const char *) db_name,
                      (const char *) sr_name);

    invalid_creation_ctx= TRUE;
  }

  if (load_collation(thd->mem_root,
                     proc_tbl->field[MYSQL_PROC_FIELD_COLLATION_CONNECTION],
                     thd->variables.collation_connection,
                     &connection_cl))
  {
    sql_print_warning("Stored routine '%s'.'%s': invalid value "
                      "in column mysql.proc.collation_connection.",
                      (const char *) db_name,
                      (const char *) sr_name);

    invalid_creation_ctx= TRUE;
  }

  if (load_collation(thd->mem_root,
                     proc_tbl->field[MYSQL_PROC_FIELD_DB_COLLATION],
                     NULL,
                     &db_cl))
  {
    sql_print_warning("Stored routine '%s'.'%s': invalid value "
                      "in column mysql.proc.db_collation.",
                      (const char *) db_name,
                      (const char *) sr_name);

    invalid_creation_ctx= TRUE;
  }

  if (invalid_creation_ctx)
  {
    push_warning_printf(thd,
                        MYSQL_ERROR::WARN_LEVEL_WARN,
                        ER_SR_INVALID_CREATION_CTX,
                        ER(ER_SR_INVALID_CREATION_CTX),
                        (const char *) db_name,
                        (const char *) sr_name);
  }

  /*
    If we failed to retrieve the database collation, load the default one
    from the disk.
  */

  if (!db_cl)
    db_cl= get_default_db_collation(thd, name->m_db.str);

  /* Create the context. */

  return new Stored_routine_creation_ctx(client_cs, connection_cl, db_cl);
}

/*************************************************************************/

class Proc_table_intact : public Table_check_intact
{
private:
  bool m_print_once;

public:
  Proc_table_intact() : m_print_once(TRUE) {}

protected:
  void report_error(uint code, const char *fmt, ...);
};


/**
  Report failure to validate the mysql.proc table definition.
  Print a message to the error log only once.
*/

void Proc_table_intact::report_error(uint code, const char *fmt, ...)
{
  va_list args;
  char buf[512];

  va_start(args, fmt);
  my_vsnprintf(buf, sizeof(buf), fmt, args);
  va_end(args);

  if (code)
    my_message(code, buf, MYF(0));
  else
    my_error(ER_CANNOT_LOAD_FROM_TABLE, MYF(0), "proc");

  if (m_print_once)
  {
    m_print_once= FALSE;
    sql_print_error("%s", buf);
  }
};


/** Single instance used to control printing to the error log. */
static Proc_table_intact proc_table_intact;


/**
  Open the mysql.proc table for read.

  @param thd     Thread context
  @param backup  Pointer to Open_tables_state instance where information about
                 currently open tables will be saved, and from which will be
                 restored when we will end work with mysql.proc.

  @retval
    0	Error
  @retval
    \#	Pointer to TABLE object of mysql.proc
*/

TABLE *open_proc_table_for_read(THD *thd, Open_tables_state *backup)
{
  DBUG_ENTER("open_proc_table_for_read");

  TABLE_LIST table;
  table.init_one_table("mysql", "proc", TL_READ);

  if (open_system_tables_for_read(thd, &table, backup))
    DBUG_RETURN(NULL);

  if (!proc_table_intact.check(table.table, &proc_table_def))
    DBUG_RETURN(table.table);

  close_system_tables(thd, backup);

  DBUG_RETURN(NULL);
}


/**
  Open the mysql.proc table for update.

  @param thd  Thread context

  @note
    Table opened with this call should closed using close_thread_tables().

  @retval
    0	Error
  @retval
    \#	Pointer to TABLE object of mysql.proc
*/

static TABLE *open_proc_table_for_update(THD *thd)
{
  DBUG_ENTER("open_proc_table_for_update");

  TABLE *table;
  TABLE_LIST table_list;
  table_list.init_one_table("mysql", "proc", TL_WRITE);

  if (!(table= open_system_table_for_update(thd, &table_list)))
    DBUG_RETURN(NULL);

  if (!proc_table_intact.check(table, &proc_table_def))
    DBUG_RETURN(table);

  close_thread_tables(thd);

  DBUG_RETURN(NULL);
}


/**
  Find row in open mysql.proc table representing stored routine.

  @param thd    Thread context
  @param type   Type of routine to find (function or procedure)
  @param name   Name of routine
  @param table  TABLE object for open mysql.proc table.

  @retval
    SP_OK             Routine found
  @retval
    SP_KEY_NOT_FOUND  No routine with given name
*/

static int
db_find_routine_aux(THD *thd, int type, sp_name *name, TABLE *table)
{
  uchar key[MAX_KEY_LENGTH];	// db, name, optional key length type
  DBUG_ENTER("db_find_routine_aux");
  DBUG_PRINT("enter", ("type: %d  name: %.*s",
		       type, (int) name->m_name.length, name->m_name.str));

  /*
    Create key to find row. We have to use field->store() to be able to
    handle VARCHAR and CHAR fields.
    Assumption here is that the three first fields in the table are
    'db', 'name' and 'type' and the first key is the primary key over the
    same fields.
  */
  if (name->m_name.length > table->field[1]->field_length)
    DBUG_RETURN(SP_KEY_NOT_FOUND);
  table->field[0]->store(name->m_db.str, name->m_db.length, &my_charset_bin);
  table->field[1]->store(name->m_name.str, name->m_name.length,
                         &my_charset_bin);
  table->field[2]->store((longlong) type, TRUE);
  key_copy(key, table->record[0], table->key_info,
           table->key_info->key_length);

  if (table->file->index_read_idx_map(table->record[0], 0, key, HA_WHOLE_KEY,
                                      HA_READ_KEY_EXACT))
    DBUG_RETURN(SP_KEY_NOT_FOUND);

  DBUG_RETURN(SP_OK);
}


/**
  Find routine definition in mysql.proc table and create corresponding
  sp_head object for it.

  @param thd   Thread context
  @param type  Type of routine (TYPE_ENUM_PROCEDURE/...)
  @param name  Name of routine
  @param sphp  Out parameter in which pointer to created sp_head
               object is returned (0 in case of error).

  @note
    This function may damage current LEX during execution, so it is good
    idea to create temporary LEX and make it active before calling it.

  @retval
    0       Success
  @retval
    non-0   Error (may be one of special codes like SP_KEY_NOT_FOUND)
*/

static int
db_find_routine(THD *thd, int type, sp_name *name, sp_head **sphp)
{
  TABLE *table;
  const char *params, *returns, *body;
  int ret;
  const char *definer;
  longlong created;
  longlong modified;
  st_sp_chistics chistics;
  char *ptr;
  uint length;
  char buff[65];
  String str(buff, sizeof(buff), &my_charset_bin);
  bool saved_time_zone_used= thd->time_zone_used;
  ulong sql_mode, saved_mode= thd->variables.sql_mode;
  Open_tables_state open_tables_state_backup;
  Stored_program_creation_ctx *creation_ctx;

  DBUG_ENTER("db_find_routine");
  DBUG_PRINT("enter", ("type: %d name: %.*s",
		       type, (int) name->m_name.length, name->m_name.str));

  *sphp= 0;                                     // In case of errors
  if (!(table= open_proc_table_for_read(thd, &open_tables_state_backup)))
    DBUG_RETURN(SP_OPEN_TABLE_FAILED);

  /* Reset sql_mode during data dictionary operations. */
  thd->variables.sql_mode= 0;

  if ((ret= db_find_routine_aux(thd, type, name, table)) != SP_OK)
    goto done;

  if (table->s->fields < MYSQL_PROC_FIELD_COUNT)
  {
    ret= SP_GET_FIELD_FAILED;
    goto done;
  }

  bzero((char *)&chistics, sizeof(chistics));
  if ((ptr= get_field(thd->mem_root,
		      table->field[MYSQL_PROC_FIELD_ACCESS])) == NULL)
  {
    ret= SP_GET_FIELD_FAILED;
    goto done;
  }
  switch (ptr[0]) {
  case 'N':
    chistics.daccess= SP_NO_SQL;
    break;
  case 'C':
    chistics.daccess= SP_CONTAINS_SQL;
    break;
  case 'R':
    chistics.daccess= SP_READS_SQL_DATA;
    break;
  case 'M':
    chistics.daccess= SP_MODIFIES_SQL_DATA;
    break;
  default:
    chistics.daccess= SP_DEFAULT_ACCESS_MAPPING;
  }

  if ((ptr= get_field(thd->mem_root,
		      table->field[MYSQL_PROC_FIELD_DETERMINISTIC])) == NULL)
  {
    ret= SP_GET_FIELD_FAILED;
    goto done;
  }
  chistics.detistic= (ptr[0] == 'N' ? FALSE : TRUE);    

  if ((ptr= get_field(thd->mem_root,
		      table->field[MYSQL_PROC_FIELD_SECURITY_TYPE])) == NULL)
  {
    ret= SP_GET_FIELD_FAILED;
    goto done;
  }
  chistics.suid= (ptr[0] == 'I' ? SP_IS_NOT_SUID : SP_IS_SUID);

  if ((params= get_field(thd->mem_root,
			 table->field[MYSQL_PROC_FIELD_PARAM_LIST])) == NULL)
  {
    params= "";
  }

  if (type == TYPE_ENUM_PROCEDURE)
    returns= "";
  else if ((returns= get_field(thd->mem_root,
			       table->field[MYSQL_PROC_FIELD_RETURNS])) == NULL)
  {
    ret= SP_GET_FIELD_FAILED;
    goto done;
  }

  if ((body= get_field(thd->mem_root,
		       table->field[MYSQL_PROC_FIELD_BODY])) == NULL)
  {
    ret= SP_GET_FIELD_FAILED;
    goto done;
  }

  // Get additional information
  if ((definer= get_field(thd->mem_root,
			  table->field[MYSQL_PROC_FIELD_DEFINER])) == NULL)
  {
    ret= SP_GET_FIELD_FAILED;
    goto done;
  }

  modified= table->field[MYSQL_PROC_FIELD_MODIFIED]->val_int();
  created= table->field[MYSQL_PROC_FIELD_CREATED]->val_int();

  sql_mode= (ulong) table->field[MYSQL_PROC_FIELD_SQL_MODE]->val_int();

  table->field[MYSQL_PROC_FIELD_COMMENT]->val_str(&str, &str);

  ptr= 0;
  if ((length= str.length()))
    ptr= thd->strmake(str.ptr(), length);
  chistics.comment.str= ptr;
  chistics.comment.length= length;

  creation_ctx= Stored_routine_creation_ctx::load_from_db(thd, name, table);

  close_system_tables(thd, &open_tables_state_backup);
  table= 0;

  ret= db_load_routine(thd, type, name, sphp,
                       sql_mode, params, returns, body, chistics,
                       definer, created, modified, creation_ctx);
 done:
  /* 
    Restore the time zone flag as the timezone usage in proc table
    does not affect replication.
  */  
  thd->time_zone_used= saved_time_zone_used;
  if (table)
    close_system_tables(thd, &open_tables_state_backup);
  thd->variables.sql_mode= saved_mode;
  DBUG_RETURN(ret);
}


/**
  Silence DEPRECATED SYNTAX warnings when loading a stored procedure
  into the cache.
*/
struct Silence_deprecated_warning : public Internal_error_handler
{
public:
  virtual bool handle_condition(THD *thd,
                                uint sql_errno,
                                const char* sqlstate,
                                MYSQL_ERROR::enum_warning_level level,
                                const char* msg,
                                MYSQL_ERROR ** cond_hdl);
};

bool
Silence_deprecated_warning::handle_condition(
  THD *,
  uint sql_errno,
  const char*,
  MYSQL_ERROR::enum_warning_level level,
  const char*,
  MYSQL_ERROR ** cond_hdl)
{
  *cond_hdl= NULL;
  if (sql_errno == ER_WARN_DEPRECATED_SYNTAX &&
      level == MYSQL_ERROR::WARN_LEVEL_WARN)
    return TRUE;

  return FALSE;
}


/**
  @brief    The function parses input strings and returns SP stucture.

  @param[in]      thd               Thread handler
  @param[in]      defstr            CREATE... string
  @param[in]      sql_mode          SQL mode
  @param[in]      creation_ctx      Creation context of stored routines
                                    
  @return     Pointer on sp_head struct
    @retval   #                     Pointer on sp_head struct
    @retval   0                     error
*/

static sp_head *sp_compile(THD *thd, String *defstr, ulong sql_mode,
                           Stored_program_creation_ctx *creation_ctx)
{
  sp_head *sp;
  ulong old_sql_mode= thd->variables.sql_mode;
  ha_rows old_select_limit= thd->variables.select_limit;
  sp_rcontext *old_spcont= thd->spcont;
  Silence_deprecated_warning warning_handler;

  thd->variables.sql_mode= sql_mode;
  thd->variables.select_limit= HA_POS_ERROR;

  Parser_state parser_state(thd, defstr->c_ptr(), defstr->length());
  lex_start(thd);
  thd->push_internal_handler(&warning_handler);
  thd->spcont= 0;

  if (parse_sql(thd, & parser_state, creation_ctx) || thd->lex == NULL)
  {
    sp= thd->lex->sphead;
    delete sp;
    sp= 0;
  }
  else
  {
    sp= thd->lex->sphead;
  }

  thd->pop_internal_handler();
  thd->spcont= old_spcont;
  thd->variables.sql_mode= old_sql_mode;
  thd->variables.select_limit= old_select_limit;
  return sp;
}


static int
db_load_routine(THD *thd, int type, sp_name *name, sp_head **sphp,
                ulong sql_mode, const char *params, const char *returns,
                const char *body, st_sp_chistics &chistics,
                const char *definer, longlong created, longlong modified,
                Stored_program_creation_ctx *creation_ctx)
{
  LEX *old_lex= thd->lex, newlex;
  String defstr;
  char saved_cur_db_name_buf[NAME_LEN+1];
  LEX_STRING saved_cur_db_name=
    { saved_cur_db_name_buf, sizeof(saved_cur_db_name_buf) };
  bool cur_db_changed;
  
  char definer_user_name_holder[USERNAME_LENGTH + 1];
  LEX_STRING definer_user_name= { definer_user_name_holder,
                                  USERNAME_LENGTH };

  char definer_host_name_holder[HOSTNAME_LENGTH + 1];
  LEX_STRING definer_host_name= { definer_host_name_holder, HOSTNAME_LENGTH };

  int ret= 0;

  thd->lex= &newlex;
  newlex.current_select= NULL;

  parse_user(definer, strlen(definer),
             definer_user_name.str, &definer_user_name.length,
             definer_host_name.str, &definer_host_name.length);

  defstr.set_charset(creation_ctx->get_client_cs());

  /*
    We have to add DEFINER clause and provide proper routine characterstics in
    routine definition statement that we build here to be able to use this
    definition for SHOW CREATE PROCEDURE later.
   */

  if (!create_string(thd, &defstr,
                     type,
                     NULL, 0,
                     name->m_name.str, name->m_name.length,
                     params, strlen(params),
                     returns, strlen(returns),
                     body, strlen(body),
                     &chistics, &definer_user_name, &definer_host_name,
                     sql_mode))
  {
    ret= SP_INTERNAL_ERROR;
    goto end;
  }

  /*
    Change the current database (if needed).

    TODO: why do we force switch here?
  */

  if (mysql_opt_change_db(thd, &name->m_db, &saved_cur_db_name, TRUE,
                          &cur_db_changed))
  {
    ret= SP_INTERNAL_ERROR;
    goto end;
  }

  {
    *sphp= sp_compile(thd, &defstr, sql_mode, creation_ctx);
    /*
      Force switching back to the saved current database (if changed),
      because it may be NULL. In this case, mysql_change_db() would
      generate an error.
    */

    if (cur_db_changed && mysql_change_db(thd, &saved_cur_db_name, TRUE))
    {
      ret= SP_INTERNAL_ERROR;
      goto end;
    }

    if (!*sphp)
    {
      ret= SP_PARSE_ERROR;
      goto end;
    }

    (*sphp)->set_definer(&definer_user_name, &definer_host_name);
    (*sphp)->set_info(created, modified, &chistics, sql_mode);
    (*sphp)->set_creation_ctx(creation_ctx);
    (*sphp)->optimize();
    /*
      Not strictly necessary to invoke this method here, since we know
      that we've parsed CREATE PROCEDURE/FUNCTION and not an
      UPDATE/DELETE/INSERT/REPLACE/LOAD/CREATE TABLE, but we try to
      maintain the invariant that this method is called for each
      distinct statement, in case its logic is extended with other
      types of analyses in future.
    */
    newlex.set_trg_event_type_for_tables();
  }

end:
  lex_end(thd->lex);
  thd->lex= old_lex;
  return ret;
}


static void
sp_returns_type(THD *thd, String &result, sp_head *sp)
{
  TABLE table;
  TABLE_SHARE share;
  Field *field;
  bzero((char*) &table, sizeof(table));
  bzero((char*) &share, sizeof(share));
  table.in_use= thd;
  table.s = &share;
  field= sp->create_result_field(0, 0, &table);
  field->sql_type(result);

  if (field->has_charset())
  {
    result.append(STRING_WITH_LEN(" CHARSET "));
    result.append(field->charset()->csname);
    if (!(field->charset()->state & MY_CS_PRIMARY))
    {
      result.append(STRING_WITH_LEN(" COLLATE "));
      result.append(field->charset()->name);
    }
  }

  delete field;
}


/**
  Write stored-routine object into mysql.proc.

  This operation stores attributes of the stored procedure/function into
  the mysql.proc.

  @param thd  Thread context.
  @param type Stored routine type
              (TYPE_ENUM_PROCEDURE or TYPE_ENUM_FUNCTION).
  @param sp   Stored routine object to store.

  @note Opens and closes the thread tables. Therefore assumes
  that there are no locked tables in this thread at the time of
  invocation.
  Unlike some other DDL statements, *does* close the tables
  in the end, since the call to this function is normally
  followed by an implicit grant (sp_grant_privileges())
  and this subsequent call opens and closes mysql.procs_priv.

  @return Error code. SP_OK is returned on success. Other
  SP_ constants are used to indicate about errors.
*/

int
sp_create_routine(THD *thd, int type, sp_head *sp)
{
  int ret;
  TABLE *table;
  char definer[USER_HOST_BUFF_SIZE];
  ulong saved_mode= thd->variables.sql_mode;

  CHARSET_INFO *db_cs= get_default_db_collation(thd, sp->m_db.str);

  enum_check_fields saved_count_cuted_fields;

  bool store_failed= FALSE;

  bool save_binlog_row_based;

  DBUG_ENTER("sp_create_routine");
  DBUG_PRINT("enter", ("type: %d  name: %.*s",type, (int) sp->m_name.length,
                       sp->m_name.str));
  String retstr(64);
  retstr.set_charset(system_charset_info);

  DBUG_ASSERT(type == TYPE_ENUM_PROCEDURE ||
              type == TYPE_ENUM_FUNCTION);

  /* Reset sql_mode during data dictionary operations. */
  thd->variables.sql_mode= 0;

  /*
    This statement will be replicated as a statement, even when using
    row-based replication.  The flag will be reset at the end of the
    statement.
  */
<<<<<<< HEAD
  thd->clear_current_stmt_binlog_format_row();
=======
  save_binlog_row_based= thd->current_stmt_binlog_row_based;
  thd->clear_current_stmt_binlog_row_based();
>>>>>>> 6ee51dc7

  saved_count_cuted_fields= thd->count_cuted_fields;
  thd->count_cuted_fields= CHECK_FIELD_WARN;

  if (!(table= open_proc_table_for_update(thd)))
    ret= SP_OPEN_TABLE_FAILED;
  else
  {
    restore_record(table, s->default_values); // Get default values for fields

    /* NOTE: all needed privilege checks have been already done. */
    strxnmov(definer, sizeof(definer)-1, thd->lex->definer->user.str, "@",
            thd->lex->definer->host.str, NullS);

    if (table->s->fields < MYSQL_PROC_FIELD_COUNT)
    {
      ret= SP_GET_FIELD_FAILED;
      goto done;
    }

    if (system_charset_info->cset->numchars(system_charset_info,
                                            sp->m_name.str,
                                            sp->m_name.str+sp->m_name.length) >
        table->field[MYSQL_PROC_FIELD_NAME]->char_length())
    {
      ret= SP_BAD_IDENTIFIER;
      goto done;
    }
    if (sp->m_body.length > table->field[MYSQL_PROC_FIELD_BODY]->field_length)
    {
      ret= SP_BODY_TOO_LONG;
      goto done;
    }

    store_failed=
      table->field[MYSQL_PROC_FIELD_DB]->
        store(sp->m_db.str, sp->m_db.length, system_charset_info);

    store_failed= store_failed ||
      table->field[MYSQL_PROC_FIELD_NAME]->
        store(sp->m_name.str, sp->m_name.length, system_charset_info);

    store_failed= store_failed ||
      table->field[MYSQL_PROC_MYSQL_TYPE]->
        store((longlong)type, TRUE);

    store_failed= store_failed ||
      table->field[MYSQL_PROC_FIELD_SPECIFIC_NAME]->
        store(sp->m_name.str, sp->m_name.length, system_charset_info);

    if (sp->m_chistics->daccess != SP_DEFAULT_ACCESS)
    {
      store_failed= store_failed ||
        table->field[MYSQL_PROC_FIELD_ACCESS]->
          store((longlong)sp->m_chistics->daccess, TRUE);
    }

    store_failed= store_failed ||
      table->field[MYSQL_PROC_FIELD_DETERMINISTIC]->
        store((longlong)(sp->m_chistics->detistic ? 1 : 2), TRUE);

    if (sp->m_chistics->suid != SP_IS_DEFAULT_SUID)
    {
      store_failed= store_failed ||
        table->field[MYSQL_PROC_FIELD_SECURITY_TYPE]->
          store((longlong)sp->m_chistics->suid, TRUE);
    }

    store_failed= store_failed ||
      table->field[MYSQL_PROC_FIELD_PARAM_LIST]->
        store(sp->m_params.str, sp->m_params.length, system_charset_info);

    if (sp->m_type == TYPE_ENUM_FUNCTION)
    {
      sp_returns_type(thd, retstr, sp);

      store_failed= store_failed ||
        table->field[MYSQL_PROC_FIELD_RETURNS]->
          store(retstr.ptr(), retstr.length(), system_charset_info);
    }

    store_failed= store_failed ||
      table->field[MYSQL_PROC_FIELD_BODY]->
        store(sp->m_body.str, sp->m_body.length, system_charset_info);

    store_failed= store_failed ||
      table->field[MYSQL_PROC_FIELD_DEFINER]->
        store(definer, (uint)strlen(definer), system_charset_info);

    ((Field_timestamp *)table->field[MYSQL_PROC_FIELD_CREATED])->set_time();
    ((Field_timestamp *)table->field[MYSQL_PROC_FIELD_MODIFIED])->set_time();

    store_failed= store_failed ||
      table->field[MYSQL_PROC_FIELD_SQL_MODE]->
        store((longlong)saved_mode, TRUE);

    if (sp->m_chistics->comment.str)
    {
      store_failed= store_failed ||
        table->field[MYSQL_PROC_FIELD_COMMENT]->
          store(sp->m_chistics->comment.str, sp->m_chistics->comment.length,
                system_charset_info);
    }

    if ((sp->m_type == TYPE_ENUM_FUNCTION) &&
        !trust_function_creators && mysql_bin_log.is_open())
    {
      if (!sp->m_chistics->detistic)
      {
	/*
	  Note that this test is not perfect; one could use
	  a non-deterministic read-only function in an update statement.
	*/
	enum enum_sp_data_access access=
	  (sp->m_chistics->daccess == SP_DEFAULT_ACCESS) ?
	  SP_DEFAULT_ACCESS_MAPPING : sp->m_chistics->daccess;
	if (access == SP_CONTAINS_SQL ||
	    access == SP_MODIFIES_SQL_DATA)
	{
	  my_message(ER_BINLOG_UNSAFE_ROUTINE,
		     ER(ER_BINLOG_UNSAFE_ROUTINE), MYF(0));
	  ret= SP_INTERNAL_ERROR;
	  goto done;
	}
      }
      if (!(thd->security_ctx->master_access & SUPER_ACL))
      {
	my_message(ER_BINLOG_CREATE_ROUTINE_NEED_SUPER,
		   ER(ER_BINLOG_CREATE_ROUTINE_NEED_SUPER), MYF(0));
	ret= SP_INTERNAL_ERROR;
	goto done;
      }
    }

    table->field[MYSQL_PROC_FIELD_CHARACTER_SET_CLIENT]->set_notnull();
    store_failed= store_failed ||
      table->field[MYSQL_PROC_FIELD_CHARACTER_SET_CLIENT]->store(
        thd->charset()->csname,
        strlen(thd->charset()->csname),
        system_charset_info);

    table->field[MYSQL_PROC_FIELD_COLLATION_CONNECTION]->set_notnull();
    store_failed= store_failed ||
      table->field[MYSQL_PROC_FIELD_COLLATION_CONNECTION]->store(
        thd->variables.collation_connection->name,
        strlen(thd->variables.collation_connection->name),
        system_charset_info);

    table->field[MYSQL_PROC_FIELD_DB_COLLATION]->set_notnull();
    store_failed= store_failed ||
      table->field[MYSQL_PROC_FIELD_DB_COLLATION]->store(
        db_cs->name, strlen(db_cs->name), system_charset_info);

    table->field[MYSQL_PROC_FIELD_BODY_UTF8]->set_notnull();
    store_failed= store_failed ||
      table->field[MYSQL_PROC_FIELD_BODY_UTF8]->store(
        sp->m_body_utf8.str, sp->m_body_utf8.length, system_charset_info);

    if (store_failed)
    {
      ret= SP_FLD_STORE_FAILED;
      goto done;
    }

    ret= SP_OK;
    if (table->file->ha_write_row(table->record[0]))
      ret= SP_WRITE_ROW_FAILED;
    else if (mysql_bin_log.is_open())
    {
      thd->clear_error();

      String log_query;
      log_query.set_charset(system_charset_info);

      if (!create_string(thd, &log_query,
                         sp->m_type,
                         (sp->m_explicit_name ? sp->m_db.str : NULL), 
                         (sp->m_explicit_name ? sp->m_db.length : 0), 
                         sp->m_name.str, sp->m_name.length,
                         sp->m_params.str, sp->m_params.length,
                         retstr.c_ptr(), retstr.length(),
                         sp->m_body.str, sp->m_body.length,
                         sp->m_chistics, &(thd->lex->definer->user),
                         &(thd->lex->definer->host),
                         saved_mode))
      {
        ret= SP_INTERNAL_ERROR;
        goto done;
      }
      /* restore sql_mode when binloging */
      thd->variables.sql_mode= saved_mode;
      /* Such a statement can always go directly to binlog, no trans cache */
      if (thd->binlog_query(THD::STMT_QUERY_TYPE,
                            log_query.c_ptr(), log_query.length(),
                            FALSE, FALSE, FALSE, 0))
        ret= SP_INTERNAL_ERROR;
      thd->variables.sql_mode= 0;
    }

  }

done:
  thd->count_cuted_fields= saved_count_cuted_fields;
  thd->variables.sql_mode= saved_mode;

  close_thread_tables(thd);
  /* Restore the state of binlog format */
  thd->current_stmt_binlog_row_based= save_binlog_row_based;
  DBUG_RETURN(ret);
}


/**
  Delete the record for the stored routine object from mysql.proc.

  The operation deletes the record for the stored routine specified by name
  from the mysql.proc table and invalidates the stored-routine cache.

  @param thd  Thread context.
  @param type Stored routine type
              (TYPE_ENUM_PROCEDURE or TYPE_ENUM_FUNCTION)
  @param name Stored routine name.

  @return Error code. SP_OK is returned on success. Other SP_ constants are
  used to indicate about errors.
*/

int
sp_drop_routine(THD *thd, int type, sp_name *name)
{
  TABLE *table;
  int ret;
  bool save_binlog_row_based;
  DBUG_ENTER("sp_drop_routine");
  DBUG_PRINT("enter", ("type: %d  name: %.*s",
		       type, (int) name->m_name.length, name->m_name.str));

  DBUG_ASSERT(type == TYPE_ENUM_PROCEDURE ||
              type == TYPE_ENUM_FUNCTION);

  /*
    This statement will be replicated as a statement, even when using
    row-based replication.  The flag will be reset at the end of the
    statement.
  */
<<<<<<< HEAD
  thd->clear_current_stmt_binlog_format_row();
=======
  save_binlog_row_based= thd->current_stmt_binlog_row_based;
  thd->clear_current_stmt_binlog_row_based();
>>>>>>> 6ee51dc7

  if (!(table= open_proc_table_for_update(thd)))
    DBUG_RETURN(SP_OPEN_TABLE_FAILED);
  if ((ret= db_find_routine_aux(thd, type, name, table)) == SP_OK)
  {
    if (table->file->ha_delete_row(table->record[0]))
      ret= SP_DELETE_ROW_FAILED;
  }

  if (ret == SP_OK)
  {
    if (write_bin_log(thd, TRUE, thd->query(), thd->query_length()))
      ret= SP_INTERNAL_ERROR;
    sp_cache_invalidate();
  }

  close_thread_tables(thd);
  /* Restore the state of binlog format */
  thd->current_stmt_binlog_row_based= save_binlog_row_based;
  DBUG_RETURN(ret);
}


/**
  Find and updated the record for the stored routine object in mysql.proc.

  The operation finds the record for the stored routine specified by name
  in the mysql.proc table and updates it with new attributes. After
  successful update, the cache is invalidated.

  @param thd      Thread context.
  @param type     Stored routine type
                  (TYPE_ENUM_PROCEDURE or TYPE_ENUM_FUNCTION)
  @param name     Stored routine name.
  @param chistics New values of stored routine attributes to write.

  @return Error code. SP_OK is returned on success. Other SP_ constants are
  used to indicate about errors.
*/

int
sp_update_routine(THD *thd, int type, sp_name *name, st_sp_chistics *chistics)
{
  TABLE *table;
  int ret;
  bool save_binlog_row_based;
  DBUG_ENTER("sp_update_routine");
  DBUG_PRINT("enter", ("type: %d  name: %.*s",
		       type, (int) name->m_name.length, name->m_name.str));

  DBUG_ASSERT(type == TYPE_ENUM_PROCEDURE ||
              type == TYPE_ENUM_FUNCTION);
  /*
    This statement will be replicated as a statement, even when using
    row-based replication. The flag will be reset at the end of the
    statement.
  */
<<<<<<< HEAD
  thd->clear_current_stmt_binlog_format_row();
=======
  save_binlog_row_based= thd->current_stmt_binlog_row_based;
  thd->clear_current_stmt_binlog_row_based();
>>>>>>> 6ee51dc7

  if (!(table= open_proc_table_for_update(thd)))
    DBUG_RETURN(SP_OPEN_TABLE_FAILED);
  if ((ret= db_find_routine_aux(thd, type, name, table)) == SP_OK)
  {
    store_record(table,record[1]);
    table->timestamp_field_type= TIMESTAMP_NO_AUTO_SET;
    ((Field_timestamp *)table->field[MYSQL_PROC_FIELD_MODIFIED])->set_time();
    if (chistics->suid != SP_IS_DEFAULT_SUID)
      table->field[MYSQL_PROC_FIELD_SECURITY_TYPE]->
	store((longlong)chistics->suid, TRUE);
    if (chistics->daccess != SP_DEFAULT_ACCESS)
      table->field[MYSQL_PROC_FIELD_ACCESS]->
	store((longlong)chistics->daccess, TRUE);
    if (chistics->comment.str)
      table->field[MYSQL_PROC_FIELD_COMMENT]->store(chistics->comment.str,
						    chistics->comment.length,
						    system_charset_info);
    if ((ret= table->file->ha_update_row(table->record[1],table->record[0])) &&
        ret != HA_ERR_RECORD_IS_THE_SAME)
      ret= SP_WRITE_ROW_FAILED;
    else
      ret= 0;
  }

  if (ret == SP_OK)
  {
    if (write_bin_log(thd, TRUE, thd->query(), thd->query_length()))
      ret= SP_INTERNAL_ERROR;
    sp_cache_invalidate();
  }

  close_thread_tables(thd);
  /* Restore the state of binlog format */
  thd->current_stmt_binlog_row_based= save_binlog_row_based;
  DBUG_RETURN(ret);
}


/**
  Drop all routines in database 'db'

  @note Close the thread tables, the calling code might want to
  delete from other system tables afterwards.
*/

int
sp_drop_db_routines(THD *thd, char *db)
{
  TABLE *table;
  int ret;
  uint key_len;
  DBUG_ENTER("sp_drop_db_routines");
  DBUG_PRINT("enter", ("db: %s", db));

  ret= SP_OPEN_TABLE_FAILED;
  if (!(table= open_proc_table_for_update(thd)))
    goto err;

  table->field[MYSQL_PROC_FIELD_DB]->store(db, strlen(db), system_charset_info);
  key_len= table->key_info->key_part[0].store_length;

  ret= SP_OK;
  table->file->ha_index_init(0, 1);
  if (! table->file->index_read_map(table->record[0],
                                    (uchar *)table->field[MYSQL_PROC_FIELD_DB]->ptr,
                                    (key_part_map)1, HA_READ_KEY_EXACT))
  {
    int nxtres;
    bool deleted= FALSE;

    do
    {
      if (! table->file->ha_delete_row(table->record[0]))
	deleted= TRUE;		/* We deleted something */
      else
      {
	ret= SP_DELETE_ROW_FAILED;
	nxtres= 0;
	break;
      }
    } while (! (nxtres= table->file->index_next_same(table->record[0],
                                (uchar *)table->field[MYSQL_PROC_FIELD_DB]->ptr,
						     key_len)));
    if (nxtres != HA_ERR_END_OF_FILE)
      ret= SP_KEY_NOT_FOUND;
    if (deleted)
      sp_cache_invalidate();
  }
  table->file->ha_index_end();

  close_thread_tables(thd);

err:
  DBUG_RETURN(ret);
}


/**
  Implement SHOW CREATE statement for stored routines.

  The operation finds the stored routine object specified by name and then
  calls sp_head::show_create_routine() for the object.

  @param thd  Thread context.
  @param type Stored routine type
              (TYPE_ENUM_PROCEDURE or TYPE_ENUM_FUNCTION)
  @param name Stored routine name.

  @return Error status.
    @retval FALSE on success
    @retval TRUE on error
*/

bool
sp_show_create_routine(THD *thd, int type, sp_name *name)
{
  bool err_status= TRUE;
  sp_head *sp;
  sp_cache **cache = type == TYPE_ENUM_PROCEDURE ?
                     &thd->sp_proc_cache : &thd->sp_func_cache;

  DBUG_ENTER("sp_show_create_routine");
  DBUG_PRINT("enter", ("name: %.*s",
                       (int) name->m_name.length,
                       name->m_name.str));

  DBUG_ASSERT(type == TYPE_ENUM_PROCEDURE ||
              type == TYPE_ENUM_FUNCTION);

  if (type == TYPE_ENUM_PROCEDURE)
  {
    /*
       SHOW CREATE PROCEDURE may require two instances of one sp_head
       object when SHOW CREATE PROCEDURE is called for the procedure that
       is being executed. Basically, there is no actual recursion, so we
       increase the recursion limit for this statement (kind of hack).

       SHOW CREATE FUNCTION does not require this because SHOW CREATE
       statements are prohibitted within stored functions.
     */

    thd->variables.max_sp_recursion_depth++;
  }

  if ((sp= sp_find_routine(thd, type, name, cache, FALSE)))
    err_status= sp->show_create_routine(thd, type);

  if (type == TYPE_ENUM_PROCEDURE)
    thd->variables.max_sp_recursion_depth--;

  DBUG_RETURN(err_status);
}


/**
  Obtain object representing stored procedure/function by its name from
  stored procedures cache and looking into mysql.proc if needed.

  @param thd          thread context
  @param type         type of object (TYPE_ENUM_FUNCTION or TYPE_ENUM_PROCEDURE)
  @param name         name of procedure
  @param cp           hash to look routine in
  @param cache_only   if true perform cache-only lookup
                      (Don't look in mysql.proc).

  @retval
    NonNULL pointer to sp_head object for the procedure
  @retval
    NULL    in case of error.
*/

sp_head *
sp_find_routine(THD *thd, int type, sp_name *name, sp_cache **cp,
                bool cache_only)
{
  sp_head *sp;
  ulong depth= (type == TYPE_ENUM_PROCEDURE ?
                thd->variables.max_sp_recursion_depth :
                0);
  DBUG_ENTER("sp_find_routine");
  DBUG_PRINT("enter", ("name:  %.*s.%.*s  type: %d  cache only %d",
                       (int) name->m_db.length, name->m_db.str,
                       (int) name->m_name.length, name->m_name.str,
                       type, cache_only));

  if ((sp= sp_cache_lookup(cp, name)))
  {
    ulong level;
    sp_head *new_sp;
    const char *returns= "";
    char definer[USER_HOST_BUFF_SIZE];

    /*
      String buffer for RETURNS data type must have system charset;
      64 -- size of "returns" column of mysql.proc.
    */
    String retstr(64);
    retstr.set_charset(sp->get_creation_ctx()->get_client_cs());

    DBUG_PRINT("info", ("found: 0x%lx", (ulong)sp));
    if (sp->m_first_free_instance)
    {
      DBUG_PRINT("info", ("first free: 0x%lx  level: %lu  flags %x",
                          (ulong)sp->m_first_free_instance,
                          sp->m_first_free_instance->m_recursion_level,
                          sp->m_first_free_instance->m_flags));
      DBUG_ASSERT(!(sp->m_first_free_instance->m_flags & sp_head::IS_INVOKED));
      if (sp->m_first_free_instance->m_recursion_level > depth)
      {
        sp->recursion_level_error(thd);
        DBUG_RETURN(0);
      }
      DBUG_RETURN(sp->m_first_free_instance);
    }
    /*
      Actually depth could be +1 than the actual value in case a SP calls
      SHOW CREATE PROCEDURE. Hence, the linked list could hold up to one more
      instance.
    */

    level= sp->m_last_cached_sp->m_recursion_level + 1;
    if (level > depth)
    {
      sp->recursion_level_error(thd);
      DBUG_RETURN(0);
    }

    strxmov(definer, sp->m_definer_user.str, "@",
            sp->m_definer_host.str, NullS);
    if (type == TYPE_ENUM_FUNCTION)
    {
      sp_returns_type(thd, retstr, sp);
      returns= retstr.ptr();
    }
    if (db_load_routine(thd, type, name, &new_sp,
                        sp->m_sql_mode, sp->m_params.str, returns,
                        sp->m_body.str, *sp->m_chistics, definer,
                        sp->m_created, sp->m_modified,
                        sp->get_creation_ctx()) == SP_OK)
    {
      sp->m_last_cached_sp->m_next_cached_sp= new_sp;
      new_sp->m_recursion_level= level;
      new_sp->m_first_instance= sp;
      sp->m_last_cached_sp= sp->m_first_free_instance= new_sp;
      DBUG_PRINT("info", ("added level: 0x%lx, level: %lu, flags %x",
                          (ulong)new_sp, new_sp->m_recursion_level,
                          new_sp->m_flags));
      DBUG_RETURN(new_sp);
    }
    DBUG_RETURN(0);
  }
  if (!cache_only)
  {
    if (db_find_routine(thd, type, name, &sp) == SP_OK)
    {
      sp_cache_insert(cp, sp);
      DBUG_PRINT("info", ("added new: 0x%lx, level: %lu, flags %x",
                          (ulong)sp, sp->m_recursion_level,
                          sp->m_flags));
    }
  }
  DBUG_RETURN(sp);
}


/**
  This is used by sql_acl.cc:mysql_routine_grant() and is used to find
  the routines in 'routines'.

  @param thd Thread handler
  @param routines List of needles in the hay stack
  @param any Any of the needles are good enough

  @return
    @retval FALSE Found.
    @retval TRUE  Not found
*/

bool
sp_exist_routines(THD *thd, TABLE_LIST *routines, bool any)
{
  TABLE_LIST *routine;
  bool sp_object_found;
  DBUG_ENTER("sp_exists_routine");
  for (routine= routines; routine; routine= routine->next_global)
  {
    sp_name *name;
    LEX_STRING lex_db;
    LEX_STRING lex_name;
    lex_db.length= strlen(routine->db);
    lex_name.length= strlen(routine->table_name);
    lex_db.str= thd->strmake(routine->db, lex_db.length);
    lex_name.str= thd->strmake(routine->table_name, lex_name.length);
    name= new sp_name(lex_db, lex_name, true);
    name->init_qname(thd);
    sp_object_found= sp_find_routine(thd, TYPE_ENUM_PROCEDURE, name,
                                     &thd->sp_proc_cache, FALSE) != NULL ||
                     sp_find_routine(thd, TYPE_ENUM_FUNCTION, name,
                                     &thd->sp_func_cache, FALSE) != NULL;
    thd->warning_info->clear_warning_info(thd->query_id);
    if (sp_object_found)
    {
      if (any)
        break;
    }
    else if (!any)
    {
      my_error(ER_SP_DOES_NOT_EXIST, MYF(0), "FUNCTION or PROCEDURE",
               routine->table_name);
      DBUG_RETURN(TRUE);
    }
  }
  DBUG_RETURN(FALSE);
}


/**
  Check if a routine exists in the mysql.proc table, without actually
  parsing the definition. (Used for dropping).

  @param thd          thread context
  @param name         name of procedure

  @retval
    0       Success
  @retval
    non-0   Error;  SP_OPEN_TABLE_FAILED or SP_KEY_NOT_FOUND
*/

int
sp_routine_exists_in_table(THD *thd, int type, sp_name *name)
{
  TABLE *table;
  int ret;
  Open_tables_state open_tables_state_backup;

  if (!(table= open_proc_table_for_read(thd, &open_tables_state_backup)))
    ret= SP_OPEN_TABLE_FAILED;
  else
  {
    if ((ret= db_find_routine_aux(thd, type, name, table)) != SP_OK)
      ret= SP_KEY_NOT_FOUND;
    close_system_tables(thd, &open_tables_state_backup);
  }
  return ret;
}


/**
  Structure that represents element in the set of stored routines
  used by statement or routine.
*/
struct Sroutine_hash_entry;

struct Sroutine_hash_entry
{
  /**
    Set key consisting of one-byte routine type and quoted routine name.
  */
  LEX_STRING key;
  /**
    Next element in list linking all routines in set. See also comments
    for LEX::sroutine/sroutine_list and sp_head::m_sroutines.
  */
  Sroutine_hash_entry *next;
  /**
    Uppermost view which directly or indirectly uses this routine.
    0 if routine is not used in view. Note that it also can be 0 if
    statement uses routine both via view and directly.
  */
  TABLE_LIST *belong_to_view;
};


extern "C" uchar* sp_sroutine_key(const uchar *ptr, size_t *plen,
                                  my_bool first)
{
  Sroutine_hash_entry *rn= (Sroutine_hash_entry *)ptr;
  *plen= rn->key.length;
  return (uchar *)rn->key.str;
}


/**
  Check if
   - current statement (the one in thd->lex) needs table prelocking
   - first routine in thd->lex->sroutines_list needs to execute its body in
     prelocked mode.

  @param thd                  Current thread, thd->lex is the statement to be
                              checked.
  @param[out] need_prelocking    TRUE  - prelocked mode should be activated
                                 before executing the statement; 
                                 FALSE - Don't activate prelocking
  @param[out] first_no_prelocking  TRUE  - Tables used by first routine in
                                   thd->lex->sroutines_list should be
                                   prelocked. FALSE - Otherwise.

  @note
    This function assumes that for any "CALL proc(...)" statement routines_list 
    will have 'proc' as first element (it may have several, consider e.g.
    "proc(sp_func(...)))". This property is currently guaranted by the parser.
*/

void sp_get_prelocking_info(THD *thd, bool *need_prelocking, 
                            bool *first_no_prelocking)
{
  Sroutine_hash_entry *routine;
  routine= (Sroutine_hash_entry*)thd->lex->sroutines_list.first;

  DBUG_ASSERT(routine);
  bool first_is_procedure= (routine->key.str[0] == TYPE_ENUM_PROCEDURE);

  *first_no_prelocking= first_is_procedure;
  *need_prelocking= !first_is_procedure || test(routine->next);
}


/**
  Auxilary function that adds new element to the set of stored routines
  used by statement.

  In case when statement uses stored routines but does not need
  prelocking (i.e. it does not use any tables) we will access the
  elements of LEX::sroutines set on prepared statement re-execution.
  Because of this we have to allocate memory for both hash element
  and copy of its key in persistent arena.

  @param lex             LEX representing statement
  @param arena           Arena in which memory for new element will be
                         allocated
  @param key             Key for the hash representing set
  @param belong_to_view  Uppermost view which uses this routine
                         (0 if routine is not used by view)

  @note
    Will also add element to end of 'LEX::sroutines_list' list.

  @todo
    When we will got rid of these accesses on re-executions we will be
    able to allocate memory for hash elements in non-persitent arena
    and directly use key values from sp_head::m_sroutines sets instead
    of making their copies.

  @retval
    TRUE   new element was added.
  @retval
    FALSE  element was not added (because it is already present in
    the set).
*/

static bool add_used_routine(LEX *lex, Query_arena *arena,
                             const LEX_STRING *key,
                             TABLE_LIST *belong_to_view)
{
  my_hash_init_opt(&lex->sroutines, system_charset_info,
                   Query_tables_list::START_SROUTINES_HASH_SIZE,
                   0, 0, sp_sroutine_key, 0, 0);

  if (!my_hash_search(&lex->sroutines, (uchar *)key->str, key->length))
  {
    Sroutine_hash_entry *rn=
      (Sroutine_hash_entry *)arena->alloc(sizeof(Sroutine_hash_entry) +
                                          key->length + 1);
    if (!rn)              // OOM. Error will be reported using fatal_error().
      return FALSE;
    rn->key.length= key->length;
    rn->key.str= (char *)rn + sizeof(Sroutine_hash_entry);
    memcpy(rn->key.str, key->str, key->length + 1);
    if (my_hash_insert(&lex->sroutines, (uchar *)rn))
      return FALSE;
    lex->sroutines_list.link_in_list((uchar *)rn, (uchar **)&rn->next);
    rn->belong_to_view= belong_to_view;
    return TRUE;
  }
  return FALSE;
}


/**
  Add routine which is explicitly used by statement to the set of stored
  routines used by this statement.

  To be friendly towards prepared statements one should pass
  persistent arena as second argument.

  @param lex       LEX representing statement
  @param arena     arena in which memory for new element of the set
                   will be allocated
  @param rt        routine name
  @param rt_type   routine type (one of TYPE_ENUM_PROCEDURE/...)

  @note
    Will also add element to end of 'LEX::sroutines_list' list (and will
    take into account that this is explicitly used routine).
*/

void sp_add_used_routine(LEX *lex, Query_arena *arena,
                         sp_name *rt, char rt_type)
{
  rt->set_routine_type(rt_type);
  (void)add_used_routine(lex, arena, &rt->m_sroutines_key, 0);
  lex->sroutines_list_own_last= lex->sroutines_list.next;
  lex->sroutines_list_own_elements= lex->sroutines_list.elements;
}


/**
  Remove routines which are only indirectly used by statement from
  the set of routines used by this statement.

  @param lex  LEX representing statement
*/

void sp_remove_not_own_routines(LEX *lex)
{
  Sroutine_hash_entry *not_own_rt, *next_rt;
  for (not_own_rt= *(Sroutine_hash_entry **)lex->sroutines_list_own_last;
       not_own_rt; not_own_rt= next_rt)
  {
    /*
      It is safe to obtain not_own_rt->next after calling hash_delete() now
      but we want to be more future-proof.
    */
    next_rt= not_own_rt->next;
    my_hash_delete(&lex->sroutines, (uchar *)not_own_rt);
  }

  *(Sroutine_hash_entry **)lex->sroutines_list_own_last= NULL;
  lex->sroutines_list.next= lex->sroutines_list_own_last;
  lex->sroutines_list.elements= lex->sroutines_list_own_elements;
}


/**
  Merge contents of two hashes representing sets of routines used
  by statements or by other routines.

  @param dst   hash to which elements should be added
  @param src   hash from which elements merged

  @note
    This procedure won't create new Sroutine_hash_entry objects,
    instead it will simply add elements from source to destination
    hash. Thus time of life of elements in destination hash becomes
    dependant on time of life of elements from source hash. It also
    won't touch lists linking elements in source and destination
    hashes.

  @returns
    @return TRUE Failure
    @return FALSE Success
*/

bool sp_update_sp_used_routines(HASH *dst, HASH *src)
{
  for (uint i=0 ; i < src->records ; i++)
  {
    Sroutine_hash_entry *rt= (Sroutine_hash_entry *)my_hash_element(src, i);
    if (!my_hash_search(dst, (uchar *)rt->key.str, rt->key.length))
    {
      if (my_hash_insert(dst, (uchar *)rt))
        return TRUE;
    }
  }
  return FALSE;
}


/**
  Add contents of hash representing set of routines to the set of
  routines used by statement.

  @param thd             Thread context
  @param lex             LEX representing statement
  @param src             Hash representing set from which routines will
                         be added
  @param belong_to_view  Uppermost view which uses these routines, 0 if none

  @note
    It will also add elements to end of 'LEX::sroutines_list' list.
*/

static void
sp_update_stmt_used_routines(THD *thd, LEX *lex, HASH *src,
                             TABLE_LIST *belong_to_view)
{
  for (uint i=0 ; i < src->records ; i++)
  {
    Sroutine_hash_entry *rt= (Sroutine_hash_entry *)my_hash_element(src, i);
    (void)add_used_routine(lex, thd->stmt_arena, &rt->key, belong_to_view);
  }
}


/**
  Add contents of list representing set of routines to the set of
  routines used by statement.

  @param thd             Thread context
  @param lex             LEX representing statement
  @param src             List representing set from which routines will
                         be added
  @param belong_to_view  Uppermost view which uses these routines, 0 if none

  @note
    It will also add elements to end of 'LEX::sroutines_list' list.
*/

static void sp_update_stmt_used_routines(THD *thd, LEX *lex, SQL_LIST *src,
                                         TABLE_LIST *belong_to_view)
{
  for (Sroutine_hash_entry *rt= (Sroutine_hash_entry *)src->first;
       rt; rt= rt->next)
    (void)add_used_routine(lex, thd->stmt_arena, &rt->key, belong_to_view);
}


/**
  Cache sub-set of routines used by statement, add tables used by these
  routines to statement table list. Do the same for all routines used
  by these routines.

  @param thd               thread context
  @param lex               LEX representing statement
  @param start             first routine from the list of routines to be cached
                           (this list defines mentioned sub-set).
  @param first_no_prelock  If true, don't add tables or cache routines used by
                           the body of the first routine (i.e. *start)
                           will be executed in non-prelocked mode.
  @param tabs_changed      Set to TRUE some tables were added, FALSE otherwise

  @note
    If some function is missing this won't be reported here.
    Instead this fact will be discovered during query execution.

  @retval
    0       success
  @retval
    non-0   failure
*/

static int
sp_cache_routines_and_add_tables_aux(THD *thd, LEX *lex,
                                     Sroutine_hash_entry *start, 
                                     bool first_no_prelock)
{
  int ret= 0;
  bool first= TRUE;
  DBUG_ENTER("sp_cache_routines_and_add_tables_aux");

  for (Sroutine_hash_entry *rt= start; rt; rt= rt->next)
  {
    sp_name name(thd, rt->key.str, rt->key.length);
    int type= rt->key.str[0];
    sp_head *sp;

    if (!(sp= sp_cache_lookup((type == TYPE_ENUM_FUNCTION ?
                              &thd->sp_func_cache : &thd->sp_proc_cache),
                              &name)))
    {
      switch ((ret= db_find_routine(thd, type, &name, &sp)))
      {
      case SP_OK:
        {
          if (type == TYPE_ENUM_FUNCTION)
            sp_cache_insert(&thd->sp_func_cache, sp);
          else
            sp_cache_insert(&thd->sp_proc_cache, sp);
        }
        break;
      case SP_KEY_NOT_FOUND:
        ret= SP_OK;
        break;
      default:
        /* Query might have been killed, don't set error. */
        if (thd->killed)
          break;
        /*
          Any error when loading an existing routine is either some problem
          with the mysql.proc table, or a parse error because the contents
          has been tampered with (in which case we clear that error).
        */
        if (ret == SP_PARSE_ERROR)
          thd->clear_error();
        /*
          If we cleared the parse error, or when db_find_routine() flagged
          an error with it's return value without calling my_error(), we
          set the generic "mysql.proc table corrupt" error here.
         */
        if (! thd->is_error())
        {
          /*
            SP allows full NAME_LEN chars thus he have to allocate enough
            size in bytes. Otherwise there is stack overrun could happen
            if multibyte sequence is `name`. `db` is still safe because the
            rest of the server checks agains NAME_LEN bytes and not chars.
            Hence, the overrun happens only if the name is in length > 32 and
            uses multibyte (cyrillic, greek, etc.)
          */
          char n[NAME_LEN*2+2];

          /* m_qname.str is not always \0 terminated */
          memcpy(n, name.m_qname.str, name.m_qname.length);
          n[name.m_qname.length]= '\0';
          my_error(ER_SP_PROC_TABLE_CORRUPT, MYF(0), n, ret);
        }
        break;
      }
    }
    if (sp)
    {
      if (!(first && first_no_prelock))
      {
        sp_update_stmt_used_routines(thd, lex, &sp->m_sroutines,
                                     rt->belong_to_view);
        (void)sp->add_used_tables_to_table_list(thd, &lex->query_tables_last,
                                                rt->belong_to_view);
      }
      sp->propagate_attributes(lex);
    }
    first= FALSE;
  }
  DBUG_RETURN(ret);
}


/**
  Cache all routines from the set of used by statement, add tables used
  by those routines to statement table list. Do the same for all routines
  used by those routines.

  @param thd               thread context
  @param lex               LEX representing statement
  @param first_no_prelock  If true, don't add tables or cache routines used by
                           the body of the first routine (i.e. *start)

  @retval
    0       success
  @retval
    non-0   failure
*/

int
sp_cache_routines_and_add_tables(THD *thd, LEX *lex, bool first_no_prelock)
{
  return sp_cache_routines_and_add_tables_aux(thd, lex,
           (Sroutine_hash_entry *)lex->sroutines_list.first,
           first_no_prelock);
}


/**
  Add all routines used by view to the set of routines used by
  statement.

  Add tables used by those routines to statement table list. Do the same
  for all routines used by these routines.

  @param thd   Thread context
  @param lex   LEX representing statement
  @param view  Table list element representing view

  @retval
    0       success
  @retval
    non-0   failure
*/

int
sp_cache_routines_and_add_tables_for_view(THD *thd, LEX *lex, TABLE_LIST *view)
{
  Sroutine_hash_entry **last_cached_routine_ptr=
                          (Sroutine_hash_entry **)lex->sroutines_list.next;
  sp_update_stmt_used_routines(thd, lex, &view->view->sroutines_list,
                               view->top_table());
  return sp_cache_routines_and_add_tables_aux(thd, lex,
                                              *last_cached_routine_ptr, FALSE);
}


/**
  Add triggers for table to the set of routines used by statement.
  Add tables used by them to statement table list. Do the same for
  all implicitly used routines.

  @param thd    thread context
  @param lex    LEX respresenting statement
  @param table  Table list element for table with trigger

  @retval
    0       success
  @retval
    non-0   failure
*/

int
sp_cache_routines_and_add_tables_for_triggers(THD *thd, LEX *lex,
                                              TABLE_LIST *table)
{
  int ret= 0;

  DBUG_ENTER("sp_cache_routines_and_add_tables_for_triggers");

  Sroutine_hash_entry **last_cached_routine_ptr=
    (Sroutine_hash_entry **)lex->sroutines_list.next;

  if (static_cast<int>(table->lock_type) >=
      static_cast<int>(TL_WRITE_ALLOW_WRITE))
  {
    for (int i= 0; i < (int)TRG_EVENT_MAX; i++)
    {
      if (table->trg_event_map &
          static_cast<uint8>(1 << static_cast<int>(i)))
      {
        for (int j= 0; j < (int)TRG_ACTION_MAX; j++)
        {
          /* We can have only one trigger per action type currently */
          sp_head *trigger= table->table->triggers->bodies[i][j];
          if (trigger &&
              add_used_routine(lex, thd->stmt_arena, &trigger->m_sroutines_key,
                               table->belong_to_view))
          {
            trigger->add_used_tables_to_table_list(thd, &lex->query_tables_last,
                                                   table->belong_to_view);
            trigger->propagate_attributes(lex);
            sp_update_stmt_used_routines(thd, lex,
                                         &trigger->m_sroutines,
                                         table->belong_to_view);
          }
        }
      }
    }
  }
  ret= sp_cache_routines_and_add_tables_aux(thd, lex,
                                            *last_cached_routine_ptr,
                                            FALSE);
  DBUG_RETURN(ret);
}


/**
  Generates the CREATE... string from the table information.

  @return
    Returns TRUE on success, FALSE on (alloc) failure.
*/
static bool

create_string(THD *thd, String *buf,
              int type,
              const char *db, ulong dblen,
              const char *name, ulong namelen,
              const char *params, ulong paramslen,
              const char *returns, ulong returnslen,
              const char *body, ulong bodylen,
              st_sp_chistics *chistics,
              const LEX_STRING *definer_user,
              const LEX_STRING *definer_host,
              ulong sql_mode)
{
  ulong old_sql_mode= thd->variables.sql_mode;
  /* Make some room to begin with */
  if (buf->alloc(100 + dblen + 1 + namelen + paramslen + returnslen + bodylen +
		 chistics->comment.length + 10 /* length of " DEFINER= "*/ +
                 USER_HOST_BUFF_SIZE))
    return FALSE;

  thd->variables.sql_mode= sql_mode;
  buf->append(STRING_WITH_LEN("CREATE "));
  append_definer(thd, buf, definer_user, definer_host);
  if (type == TYPE_ENUM_FUNCTION)
    buf->append(STRING_WITH_LEN("FUNCTION "));
  else
    buf->append(STRING_WITH_LEN("PROCEDURE "));
  if (dblen > 0)
  {
    append_identifier(thd, buf, db, dblen);
    buf->append('.');
  }
  append_identifier(thd, buf, name, namelen);
  buf->append('(');
  buf->append(params, paramslen);
  buf->append(')');
  if (type == TYPE_ENUM_FUNCTION)
  {
    buf->append(STRING_WITH_LEN(" RETURNS "));
    buf->append(returns, returnslen);
  }
  buf->append('\n');
  switch (chistics->daccess) {
  case SP_NO_SQL:
    buf->append(STRING_WITH_LEN("    NO SQL\n"));
    break;
  case SP_READS_SQL_DATA:
    buf->append(STRING_WITH_LEN("    READS SQL DATA\n"));
    break;
  case SP_MODIFIES_SQL_DATA:
    buf->append(STRING_WITH_LEN("    MODIFIES SQL DATA\n"));
    break;
  case SP_DEFAULT_ACCESS:
  case SP_CONTAINS_SQL:
    /* Do nothing */
    break;
  }
  if (chistics->detistic)
    buf->append(STRING_WITH_LEN("    DETERMINISTIC\n"));
  if (chistics->suid == SP_IS_NOT_SUID)
    buf->append(STRING_WITH_LEN("    SQL SECURITY INVOKER\n"));
  if (chistics->comment.length)
  {
    buf->append(STRING_WITH_LEN("    COMMENT "));
    append_unescaped(buf, chistics->comment.str, chistics->comment.length);
    buf->append('\n');
  }
  buf->append(body, bodylen);
  thd->variables.sql_mode= old_sql_mode;
  return TRUE;
}


/**
  @brief    The function loads sp_head struct for information schema purposes
            (used for I_S ROUTINES & PARAMETERS tables).

  @param[in]      thd               thread handler
  @param[in]      proc_table        mysql.proc table structurte
  @param[in]      db                database name
  @param[in]      name              sp name
  @param[in]      sql_mode          SQL mode
  @param[in]      type              Routine type
  @param[in]      returns           'returns' string
  @param[in]      params            parameters definition string
  @param[out]     free_sp_head      returns 1 if we need to free sp_head struct
                                    otherwise returns 0
                                    
  @return     Pointer on sp_head struct
    @retval   #                     Pointer on sp_head struct
    @retval   0                     error
*/

sp_head *
sp_load_for_information_schema(THD *thd, TABLE *proc_table, String *db,
                               String *name, ulong sql_mode, int type,
                               const char *returns, const char *params,
                               bool *free_sp_head)
{
  const char *sp_body;
  String defstr;
  struct st_sp_chistics sp_chistics;
  const LEX_STRING definer_user= {(char*)STRING_WITH_LEN("")};
  const LEX_STRING definer_host= {(char*)STRING_WITH_LEN("")}; 
  LEX_STRING sp_db_str;
  LEX_STRING sp_name_str;
  sp_head *sp;
  sp_cache **spc= ((type == TYPE_ENUM_PROCEDURE) ?
                  &thd->sp_proc_cache : &thd->sp_func_cache);
  sp_db_str.str= db->c_ptr();
  sp_db_str.length= db->length();
  sp_name_str.str= name->c_ptr();
  sp_name_str.length= name->length();
  sp_name sp_name_obj(sp_db_str, sp_name_str, true);
  sp_name_obj.init_qname(thd);
  *free_sp_head= 0;
  if ((sp= sp_cache_lookup(spc, &sp_name_obj)))
  {
    return sp;
  }

  LEX *old_lex= thd->lex, newlex;
  Stored_program_creation_ctx *creation_ctx= 
    Stored_routine_creation_ctx::load_from_db(thd, &sp_name_obj, proc_table);
  sp_body= (type == TYPE_ENUM_FUNCTION ? "RETURN NULL" : "BEGIN END");
  bzero((char*) &sp_chistics, sizeof(sp_chistics));
  defstr.set_charset(creation_ctx->get_client_cs());
  if (!create_string(thd, &defstr, type, 
                     sp_db_str.str, sp_db_str.length, 
                     sp_name_obj.m_name.str, sp_name_obj.m_name.length, 
                     params, strlen(params),
                     returns, strlen(returns), 
                     sp_body, strlen(sp_body),
                     &sp_chistics, &definer_user, &definer_host, sql_mode))
    return 0;

  thd->lex= &newlex;
  newlex.current_select= NULL; 
  sp= sp_compile(thd, &defstr, sql_mode, creation_ctx);
  *free_sp_head= 1;
  lex_end(thd->lex);
  thd->lex= old_lex;
  return sp;
}<|MERGE_RESOLUTION|>--- conflicted
+++ resolved
@@ -927,12 +927,8 @@
     row-based replication.  The flag will be reset at the end of the
     statement.
   */
-<<<<<<< HEAD
+  save_binlog_row_based= thd->is_current_stmt_binlog_format_row();
   thd->clear_current_stmt_binlog_format_row();
-=======
-  save_binlog_row_based= thd->current_stmt_binlog_row_based;
-  thd->clear_current_stmt_binlog_row_based();
->>>>>>> 6ee51dc7
 
   saved_count_cuted_fields= thd->count_cuted_fields;
   thd->count_cuted_fields= CHECK_FIELD_WARN;
@@ -1178,12 +1174,8 @@
     row-based replication.  The flag will be reset at the end of the
     statement.
   */
-<<<<<<< HEAD
+  save_binlog_row_based= thd->is_current_stmt_binlog_format_row();
   thd->clear_current_stmt_binlog_format_row();
-=======
-  save_binlog_row_based= thd->current_stmt_binlog_row_based;
-  thd->clear_current_stmt_binlog_row_based();
->>>>>>> 6ee51dc7
 
   if (!(table= open_proc_table_for_update(thd)))
     DBUG_RETURN(SP_OPEN_TABLE_FAILED);
@@ -1241,12 +1233,8 @@
     row-based replication. The flag will be reset at the end of the
     statement.
   */
-<<<<<<< HEAD
+  save_binlog_row_based= thd->is_current_stmt_binlog_format_row();
   thd->clear_current_stmt_binlog_format_row();
-=======
-  save_binlog_row_based= thd->current_stmt_binlog_row_based;
-  thd->clear_current_stmt_binlog_row_based();
->>>>>>> 6ee51dc7
 
   if (!(table= open_proc_table_for_update(thd)))
     DBUG_RETURN(SP_OPEN_TABLE_FAILED);
