--- conflicted
+++ resolved
@@ -351,17 +351,13 @@
 #ifdef HAVE_INNOBASE_DB
 sys_var_long_ptr        sys_innodb_max_dirty_pages_pct("innodb_max_dirty_pages_pct",
                                                         &srv_max_buf_pool_modified_pct);
-<<<<<<< HEAD
+sys_var_thd_bool	sys_innodb_table_locks("innodb_table_locks",
+                                               &SV::innodb_table_locks);
 sys_var_long_ptr	sys_innodb_autoextend_increment("innodb_autoextend_increment",
 							&srv_auto_extend_increment);
 sys_var_long_ptr	sys_innodb_max_purge_lag("innodb_max_purge_lag",
 							&srv_max_purge_lag);
 #endif
-=======
-sys_var_thd_bool	sys_innodb_table_locks("innodb_table_locks",
-                                               &SV::innodb_table_locks);
-#endif 					     
->>>>>>> 0a505ccc
 
 /* Time/date/datetime formats */
 
@@ -611,12 +607,9 @@
   &sys_os,
 #ifdef HAVE_INNOBASE_DB
   &sys_innodb_max_dirty_pages_pct,
-<<<<<<< HEAD
+  &sys_innodb_table_locks,
   &sys_innodb_max_purge_lag,
   &sys_innodb_autoextend_increment,
-=======
-  &sys_innodb_table_locks,
->>>>>>> 0a505ccc
 #endif    
   &sys_unique_checks,
   &sys_warning_count
@@ -710,14 +703,11 @@
   {"innodb_log_files_in_group", (char*) &innobase_log_files_in_group,	SHOW_LONG},
   {"innodb_log_group_home_dir", (char*) &innobase_log_group_home_dir, SHOW_CHAR_PTR},
   {sys_innodb_max_dirty_pages_pct.name, (char*) &sys_innodb_max_dirty_pages_pct, SHOW_SYS},
-<<<<<<< HEAD
+  {sys_innodb_table_locks.name, (char*) &sys_innodb_table_locks, SHOW_SYS},
   {sys_innodb_max_purge_lag.name, (char*) &sys_innodb_max_purge_lag, SHOW_SYS},
   {"innodb_mirrored_log_groups", (char*) &innobase_mirrored_log_groups, SHOW_LONG},
   {"innodb_open_files", (char*) &innobase_open_files, SHOW_LONG },
   {"innodb_thread_concurrency", (char*) &innobase_thread_concurrency, SHOW_LONG },
-=======
-  {sys_innodb_table_locks.name, (char*) &sys_innodb_table_locks, SHOW_SYS},
->>>>>>> 0a505ccc
 #endif
   {sys_interactive_timeout.name,(char*) &sys_interactive_timeout,   SHOW_SYS},
   {sys_join_buffer_size.name,   (char*) &sys_join_buffer_size,	    SHOW_SYS},
