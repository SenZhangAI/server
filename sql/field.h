--- conflicted
+++ resolved
@@ -1,11 +1,7 @@
-<<<<<<< HEAD
 #ifndef FIELD_INCLUDED
 #define FIELD_INCLUDED
 
-/* Copyright 2000-2008 MySQL AB, 2008, 2009 Sun Microsystems, Inc.
-=======
 /* Copyright (c) 2000, 2010 Oracle and/or its affiliates. All rights reserved.
->>>>>>> ad6e00e3
 
    This program is free software; you can redistribute it and/or modify
    it under the terms of the GNU General Public License as published by
