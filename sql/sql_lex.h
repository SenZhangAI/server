--- conflicted
+++ resolved
@@ -830,13 +830,6 @@
 #define ALTER_REMOVE_PARTITIONING (1L << 25)
 #define ALTER_FOREIGN_KEY         (1L << 26)
 
-enum enum_alter_table_change_level
-{
-  ALTER_TABLE_METADATA_ONLY= 0,
-  ALTER_TABLE_DATA_CHANGED= 1,
-  ALTER_TABLE_INDEX_CHANGED= 2
-};
-
 /**
   @brief Parsing data for CREATE or ALTER TABLE.
 
@@ -847,21 +840,6 @@
 class Alter_info
 {
 public:
-<<<<<<< HEAD
-  List<Alter_drop>              drop_list;
-  List<Alter_column>            alter_list;
-  List<Key>                     key_list;
-  List<create_field>            create_list;
-  uint                          flags;
-  enum enum_enable_or_disable   keys_onoff;
-  enum tablespace_op_type       tablespace_op;
-  List<char>                    partition_names;
-  uint                          no_parts;
-  enum_alter_table_change_level change_level;
-  create_field                 *datetime_field;
-  bool                          error_if_not_empty;  
-    
-=======
   List<Alter_drop>            drop_list;
   List<Alter_column>          alter_list;
   List<Key>                   key_list;
@@ -871,16 +849,12 @@
   enum tablespace_op_type     tablespace_op;
   List<char>                  partition_names;
   uint                        no_parts;
->>>>>>> 621d54fe
 
   Alter_info() :
     flags(0),
     keys_onoff(LEAVE_AS_IS),
     tablespace_op(NO_TABLESPACE_OP),
-    no_parts(0),
-    change_level(ALTER_TABLE_METADATA_ONLY),
-    datetime_field(NULL),
-    error_if_not_empty(FALSE)
+    no_parts(0)
   {}
 
   void reset()
@@ -894,9 +868,6 @@
     tablespace_op= NO_TABLESPACE_OP;
     no_parts= 0;
     partition_names.empty();
-    change_level= ALTER_TABLE_METADATA_ONLY;
-    datetime_field= 0;
-    error_if_not_empty= FALSE;
   }
   /**
     Construct a copy of this object to be used for mysql_alter_table
