/* Copyright (C) 2000 MySQL AB & MySQL Finland AB & TCX DataKonsult AB

   This program is free software; you can redistribute it and/or modify
   it under the terms of the GNU General Public License as published by
   the Free Software Foundation; either version 2 of the License, or
   (at your option) any later version.

   This program is distributed in the hope that it will be useful,
   but WITHOUT ANY WARRANTY; without even the implied warranty of
   MERCHANTABILITY or FITNESS FOR A PARTICULAR PURPOSE.  See the
   GNU General Public License for more details.

   You should have received a copy of the GNU General Public License
   along with this program; if not, write to the Free Software
   Foundation, Inc., 59 Temple Place, Suite 330, Boston, MA  02111-1307  USA */


#ifdef __GNUC__
#pragma implementation				// gcc: Class implementation
#endif

#include "mysql_priv.h"
#include <m_ctype.h>
#include "my_dir.h"
#include "sp_rcontext.h"

static void mark_as_dependent(THD *thd,
			      SELECT_LEX *last, SELECT_LEX *current,
			      Item_ident *item);

/*****************************************************************************
** Item functions
*****************************************************************************/

/* Init all special items */

void item_init(void)
{
  item_user_lock_init();
}

Item::Item():
  name_length(0), fixed(0)
{
  marker= 0;
  maybe_null=null_value=with_sum_func=unsigned_flag=0;
  collation.set(default_charset(), DERIVATION_COERCIBLE);
  name= 0;
  decimals= 0; max_length= 0;

  /* Put item in free list so that we can free all items at end */
  THD *thd= current_thd;
  next= thd->free_list;
  thd->free_list= this;
  /*
    Item constructor can be called during execution other then SQL_COM
    command => we should check thd->lex->current_select on zero (thd->lex
    can be uninitialised)
  */
  if (thd->lex->current_select)
  {
    SELECT_LEX_NODE::enum_parsing_place place= 
      thd->lex->current_select->parsing_place;
    if (place == SELECT_LEX_NODE::SELECT_LIST ||
	place == SELECT_LEX_NODE::IN_HAVING)
      thd->lex->current_select->select_n_having_items++;
  }
}

/*
  Constructor used by Item_field, Item_ref & agregate (sum) functions.
  Used for duplicating lists in processing queries with temporary
  tables
*/
Item::Item(THD *thd, Item &item):
  str_value(item.str_value),
  name(item.name),
  max_length(item.max_length),
  marker(item.marker),
  decimals(item.decimals),
  maybe_null(item.maybe_null),
  null_value(item.null_value),
  unsigned_flag(item.unsigned_flag),
  with_sum_func(item.with_sum_func),
  fixed(item.fixed),
  collation(item.collation)
{
  next= thd->free_list;				// Put in free list
  thd->free_list= this;
}


void Item::print_item_w_name(String *str)
{
  print(str);
  if (name)
  {
    str->append(" AS `", 5);
    str->append(name);
    str->append('`');
  }
}


Item_ident::Item_ident(const char *db_name_par,const char *table_name_par,
		       const char *field_name_par)
  :db_name(db_name_par),table_name(table_name_par),field_name(field_name_par),
   depended_from(0)
{
  name = (char*) field_name_par;
}

// Constructor used by Item_field & Item_ref (see Item comment)
Item_ident::Item_ident(THD *thd, Item_ident &item):
  Item(thd, item),
  db_name(item.db_name),
  table_name(item.table_name),
  field_name(item.field_name),
  depended_from(item.depended_from)
{}

bool Item_ident::remove_dependence_processor(byte * arg)
{
  DBUG_ENTER("Item_ident::remove_dependence_processor");
  if (depended_from == (st_select_lex *) arg)
    depended_from= 0;
  DBUG_RETURN(0);
}


bool Item::check_cols(uint c)
{
  if (c != 1)
  {
    my_error(ER_OPERAND_COLUMNS, MYF(0), c);
    return 1;
  }
  return 0;
}


void Item::set_name(const char *str, uint length, CHARSET_INFO *cs)
{
  if (!length)
  {
    /* Empty string, used by AS or internal function like last_insert_id() */
    name= (char*) str;
    name_length= 0;
    return;
  }
  while (length && !my_isgraph(cs,*str))
  {						// Fix problem with yacc
    length--;
    str++;
  }
  if (!my_charset_same(cs, system_charset_info))
  {
    uint32 res_length;
    name= sql_strmake_with_convert(str, name_length= length, cs,
				   MAX_ALIAS_NAME, system_charset_info,
				   &res_length);
  }
  else
    name= sql_strmake(str, (name_length= min(length,MAX_ALIAS_NAME)));
}


/*
  This function is called when:
  - Comparing items in the WHERE clause (when doing where optimization)
  - When trying to find an ORDER BY/GROUP BY item in the SELECT part
*/

bool Item::eq(const Item *item, bool binary_cmp) const
{
  return type() == item->type() && name && item->name &&
    !my_strcasecmp(system_charset_info,name,item->name);
}

bool Item_string::eq(const Item *item, bool binary_cmp) const
{
  if (type() == item->type())
  {
    if (binary_cmp)
      return !sortcmp(&str_value, &item->str_value, &my_charset_bin);
    return !sortcmp(&str_value, &item->str_value, collation.collation);
  }
  return 0;
}


/*
  Get the value of the function as a TIME structure.
  As a extra convenience the time structure is reset on error!
 */

bool Item::get_date(TIME *ltime,uint fuzzydate)
{
  char buff[40];
  String tmp(buff,sizeof(buff), &my_charset_bin),*res;
  if (!(res=val_str(&tmp)) ||
      str_to_TIME(res->ptr(),res->length(),ltime,fuzzydate) <= 
      TIMESTAMP_DATETIME_ERROR)
  {
    bzero((char*) ltime,sizeof(*ltime));
    return 1;
  }
  return 0;
}

/*
  Get time of first argument.
  As a extra convenience the time structure is reset on error!
 */

bool Item::get_time(TIME *ltime)
{
  char buff[40];
  String tmp(buff,sizeof(buff),&my_charset_bin),*res;
  if (!(res=val_str(&tmp)) ||
      str_to_time(res->ptr(),res->length(),ltime))
  {
    bzero((char*) ltime,sizeof(*ltime));
    return 1;
  }
  return 0;
}

CHARSET_INFO * Item::default_charset() const
{
  return current_thd->variables.collation_connection;
}


Item *
Item_splocal::this_item()
{
  THD *thd= current_thd;

  return thd->spcont->get_item(m_offset);
}

Item *
Item_splocal::this_const_item() const
{
  THD *thd= current_thd;

  return thd->spcont->get_item(m_offset);
}

Item::Type
Item_splocal::type() const
{
  THD *thd= current_thd;

  if (thd->spcont)
    return thd->spcont->get_item(m_offset)->type();
  return NULL_ITEM;		// Anything but SUBSELECT_ITEM
}


bool DTCollation::aggregate(DTCollation &dt)
{
  if (!my_charset_same(collation, dt.collation))
  {
    /* 
       We do allow to use binary strings (like BLOBS)
       together with character strings.
       Binaries have more precedance than a character
       string of the same derivation.
    */
    if (collation == &my_charset_bin)
    {
      if (derivation <= dt.derivation)
	; // Do nothing
      else
	set(dt);
    }
    else if (dt.collation == &my_charset_bin)
    {
      if (dt.derivation <= derivation)
        set(dt);
      else
       ; // Do nothing
    }
    else
    {
      set(0, DERIVATION_NONE);
      return 1; 
    }
  }
  else if (derivation < dt.derivation)
  {
    // Do nothing
  }
  else if (dt.derivation < derivation)
  {
    set(dt);
  }
  else
  { 
    if (collation == dt.collation)
    {
      // Do nothing
    }
    else 
    {
      if (derivation == DERIVATION_EXPLICIT)
      {
	set(0, DERIVATION_NONE);
	return 1;
      }
      CHARSET_INFO *bin= get_charset_by_csname(collation->csname, 
					       MY_CS_BINSORT,MYF(0));
      set(bin, DERIVATION_NONE);
    }
  }
  return 0;
}

Item_field::Item_field(Field *f) :Item_ident(NullS,f->table_name,f->field_name)
{
  set_field(f);
  collation.set(DERIVATION_IMPLICIT);
  fixed= 1; // This item is not needed in fix_fields
}

// Constructor need to process subselect with temporary tables (see Item)
Item_field::Item_field(THD *thd, Item_field &item)
  :Item_ident(thd, item),
   field(item.field),
   result_field(item.result_field)
{
  collation.set(DERIVATION_IMPLICIT);
}

void Item_field::set_field(Field *field_par)
{
  field=result_field=field_par;			// for easy coding with fields
  maybe_null=field->maybe_null();
  max_length=field_par->field_length;
  decimals= field->decimals();
  table_name=field_par->table_name;
  field_name=field_par->field_name;
  db_name=field_par->table->table_cache_key;
  unsigned_flag=test(field_par->flags & UNSIGNED_FLAG);
  collation.set(field_par->charset(), DERIVATION_IMPLICIT);
}

const char *Item_ident::full_name() const
{
  char *tmp;
  if (!table_name || !field_name)
    return field_name ? field_name : name ? name : "tmp_field";
  if (db_name && db_name[0])
  {
    tmp=(char*) sql_alloc((uint) strlen(db_name)+(uint) strlen(table_name)+
			  (uint) strlen(field_name)+3);
    strxmov(tmp,db_name,".",table_name,".",field_name,NullS);
  }
  else
  {
    tmp=(char*) sql_alloc((uint) strlen(table_name)+
			  (uint) strlen(field_name)+2);
    strxmov(tmp,table_name,".",field_name,NullS);
  }
  return tmp;
}

/* ARGSUSED */
String *Item_field::val_str(String *str)
{
  if ((null_value=field->is_null()))
    return 0;
  str->set_charset(str_value.charset());
  return field->val_str(str,&str_value);
}

double Item_field::val()
{
  if ((null_value=field->is_null()))
    return 0.0;
  return field->val_real();
}

longlong Item_field::val_int()
{
  if ((null_value=field->is_null()))
    return 0;
  return field->val_int();
}


String *Item_field::str_result(String *str)
{
  if ((null_value=result_field->is_null()))
    return 0;
  str->set_charset(str_value.charset());
  return result_field->val_str(str,&str_value);
}

bool Item_field::get_date(TIME *ltime,uint fuzzydate)
{
  if ((null_value=field->is_null()) || field->get_date(ltime,fuzzydate))
  {
    bzero((char*) ltime,sizeof(*ltime));
    return 1;
  }
  return 0;
}

bool Item_field::get_date_result(TIME *ltime,uint fuzzydate)
{
  if ((null_value=result_field->is_null()) ||
      result_field->get_date(ltime,fuzzydate))
  {
    bzero((char*) ltime,sizeof(*ltime));
    return 1;
  }
  return 0;
}

bool Item_field::get_time(TIME *ltime)
{
  if ((null_value=field->is_null()) || field->get_time(ltime))
  {
    bzero((char*) ltime,sizeof(*ltime));
    return 1;
  }
  return 0;
}

double Item_field::val_result()
{
  if ((null_value=result_field->is_null()))
    return 0.0;
  return result_field->val_real();
}

longlong Item_field::val_int_result()
{
  if ((null_value=result_field->is_null()))
    return 0;
  return result_field->val_int();
}


bool Item_field::eq(const Item *item, bool binary_cmp) const
{
  if (item->type() != FIELD_ITEM)
    return 0;
  
  Item_field *item_field= (Item_field*) item;
  if (item_field->field)
    return item_field->field == field;
  /*
    We may come here when we are trying to find a function in a GROUP BY
    clause from the select list.
    In this case the '100 % correct' way to do this would be to first
    run fix_fields() on the GROUP BY item and then retry this function, but
    I think it's better to relax the checking a bit as we will in
    most cases do the correct thing by just checking the field name.
    (In cases where we would choose wrong we would have to generate a
    ER_NON_UNIQ_ERROR).
  */
  return (!my_strcasecmp(system_charset_info, item_field->name,
			 field_name) &&
	  (!item_field->table_name ||
	   (!my_strcasecmp(table_alias_charset, item_field->table_name,
			   table_name) &&
	    (!item_field->db_name ||
	     (item_field->db_name && !my_strcasecmp(table_alias_charset,
						    item_field->db_name,
						    db_name))))));
}


table_map Item_field::used_tables() const
{
  if (field->table->const_table)
    return 0;					// const item
  return (depended_from ? OUTER_REF_TABLE_BIT : field->table->map);
}


Item *Item_field::get_tmp_table_item(THD *thd)
{
  Item_field *new_item= new Item_field(thd, *this);
  if (new_item)
    new_item->field= new_item->result_field;
  return new_item;
}


String *Item_int::val_str(String *str)
{
  str->set(value, &my_charset_bin);
  return str;
}

void Item_int::print(String *str)
{
  // my_charset_bin is good enough for numbers
  str_value.set(value, &my_charset_bin);
  str->append(str_value);
}


String *Item_uint::val_str(String *str)
{
  str->set((ulonglong) value, &my_charset_bin);
  return str;
}


void Item_uint::print(String *str)
{
  // latin1 is good enough for numbers
  str_value.set((ulonglong) value, default_charset());
  str->append(str_value);
}


String *Item_real::val_str(String *str)
{
  str->set(value,decimals,&my_charset_bin);
  return str;
}


void Item_string::print(String *str)
{
  str->append('_');
  str->append(collation.collation->csname);
  str->append('\'');
  str_value.print(str);
  str->append('\'');
}

bool Item_null::eq(const Item *item, bool binary_cmp) const
{ return item->type() == type(); }
double Item_null::val() { null_value=1; return 0.0; }
longlong Item_null::val_int() { null_value=1; return 0; }
/* ARGSUSED */
String *Item_null::val_str(String *str)
{ null_value=1; return 0;}


/* Item_param related */
void Item_param::set_null()
{
  DBUG_ENTER("Item_param::set_null");
  maybe_null= null_value= value_is_set= 1;
  DBUG_VOID_RETURN;
}

void Item_param::set_int(longlong i)
{
  DBUG_ENTER("Item_param::set_int");
  int_value= (longlong)i;
  item_type= INT_ITEM;
  value_is_set= 1;
  DBUG_PRINT("info", ("integer: %lld", int_value));
  DBUG_VOID_RETURN;
}

void Item_param::set_double(double value)
{
  DBUG_ENTER("Item_param::set_double");
  real_value=value;
  item_type= REAL_ITEM;
  value_is_set= 1;
  DBUG_PRINT("info", ("double: %lg", real_value));
  DBUG_VOID_RETURN;
}


void Item_param::set_value(const char *str, uint length)
{
  DBUG_ENTER("Item_param::set_value");
  str_value.copy(str,length,default_charset());
  item_type= STRING_ITEM;
  value_is_set= 1;
  DBUG_PRINT("info", ("string: %s", str_value.ptr()));
  DBUG_VOID_RETURN;
}


void Item_param::set_time(TIME *tm, timestamp_type type)
{ 
  ltime.year= tm->year;
  ltime.month= tm->month;
  ltime.day= tm->day;
  
  ltime.hour= tm->hour;
  ltime.minute= tm->minute;
  ltime.second= tm->second; 

  ltime.second_part= tm->second_part;

  ltime.time_type= type;
  
  item_is_time= true;
  item_type= STRING_ITEM;
  value_is_set= 1;
}


void Item_param::set_longdata(const char *str, ulong length)
{  
  str_value.append(str,length);
  long_data_supplied= 1;
  value_is_set= 1;
}


int Item_param::save_in_field(Field *field, bool no_conversions)
{
  THD *thd= current_thd;

  DBUG_ASSERT(thd->command == COM_EXECUTE);
  
  if (null_value)
    return (int) set_field_to_null(field);   
    
  field->set_notnull();
  if (item_result_type == INT_RESULT)
  {
    longlong nr=val_int();
    return (field->store(nr)) ? -1 : 0;
  }
  if (item_result_type == REAL_RESULT)
  {
    double nr=val();    
    return (field->store(nr)) ? -1 : 0; 
  }  
  if (item_is_time)
  {
    field->store_time(&ltime, ltime.time_type);
    return 0;
  }
  String *result=val_str(&str_value);
  return (field->store(result->ptr(),result->length(),field->charset())) ? -1 : 0;
}

bool Item_param::get_time(TIME *res)
{
  *res=ltime;
  return 0;
}

double Item_param::val() 
{
  int err;
  switch (item_result_type) {
  case STRING_RESULT:
    return (double) my_strntod(str_value.charset(), (char*) str_value.ptr(),
			       str_value.length(), (char**) 0, &err); 
  case INT_RESULT:
    return (double)int_value;
  default:
    return real_value;
  }
} 


longlong Item_param::val_int() 
{ 
 int err;
 switch (item_result_type) {
  case STRING_RESULT:
    return my_strntoll(str_value.charset(),
		       str_value.ptr(),str_value.length(),10,
		       (char**) 0,&err);
  case REAL_RESULT:
    return (longlong) (real_value+(real_value > 0 ? 0.5 : -0.5));
  default:
    return int_value;
  }
}


String *Item_param::val_str(String* str) 
{ 
  switch (item_result_type) {
  case INT_RESULT:
    str->set(int_value, &my_charset_bin);
    return str;
  case REAL_RESULT:
    str->set(real_value, 2, &my_charset_bin);
    return str;
  default:
    return (String*) &str_value;
  }
}

/*
  Return Param item values in string format, for generating the dynamic 
  query used in update/binary logs
*/

String *Item_param::query_val_str(String* str) 
{ 
  switch (item_result_type) {
  case INT_RESULT:
  case REAL_RESULT:
    return val_str(str);
    break;
  default:
    str->set("'", 1, default_charset());
    
    if (!item_is_time)
    {
      str->append(str_value);
      const char *from= str->ptr(); 
      uint32 length= 1;
      
      // Escape misc cases
      char *to= (char *)from, *end= (char *)to+str->length(); 
      for (to++; to != end ; length++, to++)
      {
        switch(*to) {
          case '\'':
          case '"':  
          case '\r':
          case '\n':
          case '\\': // TODO: Add remaining ..
            str->replace(length,0,"\\",1); 
            to++; end++; length++;
            break;
          default:     
            break;
        }
      }
    }
    else
    {
      char buff[40];
      String tmp(buff,sizeof(buff), &my_charset_bin);
      
      switch (ltime.time_type)  {
      case TIMESTAMP_NONE:
      case TIMESTAMP_DATETIME_ERROR:
	tmp.length(0);				// Should never happen
	break;
      case TIMESTAMP_DATE:
	make_date((DATE_TIME_FORMAT*) 0, &ltime, &tmp);
	break;
      case TIMESTAMP_DATETIME:
	make_datetime((DATE_TIME_FORMAT*) 0, &ltime, &tmp);
	break;
      case TIMESTAMP_TIME:
	make_time((DATE_TIME_FORMAT*) 0, &ltime, &tmp);
	break;
      }
      str->append(tmp);
    }
    str->append('\'');
  }
  return str;
}
/* End of Item_param related */


void Item_copy_string::copy()
{
  String *res=item->val_str(&str_value);
  if (res && res != &str_value)
    str_value.copy(*res);
  null_value=item->null_value;
}

/* ARGSUSED */
String *Item_copy_string::val_str(String *str)
{
  if (null_value)
    return (String*) 0;
  return &str_value;
}

/*
  Functions to convert item to field (for send_fields)
*/

/* ARGSUSED */
bool Item::fix_fields(THD *thd,
		      struct st_table_list *list,
		      Item ** ref)
{
  fixed= 1;
  return 0;
}

double Item_ref_null_helper::val()
{
  double tmp= (*ref)->val_result();
  owner->was_null|= null_value= (*ref)->null_value;
  return tmp;
}
longlong Item_ref_null_helper::val_int()
{
  longlong tmp= (*ref)->val_int_result();
  owner->was_null|= null_value= (*ref)->null_value;
  return tmp;
}
String* Item_ref_null_helper::val_str(String* s)
{
  String* tmp= (*ref)->str_result(s);
  owner->was_null|= null_value= (*ref)->null_value;
  return tmp;
}
bool Item_ref_null_helper::get_date(TIME *ltime, uint fuzzydate)
{  
  return (owner->was_null|= null_value= (*ref)->get_date(ltime, fuzzydate));
}


/*
  Mark item and SELECT_LEXs as dependent if it is not outer resolving

  SYNOPSIS
    mark_as_dependent()
    thd - thread handler
    last - select from which current item depend
    current  - current select
    item - item which should be marked
*/

static void mark_as_dependent(THD *thd, SELECT_LEX *last, SELECT_LEX *current,
			      Item_ident *item)
{
  // store pointer on SELECT_LEX from wich item is dependent
  item->depended_from= last;
  current->mark_as_dependent(last);
  if (thd->lex->describe & DESCRIBE_EXTENDED)
  {
    char warn_buff[MYSQL_ERRMSG_SIZE];
    sprintf(warn_buff, ER(ER_WARN_FIELD_RESOLVED),
	    (item->db_name?item->db_name:""), (item->db_name?".":""),
	    (item->table_name?item->table_name:""), (item->table_name?".":""),
	    item->field_name,
	    current->select_number, last->select_number);
    push_warning(thd, MYSQL_ERROR::WARN_LEVEL_NOTE,
		 ER_WARN_FIELD_RESOLVED, warn_buff);
  }
}


bool Item_field::fix_fields(THD *thd, TABLE_LIST *tables, Item **ref)
{
  if (!field)					// If field is not checked
  {
    TABLE_LIST *where= 0;
    bool upward_lookup= 0;
    Field *tmp= (Field *)not_found_field;
    if ((tmp= find_field_in_tables(thd, this, tables, &where, 0)) ==
	not_found_field)
    {
      /*
	We can't find table field in table list of current select,
	consequently we have to find it in outer subselect(s).
	We can't join lists of outer & current select, because of scope
	of view rules. For example if both tables (outer & current) have
	field 'field' it is not mistake to refer to this field without
	mention of table name, but if we join tables in one list it will
	cause error ER_NON_UNIQ_ERROR in find_field_in_tables.
      */
      SELECT_LEX *last= 0;
#ifdef EMBEDDED_LIBRARY
      thd->net.last_errno= 0;
#endif
      TABLE_LIST *table_list;
      Item **refer= (Item **)not_found_item;
      uint counter;
      // Prevent using outer fields in subselects, that is not supported now
<<<<<<< HEAD
      SELECT_LEX *cursel=(SELECT_LEX *) thd->lex->current_select;
=======
      SELECT_LEX *cursel= (SELECT_LEX *) thd->lex->current_select;
>>>>>>> 0b098472
      if (cursel->master_unit()->first_select()->linkage != DERIVED_TABLE_TYPE)
      {
	SELECT_LEX_UNIT *prev_unit= cursel->master_unit();
	for (SELECT_LEX *sl= prev_unit->outer_select();
	     sl;
	     sl= (prev_unit= sl->master_unit())->outer_select())
	{
	  upward_lookup= 1;
	  table_list= (last= sl)->get_table_list();
	  if (sl->resolve_mode == SELECT_LEX::INSERT_MODE && table_list)
	  {
	    // it is primary INSERT st_select_lex => skip first table resolving
	    table_list= table_list->next;
	  }

	  Item_subselect *prev_subselect_item= prev_unit->item;
	  if ((tmp= find_field_in_tables(thd, this,
					 table_list, &where,
					 0)) != not_found_field)
	  {
	    prev_subselect_item->used_tables_cache|= tmp->table->map;
	    prev_subselect_item->const_item_cache= 0;
	    break;
	  }
	  if (sl->resolve_mode == SELECT_LEX::SELECT_MODE &&
	      (refer= find_item_in_list(this, sl->item_list, &counter,
					 REPORT_EXCEPT_NOT_FOUND)) !=
	       (Item **) not_found_item)
	  {
	    if (*refer && (*refer)->fixed) // Avoid crash in case of error
	    {
	      prev_subselect_item->used_tables_cache|= (*refer)->used_tables();
	      prev_subselect_item->const_item_cache&= (*refer)->const_item();
	    }
	    break;
	  }

	  // Reference is not found => depend from outer (or just error)
	  prev_subselect_item->used_tables_cache|= OUTER_REF_TABLE_BIT;
	  prev_subselect_item->const_item_cache= 0;

	  if (sl->master_unit()->first_select()->linkage ==
	      DERIVED_TABLE_TYPE)
	    break; // do not look over derived table
	}
      }
      if (!tmp)
	return -1;
      else if (!refer)
	return 1;
      else if (tmp == not_found_field && refer == (Item **)not_found_item)
      {
	if (upward_lookup)
	{
	  // We can't say exactly what absend table or field
	  my_printf_error(ER_BAD_FIELD_ERROR, ER(ER_BAD_FIELD_ERROR), MYF(0),
			  full_name(), thd->where);
	}
	else
	{
	  // Call to report error
	  find_field_in_tables(thd, this, tables, &where, 1);
	}
	return -1;
      }
      else if (refer != (Item **)not_found_item)
      {
	if (!(*refer)->fixed)
	{
	  my_error(ER_ILLEGAL_REFERENCE, MYF(0), name,
		   "forward reference in item list");
	  return -1;
	}

	Item_ref *rf;
	*ref= rf= new Item_ref(last->ref_pointer_array + counter,
			       (char *)table_name,
			       (char *)field_name);
	if (!rf)
	  return 1;
	if (rf->fix_fields(thd, tables, ref) || rf->check_cols(1))
	  return 1;

	mark_as_dependent(thd, last, cursel, rf);
	return 0;
      }
      else
      {
	mark_as_dependent(thd, last, cursel, this);
	if (last->having_fix_field)
	{
	  Item_ref *rf;
	  *ref= rf= new Item_ref((where->db[0]?where->db:0), 
				 (char *)where->alias,
				 (char *)field_name);
	  if (!rf)
	    return 1;
	  return rf->fix_fields(thd, tables, ref) ||  rf->check_cols(1);
	}
      }
    }
    else if (!tmp)
      return -1;

    set_field(tmp);
  }
  else if (thd->set_query_id && field->query_id != thd->query_id)
  {
    /* We only come here in unions */
    TABLE *table=field->table;
    field->query_id=thd->query_id;
    table->used_fields++;
    table->used_keys.intersect(field->part_of_key);
  }
  fixed= 1;
  return 0;
}


void Item::init_make_field(Send_field *tmp_field,
			   enum enum_field_types field_type)
{
  char *empty_name= (char*) "";
  tmp_field->db_name=		empty_name;
  tmp_field->org_table_name=	empty_name;
  tmp_field->org_col_name=	empty_name;
  tmp_field->table_name=	empty_name;
  tmp_field->col_name=		name;
  tmp_field->charsetnr=         collation.collation->number;
  tmp_field->flags=maybe_null ? 0 : NOT_NULL_FLAG;
  tmp_field->type=field_type;
  tmp_field->length=max_length;
  tmp_field->decimals=decimals;
  if (unsigned_flag)
    tmp_field->flags |= UNSIGNED_FLAG;
}

void Item::make_field(Send_field *tmp_field)
{
  init_make_field(tmp_field, field_type());
}


void Item_empty_string::make_field(Send_field *tmp_field)
{
  init_make_field(tmp_field,FIELD_TYPE_VAR_STRING);
}


enum_field_types Item::field_type() const
{
  return ((result_type() == STRING_RESULT) ? FIELD_TYPE_VAR_STRING :
	  (result_type() == INT_RESULT) ? FIELD_TYPE_LONGLONG :
	  FIELD_TYPE_DOUBLE);
}


Field *Item::tmp_table_field_from_field_type(TABLE *table)
{
  /*
    The field functions defines a field to be not null if null_ptr is not 0
  */
  uchar *null_ptr= maybe_null ? (uchar*) "" : 0;

  switch (field_type()) {
  case MYSQL_TYPE_DECIMAL:
    return new Field_decimal((char*) 0, max_length, null_ptr, 0, Field::NONE,
			     name, table, decimals, 0, unsigned_flag);
  case MYSQL_TYPE_TINY:
    return new Field_tiny((char*) 0, max_length, null_ptr, 0, Field::NONE,
			  name, table, 0, unsigned_flag);
  case MYSQL_TYPE_SHORT:
    return new Field_short((char*) 0, max_length, null_ptr, 0, Field::NONE,
			   name, table, 0, unsigned_flag);
  case MYSQL_TYPE_LONG:
    return new Field_long((char*) 0, max_length, null_ptr, 0, Field::NONE,
			  name, table, 0, unsigned_flag);
#ifdef HAVE_LONG_LONG
  case MYSQL_TYPE_LONGLONG:
    return new Field_longlong((char*) 0, max_length, null_ptr, 0, Field::NONE,
			      name, table, 0, unsigned_flag);
#endif
  case MYSQL_TYPE_FLOAT:
    return new Field_float((char*) 0, max_length, null_ptr, 0, Field::NONE,
			   name, table, decimals, 0, unsigned_flag);
  case MYSQL_TYPE_DOUBLE:
    return new Field_double((char*) 0, max_length, null_ptr, 0, Field::NONE,
			    name, table, decimals, 0, unsigned_flag);
  case MYSQL_TYPE_NULL:
    return new Field_null((char*) 0, max_length, Field::NONE,
			  name, table, &my_charset_bin);
  case MYSQL_TYPE_NEWDATE:
  case MYSQL_TYPE_INT24:
    return new Field_medium((char*) 0, max_length, null_ptr, 0, Field::NONE,
			    name, table, 0, unsigned_flag);
  case MYSQL_TYPE_DATE:
    return new Field_date(maybe_null, name, table, &my_charset_bin);
  case MYSQL_TYPE_TIME:
    return new Field_time(maybe_null, name, table, &my_charset_bin);
  case MYSQL_TYPE_TIMESTAMP:
  case MYSQL_TYPE_DATETIME:
    return new Field_datetime(maybe_null, name, table, &my_charset_bin);
  case MYSQL_TYPE_YEAR:
    return new Field_year((char*) 0, max_length, null_ptr, 0, Field::NONE,
			  name, table);
  default:
    /* This case should never be choosen */
    DBUG_ASSERT(0);
    /* If something goes awfully wrong, it's better to get a string than die */
  case MYSQL_TYPE_ENUM:
  case MYSQL_TYPE_SET:
  case MYSQL_TYPE_VAR_STRING:
    if (max_length > 255)
      break;					// If blob
    return new Field_varstring(max_length, maybe_null, name, table,
			       collation.collation);
  case MYSQL_TYPE_STRING:
    if (max_length > 255)			// If blob
      break;
    return new Field_string(max_length, maybe_null, name, table,
			    collation.collation);
  case MYSQL_TYPE_TINY_BLOB:
  case MYSQL_TYPE_MEDIUM_BLOB:
  case MYSQL_TYPE_LONG_BLOB:
  case MYSQL_TYPE_BLOB:
  case MYSQL_TYPE_GEOMETRY:
    break;					// Blob handled outside of case
  }

  /* blob is special as it's generated for both blobs and long strings */
  return new Field_blob(max_length, maybe_null, name, table,
			collation.collation);
}


/* ARGSUSED */
void Item_field::make_field(Send_field *tmp_field)
{
  field->make_field(tmp_field);
  if (name)
    tmp_field->col_name=name;			// Use user supplied name
}

/*
** Set a field:s value from a item
*/


void Item_field::save_org_in_field(Field *to)
{
  if (field->is_null())
  {
    null_value=1;
    set_field_to_null_with_conversions(to, 1);
  }
  else
  {
    to->set_notnull();
    field_conv(to,field);
    null_value=0;
  }
}

int Item_field::save_in_field(Field *to, bool no_conversions)
{
  if (result_field->is_null())
  {
    null_value=1;
    return set_field_to_null_with_conversions(to, no_conversions);
  }
  else
  {
    to->set_notnull();
    field_conv(to,result_field);
    null_value=0;
  }
  return 0;
}


/*
  Store null in field

  SYNOPSIS
    save_in_field()
    field		Field where we want to store NULL

  DESCRIPTION
    This is used on INSERT.
    Allow NULL to be inserted in timestamp and auto_increment values

  RETURN VALUES
    0	 ok
    1	 Field doesn't support NULL values and can't handle 'field = NULL'
*/   

int Item_null::save_in_field(Field *field, bool no_conversions)
{
  return set_field_to_null_with_conversions(field, no_conversions);
}


/*
  Store null in field

  SYNOPSIS
    save_safe_in_field()
    field		Field where we want to store NULL

  RETURN VALUES
    0	 ok
    1	 Field doesn't support NULL values
*/   

int Item_null::save_safe_in_field(Field *field)
{
  return set_field_to_null(field);
}


int Item::save_in_field(Field *field, bool no_conversions)
{
  int error;
  if (result_type() == STRING_RESULT ||
      result_type() == REAL_RESULT &&
      field->result_type() == STRING_RESULT)
  {
    String *result;
    CHARSET_INFO *cs= collation.collation;
    char buff[MAX_FIELD_WIDTH];		// Alloc buffer for small columns
    str_value.set_quick(buff,sizeof(buff),cs);
    result=val_str(&str_value);
    if (null_value)
      return set_field_to_null_with_conversions(field, no_conversions);
    field->set_notnull();
    error=field->store(result->ptr(),result->length(),cs);
    str_value.set_quick(0, 0, cs);
  }
  else if (result_type() == REAL_RESULT)
  {
    double nr=val();
    if (null_value)
      return set_field_to_null(field);
    field->set_notnull();
    error=field->store(nr);
  }
  else
  {
    longlong nr=val_int();
    if (null_value)
      return set_field_to_null_with_conversions(field, no_conversions);
    field->set_notnull();
    error=field->store(nr);
  }
  return (error) ? -1 : 0;
}


int Item_string::save_in_field(Field *field, bool no_conversions)
{
  String *result;
  result=val_str(&str_value);
  if (null_value)
    return set_field_to_null(field);
  field->set_notnull();
  return (field->store(result->ptr(),result->length(),collation.collation)) ? 
	  -1 : 0;
}

int Item_uint::save_in_field(Field *field, bool no_conversions)
{
  /*
    TODO: To be fixed when wen have a
    field->store(longlong, unsigned_flag) method 
  */
  return Item_int::save_in_field(field, no_conversions);
}


int Item_int::save_in_field(Field *field, bool no_conversions)
{
  longlong nr=val_int();
  if (null_value)
    return set_field_to_null(field);
  field->set_notnull();
  return (field->store(nr)) ? -1 : 0;
}


int Item_real::save_in_field(Field *field, bool no_conversions)
{
  double nr=val();
  if (null_value)
    return set_field_to_null(field);
  field->set_notnull();
  return (field->store(nr)) ? -1 : 0;
}

/****************************************************************************
** varbinary item
** In string context this is a binary string
** In number context this is a longlong value.
****************************************************************************/

inline uint char_val(char X)
{
  return (uint) (X >= '0' && X <= '9' ? X-'0' :
		 X >= 'A' && X <= 'Z' ? X-'A'+10 :
		 X-'a'+10);
}


Item_varbinary::Item_varbinary(const char *str, uint str_length)
{
  name=(char*) str-2;				// Lex makes this start with 0x
  max_length=(str_length+1)/2;
  char *ptr=(char*) sql_alloc(max_length+1);
  if (!ptr)
    return;
  str_value.set(ptr,max_length,&my_charset_bin);
  char *end=ptr+max_length;
  if (max_length*2 != str_length)
    *ptr++=char_val(*str++);			// Not even, assume 0 prefix
  while (ptr != end)
  {
    *ptr++= (char) (char_val(str[0])*16+char_val(str[1]));
    str+=2;
  }
  *ptr=0;					// Keep purify happy
  collation.set(&my_charset_bin, DERIVATION_COERCIBLE);
}

longlong Item_varbinary::val_int()
{
  char *end=(char*) str_value.ptr()+str_value.length(),
       *ptr=end-min(str_value.length(),sizeof(longlong));

  ulonglong value=0;
  for (; ptr != end ; ptr++)
    value=(value << 8)+ (ulonglong) (uchar) *ptr;
  return (longlong) value;
}


int Item_varbinary::save_in_field(Field *field, bool no_conversions)
{
  int error;
  field->set_notnull();
  if (field->result_type() == STRING_RESULT)
  {
    error=field->store(str_value.ptr(),str_value.length(),collation.collation);
  }
  else
  {
    longlong nr=val_int();
    error=field->store(nr);
  }
  return (error) ? -1 :  0;
}


/*
  Pack data in buffer for sending
*/

bool Item_null::send(Protocol *protocol, String *packet)
{
  return protocol->store_null();
}

/*
  This is only called from items that is not of type item_field
*/

bool Item::send(Protocol *protocol, String *buffer)
{
  bool result;
  enum_field_types type;
  LINT_INIT(result);

  switch ((type=field_type())) {
  default:
  case MYSQL_TYPE_NULL:
  case MYSQL_TYPE_DECIMAL:
  case MYSQL_TYPE_ENUM:
  case MYSQL_TYPE_SET:
  case MYSQL_TYPE_TINY_BLOB:
  case MYSQL_TYPE_MEDIUM_BLOB:
  case MYSQL_TYPE_LONG_BLOB:
  case MYSQL_TYPE_BLOB:
  case MYSQL_TYPE_GEOMETRY:
  case MYSQL_TYPE_STRING:
  case MYSQL_TYPE_VAR_STRING:
  {
    String *res;
    if ((res=val_str(buffer)))
      result= protocol->store(res->ptr(),res->length(),res->charset());
    break;
  }
  case MYSQL_TYPE_TINY:
  {
    longlong nr;
    nr= val_int();
    if (!null_value)
      result= protocol->store_tiny(nr);
    break;
  }
  case MYSQL_TYPE_SHORT:
  {
    longlong nr;
    nr= val_int();
    if (!null_value)
      result= protocol->store_short(nr);
    break;
  }
  case MYSQL_TYPE_INT24:
  case MYSQL_TYPE_LONG:
  {
    longlong nr;
    nr= val_int();
    if (!null_value)
      result= protocol->store_long(nr);
    break;
  }
  case MYSQL_TYPE_LONGLONG:
  {
    longlong nr;
    nr= val_int();
    if (!null_value)
      result= protocol->store_longlong(nr, unsigned_flag);
    break;
  }
  case MYSQL_TYPE_FLOAT:
  {
    float nr;
    nr= (float) val();
    if (!null_value)
      result= protocol->store(nr, decimals, buffer);
    break;
  }
  case MYSQL_TYPE_DOUBLE:
  {
    double nr;
    nr= val();
    if (!null_value)
      result= protocol->store(nr, decimals, buffer);
    break;
  }
  case MYSQL_TYPE_DATETIME:
  case MYSQL_TYPE_DATE:
  case MYSQL_TYPE_TIMESTAMP:
  {
    TIME tm;
    get_date(&tm, TIME_FUZZY_DATE);
    if (!null_value)
    {
      if (type == MYSQL_TYPE_DATE)
	return protocol->store_date(&tm);
      else
	result= protocol->store(&tm);
    }
    break;
  }
  case MYSQL_TYPE_TIME:
  {
    TIME tm;
    get_time(&tm);
    if (!null_value)
      result= protocol->store_time(&tm);
    break;
  }
  }
  if (null_value)
    result= protocol->store_null();
  return result;
}


bool Item_field::send(Protocol *protocol, String *buffer)
{
  return protocol->store(result_field);
}

/*
  This is used for HAVING clause
  Find field in select list having the same name
 */

bool Item_ref::fix_fields(THD *thd,TABLE_LIST *tables, Item **reference)
{
  uint counter;
  if (!ref)
  {
    TABLE_LIST *where= 0, *table_list;
    bool upward_lookup= 0;
    SELECT_LEX_UNIT *prev_unit= thd->lex->current_select->master_unit();
    SELECT_LEX *sl= prev_unit->outer_select();
    /*
      Finding only in current select will be performed for selects that have 
      not outer one and for derived tables (which not support using outer 
      fields for now)
    */
    if ((ref= find_item_in_list(this, 
				*(thd->lex->current_select->get_item_list()),
				&counter,
				((sl && 
				  thd->lex->current_select->master_unit()->
				  first_select()->linkage !=
				  DERIVED_TABLE_TYPE) ? 
				  REPORT_EXCEPT_NOT_FOUND :
				  REPORT_ALL_ERRORS))) ==
	(Item **)not_found_item)
    {
      upward_lookup= 1;
      Field *tmp= (Field*) not_found_field;
      /*
	We can't find table field in table list of current select,
	consequently we have to find it in outer subselect(s).
	We can't join lists of outer & current select, because of scope
	of view rules. For example if both tables (outer & current) have
	field 'field' it is not mistake to refer to this field without
	mention of table name, but if we join tables in one list it will
	cause error ER_NON_UNIQ_ERROR in find_item_in_list.
      */
      SELECT_LEX *last=0;
      for ( ; sl ; sl= (prev_unit= sl->master_unit())->outer_select())
      {
	last= sl;
	Item_subselect *prev_subselect_item= prev_unit->item;
	if (sl->resolve_mode == SELECT_LEX::SELECT_MODE &&
	    (ref= find_item_in_list(this, sl->item_list,
				    &counter,
				    REPORT_EXCEPT_NOT_FOUND)) !=
	   (Item **)not_found_item)
	{
	  if (*ref && (*ref)->fixed) // Avoid crash in case of error
	  {
	    prev_subselect_item->used_tables_cache|= (*ref)->used_tables();
	    prev_subselect_item->const_item_cache&= (*ref)->const_item();
	  }
	  break;
	}
	table_list= sl->get_table_list();
	if (sl->resolve_mode == SELECT_LEX::INSERT_MODE && table_list)
	{
	  // it is primary INSERT st_select_lex => skip first table resolving
	  table_list= table_list->next;
	}
	if ((tmp= find_field_in_tables(thd, this,
				       table_list, &where,
				       0)) != not_found_field)
	{
	  prev_subselect_item->used_tables_cache|= tmp->table->map;
	  prev_subselect_item->const_item_cache= 0;
	  break;
	}

	// Reference is not found => depend from outer (or just error)
	prev_subselect_item->used_tables_cache|= OUTER_REF_TABLE_BIT;
	prev_subselect_item->const_item_cache= 0;

	if (sl->master_unit()->first_select()->linkage ==
	    DERIVED_TABLE_TYPE)
	  break; // do not look over derived table
      }

      if (!ref)
	return 1;
      else if (!tmp)
	return -1;
      else if (ref == (Item **)not_found_item && tmp == not_found_field)
      {
	if (upward_lookup)
	{
	  // We can't say exactly what absend (table or field)
	  my_printf_error(ER_BAD_FIELD_ERROR, ER(ER_BAD_FIELD_ERROR), MYF(0),
			  full_name(), thd->where);
	}
	else
	{
	  // Call to report error
	  find_item_in_list(this,
			    *(thd->lex->current_select->get_item_list()),
			    &counter,
			    REPORT_ALL_ERRORS);
	}
        ref= 0;
	return 1;
      }
      else if (tmp != not_found_field)
      {
	ref= 0; // To prevent "delete *ref;" on ~Item_erf() of this item
	Item_field* fld;
	if (!((*reference)= fld= new Item_field(tmp)))
	  return 1;
	mark_as_dependent(thd, last, thd->lex->current_select, fld);
	return 0;
      }
      else
      {
	if (!(*ref)->fixed)
	{
	  my_error(ER_ILLEGAL_REFERENCE, MYF(0), name,
		   "forward reference in item list");
	  return -1;
	}
	mark_as_dependent(thd, last, thd->lex->current_select,
			  this);
	ref= last->ref_pointer_array + counter;
      }
    }
    else if (!ref)
      return 1;
    else
    {
      if (!(*ref)->fixed)
      {
	my_error(ER_ILLEGAL_REFERENCE, MYF(0), name,
		 "forward reference in item list");
	return -1;
      }
      ref= thd->lex->current_select->ref_pointer_array + counter;
    }
  }

  /*
    The following conditional is changed as to correctly identify 
    incorrect references in group functions or forward references 
    with sub-select's / derived tables, while it prevents this 
    check when Item_ref is created in an expression involving 
    summing function, which is to be placed in the user variable.
  */
  if (((*ref)->with_sum_func && name &&
       (depended_from ||
	!(thd->lex->current_select->linkage != GLOBAL_OPTIONS_TYPE &&
	  thd->lex->current_select->having_fix_field))) ||
      !(*ref)->fixed)
  {
    my_error(ER_ILLEGAL_REFERENCE, MYF(0), name, 
	     ((*ref)->with_sum_func?
	      "reference on group function":
	      "forward reference in item list"));
    return 1;
  }
  max_length= (*ref)->max_length;
  maybe_null= (*ref)->maybe_null;
  decimals=   (*ref)->decimals;
  collation.set((*ref)->collation);
  with_sum_func= (*ref)->with_sum_func;
  fixed= 1;

  if (ref && (*ref)->check_cols(1))
    return 1;
  return 0;
}


void Item_ref::print(String *str)
{
  if (ref && *ref)
    (*ref)->print(str);
  else
    Item_ident::print(str);
}


void Item_ref_null_helper::print(String *str)
{
  str->append("<ref_null_helper>(", 18);
  if (ref && *ref)
    (*ref)->print(str);
  else
    str->append('?');
  str->append(')');
}


void Item_null_helper::print(String *str)
{
  str->append("<null_helper>(", 14);
  store->print(str);
  str->append(')');
}


bool Item_default_value::eq(const Item *item, bool binary_cmp) const
{
  return item->type() == DEFAULT_VALUE_ITEM && 
    ((Item_default_value *)item)->arg->eq(arg, binary_cmp);
}


bool Item_default_value::fix_fields(THD *thd, struct st_table_list *table_list, Item **items)
{
  if (!arg)
    return false;
  bool res= arg->fix_fields(thd, table_list, items);
  if (res)
    return res;
  /* arg->type() can be only REF_ITEM or FIELD_ITEM for it defined as
   simple_ident in sql_yacc.yy
  */
  if (arg->type() == REF_ITEM)
  {
    Item_ref *ref= (Item_ref *)arg;
    if (ref->ref[0]->type() != FIELD_ITEM)
    {
      return 1;
    }
    arg= ref->ref[0];
  }
  Item_field *field_arg= (Item_field *)arg;
  Field *def_field= (Field*) sql_alloc(field_arg->field->size_of());
  if (!def_field)
    return 1;
  memcpy(def_field, field_arg->field, field_arg->field->size_of());
  def_field->move_field(def_field->table->default_values -
                        def_field->table->record[0]);
  set_field(def_field);
  return 0;
}

void Item_default_value::print(String *str)
{
  if (!arg)
  {
    str->append("default", 7);
    return;
  }
  str->append("default(", 8);
  arg->print(str);
  str->append(')');
}

bool Item_insert_value::eq(const Item *item, bool binary_cmp) const
{
  return item->type() == INSERT_VALUE_ITEM &&
    ((Item_default_value *)item)->arg->eq(arg, binary_cmp);
}


bool Item_insert_value::fix_fields(THD *thd,
				   struct st_table_list *table_list,
				   Item **items)
{
  bool res= arg->fix_fields(thd, table_list, items);
  if (res)
    return res;
  /*
    arg->type() can be only REF_ITEM or FIELD_ITEM as arg is
    a simple_ident in sql_yacc.yy
  */
  if (arg->type() == REF_ITEM)
  {
    Item_ref *ref= (Item_ref *)arg;
    if (ref->ref[0]->type() != FIELD_ITEM)
    {
      return 1;
    }
    arg= ref->ref[0];
  }
  Item_field *field_arg= (Item_field *)arg;
  if (field_arg->field->table->insert_values)
  {
    Field *def_field= (Field*) sql_alloc(field_arg->field->size_of());
    if (!def_field)
      return 1;
    memcpy(def_field, field_arg->field, field_arg->field->size_of());
    def_field->move_field(def_field->table->insert_values -
                          def_field->table->record[0]);
    set_field(def_field);
  }
  else
  {
    Field *tmp_field= field_arg->field;
    /* charset doesn't matter here, it's to avoid sigsegv only */
    set_field(new Field_null(0, 0, Field::NONE, tmp_field->field_name,
			     tmp_field->table, &my_charset_bin));
  }
  return 0;
}

void Item_insert_value::print(String *str)
{
  str->append("values(", 7);
  arg->print(str);
  str->append(')');
}

/*
  If item is a const function, calculate it and return a const item
  The original item is freed if not returned
*/

Item_result item_cmp_type(Item_result a,Item_result b)
{
  if (a == STRING_RESULT && b == STRING_RESULT)
    return STRING_RESULT;
  if (a == INT_RESULT && b == INT_RESULT)
    return INT_RESULT;
  else if (a == ROW_RESULT || b == ROW_RESULT)
    return ROW_RESULT;
  return REAL_RESULT;
}


Item *resolve_const_item(Item *item,Item *comp_item)
{
  if (item->basic_const_item())
    return item;				// Can't be better
  Item_result res_type=item_cmp_type(comp_item->result_type(),
				     item->result_type());
  char *name=item->name;			// Alloced by sql_alloc

  if (res_type == STRING_RESULT)
  {
    char buff[MAX_FIELD_WIDTH];
    String tmp(buff,sizeof(buff),&my_charset_bin),*result;
    result=item->val_str(&tmp);
    if (item->null_value)
    {
#ifdef DELETE_ITEMS
      delete item;
#endif
      return new Item_null(name);
    }
    uint length=result->length();
    char *tmp_str=sql_strmake(result->ptr(),length);
#ifdef DELETE_ITEMS
    delete item;
#endif
    return new Item_string(name,tmp_str,length,result->charset());
  }
  if (res_type == INT_RESULT)
  {
    longlong result=item->val_int();
    uint length=item->max_length;
    bool null_value=item->null_value;
#ifdef DELETE_ITEMS
    delete item;
#endif
    return (null_value ? (Item*) new Item_null(name) :
	    (Item*) new Item_int(name,result,length));
  }
  else
  {						// It must REAL_RESULT
    double result=item->val();
    uint length=item->max_length,decimals=item->decimals;
    bool null_value=item->null_value;
#ifdef DELETE_ITEMS
    delete item;
#endif
    return (null_value ? (Item*) new Item_null(name) :
	    (Item*) new Item_real(name,result,decimals,length));
  }
}

/*
  Return true if the value stored in the field is equal to the const item
  We need to use this on the range optimizer because in some cases
  we can't store the value in the field without some precision/character loss.
*/

bool field_is_equal_to_item(Field *field,Item *item)
{

  Item_result res_type=item_cmp_type(field->result_type(),
				     item->result_type());
  if (res_type == STRING_RESULT)
  {
    char item_buff[MAX_FIELD_WIDTH];
    char field_buff[MAX_FIELD_WIDTH];
    String item_tmp(item_buff,sizeof(item_buff),&my_charset_bin),*item_result;
    String field_tmp(field_buff,sizeof(field_buff),&my_charset_bin);
    item_result=item->val_str(&item_tmp);
    if (item->null_value)
      return 1;					// This must be true
    field->val_str(&field_tmp,&field_tmp);
    return !sortcmp(&field_tmp,item_result,&my_charset_bin);
  }
  if (res_type == INT_RESULT)
    return 1;					// Both where of type int
  double result=item->val();
  if (item->null_value)
    return 1;
  return result == field->val_real();
}

Item_cache* Item_cache::get_cache(Item_result type)
{
  switch (type)
  {
  case INT_RESULT:
    return new Item_cache_int();
  case REAL_RESULT:
    return new Item_cache_real();
  case STRING_RESULT:
    return new Item_cache_str();
  case ROW_RESULT:
    return new Item_cache_row();
  default:
    // should never be in real life
    DBUG_ASSERT(0);
    return 0;
  }
}


void Item_cache::print(String *str)
{
  str->append("<cache>(", 8);
  if (example)
    example->print(str);
  else
    Item::print(str);
  str->append(')');
}


void Item_cache_int::store(Item *item)
{
  value= item->val_int_result();
  null_value= item->null_value;
  collation.set(item->collation);
}


void Item_cache_real::store(Item *item)
{
  value= item->val_result();
  null_value= item->null_value;
  collation.set(item->collation);
}


void Item_cache_str::store(Item *item)
{
  value_buff.set(buffer, sizeof(buffer), item->collation.collation);
  value= item->str_result(&value_buff);
  if ((null_value= item->null_value))
    value= 0;
  else if (value != &value_buff)
  {
    /*
      We copy string value to avoid changing value if 'item' is table field
      in queries like following (where t1.c is varchar):
      select a, 
             (select a,b,c from t1 where t1.a=t2.a) = ROW(a,2,'a'),
             (select c from t1 where a=t2.a)
        from t2;
    */
    value_buff.copy(*value);
    value= &value_buff;
  }
  collation.set(item->collation);
}


double Item_cache_str::val()
{ 
  int err;
  if (value)
    return my_strntod(value->charset(), (char*) value->ptr(),
		      value->length(), (char**) 0, &err);
  else
    return (double)0;
}


longlong Item_cache_str::val_int()
{
  int err;
  if (value)
    return my_strntoll(value->charset(), value->ptr(),
		       value->length(), 10, (char**) 0, &err);
  else
    return (longlong)0;
}


bool Item_cache_row::allocate(uint num)
{
  item_count= num;
  THD *thd= current_thd;
  return (!(values= 
	    (Item_cache **) thd->calloc(sizeof(Item_cache *)*item_count)));
}


bool Item_cache_row::setup(Item * item)
{
  example= item;
  if (!values && allocate(item->cols()))
    return 1;
  for (uint i= 0; i < item_count; i++)
  {
    Item *el= item->el(i);
    Item_cache *tmp;
    if (!(tmp= values[i]= Item_cache::get_cache(el->result_type())))
      return 1;
    tmp->setup(el);
  }
  return 0;
}


void Item_cache_row::store(Item * item)
{
  null_value= 0;
  item->bring_value();
  for (uint i= 0; i < item_count; i++)
  {
    values[i]->store(item->el(i));
    null_value|= values[i]->null_value;
  }
}


void Item_cache_row::illegal_method_call(const char *method)
{
  DBUG_ENTER("Item_cache_row::illegal_method_call");
  DBUG_PRINT("error", ("!!! %s method was called for row item", method));
  DBUG_ASSERT(0);
  my_error(ER_OPERAND_COLUMNS, MYF(0), 1);
  DBUG_VOID_RETURN;
}


bool Item_cache_row::check_cols(uint c)
{
  if (c != item_count)
  {
    my_error(ER_OPERAND_COLUMNS, MYF(0), c);
    return 1;
  }
  return 0;
}


bool Item_cache_row::null_inside()
{
  for (uint i= 0; i < item_count; i++)
  {
    if (values[i]->cols() > 1)
    {
      if (values[i]->null_inside())
	return 1;
    }
    else
    {
      values[i]->val_int();
      if (values[i]->null_value)
	return 1;
    }
  }
  return 0;
}


void Item_cache_row::bring_value()
{
  for (uint i= 0; i < item_count; i++)
    values[i]->bring_value();
  return;
}


Item_type_holder::Item_type_holder(THD *thd, Item *item)
  :Item(thd, *item), item_type(item->result_type())
{
  DBUG_ASSERT(item->fixed);

  /*
    It is safe assign pointer on field, because it will be used just after
    all JOIN::prepare calls and before any SELECT execution
  */
  if (item->type() == Item::FIELD_ITEM)
    field_example= ((Item_field*) item)->field;
  else
    field_example= 0;
  collation.set(item->collation);
}


/*
  STRING_RESULT, REAL_RESULT, INT_RESULT, ROW_RESULT

  ROW_RESULT should never appear in Item_type_holder::join_types,
  but it is included in following table just to make table full
  (there DBUG_ASSERT in function to catch ROW_RESULT)
*/
static Item_result type_convertor[4][4]=
{{STRING_RESULT, STRING_RESULT, STRING_RESULT, ROW_RESULT},
 {STRING_RESULT, REAL_RESULT,   REAL_RESULT,   ROW_RESULT},
 {STRING_RESULT, REAL_RESULT,   INT_RESULT,    ROW_RESULT},
 {ROW_RESULT,    ROW_RESULT,    ROW_RESULT,    ROW_RESULT}};

bool Item_type_holder::join_types(THD *thd, Item *item)
{
  bool change_field= 0, skip_store_field= 0;
  Item_result new_type= type_convertor[item_type][item->result_type()];

  // we have both fields
  if (field_example && item->type() == Item::FIELD_ITEM)
  {
    Field *field= ((Item_field *)item)->field;
    if (field_example->field_cast_type() != field->field_cast_type())
    {
      if (!(change_field=
	    field_example->field_cast_compatible(field->field_cast_type())))
      {
	/*
	  if old field can't store value of 'worse' new field we will make
	  decision about result field type based only on Item result type
	*/
	if (!field->field_cast_compatible(field_example->field_cast_type()))
	  skip_store_field= 1;
      }
    }
  }

  // size/type should be changed
  if (change_field ||
      (new_type != item_type) ||
      (max_length < item->max_length) ||
      ((new_type == INT_RESULT) &&
       (decimals < item->decimals)) ||
      (!maybe_null && item->maybe_null) ||
      (item_type == STRING_RESULT && new_type == STRING_RESULT &&
       !my_charset_same(collation.collation, item->collation.collation)))
  {
    // new field has some parameters worse then current
    skip_store_field|= (change_field &&
			(max_length > item->max_length) ||
			((new_type == INT_RESULT) &&
			 (decimals > item->decimals)) ||
			(maybe_null && !item->maybe_null) ||
			(item_type == STRING_RESULT &&
			 new_type == STRING_RESULT &&
			 !my_charset_same(collation.collation,
					  item->collation.collation)));
    /*
      It is safe assign pointer on field, because it will be used just after
      all JOIN::prepare calls and before any SELECT execution
    */
    if (skip_store_field || item->type() != Item::FIELD_ITEM)
      field_example= 0;
    else
      field_example= ((Item_field*) item)->field;

    const char *old_cs= collation.collation->name,
      *old_derivation= collation.derivation_name();
    if (item_type == STRING_RESULT && collation.aggregate(item->collation))
    {
      my_error(ER_CANT_AGGREGATE_2COLLATIONS, MYF(0),
	       old_cs, old_derivation,
	       item->collation.collation->name,
	       item->collation.derivation_name(),
	       "UNION");
      return 1;
    }

    max_length= max(max_length, item->max_length);
    decimals= max(decimals, item->decimals);
    maybe_null|= item->maybe_null;
    item_type= new_type;
  }
  DBUG_ASSERT(item_type != ROW_RESULT);
  return 0;
}


double Item_type_holder::val()
{
  DBUG_ASSERT(0); // should never be called
  return 0.0;
}


longlong Item_type_holder::val_int()
{
  DBUG_ASSERT(0); // should never be called
  return 0;
}


String *Item_type_holder::val_str(String*)
{
  DBUG_ASSERT(0); // should never be called
  return 0;
}

/*****************************************************************************
** Instantiate templates
*****************************************************************************/

#ifdef __GNUC__
template class List<Item>;
template class List_iterator<Item>;
template class List_iterator_fast<Item>;
template class List<List_item>;
#endif<|MERGE_RESOLUTION|>--- conflicted
+++ resolved
@@ -873,11 +873,7 @@
       Item **refer= (Item **)not_found_item;
       uint counter;
       // Prevent using outer fields in subselects, that is not supported now
-<<<<<<< HEAD
-      SELECT_LEX *cursel=(SELECT_LEX *) thd->lex->current_select;
-=======
       SELECT_LEX *cursel= (SELECT_LEX *) thd->lex->current_select;
->>>>>>> 0b098472
       if (cursel->master_unit()->first_select()->linkage != DERIVED_TABLE_TYPE)
       {
 	SELECT_LEX_UNIT *prev_unit= cursel->master_unit();
