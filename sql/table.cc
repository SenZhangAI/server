/* Copyright (c) 2000, 2012, Oracle and/or its affiliates.
   Copyright (c) 2008, 2014, SkySQL Ab.

   This program is free software; you can redistribute it and/or modify
   it under the terms of the GNU General Public License as published by
   the Free Software Foundation; version 2 of the License.

   This program is distributed in the hope that it will be useful,
   but WITHOUT ANY WARRANTY; without even the implied warranty of
   MERCHANTABILITY or FITNESS FOR A PARTICULAR PURPOSE.  See the
   GNU General Public License for more details.

   You should have received a copy of the GNU General Public License
   along with this program; if not, write to the Free Software
   Foundation, Inc., 51 Franklin Street, Fifth Floor, Boston, MA  02110-1301, USA */


/* Some general useful functions */

#include <my_global.h>                 /* NO_EMBEDDED_ACCESS_CHECKS */
#include "sql_priv.h"
#include "unireg.h"                    // REQUIRED: for other includes
#include "table.h"
#include "key.h"                                // find_ref_key
#include "sql_table.h"                          // build_table_filename,
                                                // primary_key_name
#include "sql_trigger.h"
#include "sql_parse.h"                          // free_items
#include "strfunc.h"                            // unhex_type2
#include "sql_partition.h"       // mysql_unpack_partition,
                                 // fix_partition_func, partition_info
#include "sql_acl.h"             // *_ACL, acl_getroot_no_password
#include "sql_base.h"
#include "create_options.h"
#include <m_ctype.h>
#include "my_md5.h"
#include "my_bit.h"
#include "sql_select.h"
#include "sql_derived.h"
#include "sql_statistics.h"
#include "discover.h"
#include "mdl.h"                 // MDL_wait_for_graph_visitor

/* INFORMATION_SCHEMA name */
LEX_STRING INFORMATION_SCHEMA_NAME= {C_STRING_WITH_LEN("information_schema")};

/* PERFORMANCE_SCHEMA name */
LEX_STRING PERFORMANCE_SCHEMA_DB_NAME= {C_STRING_WITH_LEN("performance_schema")};

/* MYSQL_SCHEMA name */
LEX_STRING MYSQL_SCHEMA_NAME= {C_STRING_WITH_LEN("mysql")};

/* GENERAL_LOG name */
LEX_STRING GENERAL_LOG_NAME= {C_STRING_WITH_LEN("general_log")};

/* SLOW_LOG name */
LEX_STRING SLOW_LOG_NAME= {C_STRING_WITH_LEN("slow_log")};

/* 
  Keyword added as a prefix when parsing the defining expression for a
  virtual column read from the column definition saved in the frm file
*/
LEX_STRING parse_vcol_keyword= { C_STRING_WITH_LEN("PARSE_VCOL_EXPR ") };

	/* Functions defined in this file */

static void fix_type_pointers(const char ***array, TYPELIB *point_to_type,
			      uint types, char **names);
static uint find_field(Field **fields, uchar *record, uint start, uint length);

inline bool is_system_table_name(const char *name, uint length);

/**************************************************************************
  Object_creation_ctx implementation.
**************************************************************************/

Object_creation_ctx *Object_creation_ctx::set_n_backup(THD *thd)
{
  Object_creation_ctx *backup_ctx;
  DBUG_ENTER("Object_creation_ctx::set_n_backup");

  backup_ctx= create_backup_ctx(thd);
  change_env(thd);

  DBUG_RETURN(backup_ctx);
}

void Object_creation_ctx::restore_env(THD *thd, Object_creation_ctx *backup_ctx)
{
  if (!backup_ctx)
    return;

  backup_ctx->change_env(thd);

  delete backup_ctx;
}

/**************************************************************************
  Default_object_creation_ctx implementation.
**************************************************************************/

Default_object_creation_ctx::Default_object_creation_ctx(THD *thd)
  : m_client_cs(thd->variables.character_set_client),
    m_connection_cl(thd->variables.collation_connection)
{ }

Default_object_creation_ctx::Default_object_creation_ctx(
  CHARSET_INFO *client_cs, CHARSET_INFO *connection_cl)
  : m_client_cs(client_cs),
    m_connection_cl(connection_cl)
{ }

Object_creation_ctx *
Default_object_creation_ctx::create_backup_ctx(THD *thd) const
{
  return new Default_object_creation_ctx(thd);
}

void Default_object_creation_ctx::change_env(THD *thd) const
{
  thd->variables.character_set_client= m_client_cs;
  thd->variables.collation_connection= m_connection_cl;

  thd->update_charset();
}

/**************************************************************************
  View_creation_ctx implementation.
**************************************************************************/

View_creation_ctx *View_creation_ctx::create(THD *thd)
{
  View_creation_ctx *ctx= new (thd->mem_root) View_creation_ctx(thd);

  return ctx;
}

/*************************************************************************/

View_creation_ctx * View_creation_ctx::create(THD *thd,
                                              TABLE_LIST *view)
{
  View_creation_ctx *ctx= new (thd->mem_root) View_creation_ctx(thd);

  /* Throw a warning if there is NULL cs name. */

  if (!view->view_client_cs_name.str ||
      !view->view_connection_cl_name.str)
  {
    push_warning_printf(thd, Sql_condition::WARN_LEVEL_NOTE,
                        ER_VIEW_NO_CREATION_CTX,
                        ER(ER_VIEW_NO_CREATION_CTX),
                        (const char *) view->db,
                        (const char *) view->table_name);

    ctx->m_client_cs= system_charset_info;
    ctx->m_connection_cl= system_charset_info;

    return ctx;
  }

  /* Resolve cs names. Throw a warning if there is unknown cs name. */

  bool invalid_creation_ctx;

  invalid_creation_ctx= resolve_charset(view->view_client_cs_name.str,
                                        system_charset_info,
                                        &ctx->m_client_cs);

  invalid_creation_ctx= resolve_collation(view->view_connection_cl_name.str,
                                          system_charset_info,
                                          &ctx->m_connection_cl) ||
                        invalid_creation_ctx;

  if (invalid_creation_ctx)
  {
    sql_print_warning("View '%s'.'%s': there is unknown charset/collation "
                      "names (client: '%s'; connection: '%s').",
                      (const char *) view->db,
                      (const char *) view->table_name,
                      (const char *) view->view_client_cs_name.str,
                      (const char *) view->view_connection_cl_name.str);

    push_warning_printf(thd, Sql_condition::WARN_LEVEL_NOTE,
                        ER_VIEW_INVALID_CREATION_CTX,
                        ER(ER_VIEW_INVALID_CREATION_CTX),
                        (const char *) view->db,
                        (const char *) view->table_name);
  }

  return ctx;
}

/*************************************************************************/

/* Get column name from column hash */

static uchar *get_field_name(Field **buff, size_t *length,
                             my_bool not_used __attribute__((unused)))
{
  *length= (uint) strlen((*buff)->field_name);
  return (uchar*) (*buff)->field_name;
}


/*
  Returns pointer to '.frm' extension of the file name.

  SYNOPSIS
    fn_rext()
    name       file name

  DESCRIPTION
    Checks file name part starting with the rightmost '.' character,
    and returns it if it is equal to '.frm'. 

  TODO
    It is a good idea to get rid of this function modifying the code
    to garantee that the functions presently calling fn_rext() always
    get arguments in the same format: either with '.frm' or without '.frm'.

  RETURN VALUES
    Pointer to the '.frm' extension. If there is no extension,
    or extension is not '.frm', pointer at the end of file name.
*/

char *fn_rext(char *name)
{
  char *res= strrchr(name, '.');
  if (res && !strcmp(res, reg_ext))
    return res;
  return name + strlen(name);
}

TABLE_CATEGORY get_table_category(const LEX_STRING *db, const LEX_STRING *name)
{
  DBUG_ASSERT(db != NULL);
  DBUG_ASSERT(name != NULL);

  if (is_infoschema_db(db->str, db->length))
    return TABLE_CATEGORY_INFORMATION;

  if ((db->length == PERFORMANCE_SCHEMA_DB_NAME.length) &&
      (my_strcasecmp(system_charset_info,
                     PERFORMANCE_SCHEMA_DB_NAME.str,
                     db->str) == 0))
    return TABLE_CATEGORY_PERFORMANCE;

  if ((db->length == MYSQL_SCHEMA_NAME.length) &&
      (my_strcasecmp(system_charset_info,
                     MYSQL_SCHEMA_NAME.str,
                     db->str) == 0))
  {
    if (is_system_table_name(name->str, name->length))
      return TABLE_CATEGORY_SYSTEM;

    if ((name->length == GENERAL_LOG_NAME.length) &&
        (my_strcasecmp(system_charset_info,
                       GENERAL_LOG_NAME.str,
                       name->str) == 0))
      return TABLE_CATEGORY_LOG;

    if ((name->length == SLOW_LOG_NAME.length) &&
        (my_strcasecmp(system_charset_info,
                       SLOW_LOG_NAME.str,
                       name->str) == 0))
      return TABLE_CATEGORY_LOG;
  }

  return TABLE_CATEGORY_USER;
}


/*
  Allocate and setup a TABLE_SHARE structure

  SYNOPSIS
    alloc_table_share()
    TABLE_LIST		Take database and table name from there
    key			Table cache key (db \0 table_name \0...)
    key_length		Length of key

  RETURN
    0  Error (out of memory)
    #  Share
*/

TABLE_SHARE *alloc_table_share(const char *db, const char *table_name,
                               const char *key, uint key_length)
{
  MEM_ROOT mem_root;
  TABLE_SHARE *share;
  char *key_buff, *path_buff;
  char path[FN_REFLEN];
  uint path_length;
  DBUG_ENTER("alloc_table_share");
  DBUG_PRINT("enter", ("table: '%s'.'%s'", db, table_name));

  path_length= build_table_filename(path, sizeof(path) - 1,
                                    db, table_name, "", 0);
  init_sql_alloc(&mem_root, TABLE_ALLOC_BLOCK_SIZE, 0, MYF(0));
  if (multi_alloc_root(&mem_root,
                       &share, sizeof(*share),
                       &key_buff, key_length,
                       &path_buff, path_length + 1,
                       NULL))
  {
    bzero((char*) share, sizeof(*share));

    share->set_table_cache_key(key_buff, key, key_length);

    share->path.str= path_buff;
    share->path.length= path_length;
    strmov(share->path.str, path);
    share->normalized_path.str=    share->path.str;
    share->normalized_path.length= path_length;
    share->table_category= get_table_category(& share->db, & share->table_name);
    share->open_errno= ENOENT;
    share->cached_row_logging_check= -1;

    init_sql_alloc(&share->stats_cb.mem_root, TABLE_ALLOC_BLOCK_SIZE, 0, MYF(0));

    memcpy((char*) &share->mem_root, (char*) &mem_root, sizeof(mem_root));
    mysql_mutex_init(key_TABLE_SHARE_LOCK_share,
                     &share->LOCK_share, MY_MUTEX_INIT_SLOW);
    mysql_mutex_init(key_TABLE_SHARE_LOCK_ha_data,
                     &share->LOCK_ha_data, MY_MUTEX_INIT_FAST);
    tdc_init_share(share);
  }
  DBUG_RETURN(share);
}


/*
  Initialize share for temporary tables

  SYNOPSIS
    init_tmp_table_share()
    thd         thread handle
    share	Share to fill
    key		Table_cache_key, as generated from tdc_create_key.
		must start with db name.    
    key_length	Length of key
    table_name	Table name
    path	Path to file (possible in lower case) without .frm

  NOTES
    This is different from alloc_table_share() because temporary tables
    don't have to be shared between threads or put into the table def
    cache, so we can do some things notable simpler and faster

    If table is not put in thd->temporary_tables (happens only when
    one uses OPEN TEMPORARY) then one can specify 'db' as key and
    use key_length= 0 as neither table_cache_key or key_length will be used).
*/

void init_tmp_table_share(THD *thd, TABLE_SHARE *share, const char *key,
                          uint key_length, const char *table_name,
                          const char *path)
{
  DBUG_ENTER("init_tmp_table_share");
  DBUG_PRINT("enter", ("table: '%s'.'%s'", key, table_name));

  bzero((char*) share, sizeof(*share));
  /*
    This can't be MY_THREAD_SPECIFIC for slaves as they are freed
    during cleanup() from Relay_log_info::close_temporary_tables()
  */
  init_sql_alloc(&share->mem_root, TABLE_ALLOC_BLOCK_SIZE, 0, 
                 MYF(thd->slave_thread ? 0 : MY_THREAD_SPECIFIC));
  share->table_category=         TABLE_CATEGORY_TEMPORARY;
  share->tmp_table=              INTERNAL_TMP_TABLE;
  share->db.str=                 (char*) key;
  share->db.length=		 strlen(key);
  share->table_cache_key.str=    (char*) key;
  share->table_cache_key.length= key_length;
  share->table_name.str=         (char*) table_name;
  share->table_name.length=      strlen(table_name);
  share->path.str=               (char*) path;
  share->normalized_path.str=    (char*) path;
  share->path.length= share->normalized_path.length= strlen(path);
  share->frm_version= 		 FRM_VER_TRUE_VARCHAR;

  share->cached_row_logging_check= -1;

  /*
    table_map_id is also used for MERGE tables to suppress repeated
    compatibility checks.
  */
  share->table_map_id= (ulong) thd->query_id;
  DBUG_VOID_RETURN;
}


/**
  Release resources (plugins) used by the share and free its memory.
  TABLE_SHARE is self-contained -- it's stored in its own MEM_ROOT.
  Free this MEM_ROOT.
*/

void TABLE_SHARE::destroy()
{
  uint idx;
  KEY *info_it;
  DBUG_ENTER("TABLE_SHARE::destroy");
  DBUG_PRINT("info", ("db: %s table: %s", db.str, table_name.str));

  if (ha_share)
  {
    delete ha_share;
    ha_share= NULL;                             // Safety
  }

  free_root(&stats_cb.mem_root, MYF(0));
  stats_cb.stats_can_be_read= FALSE;
  stats_cb.stats_is_read= FALSE;
  stats_cb.histograms_can_be_read= FALSE;
  stats_cb.histograms_are_read= FALSE;

  /* The mutexes are initialized only for shares that are part of the TDC */
  if (tmp_table == NO_TMP_TABLE)
  {
    mysql_mutex_destroy(&LOCK_share);
    mysql_mutex_destroy(&LOCK_ha_data);
    tdc_deinit_share(this);
  }
  my_hash_free(&name_hash);

  plugin_unlock(NULL, db_plugin);
  db_plugin= NULL;

  /* Release fulltext parsers */
  info_it= key_info;
  for (idx= keys; idx; idx--, info_it++)
  {
    if (info_it->flags & HA_USES_PARSER)
    {
      plugin_unlock(NULL, info_it->parser);
      info_it->flags= 0;
    }
  }

#ifdef WITH_PARTITION_STORAGE_ENGINE
  plugin_unlock(NULL, default_part_plugin);
#endif /* WITH_PARTITION_STORAGE_ENGINE */

  PSI_CALL_release_table_share(m_psi);

  /*
    Make a copy since the share is allocated in its own root,
    and free_root() updates its argument after freeing the memory.
  */
  MEM_ROOT own_root= mem_root;
  free_root(&own_root, MYF(0));
  DBUG_VOID_RETURN;
}

/*
  Free table share and memory used by it

  SYNOPSIS
    free_table_share()
    share		Table share
*/

void free_table_share(TABLE_SHARE *share)
{
  DBUG_ENTER("free_table_share");
  DBUG_PRINT("enter", ("table: %s.%s", share->db.str, share->table_name.str));
  share->destroy();
  DBUG_VOID_RETURN;
}


/**
  Return TRUE if a table name matches one of the system table names.
  Currently these are:

  help_category, help_keyword, help_relation, help_topic,
  proc, event
  time_zone, time_zone_leap_second, time_zone_name, time_zone_transition,
  time_zone_transition_type

  This function trades accuracy for speed, so may return false
  positives. Presumably mysql.* database is for internal purposes only
  and should not contain user tables.
*/

inline bool is_system_table_name(const char *name, uint length)
{
  CHARSET_INFO *ci= system_charset_info;

  return (
          /* mysql.proc table */
          (length == 4 &&
           my_tolower(ci, name[0]) == 'p' && 
           my_tolower(ci, name[1]) == 'r' &&
           my_tolower(ci, name[2]) == 'o' &&
           my_tolower(ci, name[3]) == 'c') ||

          (length > 4 &&
           (
            /* one of mysql.help* tables */
            (my_tolower(ci, name[0]) == 'h' &&
             my_tolower(ci, name[1]) == 'e' &&
             my_tolower(ci, name[2]) == 'l' &&
             my_tolower(ci, name[3]) == 'p') ||

            /* one of mysql.time_zone* tables */
            (my_tolower(ci, name[0]) == 't' &&
             my_tolower(ci, name[1]) == 'i' &&
             my_tolower(ci, name[2]) == 'm' &&
             my_tolower(ci, name[3]) == 'e') ||

            /* one of mysql.*_stat tables, but not mysql.innodb* tables*/
            ((my_tolower(ci, name[length-5]) == 's' &&
              my_tolower(ci, name[length-4]) == 't' &&
              my_tolower(ci, name[length-3]) == 'a' &&
              my_tolower(ci, name[length-2]) == 't' &&
              my_tolower(ci, name[length-1]) == 's') &&
             !(my_tolower(ci, name[0]) == 'i' &&
               my_tolower(ci, name[1]) == 'n' &&
               my_tolower(ci, name[2]) == 'n' &&
               my_tolower(ci, name[3]) == 'o')) ||
           
            /* mysql.event table */
            (my_tolower(ci, name[0]) == 'e' &&
             my_tolower(ci, name[1]) == 'v' &&
             my_tolower(ci, name[2]) == 'e' &&
             my_tolower(ci, name[3]) == 'n' &&
             my_tolower(ci, name[4]) == 't')
            )
           )
         );
}


/*
  Read table definition from a binary / text based .frm file
  
  SYNOPSIS
  open_table_def()
  thd		Thread handler
  share		Fill this with table definition
  db_flags	Bit mask of the following flags: OPEN_VIEW

  NOTES
    This function is called when the table definition is not cached in
    table definition cache
    The data is returned in 'share', which is alloced by
    alloc_table_share().. The code assumes that share is initialized.
*/

enum open_frm_error open_table_def(THD *thd, TABLE_SHARE *share, uint flags)
{
  bool error_given= false;
  File file;
  uchar *buf;
  uchar head[FRM_HEADER_SIZE];
  char	path[FN_REFLEN];
  size_t frmlen, read_length;
  DBUG_ENTER("open_table_def");
  DBUG_PRINT("enter", ("table: '%s'.'%s'  path: '%s'", share->db.str,
                       share->table_name.str, share->normalized_path.str));

  share->error= OPEN_FRM_OPEN_ERROR;

  strxmov(path, share->normalized_path.str, reg_ext, NullS);
  if (flags & GTS_FORCE_DISCOVERY)
  {
    DBUG_ASSERT(flags & GTS_TABLE);
    DBUG_ASSERT(flags & GTS_USE_DISCOVERY);
    mysql_file_delete_with_symlink(key_file_frm, path, MYF(0));
    file= -1;
  }
  else
    file= mysql_file_open(key_file_frm, path, O_RDONLY | O_SHARE, MYF(0));

  if (file < 0)
  {
    if ((flags & GTS_TABLE) && (flags & GTS_USE_DISCOVERY))
    {
      ha_discover_table(thd, share);
      error_given= true;
    }
    goto err_not_open;
  }

  if (mysql_file_read(file, head, sizeof(head), MYF(MY_NABP)))
  {
    share->error = my_errno == HA_ERR_FILE_TOO_SHORT
                      ? OPEN_FRM_CORRUPTED : OPEN_FRM_READ_ERROR;
    goto err;
  }

  if (memcmp(head, STRING_WITH_LEN("TYPE=VIEW\n")) == 0)
  {
    share->is_view= 1;
    share->error= flags & GTS_VIEW ? OPEN_FRM_OK : OPEN_FRM_NOT_A_TABLE;
    goto err;
  }
  if (!is_binary_frm_header(head))
  {
    /* No handling of text based files yet */
    share->error = OPEN_FRM_CORRUPTED;
    goto err;
  }
  if (!(flags & GTS_TABLE))
  {
    share->error = OPEN_FRM_NOT_A_VIEW;
    goto err;
  }

  frmlen= uint4korr(head+10);
  set_if_smaller(frmlen, FRM_MAX_SIZE); // safety

  if (!(buf= (uchar*)my_malloc(frmlen, MYF(MY_THREAD_SPECIFIC|MY_WME))))
    goto err;

  memcpy(buf, head, sizeof(head));

  read_length= mysql_file_read(file, buf + sizeof(head),
                               frmlen - sizeof(head), MYF(MY_WME));
  if (read_length == 0 || read_length == (size_t)-1)
  {
    share->error = OPEN_FRM_READ_ERROR;
    my_free(buf);
    goto err;
  }
  mysql_file_close(file, MYF(MY_WME));

  frmlen= read_length + sizeof(head);

  share->init_from_binary_frm_image(thd, false, buf, frmlen);
  error_given= true; // init_from_binary_frm_image has already called my_error()
  my_free(buf);

  goto err_not_open;

err:
  mysql_file_close(file, MYF(MY_WME));

err_not_open:
  if (share->error && !error_given)
  {
    share->open_errno= my_errno;
    open_table_error(share, share->error, share->open_errno);
  }

  DBUG_RETURN(share->error);
}

static bool create_key_infos(const uchar *strpos, const uchar *frm_image_end,
                             uint keys, KEY *keyinfo,
                             uint new_frm_ver, uint &ext_key_parts,
                             TABLE_SHARE *share, uint len,
                             KEY *first_keyinfo, char* &keynames)
{
  uint i, j, n_length;
  KEY_PART_INFO *key_part= NULL;
  ulong *rec_per_key= NULL;
  KEY_PART_INFO *first_key_part= NULL;
  uint first_key_parts= 0;

  if (!keys)
  {  
    if (!(keyinfo = (KEY*) alloc_root(&share->mem_root, len)))
      return 1;
    bzero((char*) keyinfo, len);
    key_part= reinterpret_cast<KEY_PART_INFO*> (keyinfo);
  }

  /*
    If share->use_ext_keys is set to TRUE we assume that any key
    can be extended by the components of the primary key whose
    definition is read first from the frm file.
    For each key only those fields of the assumed primary key are
    added that are not included in the proper key definition. 
    If after all it turns out that there is no primary key the
    added components are removed from each key.

    When in the future we support others schemes of extending of
    secondary keys with components of the primary key we'll have
    to change the type of this flag for an enumeration type.                 
  */   

  for (i=0 ; i < keys ; i++, keyinfo++)
  {
    if (new_frm_ver >= 3)
    {
      if (strpos + 8 >= frm_image_end)
        return 1;
      keyinfo->flags=	   (uint) uint2korr(strpos) ^ HA_NOSAME;
      keyinfo->key_length= (uint) uint2korr(strpos+2);
      keyinfo->user_defined_key_parts=  (uint) strpos[4];
      keyinfo->algorithm=  (enum ha_key_alg) strpos[5];
      keyinfo->block_size= uint2korr(strpos+6);
      strpos+=8;
    }
    else
    {
      if (strpos + 4 >= frm_image_end)
        return 1;
      keyinfo->flags=	 ((uint) strpos[0]) ^ HA_NOSAME;
      keyinfo->key_length= (uint) uint2korr(strpos+1);
      keyinfo->user_defined_key_parts=  (uint) strpos[3];
      keyinfo->algorithm= HA_KEY_ALG_UNDEF;
      strpos+=4;
    }

    if (i == 0)
    {
      ext_key_parts+= (share->use_ext_keys ? first_keyinfo->user_defined_key_parts*(keys-1) : 0); 
      n_length=keys * sizeof(KEY) + ext_key_parts * sizeof(KEY_PART_INFO);
      if (!(keyinfo= (KEY*) alloc_root(&share->mem_root,
				       n_length + len)))
        return 1;
      bzero((char*) keyinfo,n_length);
      share->key_info= keyinfo;
      key_part= reinterpret_cast<KEY_PART_INFO*> (keyinfo + keys);

      if (!(rec_per_key= (ulong*) alloc_root(&share->mem_root,
                                             sizeof(ulong) * ext_key_parts)))
        return 1;
      first_key_part= key_part;
      first_key_parts= first_keyinfo->user_defined_key_parts;
      keyinfo->flags= first_keyinfo->flags;
      keyinfo->key_length= first_keyinfo->key_length;
      keyinfo->user_defined_key_parts= first_keyinfo->user_defined_key_parts;
      keyinfo->algorithm= first_keyinfo->algorithm;
      if (new_frm_ver >= 3)
        keyinfo->block_size= first_keyinfo->block_size;
    }

    keyinfo->key_part=	 key_part;
    keyinfo->rec_per_key= rec_per_key;
    for (j=keyinfo->user_defined_key_parts ; j-- ; key_part++)
    {
      if (strpos + (new_frm_ver >= 1 ? 9 : 7) >= frm_image_end)
        return 1;
      *rec_per_key++=0;
      key_part->fieldnr=	(uint16) (uint2korr(strpos) & FIELD_NR_MASK);
      key_part->offset= (uint) uint2korr(strpos+2)-1;
      key_part->key_type=	(uint) uint2korr(strpos+5);
      // key_part->field=	(Field*) 0;	// Will be fixed later
      if (new_frm_ver >= 1)
      {
	key_part->key_part_flag= *(strpos+4);
	key_part->length=	(uint) uint2korr(strpos+7);
	strpos+=9;
      }
      else
      {
	key_part->length=	*(strpos+4);
	key_part->key_part_flag=0;
	if (key_part->length > 128)
	{
	  key_part->length&=127;		/* purecov: inspected */
	  key_part->key_part_flag=HA_REVERSE_SORT; /* purecov: inspected */
	}
	strpos+=7;
      }
      key_part->store_length=key_part->length;
    }

    /*
      Add primary key to end of extended keys for non unique keys for
      storage engines that supports it.
    */
    keyinfo->ext_key_parts= keyinfo->user_defined_key_parts;
    keyinfo->ext_key_flags= keyinfo->flags;
    keyinfo->ext_key_part_map= 0;
    if (share->use_ext_keys && i && !(keyinfo->flags & HA_NOSAME))
    {
      for (j= 0; 
           j < first_key_parts && keyinfo->ext_key_parts < MAX_REF_PARTS;
           j++)
      {
        uint key_parts= keyinfo->user_defined_key_parts;
        KEY_PART_INFO* curr_key_part= keyinfo->key_part;
        KEY_PART_INFO* curr_key_part_end= curr_key_part+key_parts;
        for ( ; curr_key_part < curr_key_part_end; curr_key_part++)
        {
          if (curr_key_part->fieldnr == first_key_part[j].fieldnr)
            break;
        }
        if (curr_key_part == curr_key_part_end)
        {
          *key_part++= first_key_part[j];
          *rec_per_key++= 0;
          keyinfo->ext_key_parts++;
          keyinfo->ext_key_part_map|= 1 << j;
        }
      }
      if (j == first_key_parts)
        keyinfo->ext_key_flags= keyinfo->flags | HA_EXT_NOSAME;
    }
    share->ext_key_parts+= keyinfo->ext_key_parts;  
  }
  keynames=(char*) key_part;
  strpos+= strnmov(keynames, (char *) strpos, frm_image_end - strpos) - keynames;
  if (*strpos++) // key names are \0-terminated
    return 1;

  //reading index comments
  for (keyinfo= share->key_info, i=0; i < keys; i++, keyinfo++)
  {
    if (keyinfo->flags & HA_USES_COMMENT)
    {
      if (strpos + 2 >= frm_image_end)
        return 1;
      keyinfo->comment.length= uint2korr(strpos);
      strpos+= 2;

      if (strpos + keyinfo->comment.length >= frm_image_end)
        return 1;
      keyinfo->comment.str= strmake_root(&share->mem_root, (char*) strpos,
                                         keyinfo->comment.length);
      strpos+= keyinfo->comment.length;
    } 
    DBUG_ASSERT(MY_TEST(keyinfo->flags & HA_USES_COMMENT) ==
                (keyinfo->comment.length > 0));
  }

  share->keys= keys; // do it *after* all key_info's are initialized

  return 0;
}


/**
   Check if a collation has changed number

   @param mysql_version
   @param current collation number

   @retval new collation number (same as current collation number of no change)
*/

static uint
upgrade_collation(ulong mysql_version, uint cs_number)
{
  if (mysql_version >= 50300 && mysql_version <= 50399)
  {
    switch (cs_number) {
    case 149: return MY_PAGE2_COLLATION_ID_UCS2;   // ucs2_crotian_ci
    case 213: return MY_PAGE2_COLLATION_ID_UTF8;   // utf8_crotian_ci
    }
  }
  if ((mysql_version >= 50500 && mysql_version <= 50599) ||
      (mysql_version >= 100000 && mysql_version <= 100005))
  {
    switch (cs_number) {
    case 149: return MY_PAGE2_COLLATION_ID_UCS2;   // ucs2_crotian_ci
    case 213: return MY_PAGE2_COLLATION_ID_UTF8;   // utf8_crotian_ci
    case 214: return MY_PAGE2_COLLATION_ID_UTF32;  // utf32_croatian_ci
    case 215: return MY_PAGE2_COLLATION_ID_UTF16;  // utf16_croatian_ci
    case 245: return MY_PAGE2_COLLATION_ID_UTF8MB4;// utf8mb4_croatian_ci
    }
  }
  return cs_number;
}




/**
  Read data from a binary .frm file image into a TABLE_SHARE

  @note
  frm bytes at the following offsets are unused in MariaDB 10.0:

  8..9    (used to be the number of "form names")
  28..29  (used to be key_info_length)

  They're still set, for compatibility reasons, but never read.

  42..46 are unused since 5.0 (were for RAID support)
  Also, there're few unused bytes in forminfo.

*/

int TABLE_SHARE::init_from_binary_frm_image(THD *thd, bool write,
                                            const uchar *frm_image,
                                            size_t frm_length)
{
  TABLE_SHARE *share= this;
  uint new_frm_ver, field_pack_length, new_field_pack_flag;
  uint interval_count, interval_parts, read_length, int_length;
  uint db_create_options, keys, key_parts, n_length;
  uint com_length, null_bit_pos;
  uint extra_rec_buf_length;
  uint i;
  bool use_hash;
  char *keynames, *names, *comment_pos;
  const uchar *forminfo, *extra2;
  const uchar *frm_image_end = frm_image + frm_length;
  uchar *record, *null_flags, *null_pos;
  const uchar *disk_buff, *strpos;
  ulong pos, record_offset; 
  ulong rec_buff_length;
  handler *handler_file= 0;
  KEY	*keyinfo;
  KEY_PART_INFO *key_part= NULL;
  Field  **field_ptr, *reg_field;
  const char **interval_array;
  enum legacy_db_type legacy_db_type;
  my_bitmap_map *bitmaps;
  bool null_bits_are_used;
  uint vcol_screen_length, UNINIT_VAR(options_len);
  char *vcol_screen_pos;
  const uchar *options= 0;
  KEY first_keyinfo;
  uint len;
  uint ext_key_parts= 0;
  plugin_ref se_plugin= 0;
  keyinfo= &first_keyinfo;
  share->ext_key_parts= 0;
  MEM_ROOT **root_ptr, *old_root;
  DBUG_ENTER("TABLE_SHARE::init_from_binary_frm_image");

  root_ptr= my_pthread_getspecific_ptr(MEM_ROOT**, THR_MALLOC);
  old_root= *root_ptr;
  *root_ptr= &share->mem_root;

  if (write && write_frm_image(frm_image, frm_length))
    goto err;

  if (frm_length < FRM_HEADER_SIZE + FRM_FORMINFO_SIZE)
    goto err;

  new_field_pack_flag= frm_image[27];
  new_frm_ver= (frm_image[2] - FRM_VER);
  field_pack_length= new_frm_ver < 2 ? 11 : 17;

  /* Length of the MariaDB extra2 segment in the form file. */
  len = uint2korr(frm_image+4);
  extra2= frm_image + 64;

  if (*extra2 != '/')   // old frm had '/' there
  {
    const uchar *e2end= extra2 + len;
    while (extra2 + 3 < e2end)
    {
      uchar type= *extra2++;
      size_t length= *extra2++;
      if (!length)
      {
        if (extra2 + 258 >= e2end)
          goto err;
        length= uint2korr(extra2);
        extra2+=2;
        if (length < 256)
          goto err;
      }
      if (extra2 + length > e2end)
        goto err;
      switch (type) {
      case EXTRA2_TABLEDEF_VERSION:
        if (tabledef_version.str) // see init_from_sql_statement_string()
        {
          if (length != tabledef_version.length ||
              memcmp(extra2, tabledef_version.str, length))
            goto err;
        }
        else
        {
          tabledef_version.length= length;
          tabledef_version.str= (uchar*)memdup_root(&mem_root, extra2, length);
          if (!tabledef_version.str)
            goto err;
        }
        break;
      case EXTRA2_ENGINE_TABLEOPTS:
        if (options)
          goto err;
        /* remember but delay parsing until we have read fields and keys */
        options= extra2;
        options_len= length;
        break;
      case EXTRA2_DEFAULT_PART_ENGINE:
#ifdef WITH_PARTITION_STORAGE_ENGINE
        {
          LEX_STRING name= { (char*)extra2, length };
          share->default_part_plugin= ha_resolve_by_name(NULL, &name);
          if (!share->default_part_plugin)
            goto err;
        }
#endif
        break;
      default:
        /* abort frm parsing if it's an unknown but important extra2 value */
        if (type >= EXTRA2_ENGINE_IMPORTANT)
          goto err;
      }
      extra2+= length;
    }
    if (extra2 != e2end)
      goto err;
  }

  if (frm_length < FRM_HEADER_SIZE + len ||
      !(pos= uint4korr(frm_image + FRM_HEADER_SIZE + len)))
    goto err;

  forminfo= frm_image + pos;
  if (forminfo + FRM_FORMINFO_SIZE >= frm_image_end)
    goto err;

  share->frm_version= frm_image[2];
  /*
    Check if .frm file created by MySQL 5.0. In this case we want to
    display CHAR fields as CHAR and not as VARCHAR.
    We do it this way as we want to keep the old frm version to enable
    MySQL 4.1 to read these files.
  */
  if (share->frm_version == FRM_VER_TRUE_VARCHAR -1 && frm_image[33] == 5)
    share->frm_version= FRM_VER_TRUE_VARCHAR;

#ifdef WITH_PARTITION_STORAGE_ENGINE
  if (frm_image[61] && !share->default_part_plugin)
  {
    enum legacy_db_type db_type= (enum legacy_db_type) (uint) frm_image[61];
    share->default_part_plugin=
                ha_lock_engine(NULL, ha_checktype(thd, db_type, 1, 0));
    if (!share->default_part_plugin)
      goto err;
  }
#endif
  legacy_db_type= (enum legacy_db_type) (uint) frm_image[3];
  /*
    if the storage engine is dynamic, no point in resolving it by its
    dynamically allocated legacy_db_type. We will resolve it later by name.
  */
  if (legacy_db_type > DB_TYPE_UNKNOWN && 
      legacy_db_type < DB_TYPE_FIRST_DYNAMIC)
    se_plugin= ha_lock_engine(NULL, ha_checktype(thd, legacy_db_type, 0, 0));
  share->db_create_options= db_create_options= uint2korr(frm_image+30);
  share->db_options_in_use= share->db_create_options;
  share->mysql_version= uint4korr(frm_image+51);
  share->null_field_first= 0;
  if (!frm_image[32])				// New frm file in 3.23
  {
    uint cs_org= (((uint) frm_image[41]) << 8) + (uint) frm_image[38];
    uint cs_new= upgrade_collation(share->mysql_version, cs_org);
    if (cs_org != cs_new)
      share->incompatible_version|= HA_CREATE_USED_CHARSET;
    
    share->avg_row_length= uint4korr(frm_image+34);
    share->transactional= (ha_choice) (frm_image[39] & 3);
    share->page_checksum= (ha_choice) ((frm_image[39] >> 2) & 3);
    share->row_type= (enum row_type) frm_image[40];

    if (cs_new && !(share->table_charset= get_charset(cs_new, MYF(MY_WME))))
      goto err;
    share->null_field_first= 1;
    share->stats_sample_pages= uint2korr(frm_image+42);
    share->stats_auto_recalc= (enum_stats_auto_recalc)(frm_image[44]);
  }
  if (!share->table_charset)
  {
    /* unknown charset in frm_image[38] or pre-3.23 frm */
    if (use_mb(default_charset_info))
    {
      /* Warn that we may be changing the size of character columns */
      sql_print_warning("'%s' had no or invalid character set, "
                        "and default character set is multi-byte, "
                        "so character column sizes may have changed",
                        share->path.str);
    }
    share->table_charset= default_charset_info;
  }

  share->db_record_offset= 1;
  share->max_rows= uint4korr(frm_image+18);
  share->min_rows= uint4korr(frm_image+22);

  /* Read keyinformation */
  disk_buff= frm_image + uint2korr(frm_image+6);

  if (disk_buff + 6 >= frm_image_end)
    goto err;

  if (disk_buff[0] & 0x80)
  {
    keys=      (disk_buff[1] << 7) | (disk_buff[0] & 0x7f);
    share->key_parts= key_parts= uint2korr(disk_buff+2);
  }
  else
  {
    keys=      disk_buff[0];
    share->key_parts= key_parts= disk_buff[1];
  }
  share->keys_for_keyread.init(0);
  share->keys_in_use.init(keys);
  ext_key_parts= key_parts;

  len= (uint) uint2korr(disk_buff+4);

  share->reclength = uint2korr(frm_image+16);
  share->stored_rec_length= share->reclength;
  if (frm_image[26] == 1)
    share->system= 1;				/* one-record-database */

  record_offset= (ulong) (uint2korr(frm_image+6)+
                          ((uint2korr(frm_image+14) == 0xffff ?
                            uint4korr(frm_image+47) : uint2korr(frm_image+14))));

  if (record_offset + share->reclength >= frm_length)
    goto err;
 
  if ((n_length= uint4korr(frm_image+55)))
  {
    /* Read extra data segment */
    const uchar *next_chunk, *buff_end;
    DBUG_PRINT("info", ("extra segment size is %u bytes", n_length));
    next_chunk= frm_image + record_offset + share->reclength;
    buff_end= next_chunk + n_length;

    if (buff_end >= frm_image_end)
      goto err;

    share->connect_string.length= uint2korr(next_chunk);
    if (!(share->connect_string.str= strmake_root(&share->mem_root,
                                                  (char*) next_chunk + 2,
                                                  share->connect_string.
                                                  length)))
    {
      goto err;
    }
    next_chunk+= share->connect_string.length + 2;
    if (next_chunk + 2 < buff_end)
    {
      uint str_db_type_length= uint2korr(next_chunk);
      LEX_STRING name;
      name.str= (char*) next_chunk + 2;
      name.length= str_db_type_length;

      plugin_ref tmp_plugin= ha_resolve_by_name(thd, &name);
      if (tmp_plugin != NULL && !plugin_equals(tmp_plugin, se_plugin))
      {
        if (se_plugin)
        {
          /* bad file, legacy_db_type did not match the name */
          sql_print_warning("%s.frm is inconsistent: engine typecode %d, engine name %s (%d)",
                        share->normalized_path.str, legacy_db_type,
                        plugin_name(tmp_plugin)->str,
                        ha_legacy_type(plugin_data(tmp_plugin, handlerton *)));
        }
        /*
          tmp_plugin is locked with a local lock.
          we unlock the old value of se_plugin before
          replacing it with a globally locked version of tmp_plugin
        */
        plugin_unlock(NULL, se_plugin);
        se_plugin= plugin_lock(NULL, tmp_plugin);
      }
#ifdef WITH_PARTITION_STORAGE_ENGINE
      else if (str_db_type_length == 9 &&
               !strncmp((char *) next_chunk + 2, "partition", 9))
      {
        /*
          Use partition handler
          tmp_plugin is locked with a local lock.
          we unlock the old value of se_plugin before
          replacing it with a globally locked version of tmp_plugin
        */
        /* Check if the partitioning engine is ready */
        if (!plugin_is_ready(&name, MYSQL_STORAGE_ENGINE_PLUGIN))
        {
          my_error(ER_OPTION_PREVENTS_STATEMENT, MYF(0),
                   "--skip-partition");
          goto err;
        }
        plugin_unlock(NULL, se_plugin);
        se_plugin= ha_lock_engine(NULL, partition_hton);
      }
#endif
      else if (!tmp_plugin)
      {
        /* purecov: begin inspected */
        name.str[name.length]=0;
        my_error(ER_UNKNOWN_STORAGE_ENGINE, MYF(0), name.str);
        goto err;
        /* purecov: end */
      }
      next_chunk+= str_db_type_length + 2;
    }

    share->set_use_ext_keys_flag(plugin_hton(se_plugin)->flags & HTON_SUPPORTS_EXTENDED_KEYS);

    if (create_key_infos(disk_buff + 6, frm_image_end, keys, keyinfo,
                         new_frm_ver, ext_key_parts,
                         share, len, &first_keyinfo, keynames))
      goto err;

    if (next_chunk + 5 < buff_end)
    {
      uint32 partition_info_str_len = uint4korr(next_chunk);
#ifdef WITH_PARTITION_STORAGE_ENGINE
      if ((share->partition_info_buffer_size=
             share->partition_info_str_len= partition_info_str_len))
      {
        if (!(share->partition_info_str= (char*)
              memdup_root(&share->mem_root, next_chunk + 4,
                          partition_info_str_len + 1)))
        {
          goto err;
        }
      }
#else
      if (partition_info_str_len)
      {
        DBUG_PRINT("info", ("WITH_PARTITION_STORAGE_ENGINE is not defined"));
        goto err;
      }
#endif
      next_chunk+= 5 + partition_info_str_len;
    }
    if (share->mysql_version >= 50110 && next_chunk < buff_end)
    {
      /* New auto_partitioned indicator introduced in 5.1.11 */
#ifdef WITH_PARTITION_STORAGE_ENGINE
      share->auto_partitioned= *next_chunk;
#endif
      next_chunk++;
    }
    keyinfo= share->key_info;
    for (i= 0; i < keys; i++, keyinfo++)
    {
      if (keyinfo->flags & HA_USES_PARSER)
      {
        LEX_STRING parser_name;
        if (next_chunk >= buff_end)
        {
          DBUG_PRINT("error",
                     ("fulltext key uses parser that is not defined in .frm"));
          goto err;
        }
        parser_name.str= (char*) next_chunk;
        parser_name.length= strlen((char*) next_chunk);
        next_chunk+= parser_name.length + 1;
        keyinfo->parser= my_plugin_lock_by_name(NULL, &parser_name,
                                                MYSQL_FTPARSER_PLUGIN);
        if (! keyinfo->parser)
        {
          my_error(ER_PLUGIN_IS_NOT_LOADED, MYF(0), parser_name.str);
          goto err;
        }
      }
    }

    if (forminfo[46] == (uchar)255)
    {
      //reading long table comment
      if (next_chunk + 2 > buff_end)
      {
          DBUG_PRINT("error",
                     ("long table comment is not defined in .frm"));
          goto err;
      }
      share->comment.length = uint2korr(next_chunk);
      if (! (share->comment.str= strmake_root(&share->mem_root,
             (char*)next_chunk + 2, share->comment.length)))
      {
          goto err;
      }
      next_chunk+= 2 + share->comment.length;
    }

    DBUG_ASSERT(next_chunk <= buff_end);

    if (share->db_create_options & HA_OPTION_TEXT_CREATE_OPTIONS_legacy)
    {
      if (options)
        goto err;
      options_len= uint4korr(next_chunk);
      options= next_chunk + 4;
      next_chunk+= options_len + 4;
    }
    DBUG_ASSERT(next_chunk <= buff_end);
  }
  else
  {
    if (create_key_infos(disk_buff + 6, frm_image_end, keys, keyinfo,
                         new_frm_ver, ext_key_parts,
                         share, len, &first_keyinfo, keynames))
      goto err;
  }

  share->key_block_size= uint2korr(frm_image+62);

  if (share->db_plugin && !plugin_equals(share->db_plugin, se_plugin))
    goto err; // wrong engine (someone changed the frm under our feet?)

  extra_rec_buf_length= uint2korr(frm_image+59);
  rec_buff_length= ALIGN_SIZE(share->reclength + 1 + extra_rec_buf_length);
  share->rec_buff_length= rec_buff_length;
  if (!(record= (uchar *) alloc_root(&share->mem_root,
                                     rec_buff_length)))
    goto err;                          /* purecov: inspected */
  share->default_values= record;
  memcpy(record, frm_image + record_offset, share->reclength);

  disk_buff= frm_image + pos + FRM_FORMINFO_SIZE;

  share->fields= uint2korr(forminfo+258);
  pos= uint2korr(forminfo+260);   /* Length of all screens */
  n_length= uint2korr(forminfo+268);
  interval_count= uint2korr(forminfo+270);
  interval_parts= uint2korr(forminfo+272);
  int_length= uint2korr(forminfo+274);
  share->null_fields= uint2korr(forminfo+282);
  com_length= uint2korr(forminfo+284);
  vcol_screen_length= uint2korr(forminfo+286);
  share->vfields= 0;
  share->default_fields= 0;
  share->stored_fields= share->fields;
  if (forminfo[46] != (uchar)255)
  {
    share->comment.length=  (int) (forminfo[46]);
    share->comment.str= strmake_root(&share->mem_root, (char*) forminfo+47,
                                     share->comment.length);
  }

  DBUG_PRINT("info",("i_count: %d  i_parts: %d  index: %d  n_length: %d  int_length: %d  com_length: %d  vcol_screen_length: %d", interval_count,interval_parts, keys,n_length,int_length, com_length, vcol_screen_length));


  if (!(field_ptr = (Field **)
	alloc_root(&share->mem_root,
		   (uint) ((share->fields+1)*sizeof(Field*)+
			   interval_count*sizeof(TYPELIB)+
			   (share->fields+interval_parts+
			    keys+3)*sizeof(char *)+
			   (n_length+int_length+com_length+
			       vcol_screen_length)))))
    goto err;                           /* purecov: inspected */

  share->field= field_ptr;
  read_length=(uint) (share->fields * field_pack_length +
		      pos+ (uint) (n_length+int_length+com_length+
		                   vcol_screen_length));
  strpos= disk_buff+pos;

  share->intervals= (TYPELIB*) (field_ptr+share->fields+1);
  interval_array= (const char **) (share->intervals+interval_count);
  names= (char*) (interval_array+share->fields+interval_parts+keys+3);
  if (!interval_count)
    share->intervals= 0;			// For better debugging
  memcpy((char*) names, strpos+(share->fields*field_pack_length),
	 (uint) (n_length+int_length));
  comment_pos= names+(n_length+int_length);
  memcpy(comment_pos, disk_buff+read_length-com_length-vcol_screen_length, 
         com_length);
  vcol_screen_pos= names+(n_length+int_length+com_length);
  memcpy(vcol_screen_pos, disk_buff+read_length-vcol_screen_length, 
         vcol_screen_length);

  fix_type_pointers(&interval_array, &share->fieldnames, 1, &names);
  if (share->fieldnames.count != share->fields)
    goto err;
  fix_type_pointers(&interval_array, share->intervals, interval_count,
		    &names);

  {
    /* Set ENUM and SET lengths */
    TYPELIB *interval;
    for (interval= share->intervals;
         interval < share->intervals + interval_count;
         interval++)
    {
      uint count= (uint) (interval->count + 1) * sizeof(uint);
      if (!(interval->type_lengths= (uint *) alloc_root(&share->mem_root,
                                                        count)))
        goto err;
      for (count= 0; count < interval->count; count++)
      {
        char *val= (char*) interval->type_names[count];
        interval->type_lengths[count]= strlen(val);
      }
      interval->type_lengths[count]= 0;
    }
  }

  if (keynames)
    fix_type_pointers(&interval_array, &share->keynames, 1, &keynames);

 /* Allocate handler */
  if (!(handler_file= get_new_handler(share, thd->mem_root,
                                      plugin_hton(se_plugin))))
    goto err;

  if (handler_file->set_ha_share_ref(&share->ha_share))
    goto err;

  record= share->default_values-1;              /* Fieldstart = 1 */
  null_bits_are_used= share->null_fields != 0;
  if (share->null_field_first)
  {
    null_flags= null_pos= record+1;
    null_bit_pos= (db_create_options & HA_OPTION_PACK_RECORD) ? 0 : 1;
    /*
      null_bytes below is only correct under the condition that
      there are no bit fields.  Correct values is set below after the
      table struct is initialized
    */
    share->null_bytes= (share->null_fields + null_bit_pos + 7) / 8;
  }
#ifndef WE_WANT_TO_SUPPORT_VERY_OLD_FRM_FILES
  else
  {
    share->null_bytes= (share->null_fields+7)/8;
    null_flags= null_pos= record + 1 + share->reclength - share->null_bytes;
    null_bit_pos= 0;
  }
#endif

  use_hash= share->fields >= MAX_FIELDS_BEFORE_HASH;
  if (use_hash)
    use_hash= !my_hash_init(&share->name_hash,
                            system_charset_info,
                            share->fields,0,0,
                            (my_hash_get_key) get_field_name,0,0);

  for (i=0 ; i < share->fields; i++, strpos+=field_pack_length, field_ptr++)
  {
    uint pack_flag, interval_nr, unireg_type, recpos, field_length;
    uint vcol_info_length=0;
    uint vcol_expr_length=0;
    enum_field_types field_type;
    CHARSET_INFO *charset=NULL;
    Field::geometry_type geom_type= Field::GEOM_GEOMETRY;
    LEX_STRING comment;
    Virtual_column_info *vcol_info= 0;
    bool fld_stored_in_db= TRUE;

    if (new_frm_ver >= 3)
    {
      /* new frm file in 4.1 */
      field_length= uint2korr(strpos+3);
      recpos=	    uint3korr(strpos+5);
      pack_flag=    uint2korr(strpos+8);
      unireg_type=  (uint) strpos[10];
      interval_nr=  (uint) strpos[12];
      uint comment_length=uint2korr(strpos+15);
      field_type=(enum_field_types) (uint) strpos[13];

      /* charset and geometry_type share the same byte in frm */
      if (field_type == MYSQL_TYPE_GEOMETRY)
      {
#ifdef HAVE_SPATIAL
	geom_type= (Field::geometry_type) strpos[14];
	charset= &my_charset_bin;
#else
	goto err;
#endif
      }
      else
      {
        uint cs_org= strpos[14] + (((uint) strpos[11]) << 8);
        uint cs_new= upgrade_collation(share->mysql_version, cs_org);
        if (cs_org != cs_new)
          share->incompatible_version|= HA_CREATE_USED_CHARSET;
        if (!cs_new)
          charset= &my_charset_bin;
        else if (!(charset= get_charset(cs_new, MYF(0))))
        {
          const char *csname= get_charset_name((uint) cs_new);
          char tmp[10];
          if (!csname || csname[0] =='?')
          {
            my_snprintf(tmp, sizeof(tmp), "#%d", cs_new);
            csname= tmp;
          }
          my_printf_error(ER_UNKNOWN_COLLATION,
                          "Unknown collation '%s' in table '%-.64s' definition", 
                          MYF(0), csname, share->table_name.str);
          goto err;
        }
      }

      if ((uchar)field_type == (uchar)MYSQL_TYPE_VIRTUAL)
      {
        DBUG_ASSERT(interval_nr); // Expect non-null expression
        /* 
          The interval_id byte in the .frm file stores the length of the
          expression statement for a virtual column.
        */
        vcol_info_length= interval_nr;
        interval_nr= 0;
      }

      if (!comment_length)
      {
	comment.str= (char*) "";
	comment.length=0;
      }
      else
      {
	comment.str=    (char*) comment_pos;
	comment.length= comment_length;
	comment_pos+=   comment_length;
      }

      if (vcol_info_length)
      {
        /*
          Get virtual column data stored in the .frm file as follows:
          byte 1      = 1 | 2
          byte 2      = sql_type
          byte 3      = flags (as of now, 0 - no flags, 1 - field is physically stored)
          [byte 4]    = optional interval_id for sql_type (only if byte 1 == 2) 
          next byte ...  = virtual column expression (text data)
        */
        vcol_info= new Virtual_column_info();
        bool opt_interval_id= (uint)vcol_screen_pos[0] == 2;
        field_type= (enum_field_types) (uchar) vcol_screen_pos[1];
        if (opt_interval_id)
          interval_nr= (uint)vcol_screen_pos[3];
        else if ((uint)vcol_screen_pos[0] != 1)
          goto err;

        fld_stored_in_db= (bool) (uint) vcol_screen_pos[2];
        vcol_expr_length= vcol_info_length -
                          (uint)(FRM_VCOL_HEADER_SIZE(opt_interval_id));
        if (!(vcol_info->expr_str.str=
              (char *)memdup_root(&share->mem_root,
                                  vcol_screen_pos +
                                  (uint) FRM_VCOL_HEADER_SIZE(opt_interval_id),
                                  vcol_expr_length)))
          goto err;
        if (opt_interval_id)
          interval_nr= (uint) vcol_screen_pos[3];
        vcol_info->expr_str.length= vcol_expr_length;
        vcol_screen_pos+= vcol_info_length;
        share->vfields++;
      }
    }
    else
    {
      field_length= (uint) strpos[3];
      recpos=	    uint2korr(strpos+4),
      pack_flag=    uint2korr(strpos+6);
      pack_flag&=   ~FIELDFLAG_NO_DEFAULT;     // Safety for old files
      unireg_type=  (uint) strpos[8];
      interval_nr=  (uint) strpos[10];

      /* old frm file */
      field_type= (enum_field_types) f_packtype(pack_flag);
      if (f_is_binary(pack_flag))
      {
        /*
          Try to choose the best 4.1 type:
          - for 4.0 "CHAR(N) BINARY" or "VARCHAR(N) BINARY" 
            try to find a binary collation for character set.
          - for other types (e.g. BLOB) just use my_charset_bin. 
        */
        if (!f_is_blob(pack_flag))
        {
          // 3.23 or 4.0 string
          if (!(charset= get_charset_by_csname(share->table_charset->csname,
                                               MY_CS_BINSORT, MYF(0))))
            charset= &my_charset_bin;
        }
        else
          charset= &my_charset_bin;
      }
      else
        charset= share->table_charset;
      bzero((char*) &comment, sizeof(comment));
    }

    if (interval_nr && charset->mbminlen > 1)
    {
      /* Unescape UCS2 intervals from HEX notation */
      TYPELIB *interval= share->intervals + interval_nr - 1;
      unhex_type2(interval);
    }
    
#ifndef TO_BE_DELETED_ON_PRODUCTION
    if (field_type == MYSQL_TYPE_NEWDECIMAL && !share->mysql_version)
    {
      /*
        Fix pack length of old decimal values from 5.0.3 -> 5.0.4
        The difference is that in the old version we stored precision
        in the .frm table while we now store the display_length
      */
      uint decimals= f_decimals(pack_flag);
      field_length= my_decimal_precision_to_length(field_length,
                                                   decimals,
                                                   f_is_dec(pack_flag) == 0);
      sql_print_error("Found incompatible DECIMAL field '%s' in %s; "
                      "Please do \"ALTER TABLE '%s' FORCE\" to fix it!",
                      share->fieldnames.type_names[i], share->table_name.str,
                      share->table_name.str);
      push_warning_printf(thd, Sql_condition::WARN_LEVEL_WARN,
                          ER_CRASHED_ON_USAGE,
                          "Found incompatible DECIMAL field '%s' in %s; "
                          "Please do \"ALTER TABLE '%s' FORCE\" to fix it!",
                          share->fieldnames.type_names[i],
                          share->table_name.str,
                          share->table_name.str);
      share->crashed= 1;                        // Marker for CHECK TABLE
    }
#endif

    *field_ptr= reg_field=
      make_field(share, record+recpos,
		 (uint32) field_length,
		 null_pos, null_bit_pos,
		 pack_flag,
		 field_type,
		 charset,
		 geom_type,
		 (Field::utype) MTYP_TYPENR(unireg_type),
		 (interval_nr ?
		  share->intervals+interval_nr-1 :
		  (TYPELIB*) 0),
		 share->fieldnames.type_names[i]);
    if (!reg_field)				// Not supported field type
      goto err;


    reg_field->field_index= i;
    reg_field->comment=comment;
    reg_field->vcol_info= vcol_info;
    reg_field->stored_in_db= fld_stored_in_db;
    if (field_type == MYSQL_TYPE_BIT && !f_bit_as_char(pack_flag))
    {
      null_bits_are_used= 1;
      if ((null_bit_pos+= field_length & 7) > 7)
      {
        null_pos++;
        null_bit_pos-= 8;
      }
    }
    if (!(reg_field->flags & NOT_NULL_FLAG))
    {
      if (!(null_bit_pos= (null_bit_pos + 1) & 7))
        null_pos++;
    }
    if (f_no_default(pack_flag))
      reg_field->flags|= NO_DEFAULT_VALUE_FLAG;

    if (reg_field->unireg_check == Field::NEXT_NUMBER)
      share->found_next_number_field= field_ptr;

    if (use_hash && my_hash_insert(&share->name_hash, (uchar*) field_ptr))
      goto err;
    if (!reg_field->stored_in_db)
    {
      share->stored_fields--;
      if (share->stored_rec_length>=recpos)
        share->stored_rec_length= recpos-1;
    }
    if (reg_field->has_insert_default_function() ||
        reg_field->has_update_default_function())
      ++share->default_fields;
  }
  *field_ptr=0;					// End marker
  /* Sanity checks: */
  DBUG_ASSERT(share->fields>=share->stored_fields);
  DBUG_ASSERT(share->reclength>=share->stored_rec_length);

  /* Fix key->name and key_part->field */
  if (key_parts)
  {
    uint add_first_key_parts= 0;
    uint primary_key=(uint) (find_type(primary_key_name, &share->keynames,
                                       FIND_TYPE_NO_PREFIX) - 1);
    longlong ha_option= handler_file->ha_table_flags();
    keyinfo= share->key_info;

    if (share->use_ext_keys)
    { 
      if (primary_key >= MAX_KEY)
      {
        add_first_key_parts= 0;
        share->set_use_ext_keys_flag(FALSE);
      }
      else
      {
        add_first_key_parts= first_keyinfo.user_defined_key_parts;
        /* 
          Do not add components of the primary key starting from
          the major component defined over the beginning of a field.
	*/
	for (i= 0; i < first_keyinfo.user_defined_key_parts; i++)
	{
          uint fieldnr= keyinfo[0].key_part[i].fieldnr;
          if (share->field[fieldnr-1]->key_length() !=
              keyinfo[0].key_part[i].length)
	  {
            add_first_key_parts= i;
            break;
          }
        }
      }   
    }

    for (uint key=0 ; key < keys ; key++,keyinfo++)
    {
      uint usable_parts= 0;
      keyinfo->name=(char*) share->keynames.type_names[key];
      keyinfo->name_length= strlen(keyinfo->name);
      keyinfo->cache_name=
        (uchar*) alloc_root(&share->mem_root,
                            share->table_cache_key.length+
                            keyinfo->name_length + 1);
      if (keyinfo->cache_name)           // If not out of memory
      {
        uchar *pos= keyinfo->cache_name;
        memcpy(pos, share->table_cache_key.str, share->table_cache_key.length);
        memcpy(pos + share->table_cache_key.length, keyinfo->name,
               keyinfo->name_length+1);
      }

      if (ext_key_parts > share->key_parts && key)
      {
        KEY_PART_INFO *new_key_part= (keyinfo-1)->key_part +
                                     (keyinfo-1)->ext_key_parts;

        /* 
          Do not extend the key that contains a component
          defined over the beginning of a field.
	*/ 
        for (i= 0; i < keyinfo->user_defined_key_parts; i++)
	{
          uint fieldnr= keyinfo->key_part[i].fieldnr;
          if (share->field[fieldnr-1]->key_length() !=
              keyinfo->key_part[i].length)
	  {
            add_first_key_parts= 0;
            break;
          }
        }

        if (add_first_key_parts < keyinfo->ext_key_parts-keyinfo->user_defined_key_parts)
	{
          share->ext_key_parts-= keyinfo->ext_key_parts;
          key_part_map ext_key_part_map= keyinfo->ext_key_part_map;
          keyinfo->ext_key_parts= keyinfo->user_defined_key_parts;
          keyinfo->ext_key_flags= keyinfo->flags;
	  keyinfo->ext_key_part_map= 0; 
          for (i= 0; i < add_first_key_parts; i++)
	  {
            if (ext_key_part_map & 1<<i)
	    {
              keyinfo->ext_key_part_map|= 1<<i;
	      keyinfo->ext_key_parts++;
            }
          }
          share->ext_key_parts+= keyinfo->ext_key_parts;
        }
        if (new_key_part != keyinfo->key_part)
	{
          memmove(new_key_part, keyinfo->key_part,
                  sizeof(KEY_PART_INFO) * keyinfo->ext_key_parts);
          keyinfo->key_part= new_key_part;
        }
      }
    
      /* Fix fulltext keys for old .frm files */
      if (share->key_info[key].flags & HA_FULLTEXT)
	share->key_info[key].algorithm= HA_KEY_ALG_FULLTEXT;

      if (primary_key >= MAX_KEY && (keyinfo->flags & HA_NOSAME))
      {
	/*
	  If the UNIQUE key doesn't have NULL columns and is not a part key
	  declare this as a primary key.
	*/
	primary_key=key;
        key_part= keyinfo->key_part;
	for (i=0 ; i < keyinfo->user_defined_key_parts ;i++)
	{
          DBUG_ASSERT(key_part[i].fieldnr > 0);
          // Table field corresponding to the i'th key part.
          Field *table_field= share->field[key_part[i].fieldnr - 1];

          /*
            If the key column is of NOT NULL BLOB type, then it
            will definitly have key prefix. And if key part prefix size
            is equal to the BLOB column max size, then we can promote
            it to primary key.
          */
          if (!table_field->real_maybe_null() &&
              table_field->type() == MYSQL_TYPE_BLOB &&
              table_field->field_length == key_part[i].length)
            continue;

	  if (table_field->real_maybe_null() ||
	      table_field->key_length() != key_part[i].length)
	  {
	    primary_key= MAX_KEY;		// Can't be used
	    break;
	  }
	}
      }

      key_part= keyinfo->key_part;
      uint key_parts= share->use_ext_keys ? keyinfo->ext_key_parts :
	                                    keyinfo->user_defined_key_parts;
      for (i=0; i < key_parts; key_part++, i++)
      {
        Field *field;
	if (new_field_pack_flag <= 1)
	  key_part->fieldnr= (uint16) find_field(share->field,
                                                 share->default_values,
                                                 (uint) key_part->offset,
                                                 (uint) key_part->length);
	if (!key_part->fieldnr)
          goto err;

        field= key_part->field= share->field[key_part->fieldnr-1];
        key_part->type= field->key_type();
        if (field->null_ptr)
        {
          key_part->null_offset=(uint) ((uchar*) field->null_ptr -
                                        share->default_values);
          key_part->null_bit= field->null_bit;
          key_part->store_length+=HA_KEY_NULL_LENGTH;
          keyinfo->flags|=HA_NULL_PART_KEY;
          keyinfo->key_length+= HA_KEY_NULL_LENGTH;
        }
        if (field->type() == MYSQL_TYPE_BLOB ||
            field->real_type() == MYSQL_TYPE_VARCHAR ||
            field->type() == MYSQL_TYPE_GEOMETRY)
        {
          if (field->type() == MYSQL_TYPE_BLOB ||
              field->type() == MYSQL_TYPE_GEOMETRY)
            key_part->key_part_flag|= HA_BLOB_PART;
          else
            key_part->key_part_flag|= HA_VAR_LENGTH_PART;
          key_part->store_length+=HA_KEY_BLOB_LENGTH;
          keyinfo->key_length+= HA_KEY_BLOB_LENGTH;
        }
        if (field->type() == MYSQL_TYPE_BIT)
          key_part->key_part_flag|= HA_BIT_PART;

        if (i == 0 && key != primary_key)
          field->flags |= (((keyinfo->flags & HA_NOSAME) &&
                           (keyinfo->user_defined_key_parts == 1)) ?
                           UNIQUE_KEY_FLAG : MULTIPLE_KEY_FLAG);
        if (i == 0)
          field->key_start.set_bit(key);
        if (field->key_length() == key_part->length &&
            !(field->flags & BLOB_FLAG))
        {
          if (handler_file->index_flags(key, i, 0) & HA_KEYREAD_ONLY)
          {
            share->keys_for_keyread.set_bit(key);
            field->part_of_key.set_bit(key);
            if (i < keyinfo->user_defined_key_parts)
              field->part_of_key_not_clustered.set_bit(key);
          }
          if (handler_file->index_flags(key, i, 1) & HA_READ_ORDER)
            field->part_of_sortkey.set_bit(key);
        }
        if (!(key_part->key_part_flag & HA_REVERSE_SORT) &&
            usable_parts == i)
          usable_parts++;			// For FILESORT
        field->flags|= PART_KEY_FLAG;
        if (key == primary_key)
        {
          field->flags|= PRI_KEY_FLAG;
          /*
            If this field is part of the primary key and all keys contains
            the primary key, then we can use any key to find this column
          */
          if (ha_option & HA_PRIMARY_KEY_IN_READ_INDEX)
          {
            if (field->key_length() == key_part->length &&
                !(field->flags & BLOB_FLAG))
              field->part_of_key= share->keys_in_use;
            if (field->part_of_sortkey.is_set(key))
              field->part_of_sortkey= share->keys_in_use;
          }
        }
        if (field->key_length() != key_part->length)
        {
#ifndef TO_BE_DELETED_ON_PRODUCTION
          if (field->type() == MYSQL_TYPE_NEWDECIMAL)
          {
            /*
              Fix a fatal error in decimal key handling that causes crashes
              on Innodb. We fix it by reducing the key length so that
              InnoDB never gets a too big key when searching.
              This allows the end user to do an ALTER TABLE to fix the
              error.
            */
            keyinfo->key_length-= (key_part->length - field->key_length());
            key_part->store_length-= (uint16)(key_part->length -
                                              field->key_length());
            key_part->length= (uint16)field->key_length();
            sql_print_error("Found wrong key definition in %s; "
                            "Please do \"ALTER TABLE '%s' FORCE \" to fix it!",
                            share->table_name.str,
                            share->table_name.str);
            push_warning_printf(thd, Sql_condition::WARN_LEVEL_WARN,
                                ER_CRASHED_ON_USAGE,
                                "Found wrong key definition in %s; "
                                "Please do \"ALTER TABLE '%s' FORCE\" to fix "
                                "it!",
                                share->table_name.str,
                                share->table_name.str);
            share->crashed= 1;                // Marker for CHECK TABLE
            continue;
          }
#endif
          key_part->key_part_flag|= HA_PART_KEY_SEG;
        }
        if (field->real_maybe_null())
          key_part->key_part_flag|= HA_NULL_PART;
        /*
          Sometimes we can compare key parts for equality with memcmp.
          But not always.
        */
        if (!(key_part->key_part_flag & (HA_BLOB_PART | HA_VAR_LENGTH_PART |
                                         HA_BIT_PART)) &&
            key_part->type != HA_KEYTYPE_FLOAT &&
            key_part->type == HA_KEYTYPE_DOUBLE)
          key_part->key_part_flag|= HA_CAN_MEMCMP;
      }
      keyinfo->usable_key_parts= usable_parts; // Filesort

      set_if_bigger(share->max_key_length,keyinfo->key_length+
                    keyinfo->user_defined_key_parts);
      share->total_key_length+= keyinfo->key_length;
      /*
        MERGE tables do not have unique indexes. But every key could be
        an unique index on the underlying MyISAM table. (Bug #10400)
      */
      if ((keyinfo->flags & HA_NOSAME) ||
          (ha_option & HA_ANY_INDEX_MAY_BE_UNIQUE))
        set_if_bigger(share->max_unique_length,keyinfo->key_length);
    }
    if (primary_key < MAX_KEY &&
	(share->keys_in_use.is_set(primary_key)))
    {
      share->primary_key= primary_key;
      /*
	If we are using an integer as the primary key then allow the user to
	refer to it as '_rowid'
      */
      if (share->key_info[primary_key].user_defined_key_parts == 1)
      {
	Field *field= share->key_info[primary_key].key_part[0].field;
	if (field && field->result_type() == INT_RESULT)
        {
          /* note that fieldnr here (and rowid_field_offset) starts from 1 */
	  share->rowid_field_offset= (share->key_info[primary_key].key_part[0].
                                      fieldnr);
        }
      }
    }
    else
      share->primary_key = MAX_KEY; // we do not have a primary key
  }
  else
    share->primary_key= MAX_KEY;
  if (new_field_pack_flag <= 1)
  {
    /* Old file format with default as not null */
    uint null_length= (share->null_fields+7)/8;
    bfill(share->default_values + (null_flags - (uchar*) record),
          null_length, 255);
  }

  if (options)
  {
    DBUG_ASSERT(options_len);
    if (engine_table_options_frm_read(options, options_len, share))
      goto err;
  }
  if (parse_engine_table_options(thd, handler_file->partition_ht(), share))
    goto err;

  if (share->found_next_number_field)
  {
    reg_field= *share->found_next_number_field;
    if ((int) (share->next_number_index= (uint)
	       find_ref_key(share->key_info, keys,
                            share->default_values, reg_field,
			    &share->next_number_key_offset,
                            &share->next_number_keypart)) < 0)
      goto err; // Wrong field definition
    reg_field->flags |= AUTO_INCREMENT_FLAG;
  }

  if (share->blob_fields)
  {
    Field **ptr;
    uint k, *save;

    /* Store offsets to blob fields to find them fast */
    if (!(share->blob_field= save=
	  (uint*) alloc_root(&share->mem_root,
                             (uint) (share->blob_fields* sizeof(uint)))))
      goto err;
    for (k=0, ptr= share->field ; *ptr ; ptr++, k++)
    {
      if ((*ptr)->flags & BLOB_FLAG)
	(*save++)= k;
    }
  }

  /*
    the correct null_bytes can now be set, since bitfields have been taken
    into account
  */
  share->null_bytes= (null_pos - (uchar*) null_flags +
                      (null_bit_pos + 7) / 8);
  share->last_null_bit_pos= null_bit_pos;
  share->null_bytes_for_compare= null_bits_are_used ? share->null_bytes : 0;
  share->can_cmp_whole_record= (share->blob_fields == 0 &&
                                share->varchar_fields == 0);

  share->column_bitmap_size= bitmap_buffer_size(share->fields);

  if (!(bitmaps= (my_bitmap_map*) alloc_root(&share->mem_root,
                                             share->column_bitmap_size)))
    goto err;
  my_bitmap_init(&share->all_set, bitmaps, share->fields, FALSE);
  bitmap_set_all(&share->all_set);

  delete handler_file;
#ifndef DBUG_OFF
  if (use_hash)
    (void) my_hash_check(&share->name_hash);
#endif

  share->db_plugin= se_plugin;
  share->error= OPEN_FRM_OK;
  thd->status_var.opened_shares++;
  *root_ptr= old_root;
  DBUG_RETURN(0);

 err:
  share->error= OPEN_FRM_CORRUPTED;
  share->open_errno= my_errno;
  delete handler_file;
  plugin_unlock(0, se_plugin);
  my_hash_free(&share->name_hash);

  if (!thd->is_error())
    open_table_error(share, OPEN_FRM_CORRUPTED, share->open_errno);

  *root_ptr= old_root;
  DBUG_RETURN(HA_ERR_NOT_A_TABLE);
}


static bool sql_unusable_for_discovery(THD *thd, handlerton *engine,
                                       const char *sql)
{
  LEX *lex= thd->lex;
  HA_CREATE_INFO *create_info= &lex->create_info;

  // ... not CREATE TABLE
  if (lex->sql_command != SQLCOM_CREATE_TABLE)
    return 1;
  // ... create like
  if (create_info->options & HA_LEX_CREATE_TABLE_LIKE)
    return 1;
  // ... create select
  if (lex->select_lex.item_list.elements)
    return 1;
  // ... temporary
  if (create_info->tmp_table())
    return 1;
  // ... if exists
  if (create_info->options & HA_LEX_CREATE_IF_NOT_EXISTS)
    return 1;

  // XXX error out or rather ignore the following:
  // ... partitioning
  if (lex->part_info)
    return 1;
  // ... union
  if (create_info->used_fields & HA_CREATE_USED_UNION)
    return 1;
  // ... index/data directory
  if (create_info->data_file_name || create_info->index_file_name)
    return 1;
  // ... engine
  if (create_info->db_type && create_info->db_type != engine)
    return 1;

  return 0;
}

int TABLE_SHARE::init_from_sql_statement_string(THD *thd, bool write,
                                        const char *sql, size_t sql_length)
{
  ulonglong saved_mode= thd->variables.sql_mode;
  CHARSET_INFO *old_cs= thd->variables.character_set_client;
  Parser_state parser_state;
  bool error;
  char *sql_copy;
  handler *file;
  LEX *old_lex;
  Query_arena *arena, backup;
  LEX tmp_lex;
  KEY *unused1;
  uint unused2;
  handlerton *hton= plugin_hton(db_plugin);
  LEX_CUSTRING frm= {0,0};

  DBUG_ENTER("TABLE_SHARE::init_from_sql_statement_string");

  /*
    Ouch. Parser may *change* the string it's working on.
    Currently (2013-02-26) it is used to permanently disable
    conditional comments.
    Anyway, let's copy the caller's string...
  */
  if (!(sql_copy= thd->strmake(sql, sql_length)))
    DBUG_RETURN(HA_ERR_OUT_OF_MEM);

  if (parser_state.init(thd, sql_copy, sql_length))
    DBUG_RETURN(HA_ERR_OUT_OF_MEM);

  thd->variables.sql_mode= MODE_NO_ENGINE_SUBSTITUTION | MODE_NO_DIR_IN_CREATE;
  thd->variables.character_set_client= system_charset_info;
  tmp_disable_binlog(thd);
  old_lex= thd->lex;
  thd->lex= &tmp_lex;

  arena= thd->stmt_arena;
  if (arena->is_conventional())
    arena= 0;
  else
    thd->set_n_backup_active_arena(arena, &backup);

  lex_start(thd);

  if ((error= parse_sql(thd, & parser_state, NULL) || 
              sql_unusable_for_discovery(thd, hton, sql_copy)))
    goto ret;

  thd->lex->create_info.db_type= hton;

  if (tabledef_version.str)
    thd->lex->create_info.tabledef_version= tabledef_version;

  promote_first_timestamp_column(&thd->lex->alter_info.create_list);
  file= mysql_create_frm_image(thd, db.str, table_name.str,
                               &thd->lex->create_info, &thd->lex->alter_info,
                               C_ORDINARY_CREATE, &unused1, &unused2, &frm);
  error|= file == 0;
  delete file;

  if (frm.str)
  {
    option_list= 0;             // cleanup existing options ...
    option_struct= 0;           // ... if it's an assisted discovery
    error= init_from_binary_frm_image(thd, write, frm.str, frm.length);
  }

ret:
  my_free(const_cast<uchar*>(frm.str));
  lex_end(thd->lex);
  thd->lex= old_lex;
  if (arena)
    thd->restore_active_arena(arena, &backup);
  reenable_binlog(thd);
  thd->variables.sql_mode= saved_mode;
  thd->variables.character_set_client= old_cs;
  if (thd->is_error() || error)
  {
    thd->clear_error();
    my_error(ER_SQL_DISCOVER_ERROR, MYF(0),
             plugin_name(db_plugin)->str, db.str, table_name.str,
             sql_copy);
    DBUG_RETURN(HA_ERR_GENERIC);
  }
  DBUG_RETURN(0);
}

bool TABLE_SHARE::write_frm_image(const uchar *frm, size_t len)
{
  return writefrm(normalized_path.str, db.str, table_name.str, false, frm, len);
}


bool TABLE_SHARE::read_frm_image(const uchar **frm, size_t *len)
{
  if (IF_PARTITIONING(partition_info_str, 0))   // cannot discover a partition
  {
    DBUG_ASSERT(db_type()->discover_table == 0);
    return 1;
  }

  if (frm_image)
  {
    *frm= frm_image->str;
    *len= frm_image->length;
    frm_image->str= 0; // pass the ownership to the caller
    frm_image= 0;
    return 0;
  }
  return readfrm(normalized_path.str, frm, len);
}


void TABLE_SHARE::free_frm_image(const uchar *frm)
{
  if (frm)
    my_free(const_cast<uchar*>(frm));
}


/*
  @brief
    Clear GET_FIXED_FIELDS_FLAG in all fields of a table

  @param
    table     The table for whose fields the flags are to be cleared

  @note
    This routine is used for error handling purposes.

  @return
    none
*/

static void clear_field_flag(TABLE *table)
{
  Field **ptr;
  DBUG_ENTER("clear_field_flag");

  for (ptr= table->field; *ptr; ptr++)
    (*ptr)->flags&= (~GET_FIXED_FIELDS_FLAG);
  DBUG_VOID_RETURN;
}


/*
  @brief 
    Perform semantic analysis of the defining expression for a virtual column

  @param
    thd           The thread object
  @param
    table         The table containing the virtual column
  @param
    vcol_field    The virtual field whose defining expression is to be analyzed

  @details
    The function performs semantic analysis of the defining expression for
    the virtual column vcol_field. The expression is used to compute the
    values of this column.

  @note
   The function exploits the fact  that the fix_fields method sets the flag 
   GET_FIXED_FIELDS_FLAG for all fields in the item tree.
   This flag must always be unset before returning from this function
   since it is used for other purposes as well.
 
  @retval
    TRUE           An error occurred, something was wrong with the function
  @retval
    FALSE          Otherwise
*/

bool fix_vcol_expr(THD *thd,
                   TABLE *table,
                   Field *vcol_field)
{
  Virtual_column_info *vcol_info= vcol_field->vcol_info;
  Item* func_expr= vcol_info->expr_item;
  bool result= TRUE;
  TABLE_LIST tables;
  int error= 0;
  const char *save_where;
  Field **ptr, *field;
  enum_mark_columns save_mark_used_columns= thd->mark_used_columns;
  DBUG_ASSERT(func_expr);
  DBUG_ENTER("fix_vcol_expr");

  thd->mark_used_columns= MARK_COLUMNS_NONE;

  save_where= thd->where;
  thd->where= "virtual column function";

  /* Fix fields referenced to by the virtual column function */
  if (!func_expr->fixed)
    error= func_expr->fix_fields(thd, &vcol_info->expr_item);
  /* fix_fields could change the expression */
  func_expr= vcol_info->expr_item;
  /* Number of columns will be checked later */

  if (unlikely(error))
  {
    DBUG_PRINT("info", 
    ("Field in virtual column expression does not belong to the table"));
    goto end;
  }
  thd->where= save_where;
  if (unlikely(func_expr->result_type() == ROW_RESULT))
  {
     my_error(ER_ROW_EXPR_FOR_VCOL, MYF(0));
     goto end;
  }
#ifdef PARANOID
  /*
    Walk through the Item tree checking if all items are valid
   to be part of the virtual column
  */
  error= func_expr->walk(&Item::check_vcol_func_processor, 0, NULL);
  if (error)
  {
    my_error(ER_VIRTUAL_COLUMN_FUNCTION_IS_NOT_ALLOWED, MYF(0), field_name);
    goto end;
  }
#endif
  if (unlikely(func_expr->const_item()))
  {
    my_error(ER_CONST_EXPR_IN_VCOL, MYF(0));
    goto end;
  }
  /* Ensure that this virtual column is not based on another virtual field. */
  ptr= table->field;
  while ((field= *(ptr++))) 
  {
    if ((field->flags & GET_FIXED_FIELDS_FLAG) &&
        (field->vcol_info))
    {
      my_error(ER_VCOL_BASED_ON_VCOL, MYF(0));
      goto end;
    }
  }
  result= FALSE;

end:

  /* Clear GET_FIXED_FIELDS_FLAG for the fields of the table */
  clear_field_flag(table);

  table->get_fields_in_item_tree= FALSE;
  thd->mark_used_columns= save_mark_used_columns;
  table->map= 0; //Restore old value
 
 DBUG_RETURN(result);
}

/*
  @brief
    Unpack the definition of a virtual column from its linear representation

  @param
    thd                  The thread object
  @param
    mem_root             The mem_root object where to allocated memory 
  @param
    table                The table containing the virtual column
  @param
    field                The field for the virtual
  @param  
    vcol_expr            The string representation of the defining expression
  @param[out]
    error_reported       The flag to inform the caller that no other error
                         messages are to be generated

  @details
    The function takes string representation 'vcol_expr' of the defining
    expression for the virtual field 'field' of the table 'table' and
    parses it, building an item object for it. The pointer to this item is
    placed into in field->vcol_info.expr_item. After this the function performs
    semantic analysis of the item by calling the the function fix_vcol_expr.
    Since the defining expression is part of the table definition the item for
    it is created in table->memroot within the special arena TABLE::expr_arena.

  @note
    Before passing 'vcol_expr" to the parser the function embraces it in 
    parenthesis and prepands it a special keyword.
  
   @retval
    FALSE           If a success
   @retval
    TRUE            Otherwise
*/
bool unpack_vcol_info_from_frm(THD *thd,
                               MEM_ROOT *mem_root,
                               TABLE *table,
                               Field *field,
                               LEX_STRING *vcol_expr,
                               bool *error_reported)
{
  bool rc;
  char *vcol_expr_str;
  int str_len;
  CHARSET_INFO *old_character_set_client;
  Query_arena *backup_stmt_arena_ptr;
  Query_arena backup_arena;
  Query_arena *vcol_arena= 0;
  Parser_state parser_state;
  LEX *old_lex= thd->lex;
  LEX lex;
  DBUG_ENTER("unpack_vcol_info_from_frm");
  DBUG_ASSERT(vcol_expr);

  old_character_set_client= thd->variables.character_set_client;
  backup_stmt_arena_ptr= thd->stmt_arena;

  /* 
    Step 1: Construct the input string for the parser.
    The string to be parsed has to be of the following format:
    "PARSE_VCOL_EXPR (<expr_string_from_frm>)".
  */
  
  if (!(vcol_expr_str= (char*) alloc_root(mem_root,
                                          vcol_expr->length + 
                                            parse_vcol_keyword.length + 3)))
  {
    DBUG_RETURN(TRUE);
  }
  memcpy(vcol_expr_str,
         (char*) parse_vcol_keyword.str,
         parse_vcol_keyword.length);
  str_len= parse_vcol_keyword.length;
  memcpy(vcol_expr_str + str_len, "(", 1);
  str_len++;
  memcpy(vcol_expr_str + str_len, 
         (char*) vcol_expr->str, 
         vcol_expr->length);
  str_len+= vcol_expr->length;
  memcpy(vcol_expr_str + str_len, ")", 1);
  str_len++;
  memcpy(vcol_expr_str + str_len, "\0", 1);
  str_len++;

  if (parser_state.init(thd, vcol_expr_str, str_len))
    goto err;

  /* 
    Step 2: Setup thd for parsing.
  */
  vcol_arena= table->expr_arena;
  if (!vcol_arena)
  {
    /*
      We need to use CONVENTIONAL_EXECUTION here to ensure that
      any new items created by fix_fields() are not reverted.
    */
    Query_arena expr_arena(mem_root,
                           Query_arena::STMT_CONVENTIONAL_EXECUTION);
    if (!(vcol_arena= (Query_arena *) alloc_root(mem_root,
                                               sizeof(Query_arena))))
      goto err;
    *vcol_arena= expr_arena;
    table->expr_arena= vcol_arena;
  }
  thd->set_n_backup_active_arena(vcol_arena, &backup_arena);
  thd->stmt_arena= vcol_arena;

  if (init_lex_with_single_table(thd, table, &lex))
    goto err;

  thd->lex->parse_vcol_expr= TRUE;

  /* 
    Step 3: Use the parser to build an Item object from vcol_expr_str.
  */
  if (parse_sql(thd, &parser_state, NULL))
  {
    goto err;
  }
  /* From now on use vcol_info generated by the parser. */
  field->vcol_info= thd->lex->vcol_info;

  /* Validate the Item tree. */
  if (fix_vcol_expr(thd, table, field))
  {
    *error_reported= TRUE;
    field->vcol_info= 0;
    goto err;
  }
  rc= FALSE;
  goto end;

err:
  rc= TRUE;
  thd->free_items();
end:
  thd->stmt_arena= backup_stmt_arena_ptr;
  if (vcol_arena)
    thd->restore_active_arena(vcol_arena, &backup_arena);
  end_lex_with_single_table(thd, table, old_lex);
  thd->variables.character_set_client= old_character_set_client;

  DBUG_RETURN(rc);
}

/*
  Read data from a binary .frm file from MySQL 3.23 - 5.0 into TABLE_SHARE
*/

/*
  Open a table based on a TABLE_SHARE

  SYNOPSIS
    open_table_from_share()
    thd			Thread handler
    share		Table definition
    alias       	Alias for table
    db_stat		open flags (for example HA_OPEN_KEYFILE|
    			HA_OPEN_RNDFILE..) can be 0 (example in
                        ha_example_table)
    prgflag   		READ_ALL etc..
    ha_open_flags	HA_OPEN_ABORT_IF_LOCKED etc..
    outparam       	result table

  RETURN VALUES
   0	ok
   1	Error (see open_table_error)
   2    Error (see open_table_error)
   3    Wrong data in .frm file
   4    Error (see open_table_error)
   5    Error (see open_table_error: charset unavailable)
   7    Table definition has changed in engine
*/

enum open_frm_error open_table_from_share(THD *thd, TABLE_SHARE *share,
                       const char *alias, uint db_stat, uint prgflag,
                       uint ha_open_flags, TABLE *outparam,
                       bool is_create_table)
{
  enum open_frm_error error;
  uint records, i, bitmap_size;
  bool error_reported= FALSE;
  uchar *record, *bitmaps;
  Field **field_ptr, **UNINIT_VAR(vfield_ptr), **UNINIT_VAR(dfield_ptr);
  uint8 save_context_analysis_only= thd->lex->context_analysis_only;
  DBUG_ENTER("open_table_from_share");
  DBUG_PRINT("enter",("name: '%s.%s'  form: 0x%lx", share->db.str,
                      share->table_name.str, (long) outparam));

  thd->lex->context_analysis_only&= ~CONTEXT_ANALYSIS_ONLY_VIEW; // not a view

  error= OPEN_FRM_ERROR_ALREADY_ISSUED; // for OOM errors below
  bzero((char*) outparam, sizeof(*outparam));
  outparam->in_use= thd;
  outparam->s= share;
  outparam->db_stat= db_stat;
  outparam->write_row_record= NULL;

  if (share->incompatible_version &&
      !(ha_open_flags & (HA_OPEN_FOR_ALTER | HA_OPEN_FOR_REPAIR)))
  {
    /* one needs to run mysql_upgrade on the table */
    error= OPEN_FRM_NEEDS_REBUILD;
    goto err;
  }
  init_sql_alloc(&outparam->mem_root, TABLE_ALLOC_BLOCK_SIZE, 0, MYF(0));

  if (outparam->alias.copy(alias, strlen(alias), table_alias_charset))
    goto err;
  outparam->quick_keys.init();
  outparam->covering_keys.init();
  outparam->merge_keys.init();
  outparam->keys_in_use_for_query.init();

  /* Allocate handler */
  outparam->file= 0;
  if (!(prgflag & OPEN_FRM_FILE_ONLY))
  {
    if (!(outparam->file= get_new_handler(share, &outparam->mem_root,
                                          share->db_type())))
      goto err;

    if (outparam->file->set_ha_share_ref(&share->ha_share))
      goto err;
  }
  else
  {
    DBUG_ASSERT(!db_stat);
  }

  outparam->reginfo.lock_type= TL_UNLOCK;
  outparam->current_lock= F_UNLCK;
  records=0;
  if ((db_stat & HA_OPEN_KEYFILE) || (prgflag & DELAYED_OPEN))
    records=1;
  if (prgflag & (READ_ALL+EXTRA_RECORD))
    records++;

  if (!(record= (uchar*) alloc_root(&outparam->mem_root,
                                   share->rec_buff_length * records)))
    goto err;                                   /* purecov: inspected */

  if (records == 0)
  {
    /* We are probably in hard repair, and the buffers should not be used */
    outparam->record[0]= outparam->record[1]= share->default_values;
  }
  else
  {
    outparam->record[0]= record;
    if (records > 1)
      outparam->record[1]= record+ share->rec_buff_length;
    else
      outparam->record[1]= outparam->record[0];   // Safety
  }

#ifdef HAVE_valgrind
  /*
    We need this because when we read var-length rows, we are not updating
    bytes after end of varchar
  */
  if (records > 1)
  {
    memcpy(outparam->record[0], share->default_values, share->rec_buff_length);
    memcpy(outparam->record[1], share->default_values, share->null_bytes);
    if (records > 2)
      memcpy(outparam->record[1], share->default_values,
             share->rec_buff_length);
  }
#endif

  if (!(field_ptr = (Field **) alloc_root(&outparam->mem_root,
                                          (uint) ((share->fields+1)*
                                                  sizeof(Field*)))))
    goto err;                                   /* purecov: inspected */

  outparam->field= field_ptr;

  record= (uchar*) outparam->record[0]-1;	/* Fieldstart = 1 */
  if (share->null_field_first)
    outparam->null_flags= (uchar*) record+1;
  else
    outparam->null_flags= (uchar*) (record+ 1+ share->reclength -
                                    share->null_bytes);

  /* Setup copy of fields from share, but use the right alias and record */
  for (i=0 ; i < share->fields; i++, field_ptr++)
  {
    if (!((*field_ptr)= share->field[i]->clone(&outparam->mem_root, outparam)))
      goto err;
  }
  (*field_ptr)= 0;                              // End marker

  if (share->found_next_number_field)
    outparam->found_next_number_field=
      outparam->field[(uint) (share->found_next_number_field - share->field)];

  /* Fix key->name and key_part->field */
  if (share->key_parts)
  {
    KEY	*key_info, *key_info_end;
    KEY_PART_INFO *key_part;
    uint n_length;
    n_length= share->keys*sizeof(KEY) + share->ext_key_parts*sizeof(KEY_PART_INFO);
    if (!(key_info= (KEY*) alloc_root(&outparam->mem_root, n_length)))
      goto err;
    outparam->key_info= key_info;
    key_part= (reinterpret_cast<KEY_PART_INFO*>(key_info+share->keys));

    memcpy(key_info, share->key_info, sizeof(*key_info)*share->keys);
    memcpy(key_part, share->key_info[0].key_part, (sizeof(*key_part) *
                                                   share->ext_key_parts));

    for (key_info_end= key_info + share->keys ;
         key_info < key_info_end ;
         key_info++)
    {
      KEY_PART_INFO *key_part_end;

      key_info->table= outparam;
      key_info->key_part= key_part;

      key_part_end= key_part + (share->use_ext_keys ? key_info->ext_key_parts :
			                              key_info->user_defined_key_parts) ;      
      for ( ; key_part < key_part_end; key_part++)
      {
        Field *field= key_part->field= outparam->field[key_part->fieldnr - 1];

        if (field->key_length() != key_part->length &&
            !(field->flags & BLOB_FLAG))
        {
          /*
            We are using only a prefix of the column as a key:
            Create a new field for the key part that matches the index
          */
          field= key_part->field=field->new_field(&outparam->mem_root,
                                                  outparam, 0);
          field->field_length= key_part->length;
        }
      }
      if (!share->use_ext_keys)
	key_part+= key_info->ext_key_parts - key_info->user_defined_key_parts;
    }
  }

  /*
    Process virtual and default columns, if any.
  */
  if (share->vfields)
  {
    if (!(vfield_ptr = (Field **) alloc_root(&outparam->mem_root,
                                             (uint) ((share->vfields+1)*
                                                     sizeof(Field*)))))
      goto err;

    outparam->vfield= vfield_ptr;
  }

  if (share->default_fields)
  {
    if (!(dfield_ptr = (Field **) alloc_root(&outparam->mem_root,
                                             (uint) ((share->default_fields+1)*
                                                     sizeof(Field*)))))
      goto err;

    outparam->default_field= dfield_ptr;
  }

  if (share->vfields || share->default_fields)
  {
    /* Reuse the same loop both for virtual and default fields. */
    for (field_ptr= outparam->field; *field_ptr; field_ptr++)
    {
      if (share->vfields && (*field_ptr)->vcol_info)
      {
        if (unpack_vcol_info_from_frm(thd,
                                      &outparam->mem_root,
                                      outparam,
                                      *field_ptr,
                                      &(*field_ptr)->vcol_info->expr_str,
                                      &error_reported))
        {
          error= OPEN_FRM_CORRUPTED;
          goto err;
        }
        *(vfield_ptr++)= *field_ptr;
      }
      if (share->default_fields &&
          ((*field_ptr)->has_insert_default_function() ||
           (*field_ptr)->has_update_default_function()))
        *(dfield_ptr++)= *field_ptr;
    }
    if (share->vfields)
      *vfield_ptr= 0;                            // End marker
    if (share->default_fields)
      *dfield_ptr= 0;                            // End marker
  }

#ifdef WITH_PARTITION_STORAGE_ENGINE
  if (share->partition_info_str_len && outparam->file)
  {
  /*
    In this execution we must avoid calling thd->change_item_tree since
    we might release memory before statement is completed. We do this
    by changing to a new statement arena. As part of this arena we also
    set the memory root to be the memory root of the table since we
    call the parser and fix_fields which both can allocate memory for
    item objects. We keep the arena to ensure that we can release the
    free_list when closing the table object.
    SEE Bug #21658
  */

    Query_arena *backup_stmt_arena_ptr= thd->stmt_arena;
    Query_arena backup_arena;
    Query_arena part_func_arena(&outparam->mem_root,
                                Query_arena::STMT_INITIALIZED);
    thd->set_n_backup_active_arena(&part_func_arena, &backup_arena);
    thd->stmt_arena= &part_func_arena;
    bool tmp;
    bool work_part_info_used;

    tmp= mysql_unpack_partition(thd, share->partition_info_str,
                                share->partition_info_str_len,
                                outparam, is_create_table,
                                plugin_hton(share->default_part_plugin),
                                &work_part_info_used);
    if (tmp)
    {
      thd->stmt_arena= backup_stmt_arena_ptr;
      thd->restore_active_arena(&part_func_arena, &backup_arena);
      goto partititon_err;
    }
    outparam->part_info->is_auto_partitioned= share->auto_partitioned;
    DBUG_PRINT("info", ("autopartitioned: %u", share->auto_partitioned));
    /* 
      We should perform the fix_partition_func in either local or
      caller's arena depending on work_part_info_used value.
    */
    if (!work_part_info_used)
      tmp= fix_partition_func(thd, outparam, is_create_table);
    thd->stmt_arena= backup_stmt_arena_ptr;
    thd->restore_active_arena(&part_func_arena, &backup_arena);
    if (!tmp)
    {
      if (work_part_info_used)
        tmp= fix_partition_func(thd, outparam, is_create_table);
    }
    outparam->part_info->item_free_list= part_func_arena.free_list;
partititon_err:
    if (tmp)
    {
      if (is_create_table)
      {
        /*
          During CREATE/ALTER TABLE it is ok to receive errors here.
          It is not ok if it happens during the opening of an frm
          file as part of a normal query.
        */
        error_reported= TRUE;
      }
      goto err;
    }
  }
#endif

  /* Check virtual columns against table's storage engine. */
  if (share->vfields && 
        (outparam->file && 
          !(outparam->file->ha_table_flags() & HA_CAN_VIRTUAL_COLUMNS)))
  {
    my_error(ER_UNSUPPORTED_ENGINE_FOR_VIRTUAL_COLUMNS, MYF(0),
             plugin_name(share->db_plugin)->str);
    error_reported= TRUE;
    goto err;
  }

  /* Allocate bitmaps */

  bitmap_size= share->column_bitmap_size;
  if (!(bitmaps= (uchar*) alloc_root(&outparam->mem_root, bitmap_size*6)))
    goto err;
  my_bitmap_init(&outparam->def_read_set,
              (my_bitmap_map*) bitmaps, share->fields, FALSE);
  my_bitmap_init(&outparam->def_write_set,
              (my_bitmap_map*) (bitmaps+bitmap_size), share->fields, FALSE);
  my_bitmap_init(&outparam->def_vcol_set,
              (my_bitmap_map*) (bitmaps+bitmap_size*2), share->fields, FALSE);
  my_bitmap_init(&outparam->tmp_set,
              (my_bitmap_map*) (bitmaps+bitmap_size*3), share->fields, FALSE);
  my_bitmap_init(&outparam->eq_join_set,
              (my_bitmap_map*) (bitmaps+bitmap_size*4), share->fields, FALSE);
  my_bitmap_init(&outparam->cond_set,
              (my_bitmap_map*) (bitmaps+bitmap_size*5), share->fields, FALSE);
  outparam->default_column_bitmaps();

  outparam->cond_selectivity= 1.0;

  /* The table struct is now initialized;  Open the table */
  if (db_stat)
  {
    if (db_stat & HA_OPEN_TEMPORARY)
      ha_open_flags|= HA_OPEN_TMP_TABLE;
    else if ((db_stat & HA_WAIT_IF_LOCKED) ||
             (specialflag & SPECIAL_WAIT_IF_LOCKED))
      ha_open_flags|= HA_OPEN_WAIT_IF_LOCKED;
    else if (db_stat & (HA_ABORT_IF_LOCKED | HA_GET_INFO))
      ha_open_flags|= HA_OPEN_ABORT_IF_LOCKED;
    else
      ha_open_flags|= HA_OPEN_IGNORE_IF_LOCKED;

    int ha_err= outparam->file->ha_open(outparam, share->normalized_path.str,
                                 (db_stat & HA_READ_ONLY ? O_RDONLY : O_RDWR),
                                  ha_open_flags);
    if (ha_err)
    {
      share->open_errno= ha_err;
      /* Set a flag if the table is crashed and it can be auto. repaired */
      share->crashed= (outparam->file->auto_repair(ha_err) &&
                       !(ha_open_flags & HA_OPEN_FOR_REPAIR));
      outparam->file->print_error(ha_err, MYF(0));
      error_reported= TRUE;

      if (ha_err == HA_ERR_TABLE_DEF_CHANGED)
        error= OPEN_FRM_DISCOVER;

      /*
        We're here, because .frm file was successfully opened.

        But if the table doesn't exist in the engine and the engine
        supports discovery, we force rediscover to discover
        the fact that table doesn't in fact exist and remove
        the stray .frm file.
      */
      if (share->db_type()->discover_table &&
          (ha_err == ENOENT || ha_err == HA_ERR_NO_SUCH_TABLE))
        error= OPEN_FRM_DISCOVER;
          
      goto err;
    }
  }

#if defined(HAVE_valgrind) && !defined(DBUG_OFF)
  bzero((char*) bitmaps, bitmap_size*3);
#endif

  if (share->table_category == TABLE_CATEGORY_LOG)
  {
    outparam->no_replicate= TRUE;
  }
  else if (outparam->file)
  {
    handler::Table_flags flags= outparam->file->ha_table_flags();
    outparam->no_replicate= ! MY_TEST(flags & (HA_BINLOG_STMT_CAPABLE
                                               | HA_BINLOG_ROW_CAPABLE))
                            || MY_TEST(flags & HA_HAS_OWN_BINLOGGING);
  }
  else
  {
    outparam->no_replicate= FALSE;
  }

  thd->status_var.opened_tables++;

  thd->lex->context_analysis_only= save_context_analysis_only;
  DBUG_RETURN (OPEN_FRM_OK);

 err:
  if (! error_reported)
    open_table_error(share, error, my_errno);
  delete outparam->file;
#ifdef WITH_PARTITION_STORAGE_ENGINE
  if (outparam->part_info)
    free_items(outparam->part_info->item_free_list);
#endif
  outparam->file= 0;				// For easier error checking
  outparam->db_stat=0;
  thd->lex->context_analysis_only= save_context_analysis_only;
  free_root(&outparam->mem_root, MYF(0));       // Safe to call on bzero'd root
  outparam->alias.free();
  DBUG_RETURN (error);
}


/*
  Free information allocated by openfrm

  SYNOPSIS
    closefrm()
    table		TABLE object to free
    free_share		Is 1 if we also want to free table_share
*/

int closefrm(register TABLE *table, bool free_share)
{
  int error=0;
  DBUG_ENTER("closefrm");
  DBUG_PRINT("enter", ("table: 0x%lx", (long) table));

  if (table->db_stat)
  {
    if (table->s->deleting)
      table->file->extra(HA_EXTRA_PREPARE_FOR_DROP);
    error=table->file->ha_close();
  }
  table->alias.free();
  if (table->expr_arena)
    table->expr_arena->free_items();
  if (table->field)
  {
    for (Field **ptr=table->field ; *ptr ; ptr++)
    {
      delete *ptr;
    }
    table->field= 0;
  }
  delete table->file;
  table->file= 0;				/* For easier errorchecking */
#ifdef WITH_PARTITION_STORAGE_ENGINE
  if (table->part_info)
  {
    /* Allocated through table->mem_root, freed below */
    free_items(table->part_info->item_free_list);
    table->part_info->item_free_list= 0;
    table->part_info= 0;
  }
#endif
  if (free_share)
  {
    if (table->s->tmp_table == NO_TMP_TABLE)
      tdc_release_share(table->s);
    else
      free_table_share(table->s);
  }
  free_root(&table->mem_root, MYF(0));
  DBUG_RETURN(error);
}


/* Deallocate temporary blob storage */

void free_blobs(register TABLE *table)
{
  uint *ptr, *end;
  for (ptr= table->s->blob_field, end=ptr + table->s->blob_fields ;
       ptr != end ;
       ptr++)
  {
    /*
      Reduced TABLE objects which are used by row-based replication for
      type conversion might have some fields missing. Skip freeing BLOB
      buffers for such missing fields.
    */
    if (table->field[*ptr])
      ((Field_blob*) table->field[*ptr])->free();
  }
}


/**
  Reclaim temporary blob storage which is bigger than 
  a threshold.
 
  @param table A handle to the TABLE object containing blob fields
  @param size The threshold value.
 
*/

void free_field_buffers_larger_than(TABLE *table, uint32 size)
{
  uint *ptr, *end;
  for (ptr= table->s->blob_field, end=ptr + table->s->blob_fields ;
       ptr != end ;
       ptr++)
  {
    Field_blob *blob= (Field_blob*) table->field[*ptr];
    if (blob->get_field_buffer_size() > size)
        blob->free();
  }
}

/* error message when opening a form file */

void open_table_error(TABLE_SHARE *share, enum open_frm_error error,
                      int db_errno)
{
  char buff[FN_REFLEN];
  const myf errortype= ME_ERROR+ME_WAITTANG;  // Write fatals error to log
  DBUG_ENTER("open_table_error");
  DBUG_PRINT("info", ("error: %d  db_errno: %d", error, db_errno));

  switch (error) {
  case OPEN_FRM_OPEN_ERROR:
    /*
      Test if file didn't exists. We have to also test for EINVAL as this
      may happen on windows when opening a file with a not legal file name
    */
    if (db_errno == ENOENT || db_errno == EINVAL)
      my_error(ER_NO_SUCH_TABLE, MYF(0), share->db.str, share->table_name.str);
    else
    {
      strxmov(buff, share->normalized_path.str, reg_ext, NullS);
      my_error((db_errno == EMFILE) ? ER_CANT_OPEN_FILE : ER_FILE_NOT_FOUND,
               errortype, buff, db_errno);
    }
    break;
  case OPEN_FRM_OK:
    DBUG_ASSERT(0); // open_table_error() is never called for this one
    break;
  case OPEN_FRM_ERROR_ALREADY_ISSUED:
    break;
  case OPEN_FRM_NOT_A_VIEW:
    my_error(ER_WRONG_OBJECT, MYF(0), share->db.str,
             share->table_name.str, "VIEW");
    break;
  case OPEN_FRM_NOT_A_TABLE:
    my_error(ER_WRONG_OBJECT, MYF(0), share->db.str,
             share->table_name.str, "TABLE");
    break;
  case OPEN_FRM_DISCOVER:
    DBUG_ASSERT(0); // open_table_error() is never called for this one
    break;
  case OPEN_FRM_CORRUPTED:
    strxmov(buff, share->normalized_path.str, reg_ext, NullS);
    my_error(ER_NOT_FORM_FILE, errortype, buff);
    break;
  case OPEN_FRM_READ_ERROR:
    strxmov(buff, share->normalized_path.str, reg_ext, NullS);
    my_error(ER_ERROR_ON_READ, errortype, buff, db_errno);
    break;
  case OPEN_FRM_NEEDS_REBUILD:
    strxnmov(buff, sizeof(buff)-1,
             share->db.str, ".", share->table_name.str, NullS);
    my_error(ER_TABLE_NEEDS_REBUILD, errortype, buff);
    break;
  }
  DBUG_VOID_RETURN;
} /* open_table_error */


	/*
	** fix a str_type to a array type
	** typeparts separated with some char. differents types are separated
	** with a '\0'
	*/

static void
fix_type_pointers(const char ***array, TYPELIB *point_to_type, uint types,
		  char **names)
{
  char *type_name, *ptr;
  char chr;

  ptr= *names;
  while (types--)
  {
    point_to_type->name=0;
    point_to_type->type_names= *array;

    if ((chr= *ptr))			/* Test if empty type */
    {
      while ((type_name=strchr(ptr+1,chr)) != NullS)
      {
	*((*array)++) = ptr+1;
	*type_name= '\0';		/* End string */
	ptr=type_name;
      }
      ptr+=2;				/* Skip end mark and last 0 */
    }
    else
      ptr++;
    point_to_type->count= (uint) (*array - point_to_type->type_names);
    point_to_type++;
    *((*array)++)= NullS;		/* End of type */
  }
  *names=ptr;				/* Update end */
  return;
} /* fix_type_pointers */


TYPELIB *typelib(MEM_ROOT *mem_root, List<String> &strings)
{
  TYPELIB *result= (TYPELIB*) alloc_root(mem_root, sizeof(TYPELIB));
  if (!result)
    return 0;
  result->count=strings.elements;
  result->name="";
  uint nbytes= (sizeof(char*) + sizeof(uint)) * (result->count + 1);
  if (!(result->type_names= (const char**) alloc_root(mem_root, nbytes)))
    return 0;
  result->type_lengths= (uint*) (result->type_names + result->count + 1);
  List_iterator<String> it(strings);
  String *tmp;
  for (uint i=0; (tmp=it++) ; i++)
  {
    result->type_names[i]= tmp->ptr();
    result->type_lengths[i]= tmp->length();
  }
  result->type_names[result->count]= 0;		// End marker
  result->type_lengths[result->count]= 0;
  return result;
}


/*
 Search after a field with given start & length
 If an exact field isn't found, return longest field with starts
 at right position.
 
 NOTES
   This is needed because in some .frm fields 'fieldnr' was saved wrong

 RETURN
   0  error
   #  field number +1
*/

static uint find_field(Field **fields, uchar *record, uint start, uint length)
{
  Field **field;
  uint i, pos;

  pos= 0;
  for (field= fields, i=1 ; *field ; i++,field++)
  {
    if ((*field)->offset(record) == start)
    {
      if ((*field)->key_length() == length)
	return (i);
      if (!pos || fields[pos-1]->pack_length() <
	  (*field)->pack_length())
	pos= i;
    }
  }
  return (pos);
}


/*
  Store an SQL quoted string.

  SYNOPSIS  
    append_unescaped()
    res		result String
    pos		string to be quoted
    length	it's length

  NOTE
    This function works correctly with utf8 or single-byte charset strings.
    May fail with some multibyte charsets though.
*/

void append_unescaped(String *res, const char *pos, uint length)
{
  const char *end= pos+length;
  res->append('\'');

  for (; pos != end ; pos++)
  {
#if defined(USE_MB) && MYSQL_VERSION_ID < 40100
    uint mblen;
    if (use_mb(default_charset_info) &&
        (mblen= my_ismbchar(default_charset_info, pos, end)))
    {
      res->append(pos, mblen);
      pos+= mblen;
      continue;
    }
#endif

    switch (*pos) {
    case 0:				/* Must be escaped for 'mysql' */
      res->append('\\');
      res->append('0');
      break;
    case '\n':				/* Must be escaped for logs */
      res->append('\\');
      res->append('n');
      break;
    case '\r':
      res->append('\\');		/* This gives better readability */
      res->append('r');
      break;
    case '\\':
      res->append('\\');		/* Because of the sql syntax */
      res->append('\\');
      break;
    case '\'':
      res->append('\'');		/* Because of the sql syntax */
      res->append('\'');
      break;
    default:
      res->append(*pos);
      break;
    }
  }
  res->append('\'');
}


void prepare_frm_header(THD *thd, uint reclength, uchar *fileinfo,
                        HA_CREATE_INFO *create_info, uint keys, KEY *key_info)
{
  ulong key_comment_total_bytes= 0;
  uint i;
  DBUG_ENTER("prepare_frm_header");

  /* Fix this when we have new .frm files;  Current limit is 4G rows (TODO) */
  if (create_info->max_rows > UINT_MAX32)
    create_info->max_rows= UINT_MAX32;
  if (create_info->min_rows > UINT_MAX32)
    create_info->min_rows= UINT_MAX32;

  uint key_length, tmp_key_length, tmp, csid;
  bzero((char*) fileinfo, FRM_HEADER_SIZE);
  /* header */
  fileinfo[0]=(uchar) 254;
  fileinfo[1]= 1;
  fileinfo[2]= FRM_VER + 3 + MY_TEST(create_info->varchar);

  fileinfo[3]= (uchar) ha_legacy_type(
        ha_checktype(thd,ha_legacy_type(create_info->db_type),0,0));

  /*
    Keep in sync with pack_keys() in unireg.cc
    For each key:
    8 bytes for the key header
    9 bytes for each key-part (MAX_REF_PARTS)
    NAME_LEN bytes for the name
    1 byte for the NAMES_SEP_CHAR (before the name)
    For all keys:
    6 bytes for the header
    1 byte for the NAMES_SEP_CHAR (after the last name)
    9 extra bytes (padding for safety? alignment?)
  */
  for (i= 0; i < keys; i++)
  {
    DBUG_ASSERT(MY_TEST(key_info[i].flags & HA_USES_COMMENT) ==
                (key_info[i].comment.length > 0));
    if (key_info[i].flags & HA_USES_COMMENT)
      key_comment_total_bytes += 2 + key_info[i].comment.length;
  }

  key_length= keys * (8 + MAX_REF_PARTS * 9 + NAME_LEN + 1) + 16
              + key_comment_total_bytes;

  int2store(fileinfo+8,1);
  tmp_key_length= (key_length < 0xffff) ? key_length : 0xffff;
  int2store(fileinfo+14,tmp_key_length);
  int2store(fileinfo+16,reclength);
  int4store(fileinfo+18,create_info->max_rows);
  int4store(fileinfo+22,create_info->min_rows);
  /* fileinfo[26] is set in mysql_create_frm() */
  fileinfo[27]=2;				// Use long pack-fields
  /* fileinfo[28 & 29] is set to key_info_length in mysql_create_frm() */
  create_info->table_options|=HA_OPTION_LONG_BLOB_PTR; // Use portable blob pointers
  int2store(fileinfo+30,create_info->table_options);
  fileinfo[32]=0;				// No filename anymore
  fileinfo[33]=5;                             // Mark for 5.0 frm file
  int4store(fileinfo+34,create_info->avg_row_length);
  csid= (create_info->default_table_charset ?
         create_info->default_table_charset->number : 0);
  fileinfo[38]= (uchar) csid;
  fileinfo[39]= (uchar) ((uint) create_info->transactional |
                         ((uint) create_info->page_checksum << 2));
  fileinfo[40]= (uchar) create_info->row_type;
  /* Bytes 41-46 were for RAID support; now reused for other purposes */
  fileinfo[41]= (uchar) (csid >> 8);
  int2store(fileinfo+42, create_info->stats_sample_pages & 0xffff);
  fileinfo[44]= (uchar) create_info->stats_auto_recalc;
  fileinfo[45]= 0;
  fileinfo[46]= 0;
  int4store(fileinfo+47, key_length);
  tmp= MYSQL_VERSION_ID;          // Store to avoid warning from int4store
  int4store(fileinfo+51, tmp);
  int4store(fileinfo+55, create_info->extra_size);
  /*
    59-60 is reserved for extra_rec_buf_length,
    61 for default_part_db_type
  */
  int2store(fileinfo+62, create_info->key_block_size);
  DBUG_VOID_RETURN;
} /* prepare_fileinfo */


void update_create_info_from_table(HA_CREATE_INFO *create_info, TABLE *table)
{
  TABLE_SHARE *share= table->s;
  DBUG_ENTER("update_create_info_from_table");

  create_info->max_rows= share->max_rows;
  create_info->min_rows= share->min_rows;
  create_info->table_options= share->db_create_options;
  create_info->avg_row_length= share->avg_row_length;
  create_info->row_type= share->row_type;
  create_info->default_table_charset= share->table_charset;
  create_info->table_charset= 0;
  create_info->comment= share->comment;
  create_info->transactional= share->transactional;
  create_info->page_checksum= share->page_checksum;
  create_info->option_list= share->option_list;

  DBUG_VOID_RETURN;
}

int
rename_file_ext(const char * from,const char * to,const char * ext)
{
  char from_b[FN_REFLEN],to_b[FN_REFLEN];
  (void) strxmov(from_b,from,ext,NullS);
  (void) strxmov(to_b,to,ext,NullS);
  return mysql_file_rename(key_file_frm, from_b, to_b, MYF(0));
}


/*
  Allocate string field in MEM_ROOT and return it as String

  SYNOPSIS
    get_field()
    mem   	MEM_ROOT for allocating
    field 	Field for retrieving of string
    res         result String

  RETURN VALUES
    1   string is empty
    0	all ok
*/

bool get_field(MEM_ROOT *mem, Field *field, String *res)
{
  char buff[MAX_FIELD_WIDTH], *to;
  String str(buff,sizeof(buff),&my_charset_bin);
  uint length;

  field->val_str(&str);
  if (!(length= str.length()))
  {
    res->length(0);
    return 1;
  }
  if (!(to= strmake_root(mem, str.ptr(), length)))
    length= 0;                                  // Safety fix
  res->set(to, length, field->charset());
  return 0;
}


/*
  Allocate string field in MEM_ROOT and return it as NULL-terminated string

  SYNOPSIS
    get_field()
    mem   	MEM_ROOT for allocating
    field 	Field for retrieving of string

  RETURN VALUES
    NullS  string is empty
    #      pointer to NULL-terminated string value of field
*/

char *get_field(MEM_ROOT *mem, Field *field)
{
  char buff[MAX_FIELD_WIDTH], *to;
  String str(buff,sizeof(buff),&my_charset_bin);
  uint length;

  field->val_str(&str);
  length= str.length();
  if (!length || !(to= (char*) alloc_root(mem,length+1)))
    return NullS;
  memcpy(to,str.ptr(),(uint) length);
  to[length]=0;
  return to;
}

/*
  DESCRIPTION
    given a buffer with a key value, and a map of keyparts
    that are present in this value, returns the length of the value
*/
uint calculate_key_len(TABLE *table, uint key, const uchar *buf,
                       key_part_map keypart_map)
{
  /* works only with key prefixes */
  DBUG_ASSERT(((keypart_map + 1) & keypart_map) == 0);

  KEY *key_info= table->s->key_info+key;
  KEY_PART_INFO *key_part= key_info->key_part;
  KEY_PART_INFO *end_key_part= key_part + table->actual_n_key_parts(key_info);
  uint length= 0;

  while (key_part < end_key_part && keypart_map)
  {
    length+= key_part->store_length;
    keypart_map >>= 1;
    key_part++;
  }
  return length;
}

#ifndef DBUG_OFF
/**
  Verifies that database/table name is in lowercase, when it should be

  This is supposed to be used only inside DBUG_ASSERT()
*/
bool ok_for_lower_case_names(const char *name)
{
  if (!lower_case_table_names || !name)
    return true;

  char buf[SAFE_NAME_LEN];
  strmake_buf(buf, name);
  my_casedn_str(files_charset_info, buf);
  return strcmp(name, buf) == 0;
}
#endif

/*
  Check if database name is valid

  SYNPOSIS
    check_db_name()
    org_name		Name of database

  NOTES
    If lower_case_table_names is set to 1 then database name is converted
    to lower case

  RETURN
    0	ok
    1   error
*/

bool check_db_name(LEX_STRING *org_name)
{
  char *name= org_name->str;
  uint name_length= org_name->length;
  bool check_for_path_chars;

  if ((check_for_path_chars= check_mysql50_prefix(name)))
  {
    name+= MYSQL50_TABLE_NAME_PREFIX_LENGTH;
    name_length-= MYSQL50_TABLE_NAME_PREFIX_LENGTH;
  }

  if (!name_length || name_length > NAME_LEN)
    return 1;

  if (lower_case_table_names == 1 && name != any_db)
  {
    org_name->length= name_length= my_casedn_str(files_charset_info, name);
    if (check_for_path_chars)
      org_name->length+= MYSQL50_TABLE_NAME_PREFIX_LENGTH;
  }
  if (db_name_is_in_ignore_db_dirs_list(name))
    return 1;

  return check_table_name(name, name_length, check_for_path_chars);
}


/*
  Allow anything as a table name, as long as it doesn't contain an
  ' ' at the end
  returns 1 on error
*/

bool check_table_name(const char *name, size_t length, bool check_for_path_chars)
{
  // name length in symbols
  size_t name_length= 0;
  const char *end= name+length;


  if (!check_for_path_chars &&
      (check_for_path_chars= check_mysql50_prefix(name)))
  {
    name+= MYSQL50_TABLE_NAME_PREFIX_LENGTH;
    length-= MYSQL50_TABLE_NAME_PREFIX_LENGTH;
  }

  if (!length || length > NAME_LEN)
    return 1;
#if defined(USE_MB) && defined(USE_MB_IDENT)
  bool last_char_is_space= FALSE;
#else
  if (name[length-1]==' ')
    return 1;
#endif

  while (name != end)
  {
#if defined(USE_MB) && defined(USE_MB_IDENT)
    last_char_is_space= my_isspace(system_charset_info, *name);
    if (use_mb(system_charset_info))
    {
      int len=my_ismbchar(system_charset_info, name, end);
      if (len)
      {
        name+= len;
        name_length++;
        continue;
      }
    }
#endif
    if (check_for_path_chars &&
        (*name == '/' || *name == '\\' || *name == '~' || *name == FN_EXTCHAR))
      return 1;
    name++;
    name_length++;
  }
#if defined(USE_MB) && defined(USE_MB_IDENT)
  return last_char_is_space || (name_length > NAME_CHAR_LEN);
#else
  return FALSE;
#endif
}


bool check_column_name(const char *name)
{
  // name length in symbols
  size_t name_length= 0;
  bool last_char_is_space= TRUE;

  while (*name)
  {
#if defined(USE_MB) && defined(USE_MB_IDENT)
    last_char_is_space= my_isspace(system_charset_info, *name);
    if (use_mb(system_charset_info))
    {
      int len=my_ismbchar(system_charset_info, name, 
                          name+system_charset_info->mbmaxlen);
      if (len)
      {
        name += len;
        name_length++;
        continue;
      }
    }
#else
    last_char_is_space= *name==' ';
    if (*name == '\377')
      return 1;
#endif
    name++;
    name_length++;
  }
  /* Error if empty or too long column name */
  return last_char_is_space || (name_length > NAME_CHAR_LEN);
}


/**
  Checks whether a table is intact. Should be done *just* after the table has
  been opened.

  @param[in] table             The table to check
  @param[in] table_f_count     Expected number of columns in the table
  @param[in] table_def         Expected structure of the table (column name
                               and type)

  @retval  FALSE  OK
  @retval  TRUE   There was an error. An error message is output
                  to the error log.  We do not push an error
                  message into the error stack because this
                  function is currently only called at start up,
                  and such errors never reach the user.
*/

bool
Table_check_intact::check(TABLE *table, const TABLE_FIELD_DEF *table_def)
{
  uint i;
  my_bool error= FALSE;
  const TABLE_FIELD_TYPE *field_def= table_def->field;
  DBUG_ENTER("table_check_intact");
  DBUG_PRINT("info",("table: %s  expected_count: %d",
                     table->alias.c_ptr(), table_def->count));

  /* Whether the table definition has already been validated. */
  if (table->s->table_field_def_cache == table_def)
    DBUG_RETURN(FALSE);

  if (table->s->fields != table_def->count)
  {
    DBUG_PRINT("info", ("Column count has changed, checking the definition"));

    /* previous MySQL version */
    if (MYSQL_VERSION_ID > table->s->mysql_version)
    {
      report_error(ER_COL_COUNT_DOESNT_MATCH_PLEASE_UPDATE,
                   ER(ER_COL_COUNT_DOESNT_MATCH_PLEASE_UPDATE),
                   table->alias.c_ptr(), table_def->count, table->s->fields,
                   static_cast<int>(table->s->mysql_version),
                   MYSQL_VERSION_ID);
      DBUG_RETURN(TRUE);
    }
    else if (MYSQL_VERSION_ID == table->s->mysql_version)
    {
      report_error(ER_COL_COUNT_DOESNT_MATCH_CORRUPTED_V2,
                   ER(ER_COL_COUNT_DOESNT_MATCH_CORRUPTED_V2),
                   table->s->db.str, table->s->table_name.str,
                   table_def->count, table->s->fields);
      DBUG_RETURN(TRUE);
    }
    /*
      Something has definitely changed, but we're running an older
      version of MySQL with new system tables.
      Let's check column definitions. If a column was added at
      the end of the table, then we don't care much since such change
      is backward compatible.
    */
  }
  char buffer[1024];
  for (i=0 ; i < table_def->count; i++, field_def++)
  {
    String sql_type(buffer, sizeof(buffer), system_charset_info);
    sql_type.length(0);
    /* Allocate min 256 characters at once */
    sql_type.extra_allocation(256);
    if (i < table->s->fields)
    {
      Field *field= table->field[i];

      if (strncmp(field->field_name, field_def->name.str,
                  field_def->name.length))
      {
        /*
          Name changes are not fatal, we use ordinal numbers to access columns.
          Still this can be a sign of a tampered table, output an error
          to the error log.
        */
        report_error(0, "Incorrect definition of table %s.%s: "
                     "expected column '%s' at position %d, found '%s'.",
                     table->s->db.str, table->alias.c_ptr(),
                     field_def->name.str, i,
                     field->field_name);
      }
      field->sql_type(sql_type);
      /*
        Generally, if column types don't match, then something is
        wrong.

        However, we only compare column definitions up to the
        length of the original definition, since we consider the
        following definitions compatible:

        1. DATETIME and DATETIM
        2. INT(11) and INT(11
        3. SET('one', 'two') and SET('one', 'two', 'more')

        For SETs or ENUMs, if the same prefix is there it's OK to
        add more elements - they will get higher ordinal numbers and
        the new table definition is backward compatible with the
        original one.
       */
      if (strncmp(sql_type.c_ptr_safe(), field_def->type.str,
                  field_def->type.length - 1))
      {
        report_error(0, "Incorrect definition of table %s.%s: "
                     "expected column '%s' at position %d to have type "
                     "%s, found type %s.", table->s->db.str,
                     table->alias.c_ptr(),
                     field_def->name.str, i, field_def->type.str,
                     sql_type.c_ptr_safe());
        error= TRUE;
      }
      else if (field_def->cset.str && !field->has_charset())
      {
        report_error(0, "Incorrect definition of table %s.%s: "
                     "expected the type of column '%s' at position %d "
                     "to have character set '%s' but the type has no "
                     "character set.", table->s->db.str,
                     table->alias.c_ptr(),
                     field_def->name.str, i, field_def->cset.str);
        error= TRUE;
      }
      else if (field_def->cset.str &&
               strcmp(field->charset()->csname, field_def->cset.str))
      {
        report_error(0, "Incorrect definition of table %s.%s: "
                     "expected the type of column '%s' at position %d "
                     "to have character set '%s' but found "
                     "character set '%s'.", table->s->db.str,
                     table->alias.c_ptr(),
                     field_def->name.str, i, field_def->cset.str,
                     field->charset()->csname);
        error= TRUE;
      }
    }
    else
    {
      report_error(0, "Incorrect definition of table %s.%s: "
                   "expected column '%s' at position %d to have type %s "
                   " but the column is not found.",
                   table->s->db.str, table->alias.c_ptr(),
                   field_def->name.str, i, field_def->type.str);
      error= TRUE;
    }
  }

  if (table_def->primary_key_parts)
  {
    if (table->s->primary_key == MAX_KEY)
    {
      report_error(0, "Incorrect definition of table %s.%s: "
                   "missing primary key.", table->s->db.str,
                   table->alias.c_ptr());
      error= TRUE;
    }
    else
    {
      KEY *pk= &table->s->key_info[table->s->primary_key];
      if (pk->user_defined_key_parts != table_def->primary_key_parts)
      {
        report_error(0, "Incorrect definition of table %s.%s: "
                     "Expected primary key to have %u columns, but instead "
                     "found %u columns.", table->s->db.str,
                     table->alias.c_ptr(), table_def->primary_key_parts,
                     pk->user_defined_key_parts);
        error= TRUE;
      }
      else
      {
        for (i= 0; i < pk->user_defined_key_parts; ++i)
        {
          if (table_def->primary_key_columns[i] + 1 != pk->key_part[i].fieldnr)
          {
            report_error(0, "Incorrect definition of table %s.%s: Expected "
                         "primary key part %u to refer to column %u, but "
                         "instead found column %u.", table->s->db.str,
                         table->alias.c_ptr(), i + 1,
                         table_def->primary_key_columns[i] + 1,
                         pk->key_part[i].fieldnr);
            error= TRUE;
          }
        }
      }
    }
  }

  if (! error)
    table->s->table_field_def_cache= table_def;

  DBUG_RETURN(error);
}


/**
  Traverse portion of wait-for graph which is reachable through edge
  represented by this flush ticket in search for deadlocks.

  @retval TRUE  A deadlock is found. A victim is remembered
                by the visitor.
  @retval FALSE Success, no deadlocks.
*/

bool Wait_for_flush::accept_visitor(MDL_wait_for_graph_visitor *gvisitor)
{
  return m_share->visit_subgraph(this, gvisitor);
}


uint Wait_for_flush::get_deadlock_weight() const
{
  return m_deadlock_weight;
}


/**
  Traverse portion of wait-for graph which is reachable through this
  table share in search for deadlocks.

  @param waiting_ticket  Ticket representing wait for this share.
  @param dvisitor        Deadlock detection visitor.

  @retval TRUE  A deadlock is found. A victim is remembered
                by the visitor.
  @retval FALSE No deadlocks, it's OK to begin wait.
*/

bool TABLE_SHARE::visit_subgraph(Wait_for_flush *wait_for_flush,
                                 MDL_wait_for_graph_visitor *gvisitor)
{
  TABLE *table;
  MDL_context *src_ctx= wait_for_flush->get_ctx();
  bool result= TRUE;

  /*
    To protect all_tables list from being concurrently modified
    while we are iterating through it we increment tdc.all_tables_refs.
    This does not introduce deadlocks in the deadlock detector
    because we won't try to acquire tdc.LOCK_table_share while
    holding a write-lock on MDL_lock::m_rwlock.
  */
  mysql_mutex_lock(&tdc.LOCK_table_share);
  tdc.all_tables_refs++;
  mysql_mutex_unlock(&tdc.LOCK_table_share);

  All_share_tables_list::Iterator tables_it(tdc.all_tables);

  /*
    In case of multiple searches running in parallel, avoid going
    over the same loop twice and shortcut the search.
    Do it after taking the lock to weed out unnecessary races.
  */
  if (src_ctx->m_wait.get_status() != MDL_wait::EMPTY)
  {
    result= FALSE;
    goto end;
  }

  if (gvisitor->enter_node(src_ctx))
    goto end;

  while ((table= tables_it++))
  {
    DBUG_ASSERT(table->in_use && tdc.flushed);
    if (gvisitor->inspect_edge(&table->in_use->mdl_context))
    {
      goto end_leave_node;
    }
  }

  tables_it.rewind();
  while ((table= tables_it++))
  {
    DBUG_ASSERT(table->in_use && tdc.flushed);
    if (table->in_use->mdl_context.visit_subgraph(gvisitor))
    {
      goto end_leave_node;
    }
  }

  result= FALSE;

end_leave_node:
  gvisitor->leave_node(src_ctx);

end:
  mysql_mutex_lock(&tdc.LOCK_table_share);
  if (!--tdc.all_tables_refs)
    mysql_cond_broadcast(&tdc.COND_release);
  mysql_mutex_unlock(&tdc.LOCK_table_share);

  return result;
}


/**
  Wait until the subject share is removed from the table
  definition cache and make sure it's destroyed.

  @param mdl_context     MDL context for thread which is going to wait.
  @param abstime         Timeout for waiting as absolute time value.
  @param deadlock_weight Weight of this wait for deadlock detector.

  @pre LOCK_table_share is locked, the share is marked for flush and
       this connection does not reference the share.
       LOCK_table_share will be unlocked temporarily during execution.

  It may happen that another FLUSH TABLES thread marked this share
  for flush, but didn't yet purge it from table definition cache.
  In this case we may start waiting for a table share that has no
  references (ref_count == 0). We do this with assumption that this
  another FLUSH TABLES thread is about to purge this share.

  @retval FALSE - Success.
  @retval TRUE  - Error (OOM, deadlock, timeout, etc...).
*/

bool TABLE_SHARE::wait_for_old_version(THD *thd, struct timespec *abstime,
                                       uint deadlock_weight)
{
  MDL_context *mdl_context= &thd->mdl_context;
  Wait_for_flush ticket(mdl_context, this, deadlock_weight);
  MDL_wait::enum_wait_status wait_status;

  mysql_mutex_assert_owner(&tdc.LOCK_table_share);
  DBUG_ASSERT(tdc.flushed);

  tdc.m_flush_tickets.push_front(&ticket);

  mdl_context->m_wait.reset_status();

  mysql_mutex_unlock(&tdc.LOCK_table_share);

  mdl_context->will_wait_for(&ticket);

  mdl_context->find_deadlock();

  wait_status= mdl_context->m_wait.timed_wait(thd, abstime, TRUE,
                                              &stage_waiting_for_table_flush);

  mdl_context->done_waiting_for();

  mysql_mutex_lock(&tdc.LOCK_table_share);

  tdc.m_flush_tickets.remove(&ticket);

  if (tdc.m_flush_tickets.is_empty() && tdc.ref_count == 0)
  {
    /*
      If our thread was the last one using the share,
      we must destroy it here.
    */
    mysql_mutex_unlock(&tdc.LOCK_table_share);
    destroy();
  }
  else
    mysql_mutex_unlock(&tdc.LOCK_table_share);


  /*
    In cases when our wait was aborted by KILL statement,
    a deadlock or a timeout, the share might still be referenced,
    so we don't delete it. Note, that we can't determine this
    condition by checking wait_status alone, since, for example,
    a timeout can happen after all references to the table share
    were released, but before the share is removed from the
    cache and we receive the notification. This is why
    we first destroy the share, and then look at
    wait_status.
  */
  switch (wait_status)
  {
  case MDL_wait::GRANTED:
    return FALSE;
  case MDL_wait::VICTIM:
    my_error(ER_LOCK_DEADLOCK, MYF(0));
    return TRUE;
  case MDL_wait::TIMEOUT:
    my_error(ER_LOCK_WAIT_TIMEOUT, MYF(0));
    return TRUE;
  case MDL_wait::KILLED:
    return TRUE;
  default:
    DBUG_ASSERT(0);
    return TRUE;
  }
}


/**
  Initialize TABLE instance (newly created, or coming either from table
  cache or THD::temporary_tables list) and prepare it for further use
  during statement execution. Set the 'alias' attribute from the specified
  TABLE_LIST element. Remember the TABLE_LIST element in the
  TABLE::pos_in_table_list member.

  @param thd  Thread context.
  @param tl   TABLE_LIST element.
*/

void TABLE::init(THD *thd, TABLE_LIST *tl)
{
  DBUG_ASSERT(s->tdc.ref_count > 0 || s->tmp_table != NO_TMP_TABLE);

  if (thd->lex->need_correct_ident())
    alias_name_used= my_strcasecmp(table_alias_charset,
                                   s->table_name.str,
                                   tl->alias);
  /* Fix alias if table name changes. */
  if (strcmp(alias.c_ptr(), tl->alias))
    alias.copy(tl->alias, strlen(tl->alias), alias.charset());

  tablenr= thd->current_tablenr++;
  used_fields= 0;
  const_table= 0;
  null_row= 0;
  maybe_null= 0;
  force_index= 0;
  force_index_order= 0;
  force_index_group= 0;
  status= STATUS_NO_RECORD;
  insert_values= 0;
  fulltext_searched= 0;
  file->ft_handler= 0;
  reginfo.impossible_range= 0;
  created= TRUE;
  cond_selectivity= 1.0;
  cond_selectivity_sampling_explain= NULL;
#ifdef HAVE_REPLICATION
  /* used in RBR Triggers */
  master_had_triggers= 0;
#endif

  /* Catch wrong handling of the auto_increment_field_not_null. */
  DBUG_ASSERT(!auto_increment_field_not_null);
  auto_increment_field_not_null= FALSE;

  pos_in_table_list= tl;

  clear_column_bitmaps();
  for (Field **f_ptr= field ; *f_ptr ; f_ptr++)
  {
    (*f_ptr)->next_equal_field= NULL;
    (*f_ptr)->cond_selectivity= 1.0;
  }

  DBUG_ASSERT(key_read == 0);

  /* mark the record[0] uninitialized */
  TRASH(record[0], s->reclength);

  /*
    Initialize the null marker bits, to ensure that if we are doing a read
    of only selected columns (like in keyread), all null markers are
    initialized.
  */
  memset(record[0], 255, s->null_bytes); 
  memset(record[1], 255, s->null_bytes); 

  /* Tables may be reused in a sub statement. */
  DBUG_ASSERT(!file->extra(HA_EXTRA_IS_ATTACHED_CHILDREN));
}


/*
  Create Item_field for each column in the table.

  SYNPOSIS
    TABLE::fill_item_list()
      item_list          a pointer to an empty list used to store items

  DESCRIPTION
    Create Item_field object for each column in the table and
    initialize it with the corresponding Field. New items are
    created in the current THD memory root.

  RETURN VALUE
    0                    success
    1                    out of memory
*/

bool TABLE::fill_item_list(List<Item> *item_list) const
{
  /*
    All Item_field's created using a direct pointer to a field
    are fixed in Item_field constructor.
  */
  for (Field **ptr= field; *ptr; ptr++)
  {
    Item_field *item= new Item_field(*ptr);
    if (!item || item_list->push_back(item))
      return TRUE;
  }
  return FALSE;
}

/*
  Reset an existing list of Item_field items to point to the
  Fields of this table.

  SYNPOSIS
    TABLE::fill_item_list()
      item_list          a non-empty list with Item_fields

  DESCRIPTION
    This is a counterpart of fill_item_list used to redirect
    Item_fields to the fields of a newly created table.
    The caller must ensure that number of items in the item_list
    is the same as the number of columns in the table.
*/

void TABLE::reset_item_list(List<Item> *item_list) const
{
  List_iterator_fast<Item> it(*item_list);
  for (Field **ptr= field; *ptr; ptr++)
  {
    Item_field *item_field= (Item_field*) it++;
    DBUG_ASSERT(item_field != 0);
    item_field->reset_field(*ptr);
  }
}

/*
  calculate md5 of query

  SYNOPSIS
    TABLE_LIST::calc_md5()
    buffer	buffer for md5 writing
*/

void  TABLE_LIST::calc_md5(char *buffer)
{
  uchar digest[16];
  compute_md5_hash((char*) digest, select_stmt.str,
                   select_stmt.length);
  sprintf((char *) buffer,
	    "%02x%02x%02x%02x%02x%02x%02x%02x%02x%02x%02x%02x%02x%02x%02x%02x",
	    digest[0], digest[1], digest[2], digest[3],
	    digest[4], digest[5], digest[6], digest[7],
	    digest[8], digest[9], digest[10], digest[11],
	    digest[12], digest[13], digest[14], digest[15]);
}


/**
  @brief
  Create field translation for mergeable derived table/view.

  @param thd  Thread handle

  @details
  Create field translation for mergeable derived table/view.

  @return FALSE ok.
  @return TRUE an error occur.
*/

bool TABLE_LIST::create_field_translation(THD *thd)
{
  Item *item;
  Field_translator *transl;
  SELECT_LEX *select= get_single_select();
  List_iterator_fast<Item> it(select->item_list);
  uint field_count= 0;
  Query_arena *arena, backup;
  bool res= FALSE;
  DBUG_ENTER("TABLE_LIST::create_field_translation");

  if (thd->stmt_arena->is_conventional() ||
      thd->stmt_arena->is_stmt_prepare_or_first_sp_execute())
  {
    /* initialize lists */
    used_items.empty();
    persistent_used_items.empty();
  }
  else
  {
    /*
      Copy the list created by natural join procedure because the procedure
      will not be repeated.
    */
    used_items= persistent_used_items;
  }

  if (field_translation)
  {
    /*
      Update items in the field translation after view have been prepared.
      It's needed because some items in the select list, like IN subselects,
      might be substituted for optimized ones.
    */
    if (is_view() && get_unit()->prepared && !field_translation_updated)
    {
      while ((item= it++))
      {
        field_translation[field_count++].item= item;
      }
      field_translation_updated= TRUE;
    }

    DBUG_RETURN(FALSE);
  }

  arena= thd->activate_stmt_arena_if_needed(&backup);

  /* Create view fields translation table */

  if (!(transl=
        (Field_translator*)(thd->stmt_arena->
                            alloc(select->item_list.elements *
                                  sizeof(Field_translator)))))
  {
    res= TRUE;
    goto exit;
  }

  while ((item= it++))
  {
    DBUG_ASSERT(item->name && item->name[0]);
    transl[field_count].name= thd->strdup(item->name);
    transl[field_count++].item= item;
  }
  field_translation= transl;
  field_translation_end= transl + field_count;
  /* It's safe to cache this table for prepared statements */
  cacheable_table= 1;

exit:
  if (arena)
    thd->restore_active_arena(arena, &backup);

  DBUG_RETURN(res);
}


/**
  @brief
  Create field translation for mergeable derived table/view.

  @param thd  Thread handle

  @details
  Create field translation for mergeable derived table/view.

  @return FALSE ok.
  @return TRUE an error occur.
*/

bool TABLE_LIST::setup_underlying(THD *thd)
{
  DBUG_ENTER("TABLE_LIST::setup_underlying");

  if (!view || (!field_translation && merge_underlying_list))
  {
    SELECT_LEX *select= get_single_select();
    
    if (create_field_translation(thd))
      DBUG_RETURN(TRUE);

    /* full text function moving to current select */
    if (select->ftfunc_list->elements)
    {
      Item_func_match *ifm;
      SELECT_LEX *current_select= thd->lex->current_select;
      List_iterator_fast<Item_func_match>
        li(*(select_lex->ftfunc_list));
      while ((ifm= li++))
        current_select->ftfunc_list->push_front(ifm);
    }
  }
  DBUG_RETURN(FALSE);
}


/*
   Prepare where expression of derived table/view

  SYNOPSIS
    TABLE_LIST::prep_where()
    thd             - thread handler
    conds           - condition of this JOIN
    no_where_clause - do not build WHERE or ON outer qwery do not need it
                      (it is INSERT), we do not need conds if this flag is set

  NOTE: have to be called befor CHECK OPTION preparation, because it makes
  fix_fields for view WHERE clause

  RETURN
    FALSE - OK
    TRUE  - error
*/

bool TABLE_LIST::prep_where(THD *thd, Item **conds,
                               bool no_where_clause)
{
  DBUG_ENTER("TABLE_LIST::prep_where");
  bool res= FALSE;

  for (TABLE_LIST *tbl= merge_underlying_list; tbl; tbl= tbl->next_local)
  {
    if (tbl->is_view_or_derived() &&
        tbl->prep_where(thd, conds, no_where_clause))
    {
      DBUG_RETURN(TRUE);
    }
  }

  if (where)
  {
    if (where->fixed)
      where->update_used_tables();
    if (!where->fixed && where->fix_fields(thd, &where))
    {
      DBUG_RETURN(TRUE);
    }

    /*
      check that it is not VIEW in which we insert with INSERT SELECT
      (in this case we can't add view WHERE condition to main SELECT_LEX)
    */
    if (!no_where_clause && !where_processed)
    {
      TABLE_LIST *tbl= this;
      Query_arena *arena= thd->stmt_arena, backup;
      arena= thd->activate_stmt_arena_if_needed(&backup);  // For easier test

      /* Go up to join tree and try to find left join */
      for (; tbl; tbl= tbl->embedding)
      {
        if (tbl->outer_join)
        {
          /*
            Store WHERE condition to ON expression for outer join, because
            we can't use WHERE to correctly execute left joins on VIEWs and
            this expression will not be moved to WHERE condition (i.e. will
            be clean correctly for PS/SP)
          */
          tbl->on_expr= and_conds(tbl->on_expr,
                                  where->copy_andor_structure(thd));
          break;
        }
      }
      if (tbl == 0)
      {
        if (*conds && !(*conds)->fixed)
          res= (*conds)->fix_fields(thd, conds);
        if (!res)
          *conds= and_conds(*conds, where->copy_andor_structure(thd));
        if (*conds && !(*conds)->fixed && !res)
          res= (*conds)->fix_fields(thd, conds);
      }
      if (arena)
        thd->restore_active_arena(arena, &backup);
      where_processed= TRUE;
    }
  }

  DBUG_RETURN(res);
}

/**
  Check that table/view is updatable and if it has single
  underlying tables/views it is also updatable

  @return Result of the check.
*/

bool TABLE_LIST::single_table_updatable()
{
  if (!updatable)
    return false;
  if (view_tables && view_tables->elements == 1)
  {
    /*
      We need to check deeply only single table views. Multi-table views
      will be turned to multi-table updates and then checked by leaf tables
    */
    return view_tables->head()->single_table_updatable();
  }
  return true;
}


/*
  Merge ON expressions for a view

  SYNOPSIS
    merge_on_conds()
    thd             thread handle
    table           table for the VIEW
    is_cascaded     TRUE <=> merge ON expressions from underlying views

  DESCRIPTION
    This function returns the result of ANDing the ON expressions
    of the given view and all underlying views. The ON expressions
    of the underlying views are added only if is_cascaded is TRUE.

  RETURN
    Pointer to the built expression if there is any.
    Otherwise and in the case of a failure NULL is returned.
*/

static Item *
merge_on_conds(THD *thd, TABLE_LIST *table, bool is_cascaded)
{
  DBUG_ENTER("merge_on_conds");

  Item *cond= NULL;
  DBUG_PRINT("info", ("alias: %s", table->alias));
  if (table->on_expr)
    cond= table->on_expr->copy_andor_structure(thd);
  if (!table->view)
    DBUG_RETURN(cond);
  for (TABLE_LIST *tbl= (TABLE_LIST*)table->view->select_lex.table_list.first;
       tbl;
       tbl= tbl->next_local)
  {
    if (tbl->view && !is_cascaded)
      continue;
    cond= and_conds(cond, merge_on_conds(thd, tbl, is_cascaded));
  }
  DBUG_RETURN(cond);
}


/*
  Prepare check option expression of table

  SYNOPSIS
    TABLE_LIST::prep_check_option()
    thd             - thread handler
    check_opt_type  - WITH CHECK OPTION type (VIEW_CHECK_NONE,
                      VIEW_CHECK_LOCAL, VIEW_CHECK_CASCADED)
                      we use this parameter instead of direct check of
                      effective_with_check to change type of underlying
                      views to VIEW_CHECK_CASCADED if outer view have
                      such option and prevent processing of underlying
                      view check options if outer view have just
                      VIEW_CHECK_LOCAL option.

  NOTE
    This method builds check option condition to use it later on
    every call (usual execution or every SP/PS call).
    This method have to be called after WHERE preparation
    (TABLE_LIST::prep_where)

  RETURN
    FALSE - OK
    TRUE  - error
*/

bool TABLE_LIST::prep_check_option(THD *thd, uint8 check_opt_type)
{
  DBUG_ENTER("TABLE_LIST::prep_check_option");
  bool is_cascaded= check_opt_type == VIEW_CHECK_CASCADED;
  TABLE_LIST *merge_underlying_list= view->select_lex.get_table_list();
  for (TABLE_LIST *tbl= merge_underlying_list; tbl; tbl= tbl->next_local)
  {
    /* see comment of check_opt_type parameter */
    if (tbl->view && tbl->prep_check_option(thd, (is_cascaded ?
                                                  VIEW_CHECK_CASCADED :
                                                  VIEW_CHECK_NONE)))
      DBUG_RETURN(TRUE);
  }

  if (check_opt_type && !check_option_processed)
  {
    Query_arena *arena= thd->stmt_arena, backup;
    arena= thd->activate_stmt_arena_if_needed(&backup);  // For easier test

    if (where)
    {
      check_option= where->copy_andor_structure(thd);
    }
    if (is_cascaded)
    {
      for (TABLE_LIST *tbl= merge_underlying_list; tbl; tbl= tbl->next_local)
      {
        if (tbl->check_option)
          check_option= and_conds(check_option, tbl->check_option);
      }
    }
    check_option= and_conds(check_option,
                            merge_on_conds(thd, this, is_cascaded));

    if (arena)
      thd->restore_active_arena(arena, &backup);
    check_option_processed= TRUE;

  }

  if (check_option)
  {
    const char *save_where= thd->where;
    thd->where= "check option";
    if ((!check_option->fixed &&
         check_option->fix_fields(thd, &check_option)) ||
        check_option->check_cols(1))
    {
      DBUG_RETURN(TRUE);
    }
    thd->where= save_where;
  }
  DBUG_RETURN(FALSE);
}


/**
  Hide errors which show view underlying table information. 
  There are currently two mechanisms at work that handle errors for views,
  this one and a more general mechanism based on an Internal_error_handler,
  see Show_create_error_handler. The latter handles errors encountered during
  execution of SHOW CREATE VIEW, while the mechanism using this method is
  handles SELECT from views. The two methods should not clash.

  @param[in,out]  thd     thread handler

  @pre This method can be called only if there is an error.
*/

void TABLE_LIST::hide_view_error(THD *thd)
{
  if (thd->killed || thd->get_internal_handler())
    return;
  /* Hide "Unknown column" or "Unknown function" error */
  DBUG_ASSERT(thd->is_error());
  switch (thd->get_stmt_da()->sql_errno()) {
    case ER_BAD_FIELD_ERROR:
    case ER_SP_DOES_NOT_EXIST:
    case ER_FUNC_INEXISTENT_NAME_COLLISION:
    case ER_PROCACCESS_DENIED_ERROR:
    case ER_COLUMNACCESS_DENIED_ERROR:
    case ER_TABLEACCESS_DENIED_ERROR:
    case ER_TABLE_NOT_LOCKED:
    case ER_NO_SUCH_TABLE:
    {
      TABLE_LIST *top= top_table();
      thd->clear_error();
      my_error(ER_VIEW_INVALID, MYF(0),
               top->view_db.str, top->view_name.str);
      break;
    }

    case ER_NO_DEFAULT_FOR_FIELD:
    {
      TABLE_LIST *top= top_table();
      thd->clear_error();
      // TODO: make correct error message
      my_error(ER_NO_DEFAULT_FOR_VIEW_FIELD, MYF(0),
               top->view_db.str, top->view_name.str);
      break;
    }
  }
}


/*
  Find underlying base tables (TABLE_LIST) which represent given
  table_to_find (TABLE)

  SYNOPSIS
    TABLE_LIST::find_underlying_table()
    table_to_find table to find

  RETURN
    0  table is not found
    found table reference
*/

TABLE_LIST *TABLE_LIST::find_underlying_table(TABLE *table_to_find)
{
  /* is this real table and table which we are looking for? */
  if (table == table_to_find && view == 0)
    return this;
  if (!view)
    return 0;

  for (TABLE_LIST *tbl= view->select_lex.get_table_list();
       tbl;
       tbl= tbl->next_local)
  {
    TABLE_LIST *result;
    if ((result= tbl->find_underlying_table(table_to_find)))
      return result;
  }
  return 0;
}

/*
  cleanup items belonged to view fields translation table

  SYNOPSIS
    TABLE_LIST::cleanup_items()
*/

void TABLE_LIST::cleanup_items()
{
  if (!field_translation)
    return;

  for (Field_translator *transl= field_translation;
       transl < field_translation_end;
       transl++)
    transl->item->walk(&Item::cleanup_processor, 0, 0);
}


/*
  check CHECK OPTION condition

  SYNOPSIS
    TABLE_LIST::view_check_option()
    ignore_failure ignore check option fail

  RETURN
    VIEW_CHECK_OK     OK
    VIEW_CHECK_ERROR  FAILED
    VIEW_CHECK_SKIP   FAILED, but continue
*/

int TABLE_LIST::view_check_option(THD *thd, bool ignore_failure)
{
  if (check_option && check_option->val_int() == 0)
  {
    TABLE_LIST *main_view= top_table();
    if (ignore_failure)
    {
      push_warning_printf(thd, Sql_condition::WARN_LEVEL_WARN,
                          ER_VIEW_CHECK_FAILED, ER(ER_VIEW_CHECK_FAILED),
                          main_view->view_db.str, main_view->view_name.str);
      return(VIEW_CHECK_SKIP);
    }
    my_error(ER_VIEW_CHECK_FAILED, MYF(0), main_view->view_db.str,
             main_view->view_name.str);
    return(VIEW_CHECK_ERROR);
  }
  return(VIEW_CHECK_OK);
}


/*
  Find table in underlying tables by mask and check that only this
  table belong to given mask

  SYNOPSIS
    TABLE_LIST::check_single_table()
    table_arg	reference on variable where to store found table
		(should be 0 on call, to find table, or point to table for
		unique test)
    map         bit mask of tables
    view_arg    view for which we are looking table

  RETURN
    FALSE table not found or found only one
    TRUE  found several tables
*/

bool TABLE_LIST::check_single_table(TABLE_LIST **table_arg,
                                       table_map map,
                                       TABLE_LIST *view_arg)
{
  if (!select_lex)
    return FALSE;
  DBUG_ASSERT(is_merged_derived());
  for (TABLE_LIST *tbl= get_single_select()->get_table_list();
       tbl;
       tbl= tbl->next_local)
  {
    /*
      Merged view has also temporary table attached (in 5.2 if it has table
      then it was real table), so we have filter such temporary tables out
      by checking that it is not merged view
    */
    if (tbl->table &&
        !(tbl->is_view() &&
          tbl->is_merged_derived()))
    {
      if (tbl->table->map & map)
      {
	if (*table_arg)
	  return TRUE;
        *table_arg= tbl;
        tbl->check_option= view_arg->check_option;
      }
    }
    else if (tbl->check_single_table(table_arg, map, view_arg))
      return TRUE;
  }
  return FALSE;
}


/*
  Set insert_values buffer

  SYNOPSIS
    set_insert_values()
    mem_root   memory pool for allocating

  RETURN
    FALSE - OK
    TRUE  - out of memory
*/

bool TABLE_LIST::set_insert_values(MEM_ROOT *mem_root)
{
  if (table)
  {
    if (!table->insert_values &&
        !(table->insert_values= (uchar *)alloc_root(mem_root,
                                                   table->s->rec_buff_length)))
      return TRUE;
  }
  else
  {
    DBUG_ASSERT(is_view_or_derived() && is_merged_derived());
    for (TABLE_LIST *tbl= (TABLE_LIST*)view->select_lex.table_list.first;
         tbl;
         tbl= tbl->next_local)
      if (tbl->set_insert_values(mem_root))
        return TRUE;
  }
  return FALSE;
}


/*
  Test if this is a leaf with respect to name resolution.

  SYNOPSIS
    TABLE_LIST::is_leaf_for_name_resolution()

  DESCRIPTION
    A table reference is a leaf with respect to name resolution if
    it is either a leaf node in a nested join tree (table, view,
    schema table, subquery), or an inner node that represents a
    NATURAL/USING join, or a nested join with materialized join
    columns.

  RETURN
    TRUE if a leaf, FALSE otherwise.
*/
bool TABLE_LIST::is_leaf_for_name_resolution()
{
  return (is_merged_derived() || is_natural_join || is_join_columns_complete ||
          !nested_join);
}


/*
  Retrieve the first (left-most) leaf in a nested join tree with
  respect to name resolution.

  SYNOPSIS
    TABLE_LIST::first_leaf_for_name_resolution()

  DESCRIPTION
    Given that 'this' is a nested table reference, recursively walk
    down the left-most children of 'this' until we reach a leaf
    table reference with respect to name resolution.

  IMPLEMENTATION
    The left-most child of a nested table reference is the last element
    in the list of children because the children are inserted in
    reverse order.

  RETURN
    If 'this' is a nested table reference - the left-most child of
      the tree rooted in 'this',
    else return 'this'
*/

TABLE_LIST *TABLE_LIST::first_leaf_for_name_resolution()
{
  TABLE_LIST *cur_table_ref;
  NESTED_JOIN *cur_nested_join;
  LINT_INIT(cur_table_ref);

  if (is_leaf_for_name_resolution())
    return this;
  DBUG_ASSERT(nested_join);

  for (cur_nested_join= nested_join;
       cur_nested_join;
       cur_nested_join= cur_table_ref->nested_join)
  {
    List_iterator_fast<TABLE_LIST> it(cur_nested_join->join_list);
    cur_table_ref= it++;
    /*
      If the current nested join is a RIGHT JOIN, the operands in
      'join_list' are in reverse order, thus the first operand is
      already at the front of the list. Otherwise the first operand
      is in the end of the list of join operands.
    */
    if (!(cur_table_ref->outer_join & JOIN_TYPE_RIGHT))
    {
      TABLE_LIST *next;
      while ((next= it++))
        cur_table_ref= next;
    }
    if (cur_table_ref->is_leaf_for_name_resolution())
      break;
  }
  return cur_table_ref;
}


/*
  Retrieve the last (right-most) leaf in a nested join tree with
  respect to name resolution.

  SYNOPSIS
    TABLE_LIST::last_leaf_for_name_resolution()

  DESCRIPTION
    Given that 'this' is a nested table reference, recursively walk
    down the right-most children of 'this' until we reach a leaf
    table reference with respect to name resolution.

  IMPLEMENTATION
    The right-most child of a nested table reference is the first
    element in the list of children because the children are inserted
    in reverse order.

  RETURN
    - If 'this' is a nested table reference - the right-most child of
      the tree rooted in 'this',
    - else - 'this'
*/

TABLE_LIST *TABLE_LIST::last_leaf_for_name_resolution()
{
  TABLE_LIST *cur_table_ref= this;
  NESTED_JOIN *cur_nested_join;

  if (is_leaf_for_name_resolution())
    return this;
  DBUG_ASSERT(nested_join);

  for (cur_nested_join= nested_join;
       cur_nested_join;
       cur_nested_join= cur_table_ref->nested_join)
  {
    cur_table_ref= cur_nested_join->join_list.head();
    /*
      If the current nested is a RIGHT JOIN, the operands in
      'join_list' are in reverse order, thus the last operand is in the
      end of the list.
    */
    if ((cur_table_ref->outer_join & JOIN_TYPE_RIGHT))
    {
      List_iterator_fast<TABLE_LIST> it(cur_nested_join->join_list);
      TABLE_LIST *next;
      cur_table_ref= it++;
      while ((next= it++))
        cur_table_ref= next;
    }
    if (cur_table_ref->is_leaf_for_name_resolution())
      break;
  }
  return cur_table_ref;
}


/*
  Register access mode which we need for underlying tables

  SYNOPSIS
    register_want_access()
    want_access          Acess which we require
*/

void TABLE_LIST::register_want_access(ulong want_access)
{
  /* Remove SHOW_VIEW_ACL, because it will be checked during making view */
  want_access&= ~SHOW_VIEW_ACL;
  if (belong_to_view)
  {
    grant.want_privilege= want_access;
    if (table)
      table->grant.want_privilege= want_access;
  }
  if (!view)
    return;
  for (TABLE_LIST *tbl= view->select_lex.get_table_list();
       tbl;
       tbl= tbl->next_local)
    tbl->register_want_access(want_access);
}


/*
  Load security context information for this view

  SYNOPSIS
    TABLE_LIST::prepare_view_security_context()
    thd                  [in] thread handler

  RETURN
    FALSE  OK
    TRUE   Error
*/

#ifndef NO_EMBEDDED_ACCESS_CHECKS
bool TABLE_LIST::prepare_view_security_context(THD *thd)
{
  DBUG_ENTER("TABLE_LIST::prepare_view_security_context");
  DBUG_PRINT("enter", ("table: %s", alias));

  DBUG_ASSERT(!prelocking_placeholder && view);
  if (view_suid)
  {
    DBUG_PRINT("info", ("This table is suid view => load contest"));
    DBUG_ASSERT(view && view_sctx);
    if (acl_getroot(view_sctx, definer.user.str, definer.host.str,
                                definer.host.str, thd->db))
    {
      if ((thd->lex->sql_command == SQLCOM_SHOW_CREATE) ||
          (thd->lex->sql_command == SQLCOM_SHOW_FIELDS))
      {
        push_warning_printf(thd, Sql_condition::WARN_LEVEL_NOTE, 
                            ER_NO_SUCH_USER, 
                            ER(ER_NO_SUCH_USER),
                            definer.user.str, definer.host.str);
      }
      else
      {
        if (thd->security_ctx->master_access & SUPER_ACL)
        {
          my_error(ER_NO_SUCH_USER, MYF(0), definer.user.str, definer.host.str);

        }
        else
        {
          if (thd->password == 2)
            my_error(ER_ACCESS_DENIED_NO_PASSWORD_ERROR, MYF(0),
                     thd->security_ctx->priv_user,
                     thd->security_ctx->priv_host);
          else
            my_error(ER_ACCESS_DENIED_ERROR, MYF(0),
                     thd->security_ctx->priv_user,
                     thd->security_ctx->priv_host,
                     (thd->password ?  ER(ER_YES) : ER(ER_NO)));
        }
        DBUG_RETURN(TRUE);
      }
    }
  }
  DBUG_RETURN(FALSE);

}
#endif


/*
  Find security context of current view

  SYNOPSIS
    TABLE_LIST::find_view_security_context()
    thd                  [in] thread handler

*/

#ifndef NO_EMBEDDED_ACCESS_CHECKS
Security_context *TABLE_LIST::find_view_security_context(THD *thd)
{
  Security_context *sctx;
  TABLE_LIST *upper_view= this;
  DBUG_ENTER("TABLE_LIST::find_view_security_context");

  DBUG_ASSERT(view);
  while (upper_view && !upper_view->view_suid)
  {
    DBUG_ASSERT(!upper_view->prelocking_placeholder);
    upper_view= upper_view->referencing_view;
  }
  if (upper_view)
  {
    DBUG_PRINT("info", ("Securety context of view %s will be used",
                        upper_view->alias));
    sctx= upper_view->view_sctx;
    DBUG_ASSERT(sctx);
  }
  else
  {
    DBUG_PRINT("info", ("Current global context will be used"));
    sctx= thd->security_ctx;
  }
  DBUG_RETURN(sctx);
}
#endif


/*
  Prepare security context and load underlying tables priveleges for view

  SYNOPSIS
    TABLE_LIST::prepare_security()
    thd                  [in] thread handler

  RETURN
    FALSE  OK
    TRUE   Error
*/

bool TABLE_LIST::prepare_security(THD *thd)
{
  List_iterator_fast<TABLE_LIST> tb(*view_tables);
  TABLE_LIST *tbl;
  DBUG_ENTER("TABLE_LIST::prepare_security");
#ifndef NO_EMBEDDED_ACCESS_CHECKS
  Security_context *save_security_ctx= thd->security_ctx;

  DBUG_ASSERT(!prelocking_placeholder);
  if (prepare_view_security_context(thd))
    DBUG_RETURN(TRUE);
  thd->security_ctx= find_view_security_context(thd);
  while ((tbl= tb++))
  {
    DBUG_ASSERT(tbl->referencing_view);
    char *local_db, *local_table_name;
    if (tbl->view)
    {
      local_db= tbl->view_db.str;
      local_table_name= tbl->view_name.str;
    }
    else
    {
      local_db= tbl->db;
      local_table_name= tbl->table_name;
    }
    fill_effective_table_privileges(thd, &tbl->grant, local_db,
                                    local_table_name);
    if (tbl->table)
      tbl->table->grant= grant;
  }
  thd->security_ctx= save_security_ctx;
#else
  while ((tbl= tb++))
    tbl->grant.privilege= ~NO_ACCESS;
#endif
  DBUG_RETURN(FALSE);
}

#ifndef DBUG_OFF
void TABLE_LIST::set_check_merged()
{
  DBUG_ASSERT(derived);
  /*
    It is not simple to check all, but at least this should be checked:
    this select is not excluded or the exclusion came from above.
  */
  DBUG_ASSERT(!derived->first_select()->exclude_from_table_unique_test ||
              derived->outer_select()->
              exclude_from_table_unique_test);
}
#endif

void TABLE_LIST::set_check_materialized()
{
  DBUG_ENTER("TABLE_LIST::set_check_materialized");
  SELECT_LEX_UNIT *derived= this->derived;
  if (view)
    derived= &view->unit;
  DBUG_ASSERT(derived);
  if (!derived->first_select()->exclude_from_table_unique_test)
    derived->set_unique_exclude();
  else
  {
    /*
      The subtree should be already excluded
    */
    DBUG_ASSERT(!derived->first_select()->first_inner_unit() ||
                derived->first_select()->first_inner_unit()->first_select()->
                exclude_from_table_unique_test);
  }
  DBUG_VOID_RETURN;
}

TABLE *TABLE_LIST::get_real_join_table()
{
  TABLE_LIST *tbl= this;
  while (tbl->table == NULL || tbl->table->reginfo.join_tab == NULL)
  {
    if (tbl->view == NULL && tbl->derived == NULL)
      break;
    /* we do not support merging of union yet */
    DBUG_ASSERT(tbl->view == NULL ||
               tbl->view->select_lex.next_select() == NULL);
    DBUG_ASSERT(tbl->derived == NULL ||
               tbl->derived->first_select()->next_select() == NULL);

    {
      List_iterator_fast<TABLE_LIST> ti;
      {
        List_iterator_fast<TABLE_LIST>
          ti(tbl->view != NULL ?
             tbl->view->select_lex.top_join_list :
             tbl->derived->first_select()->top_join_list);
        for (;;)
        {
          tbl= NULL;
          /*
            Find left table in outer join on this level
            (the list is reverted).
          */
          for (TABLE_LIST *t= ti++; t; t= ti++)
            tbl= t;
          if (!tbl)
            return NULL; // view/derived with no tables
          if (!tbl->nested_join)
            break;
          /* go deeper if we've found nested join */
          ti= tbl->nested_join->join_list;
        }
      }
    }
  }

  return tbl->table;
}


Natural_join_column::Natural_join_column(Field_translator *field_param,
                                         TABLE_LIST *tab)
{
  DBUG_ASSERT(tab->field_translation);
  view_field= field_param;
  table_field= NULL;
  table_ref= tab;
  is_common= FALSE;
}


Natural_join_column::Natural_join_column(Item_field *field_param,
                                         TABLE_LIST *tab)
{
  DBUG_ASSERT(tab->table == field_param->field->table);
  table_field= field_param;
  view_field= NULL;
  table_ref= tab;
  is_common= FALSE;
}


const char *Natural_join_column::name()
{
  if (view_field)
  {
    DBUG_ASSERT(table_field == NULL);
    return view_field->name;
  }

  return table_field->field_name;
}


Item *Natural_join_column::create_item(THD *thd)
{
  if (view_field)
  {
    DBUG_ASSERT(table_field == NULL);
    return create_view_field(thd, table_ref, &view_field->item,
                             view_field->name);
  }
  return table_field;
}


Field *Natural_join_column::field()
{
  if (view_field)
  {
    DBUG_ASSERT(table_field == NULL);
    return NULL;
  }
  return table_field->field;
}


const char *Natural_join_column::table_name()
{
  DBUG_ASSERT(table_ref);
  return table_ref->alias;
}


const char *Natural_join_column::db_name()
{
  if (view_field)
    return table_ref->view_db.str;

  /*
    Test that TABLE_LIST::db is the same as TABLE_SHARE::db to
    ensure consistency. An exception are I_S schema tables, which
    are inconsistent in this respect.
  */
  DBUG_ASSERT(!strcmp(table_ref->db,
                      table_ref->table->s->db.str) ||
              (table_ref->schema_table &&
               is_infoschema_db(table_ref->table->s->db.str,
                                table_ref->table->s->db.length)) ||
               table_ref->is_materialized_derived());
  return table_ref->db;
}


GRANT_INFO *Natural_join_column::grant()
{
/*  if (view_field)
    return &(table_ref->grant);
  return &(table_ref->table->grant);*/
  /*
    Have to check algorithm because merged derived also has
    field_translation.
  */
//if (table_ref->effective_algorithm == DTYPE_ALGORITHM_MERGE)
  if (table_ref->is_merged_derived())
    return &(table_ref->grant);
  return &(table_ref->table->grant);
}


void Field_iterator_view::set(TABLE_LIST *table)
{
  DBUG_ASSERT(table->field_translation);
  view= table;
  ptr= table->field_translation;
  array_end= table->field_translation_end;
}


const char *Field_iterator_table::name()
{
  return (*ptr)->field_name;
}


Item *Field_iterator_table::create_item(THD *thd)
{
  SELECT_LEX *select= thd->lex->current_select;

  Item_field *item= new Item_field(thd, &select->context, *ptr);
  if (item && thd->variables.sql_mode & MODE_ONLY_FULL_GROUP_BY &&
      !thd->lex->in_sum_func && select->cur_pos_in_select_list != UNDEF_POS)
  {
    select->non_agg_fields.push_back(item);
    item->marker= select->cur_pos_in_select_list;
    select->set_non_agg_field_used(true);
  }
  return item;
}


const char *Field_iterator_view::name()
{
  return ptr->name;
}


Item *Field_iterator_view::create_item(THD *thd)
{
  return create_view_field(thd, view, &ptr->item, ptr->name);
}

Item *create_view_field(THD *thd, TABLE_LIST *view, Item **field_ref,
                        const char *name)
{
  bool save_wrapper= thd->lex->select_lex.no_wrap_view_item;
  Item *field= *field_ref;
  DBUG_ENTER("create_view_field");

  if (view->schema_table_reformed)
  {
    /*
      Translation table items are always Item_fields and already fixed
      ('mysql_schema_table' function). So we can return directly the
      field. This case happens only for 'show & where' commands.
    */
    DBUG_ASSERT(field && field->fixed);
    DBUG_RETURN(field);
  }

  DBUG_ASSERT(field);
  thd->lex->current_select->no_wrap_view_item= TRUE;
  if (!field->fixed)
  {
    if (field->fix_fields(thd, field_ref))
    {
      thd->lex->current_select->no_wrap_view_item= save_wrapper;
      DBUG_RETURN(0);
    }
    field= *field_ref;
  }
  thd->lex->current_select->no_wrap_view_item= save_wrapper;
  if (save_wrapper)
  {
    DBUG_RETURN(field);
  }
  Item *item= new Item_direct_view_ref(&view->view->select_lex.context,
                                       field_ref, view->alias,
                                       name, view);
  /*
    Force creation of nullable item for the result tmp table for outer joined
    views/derived tables.
  */
  if (view->table && view->table->maybe_null)
    item->maybe_null= TRUE;
  /* Save item in case we will need to fall back to materialization. */
  view->used_items.push_front(item);
  DBUG_RETURN(item);
}


void Field_iterator_natural_join::set(TABLE_LIST *table_ref)
{
  DBUG_ASSERT(table_ref->join_columns);
  column_ref_it.init(*(table_ref->join_columns));
  cur_column_ref= column_ref_it++;
}


void Field_iterator_natural_join::next()
{
  cur_column_ref= column_ref_it++;
  DBUG_ASSERT(!cur_column_ref || ! cur_column_ref->table_field ||
              cur_column_ref->table_ref->table ==
              cur_column_ref->table_field->field->table);
}


void Field_iterator_table_ref::set_field_iterator()
{
  DBUG_ENTER("Field_iterator_table_ref::set_field_iterator");
  /*
    If the table reference we are iterating over is a natural join, or it is
    an operand of a natural join, and TABLE_LIST::join_columns contains all
    the columns of the join operand, then we pick the columns from
    TABLE_LIST::join_columns, instead of the  orginial container of the
    columns of the join operator.
  */
  if (table_ref->is_join_columns_complete)
  {
    /* Necesary, but insufficient conditions. */
    DBUG_ASSERT(table_ref->is_natural_join ||
                table_ref->nested_join ||
                (table_ref->join_columns &&
                 /* This is a merge view. */
                 ((table_ref->field_translation &&
                   table_ref->join_columns->elements ==
                   (ulong)(table_ref->field_translation_end -
                           table_ref->field_translation)) ||
                  /* This is stored table or a tmptable view. */
                  (!table_ref->field_translation &&
                   table_ref->join_columns->elements ==
                   table_ref->table->s->fields))));
    field_it= &natural_join_it;
    DBUG_PRINT("info",("field_it for '%s' is Field_iterator_natural_join",
                       table_ref->alias));
  }
  /* This is a merge view, so use field_translation. */
  else if (table_ref->field_translation)
  {
    DBUG_ASSERT(table_ref->is_merged_derived());
    field_it= &view_field_it;
    DBUG_PRINT("info", ("field_it for '%s' is Field_iterator_view",
                        table_ref->alias));
  }
  /* This is a base table or stored view. */
  else
  {
    DBUG_ASSERT(table_ref->table || table_ref->view);
    field_it= &table_field_it;
    DBUG_PRINT("info", ("field_it for '%s' is Field_iterator_table",
                        table_ref->alias));
  }
  field_it->set(table_ref);
  DBUG_VOID_RETURN;
}


void Field_iterator_table_ref::set(TABLE_LIST *table)
{
  DBUG_ASSERT(table);
  first_leaf= table->first_leaf_for_name_resolution();
  last_leaf=  table->last_leaf_for_name_resolution();
  DBUG_ASSERT(first_leaf && last_leaf);
  table_ref= first_leaf;
  set_field_iterator();
}


void Field_iterator_table_ref::next()
{
  /* Move to the next field in the current table reference. */
  field_it->next();
  /*
    If all fields of the current table reference are exhausted, move to
    the next leaf table reference.
  */
  if (field_it->end_of_fields() && table_ref != last_leaf)
  {
    table_ref= table_ref->next_name_resolution_table;
    DBUG_ASSERT(table_ref);
    set_field_iterator();
  }
}


const char *Field_iterator_table_ref::get_table_name()
{
  if (table_ref->view)
    return table_ref->view_name.str;
  else if (table_ref->is_natural_join)
    return natural_join_it.column_ref()->table_name();

  DBUG_ASSERT(!strcmp(table_ref->table_name,
                      table_ref->table->s->table_name.str));
  return table_ref->table_name;
}


const char *Field_iterator_table_ref::get_db_name()
{
  if (table_ref->view)
    return table_ref->view_db.str;
  else if (table_ref->is_natural_join)
    return natural_join_it.column_ref()->db_name();

  /*
    Test that TABLE_LIST::db is the same as TABLE_SHARE::db to
    ensure consistency. An exception are I_S schema tables, which
    are inconsistent in this respect.
  */
  DBUG_ASSERT(!strcmp(table_ref->db, table_ref->table->s->db.str) ||
              (table_ref->schema_table &&
               is_infoschema_db(table_ref->table->s->db.str,
                                table_ref->table->s->db.length)));

  return table_ref->db;
}


GRANT_INFO *Field_iterator_table_ref::grant()
{
  if (table_ref->view)
    return &(table_ref->grant);
  else if (table_ref->is_natural_join)
    return natural_join_it.column_ref()->grant();
  return &(table_ref->table->grant);
}


/*
  Create new or return existing column reference to a column of a
  natural/using join.

  SYNOPSIS
    Field_iterator_table_ref::get_or_create_column_ref()
    parent_table_ref  the parent table reference over which the
                      iterator is iterating

  DESCRIPTION
    Create a new natural join column for the current field of the
    iterator if no such column was created, or return an already
    created natural join column. The former happens for base tables or
    views, and the latter for natural/using joins. If a new field is
    created, then the field is added to 'parent_table_ref' if it is
    given, or to the original table referene of the field if
    parent_table_ref == NULL.

  NOTES
    This method is designed so that when a Field_iterator_table_ref
    walks through the fields of a table reference, all its fields
    are created and stored as follows:
    - If the table reference being iterated is a stored table, view or
      natural/using join, store all natural join columns in a list
      attached to that table reference.
    - If the table reference being iterated is a nested join that is
      not natural/using join, then do not materialize its result
      fields. This is OK because for such table references
      Field_iterator_table_ref iterates over the fields of the nested
      table references (recursively). In this way we avoid the storage
      of unnecessay copies of result columns of nested joins.

  RETURN
    #     Pointer to a column of a natural join (or its operand)
    NULL  No memory to allocate the column
*/

Natural_join_column *
Field_iterator_table_ref::get_or_create_column_ref(THD *thd, TABLE_LIST *parent_table_ref)
{
  Natural_join_column *nj_col;
  bool is_created= TRUE;
  uint field_count;
  TABLE_LIST *add_table_ref= parent_table_ref ?
                             parent_table_ref : table_ref;
  LINT_INIT(field_count);

  if (field_it == &table_field_it)
  {
    /* The field belongs to a stored table. */
    Field *tmp_field= table_field_it.field();
    Item_field *tmp_item=
      new Item_field(thd, &thd->lex->current_select->context, tmp_field);
    if (!tmp_item)
      return NULL;
    nj_col= new Natural_join_column(tmp_item, table_ref);
    field_count= table_ref->table->s->fields;
  }
  else if (field_it == &view_field_it)
  {
    /* The field belongs to a merge view or information schema table. */
    Field_translator *translated_field= view_field_it.field_translator();
    nj_col= new Natural_join_column(translated_field, table_ref);
    field_count= table_ref->field_translation_end -
                 table_ref->field_translation;
  }
  else
  {
    /*
      The field belongs to a NATURAL join, therefore the column reference was
      already created via one of the two constructor calls above. In this case
      we just return the already created column reference.
    */
    DBUG_ASSERT(table_ref->is_join_columns_complete);
    is_created= FALSE;
    nj_col= natural_join_it.column_ref();
    DBUG_ASSERT(nj_col);
  }
  DBUG_ASSERT(!nj_col->table_field ||
              nj_col->table_ref->table == nj_col->table_field->field->table);

  /*
    If the natural join column was just created add it to the list of
    natural join columns of either 'parent_table_ref' or to the table
    reference that directly contains the original field.
  */
  if (is_created)
  {
    /* Make sure not all columns were materialized. */
    DBUG_ASSERT(!add_table_ref->is_join_columns_complete);
    if (!add_table_ref->join_columns)
    {
      /* Create a list of natural join columns on demand. */
      if (!(add_table_ref->join_columns= new List<Natural_join_column>))
        return NULL;
      add_table_ref->is_join_columns_complete= FALSE;
    }
    add_table_ref->join_columns->push_back(nj_col);
    /*
      If new fields are added to their original table reference, mark if
      all fields were added. We do it here as the caller has no easy way
      of knowing when to do it.
      If the fields are being added to parent_table_ref, then the caller
      must take care to mark when all fields are created/added.
    */
    if (!parent_table_ref &&
        add_table_ref->join_columns->elements == field_count)
      add_table_ref->is_join_columns_complete= TRUE;
  }

  return nj_col;
}


/*
  Return an existing reference to a column of a natural/using join.

  SYNOPSIS
    Field_iterator_table_ref::get_natural_column_ref()

  DESCRIPTION
    The method should be called in contexts where it is expected that
    all natural join columns are already created, and that the column
    being retrieved is a Natural_join_column.

  RETURN
    #     Pointer to a column of a natural join (or its operand)
    NULL  No memory to allocate the column
*/

Natural_join_column *
Field_iterator_table_ref::get_natural_column_ref()
{
  Natural_join_column *nj_col;

  DBUG_ASSERT(field_it == &natural_join_it);
  /*
    The field belongs to a NATURAL join, therefore the column reference was
    already created via one of the two constructor calls above. In this case
    we just return the already created column reference.
  */
  nj_col= natural_join_it.column_ref();
  DBUG_ASSERT(nj_col &&
              (!nj_col->table_field ||
               nj_col->table_ref->table == nj_col->table_field->field->table));
  return nj_col;
}

/*****************************************************************************
  Functions to handle column usage bitmaps (read_set, write_set etc...)
*****************************************************************************/

/* Reset all columns bitmaps */

void TABLE::clear_column_bitmaps()
{
  /*
    Reset column read/write usage. It's identical to:
    bitmap_clear_all(&table->def_read_set);
    bitmap_clear_all(&table->def_write_set);
    bitmap_clear_all(&table->def_vcol_set);
  */
  bzero((char*) def_read_set.bitmap, s->column_bitmap_size*3);
  column_bitmaps_set(&def_read_set, &def_write_set, &def_vcol_set);
}


/*
  Tell handler we are going to call position() and rnd_pos() later.
  
  NOTES:
  This is needed for handlers that uses the primary key to find the
  row. In this case we have to extend the read bitmap with the primary
  key fields.
*/

void TABLE::prepare_for_position()
{
  DBUG_ENTER("TABLE::prepare_for_position");

  if ((file->ha_table_flags() & HA_PRIMARY_KEY_IN_READ_INDEX) &&
      s->primary_key < MAX_KEY)
  {
    mark_columns_used_by_index_no_reset(s->primary_key, read_set);
    /* signal change */
    file->column_bitmaps_signal();
  }
  DBUG_VOID_RETURN;
}


/*
  Mark that only fields from one key is used

  NOTE:
    This changes the bitmap to use the tmp bitmap
    After this, you can't access any other columns in the table until
    bitmaps are reset, for example with TABLE::clear_column_bitmaps()
    or TABLE::restore_column_maps_after_mark_index()
*/

void TABLE::mark_columns_used_by_index(uint index)
{
  MY_BITMAP *bitmap= &tmp_set;
  DBUG_ENTER("TABLE::mark_columns_used_by_index");

  enable_keyread();
  bitmap_clear_all(bitmap);
  mark_columns_used_by_index_no_reset(index, bitmap);
  column_bitmaps_set(bitmap, bitmap);
  DBUG_VOID_RETURN;
}


/*
  Add fields used by a specified index to the table's read_set.

  NOTE:
    The original state can be restored with
    restore_column_maps_after_mark_index().
*/

void TABLE::add_read_columns_used_by_index(uint index)
{
  MY_BITMAP *bitmap= &tmp_set;
  DBUG_ENTER("TABLE::add_read_columns_used_by_index");

  enable_keyread();
  bitmap_copy(bitmap, read_set);
  mark_columns_used_by_index_no_reset(index, bitmap);
  column_bitmaps_set(bitmap, write_set);
  DBUG_VOID_RETURN;
}


/*
  Restore to use normal column maps after key read

  NOTES
    This reverse the change done by mark_columns_used_by_index

  WARNING
    For this to work, one must have the normal table maps in place
    when calling mark_columns_used_by_index
*/

void TABLE::restore_column_maps_after_mark_index()
{
  DBUG_ENTER("TABLE::restore_column_maps_after_mark_index");

  disable_keyread();
  default_column_bitmaps();
  file->column_bitmaps_signal();
  DBUG_VOID_RETURN;
}


/*
  mark columns used by key, but don't reset other fields
*/

void TABLE::mark_columns_used_by_index_no_reset(uint index,
                                                   MY_BITMAP *bitmap)
{
  KEY_PART_INFO *key_part= key_info[index].key_part;
  KEY_PART_INFO *key_part_end= (key_part +
                                key_info[index].user_defined_key_parts);
  for (;key_part != key_part_end; key_part++)
  {
    bitmap_set_bit(bitmap, key_part->fieldnr-1);
    if (key_part->field->vcol_info &&
        key_part->field->vcol_info->expr_item)
      key_part->field->vcol_info->
               expr_item->walk(&Item::register_field_in_bitmap, 
                               1, (uchar *) bitmap);
  }
}


/*
  Mark auto-increment fields as used fields in both read and write maps

  NOTES
    This is needed in insert & update as the auto-increment field is
    always set and sometimes read.
*/

void TABLE::mark_auto_increment_column()
{
  DBUG_ASSERT(found_next_number_field);
  /*
    We must set bit in read set as update_auto_increment() is using the
    store() to check overflow of auto_increment values
  */
  bitmap_set_bit(read_set, found_next_number_field->field_index);
  bitmap_set_bit(write_set, found_next_number_field->field_index);
  if (s->next_number_keypart)
    mark_columns_used_by_index_no_reset(s->next_number_index, read_set);
  file->column_bitmaps_signal();
}


/*
  Mark columns needed for doing an delete of a row

  DESCRIPTON
    Some table engines don't have a cursor on the retrieve rows
    so they need either to use the primary key or all columns to
    be able to delete a row.

    If the engine needs this, the function works as follows:
    - If primary key exits, mark the primary key columns to be read.
    - If not, mark all columns to be read

    If the engine has HA_REQUIRES_KEY_COLUMNS_FOR_DELETE, we will
    mark all key columns as 'to-be-read'. This allows the engine to
    loop over the given record to find all keys and doesn't have to
    retrieve the row again.
*/

void TABLE::mark_columns_needed_for_delete()
{
  if (triggers)
    triggers->mark_fields_used(TRG_EVENT_DELETE);
  if (file->ha_table_flags() & HA_REQUIRES_KEY_COLUMNS_FOR_DELETE)
  {
    Field **reg_field;
    for (reg_field= field ; *reg_field ; reg_field++)
    {
      if ((*reg_field)->flags & PART_KEY_FLAG)
        bitmap_set_bit(read_set, (*reg_field)->field_index);
    }
    file->column_bitmaps_signal();
  }
  if (file->ha_table_flags() & HA_PRIMARY_KEY_REQUIRED_FOR_DELETE)
  {
    /*
      If the handler has no cursor capabilites, we have to read either
      the primary key, the hidden primary key or all columns to be
      able to do an delete
    */
    if (s->primary_key == MAX_KEY)
      file->use_hidden_primary_key();
    else
    {
      mark_columns_used_by_index_no_reset(s->primary_key, read_set);
      file->column_bitmaps_signal();
    }
  }
}


/*
  Mark columns needed for doing an update of a row

  DESCRIPTON
    Some engines needs to have all columns in an update (to be able to
    build a complete row). If this is the case, we mark all not
    updated columns to be read.

    If this is no the case, we do like in the delete case and mark
    if neeed, either the primary key column or all columns to be read.
    (see mark_columns_needed_for_delete() for details)

    If the engine has HA_REQUIRES_KEY_COLUMNS_FOR_DELETE, we will
    mark all USED key columns as 'to-be-read'. This allows the engine to
    loop over the given record to find all changed keys and doesn't have to
    retrieve the row again.
*/

void TABLE::mark_columns_needed_for_update()
{
  DBUG_ENTER("mark_columns_needed_for_update");
  if (triggers)
    triggers->mark_fields_used(TRG_EVENT_UPDATE);
  if (file->ha_table_flags() & HA_REQUIRES_KEY_COLUMNS_FOR_DELETE)
  {
    /* Mark all used key columns for read */
    Field **reg_field;
    for (reg_field= field ; *reg_field ; reg_field++)
    {
      /* Merge keys is all keys that had a column refered to in the query */
      if (merge_keys.is_overlapping((*reg_field)->part_of_key))
        bitmap_set_bit(read_set, (*reg_field)->field_index);
    }
    file->column_bitmaps_signal();
  }
  if (file->ha_table_flags() & HA_PRIMARY_KEY_REQUIRED_FOR_DELETE)
  {
    /*
      If the handler has no cursor capabilites, we have to read either
      the primary key, the hidden primary key or all columns to be
      able to do an update
    */
    if (s->primary_key == MAX_KEY)
      file->use_hidden_primary_key();
    else
    {
      mark_columns_used_by_index_no_reset(s->primary_key, read_set);
      file->column_bitmaps_signal();
    }
  }
  /* Mark all virtual columns needed for update */
  mark_virtual_columns_for_write(FALSE);
  DBUG_VOID_RETURN;
}


/*
  Mark columns the handler needs for doing an insert

  For now, this is used to mark fields used by the trigger
  as changed.
*/

void TABLE::mark_columns_needed_for_insert()
{
  if (triggers)
  {
    /*
      We don't need to mark columns which are used by ON DELETE and
      ON UPDATE triggers, which may be invoked in case of REPLACE or
      INSERT ... ON DUPLICATE KEY UPDATE, since before doing actual
      row replacement or update write_record() will mark all table
      fields as used.
    */
    triggers->mark_fields_used(TRG_EVENT_INSERT);
  }
  if (found_next_number_field)
    mark_auto_increment_column();
  /* Mark virtual columns for insert */
  mark_virtual_columns_for_write(TRUE);
}


/*
   @brief Mark a column as virtual used by the query

   @param field           the field for the column to be marked

   @details
     The function marks the column for 'field' as virtual (computed)
     in the bitmap vcol_set.
     If the column is marked for the first time the expression to compute
     the column is traversed and all columns that are occurred there are
     marked in the read_set of the table.

   @retval
     TRUE       if column is marked for the first time
   @retval
     FALSE      otherwise
*/

bool TABLE::mark_virtual_col(Field *field)
{
  bool res;
  DBUG_ASSERT(field->vcol_info);
  if (!(res= bitmap_fast_test_and_set(vcol_set, field->field_index)))
  {
    Item *vcol_item= field->vcol_info->expr_item;
    DBUG_ASSERT(vcol_item);
    vcol_item->walk(&Item::register_field_in_read_map, 1, (uchar *) 0);
  }
  return res;
}


/* 
  @brief Mark virtual columns for update/insert commands
    
  @param insert_fl    <-> virtual columns are marked for insert command 

  @details
    The function marks virtual columns used in a update/insert commands
    in the vcol_set bitmap.
    For an insert command a virtual column is always marked in write_set if
    it is a stored column.
    If a virtual column is from  write_set it is always marked in vcol_set.
    If a stored virtual column is not from write_set but it is computed
    through columns from write_set it is also marked in vcol_set, and,
    besides, it is added to write_set. 

  @return       void

  @note
    Let table t1 have columns a,b,c and let column c be a stored virtual 
    column computed through columns a and b. Then for the query
      UPDATE t1 SET a=1
    column c will be placed into vcol_set and into write_set while
    column b will be placed into read_set.
    If column c was a virtual column, but not a stored virtual column
    then it would not be added to any of the sets. Column b would not
    be added to read_set either.           
*/

void TABLE::mark_virtual_columns_for_write(bool insert_fl)
{
  Field **vfield_ptr, *tmp_vfield;
  bool bitmap_updated= FALSE;

  if (!vfield)
    return;

  if (!vfield)
    return;

  for (vfield_ptr= vfield; *vfield_ptr; vfield_ptr++)
  {
    tmp_vfield= *vfield_ptr;
    if (bitmap_is_set(write_set, tmp_vfield->field_index))
      bitmap_updated= mark_virtual_col(tmp_vfield);
    else if (tmp_vfield->stored_in_db)
    {
      bool mark_fl= insert_fl;
      if (!mark_fl)
      {
        MY_BITMAP *save_read_set;
        Item *vcol_item= tmp_vfield->vcol_info->expr_item;
        DBUG_ASSERT(vcol_item);
        bitmap_clear_all(&tmp_set);
        save_read_set= read_set;
        read_set= &tmp_set;
        vcol_item->walk(&Item::register_field_in_read_map, 1, (uchar *) 0);
        read_set= save_read_set;
        bitmap_intersect(&tmp_set, write_set);
        mark_fl= !bitmap_is_clear_all(&tmp_set);
      }
      if (mark_fl)
      {
        bitmap_set_bit(write_set, tmp_vfield->field_index);
        mark_virtual_col(tmp_vfield);
        bitmap_updated= TRUE;
      }
    } 
  }
  if (bitmap_updated)
    file->column_bitmaps_signal();
}


/**
  Check if a table has a default function either for INSERT or UPDATE-like
  operation
  @retval true  there is a default function
  @retval false there is no default function
*/

bool TABLE::has_default_function(bool is_update)
{
  Field **dfield_ptr, *dfield;
  bool res= false;
  for (dfield_ptr= default_field; *dfield_ptr; dfield_ptr++)
  {
    dfield= (*dfield_ptr);
    if (is_update)
      res= dfield->has_update_default_function();
    else
      res= dfield->has_insert_default_function();
    if (res)
      return res;
  }
  return res;
}


/**
  Add all fields that have a default function to the table write set.
*/

void TABLE::mark_default_fields_for_write()
{
  Field **dfield_ptr, *dfield;
  enum_sql_command cmd= in_use->lex->sql_command;
  for (dfield_ptr= default_field; *dfield_ptr; dfield_ptr++)
  {
    dfield= (*dfield_ptr);
    if (((sql_command_flags[cmd] & CF_INSERTS_DATA) &&
         dfield->has_insert_default_function()) ||
        ((sql_command_flags[cmd] & CF_UPDATES_DATA) &&
         dfield->has_update_default_function()))
      bitmap_set_bit(write_set, dfield->field_index);
  }
}


/**
  @brief
  Allocate space for keys

  @param key_count  number of keys to allocate additionally

  @details
  The function allocates memory  to fit additionally 'key_count' keys 
  for this table.

  @return FALSE   space was successfully allocated
  @return TRUE    an error occur
*/

bool TABLE::alloc_keys(uint key_count)
{
  key_info= (KEY*) alloc_root(&mem_root, sizeof(KEY)*(s->keys+key_count));
  if (s->keys)
    memmove(key_info, s->key_info, sizeof(KEY)*s->keys);
  s->key_info= key_info;
  max_keys= s->keys+key_count;
  return !(key_info);
}


/*
  Given a field, fill key_part_info
    @param keyinfo             Key to where key part is added (we will
                               only adjust key_length there)
    @param field           IN  Table field for which key part is needed
    @param key_part_info  OUT  key part structure to be filled.
    @param fieldnr             Field's number.
*/
void TABLE::create_key_part_by_field(KEY *keyinfo,
                                     KEY_PART_INFO *key_part_info,
                                     Field *field, uint fieldnr)
<<<<<<< HEAD
{
  DBUG_ASSERT(field->field_index + 1 == (int)fieldnr);
  field->flags|= PART_KEY_FLAG;
=======
{   
>>>>>>> 35f69fc4
  key_part_info->null_bit= field->null_bit;
  key_part_info->null_offset= (uint) (field->null_ptr -
                                      (uchar*) record[0]);
  key_part_info->field= field;
  key_part_info->fieldnr= fieldnr;
  key_part_info->offset= field->offset(record[0]);
  key_part_info->length=   (uint16) field->pack_length();
  keyinfo->key_length+= key_part_info->length;
  key_part_info->key_part_flag= 0;
  /* TODO:
    The below method of computing the key format length of the
    key part is a copy/paste from opt_range.cc, and table.cc.
    This should be factored out, e.g. as a method of Field.
    In addition it is not clear if any of the Field::*_length
    methods is supposed to compute the same length. If so, it
    might be reused.
  */
  key_part_info->store_length= key_part_info->length;

  if (field->real_maybe_null())
  {
    key_part_info->store_length+= HA_KEY_NULL_LENGTH;
    keyinfo->key_length+= HA_KEY_NULL_LENGTH;
  }
  if (field->type() == MYSQL_TYPE_BLOB || 
      field->type() == MYSQL_TYPE_GEOMETRY ||
      field->real_type() == MYSQL_TYPE_VARCHAR)
  {
    key_part_info->store_length+= HA_KEY_BLOB_LENGTH;
    keyinfo->key_length+= HA_KEY_BLOB_LENGTH; // ???
    key_part_info->key_part_flag|=
      field->type() == MYSQL_TYPE_BLOB ? HA_BLOB_PART: HA_VAR_LENGTH_PART;
  }

  key_part_info->type=     (uint8) field->key_type();
  key_part_info->key_type =
    ((ha_base_keytype) key_part_info->type == HA_KEYTYPE_TEXT ||
    (ha_base_keytype) key_part_info->type == HA_KEYTYPE_VARTEXT1 ||
    (ha_base_keytype) key_part_info->type == HA_KEYTYPE_VARTEXT2) ?
    0 : FIELDFLAG_BINARY;
}


/**
  @brief
  Check validity of a possible key for the derived table

  @param key            the number of the key
  @param key_parts      number of components of the key
  @param next_field_no  the call-back function that returns the number of
                        the field used as the next component of the key
  @param arg            the argument for the above function

  @details
  The function checks whether a possible key satisfies the constraints
  imposed on the keys of any temporary table.

  @return TRUE if the key is valid
  @return FALSE otherwise
*/

bool TABLE::check_tmp_key(uint key, uint key_parts,
                          uint (*next_field_no) (uchar *), uchar *arg)
{
  Field **reg_field;
  uint i;
  uint key_len= 0;

  for (i= 0; i < key_parts; i++)
  {
    uint fld_idx= next_field_no(arg);
    reg_field= field + fld_idx;
    uint fld_store_len= (uint16) (*reg_field)->key_length();
    if ((*reg_field)->real_maybe_null())
      fld_store_len+= HA_KEY_NULL_LENGTH;
    if ((*reg_field)->type() == MYSQL_TYPE_BLOB ||
        (*reg_field)->real_type() == MYSQL_TYPE_VARCHAR ||
        (*reg_field)->type() == MYSQL_TYPE_GEOMETRY)
      fld_store_len+= HA_KEY_BLOB_LENGTH;
    key_len+= fld_store_len;
  }
  /*
    We use MI_MAX_KEY_LENGTH (myisam's default) below because it is
    smaller than MAX_KEY_LENGTH (heap's default) and it's unknown whether
    myisam or heap will be used for the temporary table.
  */
  return key_len <= MI_MAX_KEY_LENGTH;
}

/**
  @brief
  Add one key to a temporary table

  @param key            the number of the key
  @param key_parts      number of components of the key
  @param next_field_no  the call-back function that returns the number of
                        the field used as the next component of the key
  @param arg            the argument for the above function
  @param unique         TRUE <=> it is a unique index

  @details
  The function adds a new key to the table that is assumed to be a temporary
  table. At each its invocation the call-back function must return
  the number of the field that is used as the next component of this key.

  @return FALSE is a success
  @return TRUE if a failure

*/

bool TABLE::add_tmp_key(uint key, uint key_parts,
                        uint (*next_field_no) (uchar *), uchar *arg,
                        bool unique)
{
  DBUG_ASSERT(key < max_keys);

  char buf[NAME_CHAR_LEN];
  KEY* keyinfo;
  Field **reg_field;
  uint i;
  
  bool key_start= TRUE;
  KEY_PART_INFO* key_part_info=
      (KEY_PART_INFO*) alloc_root(&mem_root, sizeof(KEY_PART_INFO)*key_parts);
  if (!key_part_info)
    return TRUE;
  keyinfo= key_info + key;
  keyinfo->key_part= key_part_info;
  keyinfo->usable_key_parts= keyinfo->user_defined_key_parts = key_parts;
  keyinfo->ext_key_parts= keyinfo->user_defined_key_parts;
  keyinfo->key_length=0;
  keyinfo->algorithm= HA_KEY_ALG_UNDEF;
  keyinfo->flags= HA_GENERATED_KEY;
  keyinfo->ext_key_flags= keyinfo->flags;
  keyinfo->is_statistics_from_stat_tables= FALSE;
  if (unique)
    keyinfo->flags|= HA_NOSAME;
  sprintf(buf, "key%i", key);
  if (!(keyinfo->name= strdup_root(&mem_root, buf)))
    return TRUE;
  keyinfo->rec_per_key= (ulong*) alloc_root(&mem_root,
                                            sizeof(ulong)*key_parts);
  if (!keyinfo->rec_per_key)
    return TRUE;
  bzero(keyinfo->rec_per_key, sizeof(ulong)*key_parts);
  keyinfo->read_stats= NULL;
  keyinfo->collected_stats= NULL;

  for (i= 0; i < key_parts; i++)
  {
    uint fld_idx= next_field_no(arg); 
    reg_field= field + fld_idx;
    if (key_start)
      (*reg_field)->key_start.set_bit(key);
    (*reg_field)->part_of_key.set_bit(key);
    create_key_part_by_field(keyinfo, key_part_info, *reg_field, fld_idx+1);
    (*reg_field)->flags|= PART_KEY_FLAG;
    key_start= FALSE;
    key_part_info++;
  }

  set_if_bigger(s->max_key_length, keyinfo->key_length);
  s->keys++;
  return FALSE;
}

/*
  @brief
  Drop all indexes except specified one.

  @param key_to_save the key to save

  @details
  Drop all indexes on this table except 'key_to_save'. The saved key becomes
  key #0. Memory occupied by key parts of dropped keys are freed.
  If the 'key_to_save' is negative then all keys are freed.
*/

void TABLE::use_index(int key_to_save)
{
  uint i= 1;
  DBUG_ASSERT(!created && key_to_save < (int)s->keys);
  if (key_to_save >= 0)
    /* Save the given key. */
    memmove(key_info, key_info + key_to_save, sizeof(KEY));
  else
    /* Drop all keys; */
    i= 0;

  s->keys= i;
}

/*
  Return TRUE if the table is filled at execution phase 
  
  (and so, the optimizer must not do anything that depends on the contents of
   the table, like range analysis or constant table detection)
*/

bool TABLE::is_filled_at_execution()
{ 
  /*
    pos_in_table_list == NULL for internal temporary tables because they
    do not have a corresponding table reference. Such tables are filled
    during execution.
  */
  return MY_TEST(!pos_in_table_list ||
                 pos_in_table_list->jtbm_subselect ||
                 pos_in_table_list->is_active_sjm());
}


/**
  @brief
  Get actual number of key components

  @param keyinfo

  @details
  The function calculates actual number of key components, possibly including
  components of extended keys, taken into consideration by the optimizer for the
  key described by the parameter keyinfo.

  @return number of considered key components
*/ 

uint TABLE::actual_n_key_parts(KEY *keyinfo)
{
  return optimizer_flag(in_use, OPTIMIZER_SWITCH_EXTENDED_KEYS) ?
           keyinfo->ext_key_parts : keyinfo->user_defined_key_parts;
}

 
/**
  @brief
  Get actual key flags for a table key 

  @param keyinfo

  @details
  The function finds out actual key flags taken into consideration by the
  optimizer for the key described by the parameter keyinfo.

  @return actual key flags
*/ 

ulong TABLE::actual_key_flags(KEY *keyinfo)
{
  return optimizer_flag(in_use, OPTIMIZER_SWITCH_EXTENDED_KEYS) ?
           keyinfo->ext_key_flags : keyinfo->flags;
} 


/*
  Cleanup this table for re-execution.

  SYNOPSIS
    TABLE_LIST::reinit_before_use()
*/

void TABLE_LIST::reinit_before_use(THD *thd)
{
  /*
    Reset old pointers to TABLEs: they are not valid since the tables
    were closed in the end of previous prepare or execute call.
  */
  table= 0;
  /* Reset is_schema_table_processed value(needed for I_S tables */
  schema_table_state= NOT_PROCESSED;

  TABLE_LIST *embedded; /* The table at the current level of nesting. */
  TABLE_LIST *parent_embedding= this; /* The parent nested table reference. */
  do
  {
    embedded= parent_embedding;
    if (embedded->prep_on_expr)
      embedded->on_expr= embedded->prep_on_expr->copy_andor_structure(thd);
    parent_embedding= embedded->embedding;
  }
  while (parent_embedding &&
         parent_embedding->nested_join->join_list.head() == embedded);

  mdl_request.ticket= NULL;
}


/*
  Return subselect that contains the FROM list this table is taken from

  SYNOPSIS
    TABLE_LIST::containing_subselect()
 
  RETURN
    Subselect item for the subquery that contains the FROM list
    this table is taken from if there is any
    0 - otherwise

*/

Item_subselect *TABLE_LIST::containing_subselect()
{    
  return (select_lex ? select_lex->master_unit()->item : 0);
}

/*
  Compiles the tagged hints list and fills up the bitmasks.

  SYNOPSIS
    process_index_hints()
      table         the TABLE to operate on.

  DESCRIPTION
    The parser collects the index hints for each table in a "tagged list" 
    (TABLE_LIST::index_hints). Using the information in this tagged list
    this function sets the members TABLE::keys_in_use_for_query,
    TABLE::keys_in_use_for_group_by, TABLE::keys_in_use_for_order_by,
    TABLE::force_index, TABLE::force_index_order,
    TABLE::force_index_group and TABLE::covering_keys.

    Current implementation of the runtime does not allow mixing FORCE INDEX
    and USE INDEX, so this is checked here. Then the FORCE INDEX list 
    (if non-empty) is appended to the USE INDEX list and a flag is set.

    Multiple hints of the same kind are processed so that each clause 
    is applied to what is computed in the previous clause.
    For example:
        USE INDEX (i1) USE INDEX (i2)
    is equivalent to
        USE INDEX (i1,i2)
    and means "consider only i1 and i2".
        
    Similarly
        USE INDEX () USE INDEX (i1)
    is equivalent to
        USE INDEX (i1)
    and means "consider only the index i1"

    It is OK to have the same index several times, e.g. "USE INDEX (i1,i1)" is
    not an error.
        
    Different kind of hints (USE/FORCE/IGNORE) are processed in the following
    order:
      1. All indexes in USE (or FORCE) INDEX are added to the mask.
      2. All IGNORE INDEX

    e.g. "USE INDEX i1, IGNORE INDEX i1, USE INDEX i1" will not use i1 at all
    as if we had "USE INDEX i1, USE INDEX i1, IGNORE INDEX i1".

    As an optimization if there is a covering index, and we have 
    IGNORE INDEX FOR GROUP/ORDER, and this index is used for the JOIN part, 
    then we have to ignore the IGNORE INDEX FROM GROUP/ORDER.

  RETURN VALUE
    FALSE                no errors found
    TRUE                 found and reported an error.
*/
bool TABLE_LIST::process_index_hints(TABLE *tbl)
{
  /* initialize the result variables */
  tbl->keys_in_use_for_query= tbl->keys_in_use_for_group_by= 
    tbl->keys_in_use_for_order_by= tbl->s->keys_in_use;

  /* index hint list processing */
  if (index_hints)
  {
    key_map index_join[INDEX_HINT_FORCE + 1];
    key_map index_order[INDEX_HINT_FORCE + 1];
    key_map index_group[INDEX_HINT_FORCE + 1];
    Index_hint *hint;
    int type;
    bool have_empty_use_join= FALSE, have_empty_use_order= FALSE, 
         have_empty_use_group= FALSE;
    List_iterator <Index_hint> iter(*index_hints);

    /* initialize temporary variables used to collect hints of each kind */
    for (type= INDEX_HINT_IGNORE; type <= INDEX_HINT_FORCE; type++)
    {
      index_join[type].clear_all();
      index_order[type].clear_all();
      index_group[type].clear_all();
    }

    /* iterate over the hints list */
    while ((hint= iter++))
    {
      uint pos;

      /* process empty USE INDEX () */
      if (hint->type == INDEX_HINT_USE && !hint->key_name.str)
      {
        if (hint->clause & INDEX_HINT_MASK_JOIN)
        {
          index_join[hint->type].clear_all();
          have_empty_use_join= TRUE;
        }
        if (hint->clause & INDEX_HINT_MASK_ORDER)
        {
          index_order[hint->type].clear_all();
          have_empty_use_order= TRUE;
        }
        if (hint->clause & INDEX_HINT_MASK_GROUP)
        {
          index_group[hint->type].clear_all();
          have_empty_use_group= TRUE;
        }
        continue;
      }

      /* 
        Check if an index with the given name exists and get his offset in 
        the keys bitmask for the table 
      */
      if (tbl->s->keynames.type_names == 0 ||
          (pos= find_type(&tbl->s->keynames, hint->key_name.str,
                          hint->key_name.length, 1)) <= 0)
      {
        my_error(ER_KEY_DOES_NOT_EXITS, MYF(0), hint->key_name.str, alias);
        return 1;
      }

      pos--;

      /* add to the appropriate clause mask */
      if (hint->clause & INDEX_HINT_MASK_JOIN)
        index_join[hint->type].set_bit (pos);
      if (hint->clause & INDEX_HINT_MASK_ORDER)
        index_order[hint->type].set_bit (pos);
      if (hint->clause & INDEX_HINT_MASK_GROUP)
        index_group[hint->type].set_bit (pos);
    }

    /* cannot mix USE INDEX and FORCE INDEX */
    if ((!index_join[INDEX_HINT_FORCE].is_clear_all() ||
         !index_order[INDEX_HINT_FORCE].is_clear_all() ||
         !index_group[INDEX_HINT_FORCE].is_clear_all()) &&
        (!index_join[INDEX_HINT_USE].is_clear_all() ||  have_empty_use_join ||
         !index_order[INDEX_HINT_USE].is_clear_all() || have_empty_use_order ||
         !index_group[INDEX_HINT_USE].is_clear_all() || have_empty_use_group))
    {
      my_error(ER_WRONG_USAGE, MYF(0), index_hint_type_name[INDEX_HINT_USE],
               index_hint_type_name[INDEX_HINT_FORCE]);
      return 1;
    }

    /* process FORCE INDEX as USE INDEX with a flag */
    if (!index_order[INDEX_HINT_FORCE].is_clear_all())
    {
      tbl->force_index_order= TRUE;
      index_order[INDEX_HINT_USE].merge(index_order[INDEX_HINT_FORCE]);
    }

    if (!index_group[INDEX_HINT_FORCE].is_clear_all())
    {
      tbl->force_index_group= TRUE;
      index_group[INDEX_HINT_USE].merge(index_group[INDEX_HINT_FORCE]);
    }

    /*
      TODO: get rid of tbl->force_index (on if any FORCE INDEX is specified) and
      create tbl->force_index_join instead.
      Then use the correct force_index_XX instead of the global one.
    */
    if (!index_join[INDEX_HINT_FORCE].is_clear_all() ||
        tbl->force_index_group || tbl->force_index_order)
    {
      tbl->force_index= TRUE;
      index_join[INDEX_HINT_USE].merge(index_join[INDEX_HINT_FORCE]);
    }

    /* apply USE INDEX */
    if (!index_join[INDEX_HINT_USE].is_clear_all() || have_empty_use_join)
      tbl->keys_in_use_for_query.intersect(index_join[INDEX_HINT_USE]);
    if (!index_order[INDEX_HINT_USE].is_clear_all() || have_empty_use_order)
      tbl->keys_in_use_for_order_by.intersect (index_order[INDEX_HINT_USE]);
    if (!index_group[INDEX_HINT_USE].is_clear_all() || have_empty_use_group)
      tbl->keys_in_use_for_group_by.intersect (index_group[INDEX_HINT_USE]);

    /* apply IGNORE INDEX */
    tbl->keys_in_use_for_query.subtract (index_join[INDEX_HINT_IGNORE]);
    tbl->keys_in_use_for_order_by.subtract (index_order[INDEX_HINT_IGNORE]);
    tbl->keys_in_use_for_group_by.subtract (index_group[INDEX_HINT_IGNORE]);
  }

  /* make sure covering_keys don't include indexes disabled with a hint */
  tbl->covering_keys.intersect(tbl->keys_in_use_for_query);
  return 0;
}


size_t max_row_length(TABLE *table, const uchar *data)
{
  TABLE_SHARE *table_s= table->s;
  size_t length= table_s->reclength + 2 * table_s->fields;
  uint *const beg= table_s->blob_field;
  uint *const end= beg + table_s->blob_fields;

  for (uint *ptr= beg ; ptr != end ; ++ptr)
  {
    Field_blob* const blob= (Field_blob*) table->field[*ptr];
    length+= blob->get_length((const uchar*)
                              (data + blob->offset(table->record[0]))) +
      HA_KEY_BLOB_LENGTH;
  }
  return length;
}


/**
   Helper function which allows to allocate metadata lock request
   objects for all elements of table list.
*/

void init_mdl_requests(TABLE_LIST *table_list)
{
  for ( ; table_list ; table_list= table_list->next_global)
    table_list->mdl_request.init(MDL_key::TABLE,
                                 table_list->db, table_list->table_name,
                                 table_list->lock_type >= TL_WRITE_ALLOW_WRITE ?
                                 MDL_SHARED_WRITE : MDL_SHARED_READ,
                                 MDL_TRANSACTION);
}


/**
  Update TABLE::const_key_parts for single table UPDATE/DELETE query

  @param conds               WHERE clause expression

  @retval TRUE   error (OOM)
  @retval FALSE  success

  @note
    Set const_key_parts bits if key fields are equal to constants in
    the WHERE expression.
*/

bool TABLE::update_const_key_parts(COND *conds)
{
  bzero((char*) const_key_parts, sizeof(key_part_map) * s->keys);

  if (conds == NULL)
    return FALSE;

  for (uint index= 0; index < s->keys; index++)
  {
    KEY_PART_INFO *keyinfo= key_info[index].key_part;
    KEY_PART_INFO *keyinfo_end= keyinfo + key_info[index].user_defined_key_parts;

    for (key_part_map part_map= (key_part_map)1; 
        keyinfo < keyinfo_end;
        keyinfo++, part_map<<= 1)
    {
      if (const_expression_in_where(conds, NULL, keyinfo->field))
        const_key_parts[index]|= part_map;
    }
  }
  return FALSE;
}

/**
  Test if the order list consists of simple field expressions

  @param order                Linked list of ORDER BY arguments

  @return TRUE if @a order is empty or consist of simple field expressions
*/

bool is_simple_order(ORDER *order)
{
  for (ORDER *ord= order; ord; ord= ord->next)
  {
    if (ord->item[0]->real_item()->type() != Item::FIELD_ITEM)
      return FALSE;
  }
  return TRUE;
}

/*
  @brief Compute values for virtual columns used in query

  @param  thd              Thread handle
  @param  table            The TABLE object
  @param  vcol_update_mode Specifies what virtual column are computed   
  
  @details
    The function computes the values of the virtual columns of the table and
    stores them in the table record buffer.
    If vcol_update_mode is set to VCOL_UPDATE_ALL then all virtual column are
    computed. Otherwise, only fields from vcol_set are computed: all of them,
    if vcol_update_mode is set to VCOL_UPDATE_FOR_WRITE, and, only those with
    the stored_in_db flag set to false, if vcol_update_mode is equal to
    VCOL_UPDATE_FOR_READ.

  @retval
    0    Success
  @retval
    >0   Error occurred when storing a virtual field value
*/

int update_virtual_fields(THD *thd, TABLE *table,
                          enum enum_vcol_update_mode vcol_update_mode)
{
  DBUG_ENTER("update_virtual_fields");
  Field **vfield_ptr, *vfield;
  int error __attribute__ ((unused))= 0;
  DBUG_ASSERT(table && table->vfield);

  thd->reset_arena_for_cached_items(table->expr_arena);
  /* Iterate over virtual fields in the table */
  for (vfield_ptr= table->vfield; *vfield_ptr; vfield_ptr++)
  {
    vfield= (*vfield_ptr);
    DBUG_ASSERT(vfield->vcol_info && vfield->vcol_info->expr_item);
    if ((bitmap_is_set(table->vcol_set, vfield->field_index) &&
         (vcol_update_mode == VCOL_UPDATE_FOR_WRITE || !vfield->stored_in_db)) ||
        vcol_update_mode == VCOL_UPDATE_ALL)
    {
      /* Compute the actual value of the virtual fields */
      error= vfield->vcol_info->expr_item->save_in_field(vfield, 0);
      DBUG_PRINT("info", ("field '%s' - updated", vfield->field_name));
    }
    else
    {
      DBUG_PRINT("info", ("field '%s' - skipped", vfield->field_name));
    }
  }
  thd->reset_arena_for_cached_items(0);
  DBUG_RETURN(0);
}


/**
  Update all DEFAULT and/or ON INSERT fields.

  @details
    Compute and set the default value of all fields with a default function.
    There are two kinds of default functions - one is used for INSERT-like
    operations, the other for UPDATE-like operations. Depending on the field
    definition and the current operation one or the other kind of update
    function is evaluated.

  @retval
    0    Success
  @retval
    >0   Error occurred when storing a virtual field value
*/

int TABLE::update_default_fields()
{
  DBUG_ENTER("update_default_fields");
  Field **dfield_ptr, *dfield;
  int res= 0;
  enum_sql_command cmd= in_use->lex->sql_command;

  DBUG_ASSERT(default_field);

  /* Iterate over virtual fields in the table */
  for (dfield_ptr= default_field; *dfield_ptr; dfield_ptr++)
  {
    dfield= (*dfield_ptr);
    /*
      If an explicit default value for a filed overrides the default,
      do not update the field with its automatic default value.
    */
    if (!(dfield->flags & HAS_EXPLICIT_VALUE))
    {
      if (sql_command_flags[cmd] & CF_INSERTS_DATA)
        res= dfield->evaluate_insert_default_function();
      if (sql_command_flags[cmd] & CF_UPDATES_DATA)
        res= dfield->evaluate_update_default_function();
      if (res)
        DBUG_RETURN(res);
    }
    /* Unset the explicit default flag for the next record. */
    dfield->flags&= ~HAS_EXPLICIT_VALUE;
  }
  DBUG_RETURN(res);
}


/*
  Prepare triggers  for INSERT-like statement.

  SYNOPSIS
    prepare_triggers_for_insert_stmt_or_event()

  NOTE
    Prepare triggers for INSERT-like statement by marking fields
    used by triggers and inform handlers that batching of UPDATE/DELETE 
    cannot be done if there are BEFORE UPDATE/DELETE triggers.
*/

void TABLE::prepare_triggers_for_insert_stmt_or_event()
{
  if (triggers)
  {
    if (triggers->has_triggers(TRG_EVENT_DELETE,
                               TRG_ACTION_AFTER))
    {
      /*
        The table has AFTER DELETE triggers that might access to
        subject table and therefore might need delete to be done
        immediately. So we turn-off the batching.
      */
      (void) file->extra(HA_EXTRA_DELETE_CANNOT_BATCH);
    }
    if (triggers->has_triggers(TRG_EVENT_UPDATE,
                               TRG_ACTION_AFTER))
    {
      /*
        The table has AFTER UPDATE triggers that might access to subject
        table and therefore might need update to be done immediately.
        So we turn-off the batching.
      */
      (void) file->extra(HA_EXTRA_UPDATE_CANNOT_BATCH);
    }
  }
}


bool TABLE::prepare_triggers_for_delete_stmt_or_event()
{
  if (triggers &&
      triggers->has_triggers(TRG_EVENT_DELETE,
                             TRG_ACTION_AFTER))
  {
    /*
      The table has AFTER DELETE triggers that might access to subject table
      and therefore might need delete to be done immediately. So we turn-off
      the batching.
    */
    (void) file->extra(HA_EXTRA_DELETE_CANNOT_BATCH);
    return TRUE;
  }
  return FALSE;
}


bool TABLE::prepare_triggers_for_update_stmt_or_event()
{
  if (triggers &&
      triggers->has_triggers(TRG_EVENT_UPDATE,
                             TRG_ACTION_AFTER))
  {
    /*
      The table has AFTER UPDATE triggers that might access to subject
      table and therefore might need update to be done immediately.
      So we turn-off the batching.
    */ 
    (void) file->extra(HA_EXTRA_UPDATE_CANNOT_BATCH);
    return TRUE;
  }
  return FALSE;
}

/*
  @brief Reset const_table flag

  @detail
  Reset const_table flag for this table. If this table is a merged derived
  table/view the flag is recursively reseted for all tables of the underlying
  select.
*/

void TABLE_LIST::reset_const_table()
{
  table->const_table= 0;
  if (is_merged_derived())
  {
    SELECT_LEX *select_lex= get_unit()->first_select();
    TABLE_LIST *tl;
    List_iterator<TABLE_LIST> ti(select_lex->leaf_tables);
    while ((tl= ti++))
      tl->reset_const_table();
  }
}


/*
  @brief Run derived tables/view handling phases on underlying select_lex.

  @param lex    LEX for this thread
  @param phases derived tables/views handling phases to run
                (set of DT_XXX constants)
  @details
  This function runs this derived table through specified 'phases'.
  Underlying tables of this select are handled prior to this derived.
  'lex' is passed as an argument to called functions.

  @return TRUE on error
  @return FALSE ok
*/

bool TABLE_LIST::handle_derived(LEX *lex, uint phases)
{
  SELECT_LEX_UNIT *unit= get_unit();
  if (unit)
  {
    for (SELECT_LEX *sl= unit->first_select(); sl; sl= sl->next_select())
      if (sl->handle_derived(lex, phases))
        return TRUE;
    return mysql_handle_single_derived(lex, this, phases);
  }
  return FALSE;
}


/**
  @brief
  Return unit of this derived table/view

  @return reference to a unit  if it's a derived table/view.
  @return 0                    when it's not a derived table/view.
*/

st_select_lex_unit *TABLE_LIST::get_unit()
{
  return (view ? &view->unit : derived);
}


/**
  @brief
  Return select_lex of this derived table/view

  @return select_lex of this derived table/view.
  @return 0          when it's not a derived table.
*/

st_select_lex *TABLE_LIST::get_single_select()
{
  SELECT_LEX_UNIT *unit= get_unit();
  return (unit ? unit->first_select() : 0);
}


/**
  @brief
  Attach a join table list as a nested join to this TABLE_LIST.

  @param join_list join table list to attach

  @details
  This function wraps 'join_list' into a nested_join of this table, thus
  turning it to a nested join leaf.
*/

void TABLE_LIST::wrap_into_nested_join(List<TABLE_LIST> &join_list)
{
  TABLE_LIST *tl;
  /*
    Walk through derived table top list and set 'embedding' to point to
    the nesting table.
  */
  nested_join->join_list.empty();
  List_iterator_fast<TABLE_LIST> li(join_list);
  nested_join->join_list= join_list;
  while ((tl= li++))
  {
    tl->embedding= this;
    tl->join_list= &nested_join->join_list;
  }
}


/**
  @brief
  Initialize this derived table/view

  @param thd  Thread handle

  @details
  This function makes initial preparations of this derived table/view for
  further processing:
    if it's a derived table this function marks it either as mergeable or
      materializable
    creates temporary table for name resolution purposes
    creates field translation for mergeable derived table/view

  @return TRUE  an error occur
  @return FALSE ok
*/

bool TABLE_LIST::init_derived(THD *thd, bool init_view)
{
  SELECT_LEX *first_select= get_single_select();
  SELECT_LEX_UNIT *unit= get_unit();

  if (!unit)
    return FALSE;
  /*
    Check whether we can merge this derived table into main select.
    Depending on the result field translation will or will not
    be created.
  */
  TABLE_LIST *first_table= (TABLE_LIST *) first_select->table_list.first;
  if (first_select->table_list.elements > 1 ||
      (first_table && first_table->is_multitable()))
    set_multitable();

  unit->derived= this;
  if (init_view && !view)
  {
    /* This is all what we can do for a derived table for now. */
    set_derived();
  }

  if (!is_view())
  {
    /* A subquery might be forced to be materialized due to a side-effect. */
    if (!is_materialized_derived() && first_select->is_mergeable() &&
        optimizer_flag(thd, OPTIMIZER_SWITCH_DERIVED_MERGE) &&
        !(thd->lex->sql_command == SQLCOM_UPDATE_MULTI ||
          thd->lex->sql_command == SQLCOM_DELETE_MULTI))
      set_merged_derived();
    else
      set_materialized_derived();
  }
  /*
    Derived tables/view are materialized prior to UPDATE, thus we can skip
    them from table uniqueness check
  */
  if (is_materialized_derived())
  {
    set_check_materialized();
  }

  /*
    Create field translation for mergeable derived tables/views.
    For derived tables field translation can be created only after
    unit is prepared so all '*' are get unrolled.
  */
  if (is_merged_derived())
  {
    if (is_view() || unit->prepared)
      create_field_translation(thd);
  }

  return FALSE;
}


/**
  @brief
  Retrieve number of rows in the table

  @details
  Retrieve number of rows in the table referred by this TABLE_LIST and
  store it in the table's stats.records variable. If this TABLE_LIST refers
  to a materialized derived table/view then the estimated number of rows of
  the derived table/view is used instead.

  @return 0          ok
  @return non zero   error
*/

int TABLE_LIST::fetch_number_of_rows()
{
  int error= 0;
  if (jtbm_subselect)
    return 0;
  if (is_materialized_derived() && !fill_me)

  {
    table->file->stats.records= ((select_union*)derived->result)->records;
    set_if_bigger(table->file->stats.records, 2);
    table->used_stat_records= table->file->stats.records;
  }
  else
    error= table->file->info(HA_STATUS_VARIABLE | HA_STATUS_NO_LOCK);
  return error;
}

/*
  Procedure of keys generation for result tables of materialized derived
  tables/views.

  A key is generated for each equi-join pair derived table-another table.
  Each generated key consists of fields of derived table used in equi-join.
  Example:

    SELECT * FROM (SELECT * FROM t1 GROUP BY 1) tt JOIN
                  t1 ON tt.f1=t1.f3 and tt.f2.=t1.f4;
  In this case for the derived table tt one key will be generated. It will
  consist of two parts f1 and f2.
  Example:

    SELECT * FROM (SELECT * FROM t1 GROUP BY 1) tt JOIN
                  t1 ON tt.f1=t1.f3 JOIN
                  t2 ON tt.f2=t2.f4;
  In this case for the derived table tt two keys will be generated.
  One key over f1 field, and another key over f2 field.
  Currently optimizer may choose to use only one such key, thus the second
  one will be dropped after range optimizer is finished.
  See also JOIN::drop_unused_derived_keys function.
  Example:

    SELECT * FROM (SELECT * FROM t1 GROUP BY 1) tt JOIN
                  t1 ON tt.f1=a_function(t1.f3);
  In this case for the derived table tt one key will be generated. It will
  consist of one field - f1.
*/



/*
  @brief
  Change references to underlying items of a merged derived table/view
  for fields in derived table's result table.

  @return FALSE ok
  @return TRUE  Out of memory
*/
bool TABLE_LIST::change_refs_to_fields()
{
  List_iterator<Item> li(used_items);
  Item_direct_ref *ref;
  Field_iterator_view field_it;
  THD *thd= table->in_use;
  DBUG_ASSERT(is_merged_derived());

  if (!used_items.elements)
    return FALSE;

  materialized_items= (Item**)thd->calloc(sizeof(void*) * table->s->fields);

  while ((ref= (Item_direct_ref*)li++))
  {
    uint idx;
    Item *orig_item= *ref->ref;
    field_it.set(this);
    for (idx= 0; !field_it.end_of_fields(); field_it.next(), idx++)
    {
      if (field_it.item() == orig_item)
        break;
    }
    DBUG_ASSERT(!field_it.end_of_fields());
    if (!materialized_items[idx])
    {
      materialized_items[idx]= new Item_field(table->field[idx]);
      if (!materialized_items[idx])
        return TRUE;
    }
    /*
      We need to restore the pointers after the execution of the
      prepared statement.
    */
    thd->change_item_tree((Item **)&ref->ref,
                          (Item*)(materialized_items + idx));
  }

  return FALSE;
}


void TABLE_LIST::set_lock_type(THD *thd, enum thr_lock_type lock)
{
  if (check_stack_overrun(thd, STACK_MIN_SIZE, (uchar *)&lock))
    return;
  /* we call it only when table is opened and it is "leaf" table*/
  DBUG_ASSERT(table);
  lock_type= lock;
  /* table->file->get_table() can be 0 for derived tables */
  if (table->file && table->file->get_table())
    table->file->set_lock_type(lock);
  if (is_merged_derived())
  {
    for (TABLE_LIST *table= get_single_select()->get_table_list();
         table;
         table= table->next_local)
    {
      table->set_lock_type(thd, lock);
    }
  }
}

uint TABLE_SHARE::actual_n_key_parts(THD *thd)
{
  return use_ext_keys &&
         optimizer_flag(thd, OPTIMIZER_SWITCH_EXTENDED_KEYS) ?
           ext_key_parts : key_parts;
}  


double KEY::actual_rec_per_key(uint i)
{ 
  if (rec_per_key == 0)
    return 0;
  return (is_statistics_from_stat_tables ?
          read_stats->get_avg_frequency(i) : (double) rec_per_key[i]);
}
<|MERGE_RESOLUTION|>--- conflicted
+++ resolved
@@ -6078,13 +6078,8 @@
 void TABLE::create_key_part_by_field(KEY *keyinfo,
                                      KEY_PART_INFO *key_part_info,
                                      Field *field, uint fieldnr)
-<<<<<<< HEAD
 {
   DBUG_ASSERT(field->field_index + 1 == (int)fieldnr);
-  field->flags|= PART_KEY_FLAG;
-=======
-{   
->>>>>>> 35f69fc4
   key_part_info->null_bit= field->null_bit;
   key_part_info->null_offset= (uint) (field->null_ptr -
                                       (uchar*) record[0]);
