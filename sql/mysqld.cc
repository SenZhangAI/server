/* Copyright (C) 2000-2008 MySQL AB, 2008-2009 Sun Microsystems, Inc.
   2009-2010 Monty Program Ab

   This program is free software; you can redistribute it and/or modify
   it under the terms of the GNU General Public License as published by
   the Free Software Foundation; version 2 of the License.

   This program is distributed in the hope that it will be useful,
   but WITHOUT ANY WARRANTY; without even the implied warranty of
   MERCHANTABILITY or FITNESS FOR A PARTICULAR PURPOSE.  See the
   GNU General Public License for more details.

   You should have received a copy of the GNU General Public License
   along with this program; if not, write to the Free Software
   Foundation, Inc., 59 Temple Place, Suite 330, Boston, MA  02111-1307  USA */

#define DEFINE_VARIABLES_LOG_SLOW          // Declare variables in log_slow.h
#include "mysql_priv.h"
#include <m_ctype.h>
#include <my_dir.h>
#include <my_bit.h>
#include "slave.h"
#include "rpl_mi.h"
#include "sql_repl.h"
#include "rpl_filter.h"
#include "client_settings.h"
#include "repl_failsafe.h"
#include <my_stacktrace.h>
#include "mysqld_suffix.h"
#include "mysys_err.h"
#include "events.h"
#include <waiting_threads.h>
#include "debug_sync.h"

#include "../storage/myisam/ha_myisam.h"

#include "rpl_injector.h"

#ifdef HAVE_SYS_PRCTL_H
#include <sys/prctl.h>
#endif

#ifdef WITH_NDBCLUSTER_STORAGE_ENGINE
#if defined(NOT_ENOUGH_TESTED) \
  && defined(NDB_SHM_TRANSPORTER) && MYSQL_VERSION_ID >= 50000
#define OPT_NDB_SHM_DEFAULT 1
#else
#define OPT_NDB_SHM_DEFAULT 0
#endif
#endif

#ifndef DEFAULT_SKIP_THREAD_PRIORITY
#define DEFAULT_SKIP_THREAD_PRIORITY 0
#endif

#include <thr_alarm.h>
#include <ft_global.h>
#include <errmsg.h>
#include "sp_rcontext.h"
#include "sp_cache.h"

#define mysqld_charset &my_charset_latin1

#if SIZEOF_CHARP == 4
#define MAX_MEM_TABLE_SIZE ~(ulong) 0
#else
#define MAX_MEM_TABLE_SIZE ~(ulonglong) 0
#endif

/* stack traces are only supported on linux intel */
#if defined(__linux__)  && defined(__i386__) && defined(USE_PSTACK)
#define	HAVE_STACK_TRACE_ON_SEGV
#include "../pstack/pstack.h"
char pstack_file_name[80];
#endif /* __linux__ */

/* We have HAVE_valgrind below as this speeds up the shutdown of MySQL */

#if defined(HAVE_DEC_3_2_THREADS) || defined(SIGNALS_DONT_BREAK_READ) || defined(HAVE_valgrind) && defined(__linux__)
#define HAVE_CLOSE_SERVER_SOCK 1
#endif

extern "C" {					// Because of SCO 3.2V4.2
#include <errno.h>
#include <sys/stat.h>
#ifndef __GNU_LIBRARY__
#define __GNU_LIBRARY__				// Skip warnings in getopt.h
#endif
#include <my_getopt.h>
#ifdef HAVE_SYSENT_H
#include <sysent.h>
#endif
#ifdef HAVE_PWD_H
#include <pwd.h>				// For getpwent
#endif
#ifdef HAVE_GRP_H
#include <grp.h>
#endif
#include <my_net.h>

#if !defined(__WIN__)
#  ifndef __NETWARE__
#include <sys/resource.h>
#  endif /* __NETWARE__ */
#ifdef HAVE_SYS_UN_H
#  include <sys/un.h>
#endif
#include <netdb.h>
#ifdef HAVE_SELECT_H
#  include <select.h>
#endif
#ifdef HAVE_SYS_SELECT_H
#include <sys/select.h>
#endif
#include <sys/utsname.h>
#endif /* __WIN__ */

#include <my_libwrap.h>

#ifdef HAVE_SYS_MMAN_H
#include <sys/mman.h>
#endif

#ifdef __WIN__ 
#include <crtdbg.h>
#define SIGNAL_FMT "exception 0x%x"
#else
#define SIGNAL_FMT "signal %d"
#endif

#ifdef __NETWARE__
#define zVOLSTATE_ACTIVE 6
#define zVOLSTATE_DEACTIVE 2
#define zVOLSTATE_MAINTENANCE 3

#undef __event_h__
#include <../include/event.h>
/*
  This #undef exists here because both libc of NetWare and MySQL have
  files named event.h which causes compilation errors.
*/

#include <nks/netware.h>
#include <nks/vm.h>
#include <library.h>
#include <monitor.h>
#include <zOmni.h>                              //For NEB
#include <neb.h>                                //For NEB
#include <nebpub.h>                             //For NEB
#include <zEvent.h>                             //For NSS event structures
#include <zPublics.h>

static void *neb_consumer_id= NULL;             //For storing NEB consumer id
static char datavolname[256]= {0};
static VolumeID_t datavolid;
static event_handle_t eh;
static Report_t ref;
static void *refneb= NULL;
my_bool event_flag= FALSE;
static int volumeid= -1;

  /* NEB event callback */
unsigned long neb_event_callback(struct EventBlock *eblock);
static void registerwithneb();
static void getvolumename();
static void getvolumeID(BYTE *volumeName);
#endif /* __NETWARE__ */


#ifdef _AIX41
int initgroups(const char *,unsigned int);
#endif

#if defined(__FreeBSD__) && defined(HAVE_IEEEFP_H)
#include <ieeefp.h>
#ifdef HAVE_FP_EXCEPT				// Fix type conflict
typedef fp_except fp_except_t;
#endif
#endif /* __FreeBSD__ && HAVE_IEEEFP_H */
#ifdef HAVE_SYS_FPU_H
/* for IRIX to use set_fpc_csr() */
#include <sys/fpu.h>
#endif
#ifdef HAVE_FPU_CONTROL_H
#include <fpu_control.h>
#endif
#if defined(__i386__) && !defined(HAVE_FPU_CONTROL_H)
# define fpu_control_t unsigned int
# define _FPU_EXTENDED 0x300
# define _FPU_DOUBLE 0x200
# if defined(__GNUC__) || (defined(__SUNPRO_CC) && __SUNPRO_CC >= 0x590)
#  define _FPU_GETCW(cw) asm volatile ("fnstcw %0" : "=m" (*&cw))
#  define _FPU_SETCW(cw) asm volatile ("fldcw %0" : : "m" (*&cw))
# else
#  define _FPU_GETCW(cw) (cw= 0)
#  define _FPU_SETCW(cw)
# endif
#endif

extern "C" my_bool reopen_fstreams(const char *filename,
                                   FILE *outstream, FILE *errstream);

inline void setup_fpu()
{
#if defined(__FreeBSD__) && defined(HAVE_IEEEFP_H)
  /* We can't handle floating point exceptions with threads, so disable
     this on freebsd
     Don't fall for overflow, underflow,divide-by-zero or loss of precision
  */
#if defined(__i386__)
  fpsetmask(~(FP_X_INV | FP_X_DNML | FP_X_OFL | FP_X_UFL | FP_X_DZ |
	      FP_X_IMP));
#else
  fpsetmask(~(FP_X_INV |             FP_X_OFL | FP_X_UFL | FP_X_DZ |
              FP_X_IMP));
#endif /* __i386__ */
#endif /* __FreeBSD__ && HAVE_IEEEFP_H */

#ifdef HAVE_FESETROUND
    /* Set FPU rounding mode to "round-to-nearest" */
  fesetround(FE_TONEAREST);
#endif /* HAVE_FESETROUND */

  /*
    x86 (32-bit) requires FPU precision to be explicitly set to 64 bit
    (double precision) for portable results of floating point operations.
    However, there is no need to do so if compiler is using SSE2 for floating
    point, double values will be stored and processed in 64 bits anyway.
  */
#if defined(__i386__) && !defined(__SSE2_MATH__)
#if defined(_WIN32)
#if !defined(_WIN64)
  _control87(_PC_53, MCW_PC);
#endif /* !_WIN64 */
#else /* !_WIN32 */
  fpu_control_t cw;
  _FPU_GETCW(cw);
  cw= (cw & ~_FPU_EXTENDED) | _FPU_DOUBLE;
  _FPU_SETCW(cw);
#endif /* _WIN32 && */
#endif /* __i386__ */

#if defined(__sgi) && defined(HAVE_SYS_FPU_H)
  /* Enable denormalized DOUBLE values support for IRIX */
  union fpc_csr n;
  n.fc_word = get_fpc_csr();
  n.fc_struct.flush = 0;
  set_fpc_csr(n.fc_word);
#endif
}

} /* cplusplus */

#define MYSQL_KILL_SIGNAL SIGTERM

#ifdef HAVE_GLIBC2_STYLE_GETHOSTBYNAME_R
#include <sys/types.h>
#else
#include <my_pthread.h>			// For thr_setconcurency()
#endif

#ifdef SOLARIS
extern "C" int gethostname(char *name, int namelen);
#endif

extern "C" sig_handler handle_segfault(int sig);

#if defined(__linux__)
#define ENABLE_TEMP_POOL 1
#else
#define ENABLE_TEMP_POOL 0
#endif

/* Constants */

const char *show_comp_option_name[]= {"YES", "NO", "DISABLED"};
/*
  WARNING: When adding new SQL modes don't forget to update the
           tables definitions that stores it's value.
           (ie: mysql.event, mysql.proc)
*/
static const char *sql_mode_names[]=
{
  "REAL_AS_FLOAT", "PIPES_AS_CONCAT", "ANSI_QUOTES", "IGNORE_SPACE",
  "IGNORE_BAD_TABLE_OPTIONS", "ONLY_FULL_GROUP_BY", "NO_UNSIGNED_SUBTRACTION",
  "NO_DIR_IN_CREATE",
  "POSTGRESQL", "ORACLE", "MSSQL", "DB2", "MAXDB", "NO_KEY_OPTIONS",
  "NO_TABLE_OPTIONS", "NO_FIELD_OPTIONS", "MYSQL323", "MYSQL40", "ANSI",
  "NO_AUTO_VALUE_ON_ZERO", "NO_BACKSLASH_ESCAPES", "STRICT_TRANS_TABLES",
  "STRICT_ALL_TABLES",
  "NO_ZERO_IN_DATE", "NO_ZERO_DATE", "ALLOW_INVALID_DATES",
  "ERROR_FOR_DIVISION_BY_ZERO",
  "TRADITIONAL", "NO_AUTO_CREATE_USER", "HIGH_NOT_PRECEDENCE",
  "NO_ENGINE_SUBSTITUTION",
  "PAD_CHAR_TO_FULL_LENGTH",
  NullS
};

static const unsigned int sql_mode_names_len[]=
{
  /*REAL_AS_FLOAT*/               13,
  /*PIPES_AS_CONCAT*/             15,
  /*ANSI_QUOTES*/                 11,
  /*IGNORE_SPACE*/                12,
  /*IGNORE_BAD_TABLE_OPTIONS*/    24,
  /*ONLY_FULL_GROUP_BY*/          18,
  /*NO_UNSIGNED_SUBTRACTION*/     23,
  /*NO_DIR_IN_CREATE*/            16,
  /*POSTGRESQL*/                  10,
  /*ORACLE*/                      6,
  /*MSSQL*/                       5,
  /*DB2*/                         3,
  /*MAXDB*/                       5,
  /*NO_KEY_OPTIONS*/              14,
  /*NO_TABLE_OPTIONS*/            16,
  /*NO_FIELD_OPTIONS*/            16,
  /*MYSQL323*/                    8,
  /*MYSQL40*/                     7,
  /*ANSI*/                        4,
  /*NO_AUTO_VALUE_ON_ZERO*/       21,
  /*NO_BACKSLASH_ESCAPES*/        20,
  /*STRICT_TRANS_TABLES*/         19,
  /*STRICT_ALL_TABLES*/           17,
  /*NO_ZERO_IN_DATE*/             15,
  /*NO_ZERO_DATE*/                12,
  /*ALLOW_INVALID_DATES*/         19,
  /*ERROR_FOR_DIVISION_BY_ZERO*/  26,
  /*TRADITIONAL*/                 11,
  /*NO_AUTO_CREATE_USER*/         19,
  /*HIGH_NOT_PRECEDENCE*/         19,
  /*NO_ENGINE_SUBSTITUTION*/      22,
  /*PAD_CHAR_TO_FULL_LENGTH*/     23
};

TYPELIB sql_mode_typelib= { array_elements(sql_mode_names)-1,"",
			    sql_mode_names,
                            (unsigned int *)sql_mode_names_len };

static const char *optimizer_switch_names[]=
{
  "index_merge","index_merge_union","index_merge_sort_union",
<<<<<<< HEAD
  "index_merge_intersection",
  "index_condition_pushdown",
  "firstmatch","loosescan","materialization", "semijoin",
  "partial_match_rowid_merge",
  "partial_match_table_scan",
  "subquery_cache",
  "mrr_sort_keys",
  "outer_join_with_cache",
  "semijoin_with_cache",
  "join_cache_incremental",
  "join_cache_hashed",
  "join_cache_bka",
=======
  "index_merge_intersection","index_merge_sort_intersection",
>>>>>>> e99e7fb1
#ifndef DBUG_OFF
  "table_elimination",
#endif
  "default", NullS
};

/* Corresponding defines are named OPTIMIZER_SWITCH_XXX */
static const unsigned int optimizer_switch_names_len[]=
{
  sizeof("index_merge") - 1,
  sizeof("index_merge_union") - 1,
  sizeof("index_merge_sort_union") - 1,
  sizeof("index_merge_intersection") - 1,
<<<<<<< HEAD
  sizeof("index_condition_pushdown") - 1,
  sizeof("firstmatch") - 1,
  sizeof("loosescan") - 1,
  sizeof("materialization") - 1,
  sizeof("semijoin") - 1,
  sizeof("partial_match_rowid_merge") - 1,
  sizeof("partial_match_table_scan") - 1,
  sizeof("subquery_cache") - 1,
  sizeof("mrr_sort_keys") - 1,
  sizeof("outer_join_with_cache") - 1,
  sizeof("semijoin_with_cache") - 1,
  sizeof("join_cache_incremental") - 1,
  sizeof("join_cache_hashed") - 1,
  sizeof("join_cache_bka") - 1,
=======
  sizeof("index_merge_sort_intersection") - 1,
>>>>>>> e99e7fb1
#ifndef DBUG_OFF
  sizeof("table_elimination") - 1,
#endif
  sizeof("default") - 1
};
TYPELIB optimizer_switch_typelib= { array_elements(optimizer_switch_names)-1,"",
                                    optimizer_switch_names,
                                    (unsigned int *)optimizer_switch_names_len };

static const char *tc_heuristic_recover_names[]=
{
  "COMMIT", "ROLLBACK", NullS
};
static TYPELIB tc_heuristic_recover_typelib=
{
  array_elements(tc_heuristic_recover_names)-1,"",
  tc_heuristic_recover_names, NULL
};

static const char *thread_handling_names[]=
{ "one-thread-per-connection", "no-threads",
#if HAVE_POOL_OF_THREADS == 1
  "pool-of-threads",
#endif
  NullS};

TYPELIB thread_handling_typelib=
{
  array_elements(thread_handling_names) - 1, "",
  thread_handling_names, NULL
};

const char *plugin_maturity_names[]=
{ "unknown", "experimental", "alpha", "beta", "gamma", "stable", 0 };

TYPELIB plugin_maturity_values=
{
  array_elements(plugin_maturity_names) - 1, "", plugin_maturity_names, 0
};

const int server_maturity= MariaDB_PLUGIN_MATURITY_UNKNOWN;

const char *first_keyword= "first", *binary_keyword= "BINARY";
const char *my_localhost= "localhost", *delayed_user= "DELAYED";
#if SIZEOF_OFF_T > 4 && defined(BIG_TABLES)
#define GET_HA_ROWS GET_ULL
#else
#define GET_HA_ROWS GET_ULONG
#endif

bool opt_large_files= sizeof(my_off_t) > 4;

/*
  Used with --help for detailed option
*/
static my_bool opt_help= 0, opt_verbose= 0;

arg_cmp_func Arg_comparator::comparator_matrix[5][2] =
{{&Arg_comparator::compare_string,     &Arg_comparator::compare_e_string},
 {&Arg_comparator::compare_real,       &Arg_comparator::compare_e_real},
 {&Arg_comparator::compare_int_signed, &Arg_comparator::compare_e_int},
 {&Arg_comparator::compare_row,        &Arg_comparator::compare_e_row},
 {&Arg_comparator::compare_decimal,    &Arg_comparator::compare_e_decimal}};

const char *log_output_names[] = { "NONE", "FILE", "TABLE", NullS};
static const unsigned int log_output_names_len[]= { 4, 4, 5, 0 };
TYPELIB log_output_typelib= {array_elements(log_output_names)-1,"",
                             log_output_names,
                             (unsigned int *) log_output_names_len};

/* static variables */

/* the default log output is log tables */
static bool lower_case_table_names_used= 0;
static bool volatile select_thread_in_use, signal_thread_in_use;
static bool volatile ready_to_exit;
static my_bool opt_debugging= 0, opt_external_locking= 0, opt_console= 0;
static my_bool opt_short_log_format= 0;
static my_bool opt_ignore_wrong_options= 0, opt_expect_abort= 0;
static my_bool opt_sync= 0;
static uint kill_cached_threads, wake_thread;
ulong thread_created;
uint thread_handling;
static ulong max_used_connections;
static ulong my_bind_addr;			/**< the address we bind to */
static volatile ulong cached_thread_count= 0;
static const char *sql_mode_str= "OFF";
/* Text representation for OPTIMIZER_SWITCH_DEFAULT */
static const char *optimizer_switch_str="index_merge=on,index_merge_union=on,"
                                        "index_merge_sort_union=on,"
                                        "index_merge_intersection=on,"
<<<<<<< HEAD
                                        "index_condition_pushdown=on,"
                                        "firstmatch=on,"
                                        "loosescan=on,"
                                        "materialization=on,"
                                        "semijoin=on,"
                                        "partial_match_rowid_merge=on,"
                                        "partial_match_table_scan=on,"
                                        "subquery_cache=on,"
                                        "mrr_sort_keys=on,"
                                        "join_cache_incremental=on,"
                                        "join_cache_hashed=on,"
                                        "join_cache_bka=on"
#ifndef DBUG_OFF
=======
                                        "index_merge_sort_intersection=off"
#ifndef DBUG_OFF                                        
>>>>>>> e99e7fb1
                                        ",table_elimination=on";
#else
                                        ;
#endif
static char *mysqld_user, *mysqld_chroot, *log_error_file_ptr;
static char *opt_init_slave, *language_ptr, *opt_init_connect;
static char *default_character_set_name;
static char *character_set_filesystem_name;
static char *lc_time_names_name;
static char *my_bind_addr_str;
static char *default_collation_name;
static char *default_storage_engine_str;
static char compiled_default_collation_name[]= MYSQL_DEFAULT_COLLATION_NAME;
static I_List<THD> thread_cache;
static double long_query_time;
static ulong opt_my_crc_dbug_check;

static pthread_cond_t COND_thread_cache, COND_flush_thread_cache;

/* Global variables */

bool opt_update_log, opt_bin_log, opt_ignore_builtin_innodb= 0;
my_bool opt_log, opt_slow_log, debug_assert_if_crashed_table;
my_bool opt_userstat_running;
ulong log_output_options;
my_bool opt_log_queries_not_using_indexes= 0;
bool opt_error_log= IF_WIN(1,0);
bool opt_disable_networking=0, opt_skip_show_db=0;
bool opt_skip_name_resolve=0;
my_bool opt_character_set_client_handshake= 1;
bool server_id_supplied = 0;
bool opt_endinfo, using_udf_functions;
my_bool locked_in_memory;
bool opt_using_transactions;
bool volatile abort_loop;
bool volatile shutdown_in_progress;
/*
  True if the bootstrap thread is running. Protected by LOCK_thread_count,
  just like thread_count.
  Used in bootstrap() function to determine if the bootstrap thread
  has completed. Note, that we can't use 'thread_count' instead,
  since in 5.1, in presence of the Event Scheduler, there may be
  event threads running in parallel, so it's impossible to know
  what value of 'thread_count' is a sign of completion of the
  bootstrap thread.

  At the same time, we can't start the event scheduler after
  bootstrap either, since we want to be able to process event-related
  SQL commands in the init file and in --bootstrap mode.
*/
bool in_bootstrap= FALSE;
/**
   @brief 'grant_option' is used to indicate if privileges needs
   to be checked, in which case the lock, LOCK_grant, is used
   to protect access to the grant table.
   @note This flag is dropped in 5.1
   @see grant_init()
 */
bool volatile grant_option;

my_bool opt_skip_slave_start = 0; ///< If set, slave is not autostarted
my_bool opt_reckless_slave = 0;
my_bool opt_enable_named_pipe= 0;
my_bool opt_local_infile, opt_slave_compressed_protocol;
my_bool opt_safe_user_create = 0, opt_no_mix_types = 0;
my_bool opt_show_slave_auth_info, opt_sql_bin_update = 0;
my_bool opt_log_slave_updates= 0;
bool slave_warning_issued = false;

/*
  Legacy global handlerton. These will be removed (please do not add more).
*/
handlerton *heap_hton;
handlerton *myisam_hton;
handlerton *partition_hton;

#ifdef WITH_NDBCLUSTER_STORAGE_ENGINE
const char *opt_ndbcluster_connectstring= 0;
const char *opt_ndb_connectstring= 0;
char opt_ndb_constrbuf[1024]= {0};
unsigned opt_ndb_constrbuf_len= 0;
my_bool	opt_ndb_shm, opt_ndb_optimized_node_selection;
ulong opt_ndb_cache_check_time;
const char *opt_ndb_mgmd;
ulong opt_ndb_nodeid;
ulong ndb_extra_logging;
#ifdef HAVE_NDB_BINLOG
ulong ndb_report_thresh_binlog_epoch_slip;
ulong ndb_report_thresh_binlog_mem_usage;
#endif

extern const char *ndb_distribution_names[];
extern TYPELIB ndb_distribution_typelib;
extern const char *opt_ndb_distribution;
extern enum ndb_distribution opt_ndb_distribution_id;
#endif
my_bool opt_readonly, use_temp_pool, relay_log_purge;
my_bool opt_sync_frm, opt_allow_suspicious_udfs;
my_bool opt_secure_auth= 0;
char* opt_secure_file_priv= 0;
my_bool opt_log_slow_admin_statements= 0;
my_bool opt_log_slow_slave_statements= 0;
my_bool lower_case_file_system= 0;
my_bool opt_large_pages= 0;
my_bool opt_myisam_use_mmap= 0;
uint    opt_large_page_size= 0;
#if defined(ENABLED_DEBUG_SYNC)
uint    opt_debug_sync_timeout= 0;
#endif /* defined(ENABLED_DEBUG_SYNC) */
my_bool opt_old_style_user_limits= 0, trust_function_creators= 0;
/*
  True if there is at least one per-hour limit for some user, so we should
  check them before each query (and possibly reset counters when hour is
  changed). False otherwise.
*/
volatile bool mqh_used = 0;
my_bool opt_noacl;
my_bool sp_automatic_privileges= 1;

ulong opt_binlog_rows_event_max_size;
const char *binlog_format_names[]= {"MIXED", "STATEMENT", "ROW", NullS};
TYPELIB binlog_format_typelib=
  { array_elements(binlog_format_names) - 1, "",
    binlog_format_names, NULL };
ulong opt_binlog_format_id= (ulong) BINLOG_FORMAT_UNSPEC;
const char *opt_binlog_format= binlog_format_names[opt_binlog_format_id];
#ifdef HAVE_INITGROUPS
static bool calling_initgroups= FALSE; /**< Used in SIGSEGV handler. */
#endif
uint mysqld_port, test_flags, select_errors, dropping_tables, ha_open_options;
uint mysqld_extra_port;
uint mysqld_port_timeout;
uint delay_key_write_options, protocol_version;
uint lower_case_table_names;
uint tc_heuristic_recover= 0;
uint volatile thread_count, thread_running;
ulonglong thd_startup_options;
ulong back_log, connect_timeout, concurrency, server_id;
ulong table_cache_size, table_def_size;
ulong what_to_log;
ulong query_buff_size, slow_launch_time, slave_open_temp_tables;
ulong open_files_limit, max_binlog_size, max_relay_log_size;
ulong slave_net_timeout, slave_trans_retries;
ulong slave_exec_mode_options;
static const char *slave_exec_mode_str= "STRICT";
ulong thread_cache_size=0, thread_pool_size= 0;
ulong binlog_cache_size=0;
ulonglong  max_binlog_cache_size=0;
ulong query_cache_size=0;
ulong refresh_version;  /* Increments on each reload */
query_id_t global_query_id;
ulong aborted_threads, aborted_connects;
ulong delayed_insert_timeout, delayed_insert_limit, delayed_queue_size;
ulong delayed_insert_threads, delayed_insert_writes, delayed_rows_in_use;
ulong delayed_insert_errors,flush_time;
ulong specialflag=0;
ulong binlog_cache_use= 0, binlog_cache_disk_use= 0;
ulong max_connections, max_connect_errors;
ulong extra_max_connections;
uint  max_user_connections= 0;
ulonglong denied_connections;
/**
  Limit of the total number of prepared statements in the server.
  Is necessary to protect the server against out-of-memory attacks.
*/
ulong max_prepared_stmt_count;
/**
  Current total number of prepared statements in the server. This number
  is exact, and therefore may not be equal to the difference between
  `com_stmt_prepare' and `com_stmt_close' (global status variables), as
  the latter ones account for all registered attempts to prepare
  a statement (including unsuccessful ones).  Prepared statements are
  currently connection-local: if the same SQL query text is prepared in
  two different connections, this counts as two distinct prepared
  statements.
*/
ulong prepared_stmt_count=0;
ulong thread_id=1L,current_pid;
ulong slow_launch_threads = 0, sync_binlog_period;
ulong expire_logs_days = 0;
ulong rpl_recovery_rank=0;
const char *log_output_str= "FILE";

time_t server_start_time, flush_status_time;

char mysql_home[FN_REFLEN], pidfile_name[FN_REFLEN], system_time_zone[30];
char *default_tz_name;
char log_error_file[FN_REFLEN], glob_hostname[FN_REFLEN];
char mysql_real_data_home[FN_REFLEN],
     language[FN_REFLEN], reg_ext[FN_EXTLEN], mysql_charsets_dir[FN_REFLEN],
     *opt_init_file, *opt_tc_log_file,
     def_ft_boolean_syntax[sizeof(ft_boolean_syntax)];
char mysql_unpacked_real_data_home[FN_REFLEN];
int mysql_unpacked_real_data_home_len;
uint reg_ext_length;
const key_map key_map_empty(0);
key_map key_map_full(0);                        // Will be initialized later

const char *opt_date_time_formats[3];

uint mysql_data_home_len;
char mysql_data_home_buff[2], *mysql_data_home=mysql_real_data_home;
char server_version[SERVER_VERSION_LENGTH];
char *mysqld_unix_port, *opt_mysql_tmpdir;
const char **errmesg;			/**< Error messages */
const char *myisam_recover_options_str="OFF";
const char *myisam_stats_method_str="nulls_unequal";
const char *opt_thread_handling= thread_handling_typelib.type_names[0];

/** name of reference on left espression in rewritten IN subquery */
const char *in_left_expr_name= "<left expr>";
/** name of additional condition */
const char *in_additional_cond= "<IN COND>";
const char *in_having_cond= "<IN HAVING>";

my_decimal decimal_zero;
/* classes for comparation parsing/processing */
Eq_creator eq_creator;
Ne_creator ne_creator;
Gt_creator gt_creator;
Lt_creator lt_creator;
Ge_creator ge_creator;
Le_creator le_creator;

FILE *bootstrap_file;
int bootstrap_error;
FILE *stderror_file=0;

I_List<THD> threads;
I_List<NAMED_LIST> key_caches;
Rpl_filter* rpl_filter;
Rpl_filter* binlog_filter;

struct system_variables global_system_variables;
struct system_variables max_system_variables;
struct system_status_var global_status_var;

MY_TMPDIR mysql_tmpdir_list;
MY_BITMAP temp_pool;

CHARSET_INFO *system_charset_info, *files_charset_info ;
CHARSET_INFO *national_charset_info, *table_alias_charset;
CHARSET_INFO *character_set_filesystem;

MY_LOCALE *my_default_lc_time_names;

SHOW_COMP_OPTION have_ssl, have_symlink, have_dlopen, have_query_cache;
SHOW_COMP_OPTION have_geometry, have_rtree_keys;
SHOW_COMP_OPTION have_crypt, have_compress;
SHOW_COMP_OPTION have_community_features;

/* Thread specific variables */

pthread_key(MEM_ROOT**,THR_MALLOC);
pthread_key(THD*, THR_THD);
pthread_mutex_t LOCK_mysql_create_db, LOCK_Acl, LOCK_open, LOCK_thread_count,
		LOCK_mapped_file, LOCK_status, LOCK_global_read_lock,
		LOCK_error_log,
		LOCK_delayed_insert, LOCK_delayed_status, LOCK_delayed_create,
		LOCK_crypt, LOCK_bytes_sent, LOCK_bytes_received,
	        LOCK_global_system_variables,
                LOCK_user_conn, LOCK_slave_list, LOCK_active_mi,
                LOCK_connection_count, LOCK_short_uuid_generator;
pthread_mutex_t LOCK_stats, LOCK_global_user_client_stats;
pthread_mutex_t LOCK_global_table_stats, LOCK_global_index_stats;

/**
  The below lock protects access to two global server variables:
  max_prepared_stmt_count and prepared_stmt_count. These variables
  set the limit and hold the current total number of prepared statements
  in the server, respectively. As PREPARE/DEALLOCATE rate in a loaded
  server may be fairly high, we need a dedicated lock.
*/
pthread_mutex_t LOCK_prepared_stmt_count;
#ifdef HAVE_OPENSSL
pthread_mutex_t LOCK_des_key_file;
#endif
rw_lock_t	LOCK_grant, LOCK_sys_init_connect, LOCK_sys_init_slave;
rw_lock_t	LOCK_system_variables_hash;
pthread_cond_t COND_refresh, COND_thread_count, COND_global_read_lock;
pthread_t signal_thread;
pthread_attr_t connection_attrib;
pthread_mutex_t  LOCK_server_started;
pthread_cond_t  COND_server_started;

int mysqld_server_started= 0;

File_parser_dummy_hook file_parser_dummy_hook;

/* replication parameters, if master_host is not NULL, we are a slave */
uint master_port= MYSQL_PORT, master_connect_retry = 60;
uint report_port= MYSQL_PORT;
ulong master_retry_count=0;
char *master_user, *master_password, *master_host, *master_info_file;
char *relay_log_info_file;
char *report_user, *report_password, *report_host;
char *opt_relay_logname = 0, *opt_relaylog_index_name=0;
my_bool master_ssl;
char *master_ssl_key, *master_ssl_cert;
char *master_ssl_ca, *master_ssl_capath, *master_ssl_cipher;
char *opt_logname, *opt_slow_logname;

/* Static variables */

static bool kill_in_progress, segfaulted;
#ifdef HAVE_STACK_TRACE_ON_SEGV
static my_bool opt_do_pstack;
#endif /* HAVE_STACK_TRACE_ON_SEGV */
static my_bool opt_bootstrap, opt_myisam_log;
static int cleanup_done;
static ulong opt_specialflag, opt_myisam_block_size;
static char *opt_update_logname, *opt_binlog_index_name;
static char *opt_tc_heuristic_recover;
static char *mysql_home_ptr, *pidfile_name_ptr;
static int defaults_argc;
static char **defaults_argv;
static char *opt_bin_logname;

int orig_argc;
char **orig_argv;

static my_socket unix_sock, base_ip_sock, extra_ip_sock;
struct my_rnd_struct sql_rand; ///< used by sql_class.cc:THD::THD()

#ifndef EMBEDDED_LIBRARY
struct passwd *user_info;
static pthread_t select_thread;
#endif

/* OS specific variables */

#ifdef __WIN__
#undef	 getpid
#include <process.h>

static pthread_cond_t COND_handler_count;
static uint handler_count;
static bool start_mode=0, use_opt_args;
static int opt_argc;
static char **opt_argv;

#if !defined(EMBEDDED_LIBRARY)
static HANDLE hEventShutdown;
static char shutdown_event_name[40];
#include "nt_servc.h"
static	 NTService  Service;	      ///< Service object for WinNT
#endif /* EMBEDDED_LIBRARY */
#endif /* __WIN__ */

#ifdef __NT__
static char pipe_name[512];
static SECURITY_ATTRIBUTES saPipeSecurity;
static SECURITY_DESCRIPTOR sdPipeDescriptor;
static HANDLE hPipe = INVALID_HANDLE_VALUE;
#endif

#ifndef EMBEDDED_LIBRARY
bool mysqld_embedded=0;
#else
bool mysqld_embedded=1;
#endif

static my_bool plugins_are_initialized= FALSE;

#ifndef DBUG_OFF
static const char* default_dbug_option, *current_dbug_option;
#endif
#ifdef HAVE_LIBWRAP
const char *libwrapName= NULL;
int allow_severity = LOG_INFO;
int deny_severity = LOG_WARNING;
#endif
#ifdef HAVE_QUERY_CACHE
static ulong query_cache_limit= 0;
ulong query_cache_min_res_unit= QUERY_CACHE_MIN_RESULT_DATA_SIZE;
Query_cache query_cache;
#endif
#ifdef HAVE_SMEM
char *shared_memory_base_name= default_shared_memory_base_name;
my_bool opt_enable_shared_memory;
HANDLE smem_event_connect_request= 0;
#endif

scheduler_functions thread_scheduler, extra_thread_scheduler;

#define SSL_VARS_NOT_STATIC
#include "sslopt-vars.h"
#ifdef HAVE_OPENSSL
#include <openssl/crypto.h>
#ifndef HAVE_YASSL
typedef struct CRYPTO_dynlock_value
{
  rw_lock_t lock;
} openssl_lock_t;

static openssl_lock_t *openssl_stdlocks;
static openssl_lock_t *openssl_dynlock_create(const char *, int);
static void openssl_dynlock_destroy(openssl_lock_t *, const char *, int);
static void openssl_lock_function(int, int, const char *, int);
static void openssl_lock(int, openssl_lock_t *, const char *, int);
static unsigned long openssl_id_function();
#endif
char *des_key_file;
struct st_VioSSLFd *ssl_acceptor_fd;
#endif /* HAVE_OPENSSL */

/**
  Number of currently active user connections. The variable is protected by
  LOCK_connection_count.
*/
uint connection_count= 0, extra_connection_count= 0;

/* Function declarations */

pthread_handler_t signal_hand(void *arg);
static int mysql_init_variables(void);
static int get_options(int *argc,char **argv);
extern "C" my_bool mysqld_get_one_option(int, const struct my_option *, char *);
static void set_server_version(void);
static int init_thread_environment();
static char *get_relative_path(const char *path);
static int fix_paths(void);
pthread_handler_t handle_connections_sockets(void *arg);
pthread_handler_t kill_server_thread(void *arg);
static void bootstrap(FILE *file);
static bool read_init_file(char *file_name);
#ifdef __NT__
pthread_handler_t handle_connections_namedpipes(void *arg);
#endif
#ifdef HAVE_SMEM
pthread_handler_t handle_connections_shared_memory(void *arg);
#endif
pthread_handler_t handle_slave(void *arg);
static ulong find_bit_type(const char *x, TYPELIB *bit_lib);
static ulong find_bit_type_or_exit(const char *x, TYPELIB *bit_lib,
                                   const char *option, int *error);
static void clean_up(bool print_message);
static int test_if_case_insensitive(const char *dir_name);
static void register_mutex_order();

#ifndef EMBEDDED_LIBRARY
static void usage(void);
static void start_signal_handler(void);
static void close_server_sock();
static void clean_up_mutexes(void);
static void wait_for_signal_thread_to_end(void);
static void create_pid_file();
static void end_ssl();
#endif


#ifndef EMBEDDED_LIBRARY
/****************************************************************************
** Code to end mysqld
****************************************************************************/

static void close_connections(void)
{
#ifdef EXTRA_DEBUG
  int count=0;
#endif
  DBUG_ENTER("close_connections");

  /* Clear thread cache */
  kill_cached_threads++;
  flush_thread_cache();

  /* kill connection thread */
#if !defined(__WIN__) && !defined(__NETWARE__)
  DBUG_PRINT("quit", ("waiting for select thread: 0x%lx",
                      (ulong) select_thread));
  (void) pthread_mutex_lock(&LOCK_thread_count);

  while (select_thread_in_use)
  {
    struct timespec abstime;
    int error;
    LINT_INIT(error);
    DBUG_PRINT("info",("Waiting for select thread"));

#ifndef DONT_USE_THR_ALARM
    if (pthread_kill(select_thread, thr_client_alarm))
      break;					// allready dead
#endif
    set_timespec(abstime, 2);
    for (uint tmp=0 ; tmp < 10 && select_thread_in_use; tmp++)
    {
      error=pthread_cond_timedwait(&COND_thread_count,&LOCK_thread_count,
				   &abstime);
      if (error != EINTR)
	break;
    }
#ifdef EXTRA_DEBUG
    if (error != 0 && error != ETIMEDOUT && !count++)
      sql_print_error("Got error %d from pthread_cond_timedwait",error);
#endif
    close_server_sock();
  }
  (void) pthread_mutex_unlock(&LOCK_thread_count);
#endif /* __WIN__ */


  /* Abort listening to new connections */
  DBUG_PRINT("quit",("Closing sockets"));
  if (!opt_disable_networking )
  {
    if (base_ip_sock != INVALID_SOCKET)
    {
      (void) shutdown(base_ip_sock, SHUT_RDWR);
      (void) closesocket(base_ip_sock);
      base_ip_sock= INVALID_SOCKET;
    }
    if (extra_ip_sock != INVALID_SOCKET)
    {
      (void) shutdown(extra_ip_sock, SHUT_RDWR);
      (void) closesocket(extra_ip_sock);
      extra_ip_sock= INVALID_SOCKET;
    }
  }
#ifdef __NT__
  if (hPipe != INVALID_HANDLE_VALUE && opt_enable_named_pipe)
  {
    HANDLE temp;
    DBUG_PRINT("quit", ("Closing named pipes") );

    /* Create connection to the handle named pipe handler to break the loop */
    if ((temp = CreateFile(pipe_name,
			   GENERIC_READ | GENERIC_WRITE,
			   0,
			   NULL,
			   OPEN_EXISTING,
			   0,
			   NULL )) != INVALID_HANDLE_VALUE)
    {
      WaitNamedPipe(pipe_name, 1000);
      DWORD dwMode = PIPE_READMODE_BYTE | PIPE_WAIT;
      SetNamedPipeHandleState(temp, &dwMode, NULL, NULL);
      CancelIo(temp);
      DisconnectNamedPipe(temp);
      CloseHandle(temp);
    }
  }
#endif
#ifdef HAVE_SYS_UN_H
  if (unix_sock != INVALID_SOCKET)
  {
    (void) shutdown(unix_sock, SHUT_RDWR);
    (void) closesocket(unix_sock);
    (void) unlink(mysqld_unix_port);
    unix_sock= INVALID_SOCKET;
  }
#endif
  end_thr_alarm(0);			 // Abort old alarms.

  /*
    First signal all threads that it's time to die
    This will give the threads some time to gracefully abort their
    statements and inform their clients that the server is about to die.
  */

  THD *tmp;
  (void) pthread_mutex_lock(&LOCK_thread_count); // For unlink from list

  I_List_iterator<THD> it(threads);
  while ((tmp=it++))
  {
    DBUG_PRINT("quit",("Informing thread %ld that it's time to die",
		       tmp->thread_id));
    /* We skip slave threads & scheduler on this first loop through. */
    if (tmp->slave_thread)
      continue;

    tmp->killed= THD::KILL_CONNECTION;
    thread_scheduler.post_kill_notification(tmp);
    pthread_mutex_lock(&tmp->LOCK_thd_data);
    if (tmp->mysys_var)
    {
      tmp->mysys_var->abort=1;
      pthread_mutex_lock(&tmp->mysys_var->mutex);
      if (tmp->mysys_var->current_cond)
      {
        uint i;
        for (i=0; i < 2; i++)
        {
          int ret= pthread_mutex_trylock(tmp->mysys_var->current_mutex);
          pthread_cond_broadcast(tmp->mysys_var->current_cond);
          if (!ret)
          {
            /* Thread has surely got the signal, unlock and abort */
            pthread_mutex_unlock(tmp->mysys_var->current_mutex);
            break;
          }
          sleep(1);
        }
      }
      pthread_mutex_unlock(&tmp->mysys_var->mutex);
    }
    pthread_mutex_unlock(&tmp->LOCK_thd_data);
  }
  (void) pthread_mutex_unlock(&LOCK_thread_count); // For unlink from list

  Events::deinit();
  end_slave();

  /* Give threads time to die. */
  for (int i= 0; thread_count && i < 100; i++)
    my_sleep(20000);

  /*
    Force remaining threads to die by closing the connection to the client
    This will ensure that threads that are waiting for a command from the
    client on a blocking read call are aborted.
  */

  for (;;)
  {
    DBUG_PRINT("quit",("Locking LOCK_thread_count"));
    (void) pthread_mutex_lock(&LOCK_thread_count); // For unlink from list
    if (!(tmp=threads.get()))
    {
      DBUG_PRINT("quit",("Unlocking LOCK_thread_count"));
      (void) pthread_mutex_unlock(&LOCK_thread_count);
      break;
    }
#ifndef __bsdi__				// Bug in BSDI kernel
    if (tmp->vio_ok())
    {
      if (global_system_variables.log_warnings)
        sql_print_warning(ER(ER_FORCING_CLOSE),my_progname,
                          tmp->thread_id,
                          (tmp->main_security_ctx.user ?
                           tmp->main_security_ctx.user : ""));
      close_connection(tmp,0,0);
    }
#endif
    DBUG_PRINT("quit",("Unlocking LOCK_thread_count"));
    (void) pthread_mutex_unlock(&LOCK_thread_count);
  }
  /* All threads has now been aborted */
  DBUG_PRINT("quit",("Waiting for threads to die (count=%u)",thread_count));
  (void) pthread_mutex_lock(&LOCK_thread_count);
  while (thread_count)
  {
    (void) pthread_cond_wait(&COND_thread_count,&LOCK_thread_count);
    DBUG_PRINT("quit",("One thread died (count=%u)",thread_count));
  }
  (void) pthread_mutex_unlock(&LOCK_thread_count);

  close_active_mi();
  DBUG_PRINT("quit",("close_connections thread"));
  DBUG_VOID_RETURN;
}


#ifdef HAVE_CLOSE_SERVER_SOCK
static void close_socket(my_socket sock, const char *info)
{
  DBUG_ENTER("close_socket");

  if (sock != INVALID_SOCKET)
  {
    DBUG_PRINT("info", ("calling shutdown on %s socket", info));
    (void) shutdown(sock, SHUT_RDWR);
#if defined(__NETWARE__)
    /*
      The following code is disabled for normal systems as it causes MySQL
      to hang on AIX 4.3 during shutdown
    */
    DBUG_PRINT("info", ("calling closesocket on %s socket", info));
    (void) closesocket(tmp_sock);
#endif
  }
  DBUG_VOID_RETURN;
}
#endif


static void close_server_sock()
{
#ifdef HAVE_CLOSE_SERVER_SOCK
  DBUG_ENTER("close_server_sock");

  close_socket(base_ip_sock, "TCP/IP");
  close_socket(extra_ip_sock, "TCP/IP");
  close_socket(unix_sock, "unix/IP");

  if (unix_sock != INVALID_SOCKET)
    VOID(unlink(mysqld_unix_port));
  base_ip_sock= extra_ip_sock= unix_sock= INVALID_SOCKET;
  DBUG_VOID_RETURN;
#endif
}

#endif /*EMBEDDED_LIBRARY*/


void kill_mysql(void)
{
  DBUG_ENTER("kill_mysql");

#if defined(SIGNALS_DONT_BREAK_READ) && !defined(EMBEDDED_LIBRARY)
  abort_loop=1;					// Break connection loops
  close_server_sock();				// Force accept to wake up
#endif

#if defined(__WIN__)
#if !defined(EMBEDDED_LIBRARY)
  {
    if (!SetEvent(hEventShutdown))
    {
      DBUG_PRINT("error",("Got error: %ld from SetEvent",GetLastError()));
    }
    /*
      or:
      HANDLE hEvent=OpenEvent(0, FALSE, "MySqlShutdown");
      SetEvent(hEventShutdown);
      CloseHandle(hEvent);
    */
  }
#endif
#elif defined(HAVE_PTHREAD_KILL)
  if (pthread_kill(signal_thread, MYSQL_KILL_SIGNAL))
  {
    DBUG_PRINT("error",("Got error %d from pthread_kill",errno)); /* purecov: inspected */
  }
#elif !defined(SIGNALS_DONT_BREAK_READ)
  kill(current_pid, MYSQL_KILL_SIGNAL);
#endif
  DBUG_PRINT("quit",("After pthread_kill"));
  shutdown_in_progress=1;			// Safety if kill didn't work
#ifdef SIGNALS_DONT_BREAK_READ
  if (!kill_in_progress)
  {
    pthread_t tmp;
    abort_loop=1;
    if (pthread_create(&tmp,&connection_attrib, kill_server_thread,
			   (void*) 0))
      sql_print_error("Can't create thread to kill server");
  }
#endif
  DBUG_VOID_RETURN;
}

/**
  Force server down. Kill all connections and threads and exit.

  @param  sig_ptr       Signal number that caused kill_server to be called.

  @note
    A signal number of 0 mean that the function was not called
    from a signal handler and there is thus no signal to block
    or stop, we just want to kill the server.
*/

#if defined(__NETWARE__)
extern "C" void kill_server(int sig_ptr)
#define RETURN_FROM_KILL_SERVER return
#elif !defined(__WIN__)
static void *kill_server(void *sig_ptr)
#define RETURN_FROM_KILL_SERVER return 0
#else
static void __cdecl kill_server(int sig_ptr)
#define RETURN_FROM_KILL_SERVER return
#endif
{
  DBUG_ENTER("kill_server");
#ifndef EMBEDDED_LIBRARY
  int sig=(int) (long) sig_ptr;			// This is passed a int
  // if there is a signal during the kill in progress, ignore the other
  if (kill_in_progress)				// Safety
  {
    DBUG_LEAVE;
    RETURN_FROM_KILL_SERVER;
  }
  kill_in_progress=TRUE;
  abort_loop=1;					// This should be set
  if (sig != 0) // 0 is not a valid signal number
    my_sigset(sig, SIG_IGN);                    /* purify inspected */
  if (sig == MYSQL_KILL_SIGNAL || sig == 0)
    sql_print_information(ER(ER_NORMAL_SHUTDOWN),my_progname);
  else
    sql_print_error(ER(ER_GOT_SIGNAL),my_progname,sig); /* purecov: inspected */

#if defined(HAVE_SMEM) && defined(__WIN__)
  /*
   Send event to smem_event_connect_request for aborting
   */
  if (opt_enable_shared_memory)
  {
    if (!SetEvent(smem_event_connect_request))
    {
      DBUG_PRINT("error",
                 ("Got error: %ld from SetEvent of smem_event_connect_request",
                  GetLastError()));
    }
  }
#endif

  close_connections();
  if (sig != MYSQL_KILL_SIGNAL &&
      sig != 0)
    unireg_abort(1);				/* purecov: inspected */
  else
    unireg_end();

  /* purecov: begin deadcode */
#ifdef __NETWARE__
  if (!event_flag)
    pthread_join(select_thread, NULL);		// wait for main thread
#endif /* __NETWARE__ */

  DBUG_LEAVE;                                   // Must match DBUG_ENTER()
  my_thread_end();
  pthread_exit(0);
  /* purecov: end */

  RETURN_FROM_KILL_SERVER;                      // Avoid compiler warnings

#else /* EMBEDDED_LIBRARY*/

  DBUG_LEAVE;
  RETURN_FROM_KILL_SERVER;

#endif /* EMBEDDED_LIBRARY */
}


#if defined(USE_ONE_SIGNAL_HAND) || (defined(__NETWARE__) && defined(SIGNALS_DONT_BREAK_READ))
pthread_handler_t kill_server_thread(void *arg __attribute__((unused)))
{
  my_thread_init();				// Initialize new thread
  kill_server(0);
  /* purecov: begin deadcode */
  my_thread_end();
  pthread_exit(0);
  return 0;
  /* purecov: end */
}
#endif


extern "C" sig_handler print_signal_warning(int sig)
{
  if (global_system_variables.log_warnings)
    sql_print_warning("Got signal %d from thread %ld", sig,my_thread_id());
#ifdef SIGNAL_HANDLER_RESET_ON_DELIVERY
  my_sigset(sig,print_signal_warning);		/* int. thread system calls */
#endif
#if !defined(__WIN__) && !defined(__NETWARE__)
  if (sig == SIGALRM)
    alarm(2);					/* reschedule alarm */
#endif
}

#ifndef EMBEDDED_LIBRARY

/**
  cleanup all memory and end program nicely.

    If SIGNALS_DONT_BREAK_READ is defined, this function is called
    by the main thread. To get MySQL to shut down nicely in this case
    (Mac OS X) we have to call exit() instead if pthread_exit().

  @note
    This function never returns.
*/
void unireg_end(void)
{
  clean_up(1);
  my_thread_end();
#if defined(SIGNALS_DONT_BREAK_READ) && !defined(__NETWARE__)
  exit(0);
#else
  pthread_exit(0);				// Exit is in main thread
#endif
}

extern "C" void unireg_abort(int exit_code)
{
  DBUG_ENTER("unireg_abort");

  if (opt_help)
    usage();
  if (exit_code)
    sql_print_error("Aborting\n");
  clean_up(!opt_help && (exit_code || !opt_bootstrap)); /* purecov: inspected */
  DBUG_PRINT("quit",("done with cleanup in unireg_abort"));
  wait_for_signal_thread_to_end();
  clean_up_mutexes();
  my_end(opt_endinfo ? MY_CHECK_ERROR | MY_GIVE_INFO : 0);
  exit(exit_code); /* purecov: inspected */
}

#endif /*EMBEDDED_LIBRARY*/


void clean_up(bool print_message)
{
  DBUG_PRINT("exit",("clean_up"));
  if (cleanup_done++)
    return; /* purecov: inspected */

  stop_handle_manager();
  release_ddl_log();

  /*
    make sure that handlers finish up
    what they have that is dependent on the binlog
  */
  ha_binlog_end(current_thd);

  logger.cleanup_base();

  injector::free_instance();
  mysql_bin_log.cleanup();

#ifdef HAVE_REPLICATION
  if (use_slave_mask)
    bitmap_free(&slave_error_mask);
#endif
  my_tz_free();
  my_database_names_free();
#ifndef NO_EMBEDDED_ACCESS_CHECKS
  servers_free(1);
  acl_free(1);
  grant_free();
#endif
  query_cache_destroy();
  table_cache_free();
  table_def_free();
  hostname_cache_free();
  item_user_lock_free();
  lex_free();				/* Free some memory */
  item_create_cleanup();
  set_var_free();
  free_charsets();
  if (!opt_noacl)
  {
#ifdef HAVE_DLOPEN
    udf_free();
#endif
  }
  plugin_shutdown();
  ha_end();
  if (tc_log)
    tc_log->close();
  xid_cache_free();
  wt_end();
  delete_elements(&key_caches, (void (*)(const char*, uchar*)) free_key_cache);
  multi_keycache_free();
  sp_cache_end();
  free_status_vars();
  end_thr_alarm(1);			/* Free allocated memory */
  my_free_open_file_info();
  my_free((char*) global_system_variables.date_format,
	  MYF(MY_ALLOW_ZERO_PTR));
  my_free((char*) global_system_variables.time_format,
	  MYF(MY_ALLOW_ZERO_PTR));
  my_free((char*) global_system_variables.datetime_format,
	  MYF(MY_ALLOW_ZERO_PTR));
  if (defaults_argv)
    free_defaults(defaults_argv);
  my_free(sys_init_connect.value, MYF(MY_ALLOW_ZERO_PTR));
  my_free(sys_init_slave.value, MYF(MY_ALLOW_ZERO_PTR));
  my_free(sys_var_general_log_path.value, MYF(MY_ALLOW_ZERO_PTR));
  my_free(sys_var_slow_log_path.value, MYF(MY_ALLOW_ZERO_PTR));
  free_tmpdir(&mysql_tmpdir_list);
#ifdef HAVE_REPLICATION
  my_free(slave_load_tmpdir,MYF(MY_ALLOW_ZERO_PTR));
#endif
  x_free(opt_bin_logname);
  x_free(opt_relay_logname);
  x_free(opt_secure_file_priv);
  bitmap_free(&temp_pool);
  free_max_user_conn();
  free_global_user_stats();
  free_global_client_stats();
  free_global_table_stats();
  free_global_index_stats();
#ifdef HAVE_REPLICATION
  end_slave_list();
#endif
  my_uuid_end();
  delete binlog_filter;
  delete rpl_filter;
#ifndef EMBEDDED_LIBRARY
  end_ssl();
#endif
  vio_end();
#ifdef USE_REGEX
  my_regex_end();
#endif
#if defined(ENABLED_DEBUG_SYNC)
  /* End the debug sync facility. See debug_sync.cc. */
  debug_sync_end();
#endif /* defined(ENABLED_DEBUG_SYNC) */

#if !defined(EMBEDDED_LIBRARY)
  if (!opt_bootstrap)
    (void) my_delete(pidfile_name,MYF(0));	// This may not always exist
#endif
  if (print_message && errmesg && server_start_time)
    sql_print_information(ER(ER_SHUTDOWN_COMPLETE),my_progname);
  thread_scheduler.end();
  mysql_library_end();
  finish_client_errs();
  my_free((uchar*) my_error_unregister(ER_ERROR_FIRST, ER_ERROR_LAST),
          MYF(MY_WME | MY_FAE | MY_ALLOW_ZERO_PTR));
  DBUG_PRINT("quit", ("Error messages freed"));
  /* Tell main we are ready */
  logger.cleanup_end();
  (void) pthread_mutex_lock(&LOCK_thread_count);
  DBUG_PRINT("quit", ("got thread count lock"));
  ready_to_exit=1;
  /* do the broadcast inside the lock to ensure that my_end() is not called */
  (void) pthread_cond_broadcast(&COND_thread_count);
  (void) pthread_mutex_unlock(&LOCK_thread_count);

  /*
    The following lines may never be executed as the main thread may have
    killed us
  */
  DBUG_PRINT("quit", ("done with cleanup"));
} /* clean_up */


#ifndef EMBEDDED_LIBRARY

/**
  This is mainly needed when running with purify, but it's still nice to
  know that all child threads have died when mysqld exits.
*/
static void wait_for_signal_thread_to_end()
{
#ifndef __NETWARE__
  uint i;
  /*
    Wait up to 10 seconds for signal thread to die. We use this mainly to
    avoid getting warnings that my_thread_end has not been called
  */
  for (i= 0 ; i < 100 && signal_thread_in_use; i++)
  {
    if (pthread_kill(signal_thread, MYSQL_KILL_SIGNAL) != ESRCH)
      break;
    my_sleep(100);				// Give it time to die
  }
#endif
}


static void clean_up_mutexes()
{
  DBUG_ENTER("clean_up_mutexes");
  (void) pthread_mutex_destroy(&LOCK_mysql_create_db);
  (void) pthread_mutex_destroy(&LOCK_lock_db);
  (void) pthread_mutex_destroy(&LOCK_Acl);
  (void) rwlock_destroy(&LOCK_grant);
  (void) pthread_mutex_destroy(&LOCK_open);
  (void) pthread_mutex_destroy(&LOCK_thread_count);
  (void) pthread_mutex_destroy(&LOCK_mapped_file);
  (void) pthread_mutex_destroy(&LOCK_status);
  (void) pthread_mutex_destroy(&LOCK_error_log);
  (void) pthread_mutex_destroy(&LOCK_delayed_insert);
  (void) pthread_mutex_destroy(&LOCK_delayed_status);
  (void) pthread_mutex_destroy(&LOCK_delayed_create);
  (void) pthread_mutex_destroy(&LOCK_manager);
  (void) pthread_mutex_destroy(&LOCK_crypt);
  (void) pthread_mutex_destroy(&LOCK_bytes_sent);
  (void) pthread_mutex_destroy(&LOCK_bytes_received);
  (void) pthread_mutex_destroy(&LOCK_user_conn);
  (void) pthread_mutex_destroy(&LOCK_connection_count);
  (void) pthread_mutex_destroy(&LOCK_stats);
  (void) pthread_mutex_destroy(&LOCK_global_user_client_stats);
  (void) pthread_mutex_destroy(&LOCK_global_table_stats);
  (void) pthread_mutex_destroy(&LOCK_global_index_stats);

  Events::destroy_mutexes();
#ifdef HAVE_OPENSSL
  (void) pthread_mutex_destroy(&LOCK_des_key_file);
#ifndef HAVE_YASSL
  for (int i= 0; i < CRYPTO_num_locks(); ++i)
    (void) rwlock_destroy(&openssl_stdlocks[i].lock);
  OPENSSL_free(openssl_stdlocks);
#endif
#endif
#ifdef HAVE_REPLICATION
  (void) pthread_mutex_destroy(&LOCK_rpl_status);
  (void) pthread_cond_destroy(&COND_rpl_status);
#endif
  (void) pthread_mutex_destroy(&LOCK_server_started);
  (void) pthread_cond_destroy(&COND_server_started);
  (void) pthread_mutex_destroy(&LOCK_active_mi);
  (void) rwlock_destroy(&LOCK_sys_init_connect);
  (void) rwlock_destroy(&LOCK_sys_init_slave);
  (void) pthread_mutex_destroy(&LOCK_global_system_variables);
  (void) pthread_mutex_destroy(&LOCK_short_uuid_generator);
  (void) rwlock_destroy(&LOCK_system_variables_hash);
  (void) pthread_mutex_destroy(&LOCK_global_read_lock);
  (void) pthread_mutex_destroy(&LOCK_prepared_stmt_count);
  (void) pthread_cond_destroy(&COND_thread_count);
  (void) pthread_cond_destroy(&COND_refresh);
  (void) pthread_cond_destroy(&COND_global_read_lock);
  (void) pthread_cond_destroy(&COND_thread_cache);
  (void) pthread_cond_destroy(&COND_flush_thread_cache);
  (void) pthread_cond_destroy(&COND_manager);
  DBUG_VOID_RETURN;
}

#endif /*EMBEDDED_LIBRARY*/


/**
   Register order of mutex for wrong mutex deadlock detector

   By aquiring all mutex in order here, the mutex order detector in
   mysys/thr_mutex.c, will give a warning on first wrong mutex usage!
*/

#ifdef SAFE_MUTEX
#define always_in_that_order(A,B)               \
  pthread_mutex_lock(A); pthread_mutex_lock(B); \
  pthread_mutex_unlock(B); pthread_mutex_unlock(A)
#else
#define always_in_that_order(A,B)
#endif

static void register_mutex_order()
{
  /*
    We must have LOCK_open before LOCK_global_system_variables because
    LOCK_open is hold while sql_plugin.c::intern_sys_var_ptr() is called.
  */
  always_in_that_order(&LOCK_open, &LOCK_global_system_variables);
}
#undef always_in_that_order


/****************************************************************************
** Init IP and UNIX socket
****************************************************************************/

#ifndef EMBEDDED_LIBRARY
static void set_ports()
{
  char	*env;
  if (!mysqld_port && !opt_disable_networking)
  {					// Get port if not from commandline
    mysqld_port= MYSQL_PORT;

    /*
      if builder specifically requested a default port, use that
      (even if it coincides with our factory default).
      only if they didn't do we check /etc/services (and, failing
      on that, fall back to the factory default of 3306).
      either default can be overridden by the environment variable
      MYSQL_TCP_PORT, which in turn can be overridden with command
      line options.
    */

#if MYSQL_PORT_DEFAULT == 0
    struct  servent *serv_ptr;
    if ((serv_ptr= getservbyname("mysql", "tcp")))
      mysqld_port= ntohs((u_short) serv_ptr->s_port); /* purecov: inspected */
#endif
    if ((env = getenv("MYSQL_TCP_PORT")))
      mysqld_port= (uint) atoi(env);		/* purecov: inspected */
  }
  if (!mysqld_unix_port)
  {
#ifdef __WIN__
    mysqld_unix_port= (char*) MYSQL_NAMEDPIPE;
#else
    mysqld_unix_port= (char*) MYSQL_UNIX_ADDR;
#endif
    if ((env = getenv("MYSQL_UNIX_PORT")))
      mysqld_unix_port= env;			/* purecov: inspected */
  }
}

/* Change to run as another user if started with --user */

static struct passwd *check_user(const char *user)
{
#if !defined(__WIN__) && !defined(__NETWARE__)
  struct passwd *tmp_user_info;
  uid_t user_id= geteuid();

  // Don't bother if we aren't superuser
  if (user_id)
  {
    if (user)
    {
      /* Don't give a warning, if real user is same as given with --user */
      /* purecov: begin tested */
      tmp_user_info= getpwnam(user);
      if ((!tmp_user_info || user_id != tmp_user_info->pw_uid) &&
	  global_system_variables.log_warnings)
        sql_print_warning(
                    "One can only use the --user switch if running as root\n");
      /* purecov: end */
    }
    return NULL;
  }
  if (!user)
  {
    if (!opt_bootstrap)
    {
      sql_print_error("Fatal error: Please read \"Security\" section of the manual to find out how to run mysqld as root!\n");
      unireg_abort(1);
    }
    return NULL;
  }
  /* purecov: begin tested */
  if (!strcmp(user,"root"))
    return NULL;                        // Avoid problem with dynamic libraries

  if (!(tmp_user_info= getpwnam(user)))
  {
    // Allow a numeric uid to be used
    const char *pos;
    for (pos= user; my_isdigit(mysqld_charset,*pos); pos++) ;
    if (*pos)                                   // Not numeric id
      goto err;
    if (!(tmp_user_info= getpwuid(atoi(user))))
      goto err;
  }
  return tmp_user_info;
  /* purecov: end */

err:
  sql_print_error("Fatal error: Can't change to run as user '%s' ;  Please check that the user exists!\n",user);
  unireg_abort(1);

#ifdef PR_SET_DUMPABLE
  if (test_flags & TEST_CORE_ON_SIGNAL)
  {
    /* inform kernel that process is dumpable */
    (void) prctl(PR_SET_DUMPABLE, 1);
  }
#endif

#endif
  return NULL;
}

static void set_user(const char *user, struct passwd *user_info_arg)
{
  /* purecov: begin tested */
#if !defined(__WIN__) && !defined(__NETWARE__)
  DBUG_ASSERT(user_info_arg != 0);
#ifdef HAVE_INITGROUPS
  /*
    We can get a SIGSEGV when calling initgroups() on some systems when NSS
    is configured to use LDAP and the server is statically linked.  We set
    calling_initgroups as a flag to the SIGSEGV handler that is then used to
    output a specific message to help the user resolve this problem.
  */
  calling_initgroups= TRUE;
  initgroups((char*) user, user_info_arg->pw_gid);
  calling_initgroups= FALSE;
#endif
  if (setgid(user_info_arg->pw_gid) == -1)
  {
    sql_perror("setgid");
    unireg_abort(1);
  }
  if (setuid(user_info_arg->pw_uid) == -1)
  {
    sql_perror("setuid");
    unireg_abort(1);
  }
#endif
  /* purecov: end */
}


static void set_effective_user(struct passwd *user_info_arg)
{
#if !defined(__WIN__) && !defined(__NETWARE__)
  DBUG_ASSERT(user_info_arg != 0);
  if (setregid((gid_t)-1, user_info_arg->pw_gid) == -1)
  {
    sql_perror("setregid");
    unireg_abort(1);
  }
  if (setreuid((uid_t)-1, user_info_arg->pw_uid) == -1)
  {
    sql_perror("setreuid");
    unireg_abort(1);
  }
#endif
}


/** Change root user if started with @c --chroot . */
static void set_root(const char *path)
{
#if !defined(__WIN__) && !defined(__NETWARE__)
  if (chroot(path) == -1)
  {
    sql_perror("chroot");
    unireg_abort(1);
  }
  my_setwd("/", MYF(0));
#endif
}

/**
   Activate usage of a tcp port
*/

static my_socket activate_tcp_port(uint port)
{
  struct sockaddr_in IPaddr;
  my_socket ip_sock;
  int	arg=1;
  int   ret;
  uint  waited;
  uint  this_wait;
  uint  retry;
  DBUG_ENTER("activate_tcp_port");
  DBUG_PRINT("enter",("port: %u", port));
  LINT_INIT(ret);

  ip_sock = socket(AF_INET, SOCK_STREAM, 0);
  if (ip_sock == INVALID_SOCKET)
  {
    DBUG_PRINT("error",("Got error: %d from socket()",socket_errno));
    sql_perror(ER(ER_IPSOCK_ERROR));		/* purecov: tested */
    unireg_abort(1);				/* purecov: tested */
  }
  bzero((char*) &IPaddr, sizeof(IPaddr));
  IPaddr.sin_family = AF_INET;
  IPaddr.sin_addr.s_addr = my_bind_addr;
  IPaddr.sin_port = (unsigned short) htons((unsigned short) port);

#ifndef __WIN__
  /*
    We should not use SO_REUSEADDR on windows as this would enable a
    user to open two mysqld servers with the same TCP/IP port.
  */
  (void) setsockopt(ip_sock,SOL_SOCKET,SO_REUSEADDR,(char*)&arg,sizeof(arg));
#endif /* __WIN__ */
  /*
    Sometimes the port is not released fast enough when stopping and
    restarting the server. This happens quite often with the test suite
    on busy Linux systems. Retry to bind the address at these intervals:
    Sleep intervals: 1, 2, 4,  6,  9, 13, 17, 22, ...
    Retry at second: 1, 3, 7, 13, 22, 35, 52, 74, ...
    Limit the sequence by mysqld_port_timeout (set --port-open-timeout=#).
  */

  for (waited= 0, retry= 1; ; retry++, waited+= this_wait)
  {
    if (((ret= bind(ip_sock, my_reinterpret_cast(struct sockaddr *) (&IPaddr),
                    sizeof(IPaddr))) >= 0) ||
        (socket_errno != SOCKET_EADDRINUSE) ||
        (waited >= mysqld_port_timeout))
      break;
    sql_print_information("Retrying bind on TCP/IP port %u", port);
    this_wait= retry * retry / 3 + 1;
    sleep(this_wait);
  }
  if (ret < 0)
  {
    DBUG_PRINT("error",("Got error: %d from bind",socket_errno));
    sql_perror("Can't start server: Bind on TCP/IP port");
    sql_print_error("Do you already have another mysqld server running on "
                    "port: %u ?", port);
    unireg_abort(1);
  }
  if (listen(ip_sock,(int) back_log) < 0)
  {
    sql_perror("Can't start server: listen() on TCP/IP port");
    sql_print_error("listen() on TCP/IP failed with error %d",
                    socket_errno);
    unireg_abort(1);
  }
  DBUG_RETURN(ip_sock);
}


static void network_init(void)
{
#ifdef HAVE_SYS_UN_H
  struct sockaddr_un	UNIXaddr;
#endif
  int	arg=1;
  DBUG_ENTER("network_init");

  if (thread_scheduler.init())
    unireg_abort(1);			/* purecov: inspected */

  set_ports();

  if (!opt_disable_networking && !opt_bootstrap)
  {
    if (mysqld_port)
      base_ip_sock= activate_tcp_port(mysqld_port);
    if (mysqld_extra_port)
      extra_ip_sock= activate_tcp_port(mysqld_extra_port);
  }

#ifdef __NT__
  /* create named pipe */
  if (Service.IsNT() && mysqld_unix_port[0] && !opt_bootstrap &&
      opt_enable_named_pipe)
  {

    strxnmov(pipe_name, sizeof(pipe_name)-1, "\\\\.\\pipe\\",
	     mysqld_unix_port, NullS);
    bzero((char*) &saPipeSecurity, sizeof(saPipeSecurity));
    bzero((char*) &sdPipeDescriptor, sizeof(sdPipeDescriptor));
    if (!InitializeSecurityDescriptor(&sdPipeDescriptor,
				      SECURITY_DESCRIPTOR_REVISION))
    {
      sql_perror("Can't start server : Initialize security descriptor");
      unireg_abort(1);
    }
    if (!SetSecurityDescriptorDacl(&sdPipeDescriptor, TRUE, NULL, FALSE))
    {
      sql_perror("Can't start server : Set security descriptor");
      unireg_abort(1);
    }
    saPipeSecurity.nLength = sizeof(SECURITY_ATTRIBUTES);
    saPipeSecurity.lpSecurityDescriptor = &sdPipeDescriptor;
    saPipeSecurity.bInheritHandle = FALSE;
    if ((hPipe= CreateNamedPipe(pipe_name,
				PIPE_ACCESS_DUPLEX|FILE_FLAG_OVERLAPPED,
				PIPE_TYPE_BYTE |
				PIPE_READMODE_BYTE |
				PIPE_WAIT,
				PIPE_UNLIMITED_INSTANCES,
				(int) global_system_variables.net_buffer_length,
				(int) global_system_variables.net_buffer_length,
				NMPWAIT_USE_DEFAULT_WAIT,
				&saPipeSecurity)) == INVALID_HANDLE_VALUE)
      {
	LPVOID lpMsgBuf;
	int error=GetLastError();
	FormatMessage(FORMAT_MESSAGE_ALLOCATE_BUFFER |
		      FORMAT_MESSAGE_FROM_SYSTEM,
		      NULL, error, MAKELANGID(LANG_NEUTRAL, SUBLANG_DEFAULT),
		      (LPTSTR) &lpMsgBuf, 0, NULL );
	sql_perror((char *)lpMsgBuf);
	LocalFree(lpMsgBuf);
	unireg_abort(1);
      }
  }
#endif

#if defined(HAVE_SYS_UN_H)
  /*
  ** Create the UNIX socket
  */
  if (mysqld_unix_port[0] && !opt_bootstrap)
  {
    DBUG_PRINT("general",("UNIX Socket is %s",mysqld_unix_port));

    if (strlen(mysqld_unix_port) > (sizeof(UNIXaddr.sun_path) - 1))
    {
      sql_print_error("The socket file path is too long (> %u): %s",
                      (uint) sizeof(UNIXaddr.sun_path) - 1, mysqld_unix_port);
      unireg_abort(1);
    }
    if ((unix_sock= socket(AF_UNIX, SOCK_STREAM, 0)) < 0)
    {
      sql_perror("Can't start server : UNIX Socket "); /* purecov: inspected */
      unireg_abort(1);				/* purecov: inspected */
    }
    bzero((char*) &UNIXaddr, sizeof(UNIXaddr));
    UNIXaddr.sun_family = AF_UNIX;
    strmov(UNIXaddr.sun_path, mysqld_unix_port);
    (void) unlink(mysqld_unix_port);
    (void) setsockopt(unix_sock,SOL_SOCKET,SO_REUSEADDR,(char*)&arg,
		      sizeof(arg));
    umask(0);
    if (bind(unix_sock, my_reinterpret_cast(struct sockaddr *) (&UNIXaddr),
	     sizeof(UNIXaddr)) < 0)
    {
      sql_perror("Can't start server : Bind on unix socket"); /* purecov: tested */
      sql_print_error("Do you already have another mysqld server running on socket: %s ?",mysqld_unix_port);
      unireg_abort(1);					/* purecov: tested */
    }
    umask(((~my_umask) & 0666));
#if defined(S_IFSOCK) && defined(SECURE_SOCKETS)
    (void) chmod(mysqld_unix_port,S_IFSOCK);	/* Fix solaris 2.6 bug */
#endif
    if (listen(unix_sock,(int) back_log) < 0)
      sql_print_warning("listen() on Unix socket failed with error %d",
		      socket_errno);
  }
#endif
  DBUG_PRINT("info",("server started"));
  DBUG_VOID_RETURN;
}

#endif /*!EMBEDDED_LIBRARY*/


#ifndef EMBEDDED_LIBRARY
/**
  Close a connection.

  @param thd		Thread handle
  @param errcode	Error code to print to console
  @param lock	        1 if we have have to lock LOCK_thread_count

  @note
    For the connection that is doing shutdown, this is called twice
*/
void close_connection(THD *thd, uint errcode, bool lock)
{
  st_vio *vio;
  DBUG_ENTER("close_connection");
  DBUG_PRINT("enter",("fd: %s  error: '%s'",
		      thd->net.vio ? vio_description(thd->net.vio) :
		      "(not connected)",
		      errcode ? ER(errcode) : ""));
  if (lock)
    (void) pthread_mutex_lock(&LOCK_thread_count);
  thd->killed= THD::KILL_CONNECTION;
  if ((vio= thd->net.vio) != 0)
  {
    if (errcode)
      net_send_error(thd, errcode, ER(errcode)); /* purecov: inspected */
    vio_close(vio);			/* vio is freed in delete thd */
  }
  if (lock)
    (void) pthread_mutex_unlock(&LOCK_thread_count);
  DBUG_VOID_RETURN;
}
#endif /* EMBEDDED_LIBRARY */


/** Called when mysqld is aborted with ^C */
/* ARGSUSED */
extern "C" sig_handler end_mysqld_signal(int sig __attribute__((unused)))
{
  DBUG_ENTER("end_mysqld_signal");
  /* Don't call kill_mysql() if signal thread is not running */
  if (signal_thread_in_use)
    kill_mysql();                          // Take down mysqld nicely 
  DBUG_VOID_RETURN;				/* purecov: deadcode */
}


/*
  Unlink thd from global list of available connections and free thd

  SYNOPSIS
    unlink_thd()
    thd		 Thread handler

  NOTES
    LOCK_thread_count is locked and left locked
*/

void unlink_thd(THD *thd)
{
  DBUG_ENTER("unlink_thd");
  DBUG_PRINT("enter", ("thd: 0x%lx", (long) thd));
  thd->cleanup();

  pthread_mutex_lock(&LOCK_connection_count);
  (*thd->scheduler->connection_count)--;
  pthread_mutex_unlock(&LOCK_connection_count);

  (void) pthread_mutex_lock(&LOCK_thread_count);
  thread_count--;
  delete thd;
  DBUG_VOID_RETURN;
}


/*
  Store thread in cache for reuse by new connections

  SYNOPSIS
    cache_thread()

  NOTES
    LOCK_thread_count has to be locked

  RETURN
    0  Thread was not put in cache
    1  Thread is to be reused by new connection.
       (ie, caller should return, not abort with pthread_exit())
*/


static bool cache_thread()
{
  safe_mutex_assert_owner(&LOCK_thread_count);
  if (cached_thread_count < thread_cache_size &&
      ! abort_loop && !kill_cached_threads)
  {
    /* Don't kill the thread, just put it in cache for reuse */
    DBUG_PRINT("info", ("Adding thread to cache"));
    cached_thread_count++;
    while (!abort_loop && ! wake_thread && ! kill_cached_threads)
      (void) pthread_cond_wait(&COND_thread_cache, &LOCK_thread_count);
    cached_thread_count--;
    if (kill_cached_threads)
      pthread_cond_signal(&COND_flush_thread_cache);
    if (wake_thread)
    {
      THD *thd;
      wake_thread--;
      thd= thread_cache.get();
      thd->thread_stack= (char*) &thd;          // For store_globals
      (void) thd->store_globals();
      /*
        THD::mysys_var::abort is associated with physical thread rather
        than with THD object. So we need to reset this flag before using
        this thread for handling of new THD object/connection.
      */
      thd->mysys_var->abort= 0;
      thd->thr_create_utime= my_micro_time();
      threads.append(thd);
      return(1);
    }
  }
  return(0);
}


/*
  End thread for the current connection

  SYNOPSIS
    one_thread_per_connection_end()
    thd		  Thread handler
    put_in_cache  Store thread in cache, if there is room in it
                  Normally this is true in all cases except when we got
                  out of resources initializing the current thread

  NOTES
    If thread is cached, we will wait until thread is scheduled to be
    reused and then we will return.
    If thread is not cached, we end the thread.

  RETURN
    0    Signal to handle_one_connection to reuse connection
*/

bool one_thread_per_connection_end(THD *thd, bool put_in_cache)
{
  DBUG_ENTER("one_thread_per_connection_end");
  unlink_thd(thd);
  /* Mark that current_thd is not valid anymore */
  my_pthread_setspecific_ptr(THR_THD,  0);
  if (put_in_cache)
    put_in_cache= cache_thread();
  pthread_mutex_unlock(&LOCK_thread_count);
  if (put_in_cache)
    DBUG_RETURN(0);                             // Thread is reused

  /* It's safe to broadcast outside a lock (COND... is not deleted here) */
  DBUG_PRINT("signal", ("Broadcasting COND_thread_count"));
  DBUG_LEAVE;                                   // Must match DBUG_ENTER()
  my_thread_end();
  (void) pthread_cond_broadcast(&COND_thread_count);

  pthread_exit(0);
  return 0;                                     // Avoid compiler warnings
}


void flush_thread_cache()
{
  (void) pthread_mutex_lock(&LOCK_thread_count);
  kill_cached_threads++;
  while (cached_thread_count)
  {
    pthread_cond_broadcast(&COND_thread_cache);
    pthread_cond_wait(&COND_flush_thread_cache,&LOCK_thread_count);
  }
  kill_cached_threads--;
  (void) pthread_mutex_unlock(&LOCK_thread_count);
}


#ifdef THREAD_SPECIFIC_SIGPIPE
/**
  Aborts a thread nicely. Comes here on SIGPIPE.

  @todo
    One should have to fix that thr_alarm know about this thread too.
*/
extern "C" sig_handler abort_thread(int sig __attribute__((unused)))
{
  THD *thd=current_thd;
  DBUG_ENTER("abort_thread");
  if (thd)
    thd->killed= THD::KILL_CONNECTION;
  DBUG_VOID_RETURN;
}
#endif


/******************************************************************************
  Setup a signal thread with handles all signals.
  Because Linux doesn't support schemas use a mutex to check that
  the signal thread is ready before continuing
******************************************************************************/

#if defined(__WIN__)


/*
  On Windows, we use native SetConsoleCtrlHandler for handle events like Ctrl-C
  with graceful shutdown.
  Also, we do not use signal(), but SetUnhandledExceptionFilter instead - as it
  provides possibility to pass the exception to just-in-time debugger, collect
  dumps and potentially also the exception and thread context used to output
  callstack.
*/

static BOOL WINAPI console_event_handler( DWORD type ) 
{
  DBUG_ENTER("console_event_handler");
#ifndef EMBEDDED_LIBRARY
  if(type == CTRL_C_EVENT)
  {
     /*
       Do not shutdown before startup is finished and shutdown
       thread is initialized. Otherwise there is a race condition 
       between main thread doing initialization and CTRL-C thread doing
       cleanup, which can result into crash.
     */
#ifndef EMBEDDED_LIBRARY
     if(hEventShutdown)
       kill_mysql();
     else
#endif
       sql_print_warning("CTRL-C ignored during startup");
     DBUG_RETURN(TRUE);
  }
#endif
  DBUG_RETURN(FALSE);
}


/*
  In Visual Studio 2005 and later, default SIGABRT handler will overwrite
  any unhandled exception filter set by the application  and will try to
  call JIT debugger. This is not what we want, this we calling __debugbreak
  to stop in debugger, if process is being debugged or to generate 
  EXCEPTION_BREAKPOINT and then handle_segfault will do its magic.
*/

#if (_MSC_VER >= 1400)
static void my_sigabrt_handler(int sig)
{
  __debugbreak();
}
#endif /*_MSC_VER >=1400 */

void win_install_sigabrt_handler(void)
{
#if (_MSC_VER >=1400)
  /*abort() should not override our exception filter*/
  _set_abort_behavior(0,_CALL_REPORTFAULT);
  signal(SIGABRT,my_sigabrt_handler);
#endif /* _MSC_VER >=1400 */
}

#ifdef DEBUG_UNHANDLED_EXCEPTION_FILTER
#define DEBUGGER_ATTACH_TIMEOUT 120
/*
  Wait for debugger to attach and break into debugger. If debugger is
  not attached, resume after timeout.
*/
static void wait_for_debugger(int timeout_sec)
{
   if(!IsDebuggerPresent())
   {
     int i;
     printf("Waiting for debugger to attach, pid=%u\n",GetCurrentProcessId());
     fflush(stdout);
     for(i= 0; i < timeout_sec; i++)
     {
       Sleep(1000);
       if(IsDebuggerPresent())
       {
         /* Break into debugger */
         __debugbreak();
         return;
       }
     }
     printf("pid=%u, debugger not attached after %d seconds, resuming\n",GetCurrentProcessId(),
       timeout_sec);
     fflush(stdout);
   }
}
#endif /* DEBUG_UNHANDLED_EXCEPTION_FILTER */

LONG WINAPI my_unhandler_exception_filter(EXCEPTION_POINTERS *ex_pointers)
{
   static BOOL first_time= TRUE;
   if(!first_time)
   {
     /*
       This routine can be called twice, typically
       when detaching in JIT debugger.
       Return EXCEPTION_EXECUTE_HANDLER to terminate process.
     */
     return EXCEPTION_EXECUTE_HANDLER;
   }
   first_time= FALSE;
#ifdef DEBUG_UNHANDLED_EXCEPTION_FILTER
   /*
    Unfortunately there is no clean way to debug unhandled exception filters,
    as debugger does not stop there(also documented in MSDN) 
    To overcome, one could put a MessageBox, but this will not work in service.
    Better solution is to print error message and sleep some minutes 
    until debugger is attached
  */
  wait_for_debugger(DEBUGGER_ATTACH_TIMEOUT);
#endif /* DEBUG_UNHANDLED_EXCEPTION_FILTER */
  __try
  {
    my_set_exception_pointers(ex_pointers);
    handle_segfault(ex_pointers->ExceptionRecord->ExceptionCode);
  }
  __except(EXCEPTION_EXECUTE_HANDLER)
  {
    DWORD written;
    const char msg[] = "Got exception in exception handler!\n";
    WriteFile(GetStdHandle(STD_OUTPUT_HANDLE),msg, sizeof(msg)-1, 
      &written,NULL);
  }
  /*
    Return EXCEPTION_CONTINUE_SEARCH to give JIT debugger
    (drwtsn32 or vsjitdebugger) possibility to attach,
    if JIT debugger is configured.
    Windows Error reporting might generate a dump here.
  */
  return EXCEPTION_CONTINUE_SEARCH;
}


static void init_signals(void)
{
  win_install_sigabrt_handler();
  if(opt_console)
    SetConsoleCtrlHandler(console_event_handler,TRUE);

    /* Avoid MessageBox()es*/
  _CrtSetReportMode(_CRT_WARN, _CRTDBG_MODE_FILE);
  _CrtSetReportFile(_CRT_WARN, _CRTDBG_FILE_STDERR);
  _CrtSetReportMode(_CRT_ERROR, _CRTDBG_MODE_FILE);
  _CrtSetReportFile(_CRT_ERROR, _CRTDBG_FILE_STDERR);
  _CrtSetReportMode(_CRT_ASSERT, _CRTDBG_MODE_FILE);
  _CrtSetReportFile(_CRT_ASSERT, _CRTDBG_FILE_STDERR);

   /*
     Do not use SEM_NOGPFAULTERRORBOX in the following SetErrorMode (),
     because it would prevent JIT debugger and Windows error reporting
     from working. We need WER or JIT-debugging, since our own unhandled
     exception filter is not guaranteed to work in all situation
     (like heap corruption or stack overflow)
   */
  SetErrorMode(SetErrorMode(0) | SEM_FAILCRITICALERRORS
                               | SEM_NOOPENFILEERRORBOX);
  SetUnhandledExceptionFilter(my_unhandler_exception_filter);
}


static void start_signal_handler(void)
{
#ifndef EMBEDDED_LIBRARY
  // Save vm id of this process
  if (!opt_bootstrap)
    create_pid_file();
#endif /* EMBEDDED_LIBRARY */
}


static void check_data_home(const char *path)
{}


#elif defined(__NETWARE__)

/// down server event callback.
void mysql_down_server_cb(void *, void *)
{
  event_flag= TRUE;
  kill_server(0);
}


/// destroy callback resources.
void mysql_cb_destroy(void *)
{
  UnRegisterEventNotification(eh);  // cleanup down event notification
  NX_UNWRAP_INTERFACE(ref);
  /* Deregister NSS volume deactivation event */
  NX_UNWRAP_INTERFACE(refneb);
  if (neb_consumer_id)
    UnRegisterConsumer(neb_consumer_id, NULL);
}


/// initialize callbacks.
void mysql_cb_init()
{
  // register for down server event
  void *handle = getnlmhandle();
  rtag_t rt= AllocateResourceTag(handle, "MySQL Down Server Callback",
                                 EventSignature);
  NX_WRAP_INTERFACE((void *)mysql_down_server_cb, 2, (void **)&ref);
  eh= RegisterForEventNotification(rt, EVENT_PRE_DOWN_SERVER,
                                   EVENT_PRIORITY_APPLICATION,
                                   NULL, ref, NULL);

  /*
    Register for volume deactivation event
    Wrap the callback function, as it is called by non-LibC thread
  */
  (void *) NX_WRAP_INTERFACE(neb_event_callback, 1, &refneb);
  registerwithneb();

  NXVmRegisterExitHandler(mysql_cb_destroy, NULL);  // clean-up
}


/** To get the name of the NetWare volume having MySQL data folder. */
static void getvolumename()
{
  char *p;
  /*
    We assume that data path is already set.
    If not it won't come here. Terminate after volume name
  */
  if ((p= strchr(mysql_real_data_home, ':')))
    strmake(datavolname, mysql_real_data_home,
            (uint) (p - mysql_real_data_home));
}


/**
  Registering with NEB for NSS Volume Deactivation event.
*/

static void registerwithneb()
{

  ConsumerRegistrationInfo reg_info;

  /* Clear NEB registration structure */
  bzero((char*) &reg_info, sizeof(struct ConsumerRegistrationInfo));

  /* Fill the NEB consumer information structure */
  reg_info.CRIVersion= 1;  	            // NEB version
  /* NEB Consumer name */
  reg_info.CRIConsumerName= (BYTE *) "MySQL Database Server";
  /* Event of interest */
  reg_info.CRIEventName= (BYTE *) "NSS.ChangeVolState.Enter";
  reg_info.CRIUserParameter= NULL;	    // Consumer Info
  reg_info.CRIEventFlags= 0;	            // Event flags
  /* Consumer NLM handle */
  reg_info.CRIOwnerID= (LoadDefinitionStructure *)getnlmhandle();
  reg_info.CRIConsumerESR= NULL;	    // No consumer ESR required
  reg_info.CRISecurityToken= 0;	            // No security token for the event
  reg_info.CRIConsumerFlags= 0;             // SMP_ENABLED_BIT;
  reg_info.CRIFilterName= 0;	            // No event filtering
  reg_info.CRIFilterDataLength= 0;          // No filtering data
  reg_info.CRIFilterData= 0;	            // No filtering data
  /* Callback function for the event */
  (void *)reg_info.CRIConsumerCallback= (void *) refneb;
  reg_info.CRIOrder= 0;	                    // Event callback order
  reg_info.CRIConsumerType= CHECK_CONSUMER; // Consumer type

  /* Register for the event with NEB */
  if (RegisterConsumer(&reg_info))
  {
    consoleprintf("Failed to register for NSS Volume Deactivation event \n");
    return;
  }
  /* This ID is required for deregistration */
  neb_consumer_id= reg_info.CRIConsumerID;

  /* Get MySQL data volume name, stored in global variable datavolname */
  getvolumename();

  /*
    Get the NSS volume ID of the MySQL Data volume.
    Volume ID is stored in a global variable
  */
  getvolumeID((BYTE*) datavolname);
}


/**
  Callback for NSS Volume Deactivation event.
*/

ulong neb_event_callback(struct EventBlock *eblock)
{
  EventChangeVolStateEnter_s *voldata;
  extern bool nw_panic;

  voldata= (EventChangeVolStateEnter_s *)eblock->EBEventData;

  /* Deactivation of a volume */
  if ((voldata->oldState == zVOLSTATE_ACTIVE &&
       voldata->newState == zVOLSTATE_DEACTIVE ||
       voldata->newState == zVOLSTATE_MAINTENANCE))
  {
    /*
      Ensure that we bring down MySQL server only for MySQL data
      volume deactivation
    */
    if (!memcmp(&voldata->volID, &datavolid, sizeof(VolumeID_t)))
    {
      consoleprintf("MySQL data volume is deactivated, shutting down MySQL Server \n");
      event_flag= TRUE;
      nw_panic = TRUE;
      event_flag= TRUE;
      kill_server(0);
    }
  }
  return 0;
}


#define ADMIN_VOL_PATH					"_ADMIN:/Volumes/"

/**
  Function to get NSS volume ID of the MySQL data.
*/
static void getvolumeID(BYTE *volumeName)
{
  char path[zMAX_FULL_NAME];
  Key_t rootKey= 0, fileKey= 0;
  QUAD getInfoMask;
  zInfo_s info;
  STATUS status;

  /* Get the root key */
  if ((status= zRootKey(0, &rootKey)) != zOK)
  {
    consoleprintf("\nGetNSSVolumeProperties - Failed to get root key, status: %d\n.", (int) status);
    goto exit;
  }

  /*
    Get the file key. This is the key to the volume object in the
    NSS admin volumes directory.
  */

  strxmov(path, (const char *) ADMIN_VOL_PATH, (const char *) volumeName,
          NullS);
  if ((status= zOpen(rootKey, zNSS_TASK, zNSPACE_LONG|zMODE_UTF8,
                     (BYTE *) path, zRR_READ_ACCESS, &fileKey)) != zOK)
  {
    consoleprintf("\nGetNSSVolumeProperties - Failed to get file, status: %d\n.", (int) status);
    goto exit;
  }

  getInfoMask= zGET_IDS | zGET_VOLUME_INFO ;
  if ((status= zGetInfo(fileKey, getInfoMask, sizeof(info),
                        zINFO_VERSION_A, &info)) != zOK)
  {
    consoleprintf("\nGetNSSVolumeProperties - Failed in zGetInfo, status: %d\n.", (int) status);
    goto exit;
  }

  /* Copy the data to global variable */
  datavolid.timeLow= info.vol.volumeID.timeLow;
  datavolid.timeMid= info.vol.volumeID.timeMid;
  datavolid.timeHighAndVersion= info.vol.volumeID.timeHighAndVersion;
  datavolid.clockSeqHighAndReserved= info.vol.volumeID.clockSeqHighAndReserved;
  datavolid.clockSeqLow= info.vol.volumeID.clockSeqLow;
  /* This is guranteed to be 6-byte length (but sizeof() would be better) */
  memcpy(datavolid.node, info.vol.volumeID.node, (unsigned int) 6);

exit:
  if (rootKey)
    zClose(rootKey);
  if (fileKey)
    zClose(fileKey);
}


static void init_signals(void)
{
  int signals[] = {SIGINT,SIGILL,SIGFPE,SIGSEGV,SIGTERM,SIGABRT};

  for (uint i=0 ; i < sizeof(signals)/sizeof(int) ; i++)
    signal(signals[i], kill_server);
  mysql_cb_init();  // initialize callbacks

}


static void start_signal_handler(void)
{
  // Save vm id of this process
  if (!opt_bootstrap)
    create_pid_file();
  // no signal handler
}


/**
  Warn if the data is on a Traditional volume.

  @note
    Already done by mysqld_safe
*/

static void check_data_home(const char *path)
{
}

#endif /*__WIN__ || __NETWARE */

#ifdef HAVE_LINUXTHREADS
#define UNSAFE_DEFAULT_LINUX_THREADS 200
#endif


#if BACKTRACE_DEMANGLE
#include <cxxabi.h>
extern "C" char *my_demangle(const char *mangled_name, int *status)
{
  return abi::__cxa_demangle(mangled_name, NULL, NULL, status);
}
#endif


extern "C" sig_handler handle_segfault(int sig)
{
  time_t curr_time;
  struct tm tm;
#ifdef HAVE_STACKTRACE
  THD *thd=current_thd;
#endif

  /*
    Strictly speaking, one needs a mutex here
    but since we have got SIGSEGV already, things are a mess
    so not having the mutex is not as bad as possibly using a buggy
    mutex - so we keep things simple
  */
  if (segfaulted)
  {
    fprintf(stderr, "Fatal " SIGNAL_FMT " while backtracing\n", sig);
    exit(1);
  }

  segfaulted = 1;

  curr_time= my_time(0);
  localtime_r(&curr_time, &tm);

  fprintf(stderr, "%02d%02d%02d %2d:%02d:%02d ",
          tm.tm_year % 100, tm.tm_mon+1, tm.tm_mday,
          tm.tm_hour, tm.tm_min, tm.tm_sec);
  if (opt_expect_abort && sig == SIGABRT)
  {
    fprintf(stderr,"[Note] mysqld did an expected abort\n");
    goto end;
  }

  fprintf(stderr,"[ERROR] mysqld got " SIGNAL_FMT " ;\n\
This could be because you hit a bug. It is also possible that this binary\n\
or one of the libraries it was linked against is corrupt, improperly built,\n\
or misconfigured. This error can also be caused by malfunctioning hardware.\n",
	  sig);
  fprintf(stderr, "\
We will try our best to scrape up some info that will hopefully help diagnose\n\
the problem, but since we have already crashed, something is definitely wrong\n\
and this may fail.\n\n");
  fprintf(stderr, "key_buffer_size=%lu\n",
          (ulong) dflt_key_cache->key_cache_mem_size);
  fprintf(stderr, "read_buffer_size=%ld\n", (long) global_system_variables.read_buff_size);
  fprintf(stderr, "max_used_connections=%lu\n", max_used_connections);
  fprintf(stderr, "max_threads=%u\n", thread_scheduler.max_threads +
          (uint) extra_max_connections);
  fprintf(stderr, "threads_connected=%u\n", thread_count);
  fprintf(stderr, "It is possible that mysqld could use up to \n\
key_buffer_size + (read_buffer_size + sort_buffer_size)*max_threads = %lu K\n\
bytes of memory\n", ((ulong) dflt_key_cache->key_cache_mem_size +
		     (global_system_variables.read_buff_size +
		      global_system_variables.sortbuff_size) *
		     (thread_scheduler.max_threads + extra_max_connections) +
                     (max_connections + extra_max_connections)* sizeof(THD))
          / 1024);
  fprintf(stderr, "Hope that's ok; if not, decrease some variables in the equation.\n\n");

#if defined(HAVE_LINUXTHREADS)
  if (sizeof(char*) == 4 && thread_count > UNSAFE_DEFAULT_LINUX_THREADS)
  {
    fprintf(stderr, "\
You seem to be running 32-bit Linux and have %d concurrent connections.\n\
If you have not changed STACK_SIZE in LinuxThreads and built the binary \n\
yourself, LinuxThreads is quite likely to steal a part of the global heap for\n\
the thread stack. Please read http://dev.mysql.com/doc/mysql/en/linux.html\n\n",
	    thread_count);
  }
#endif /* HAVE_LINUXTHREADS */

#ifdef HAVE_STACKTRACE

  if (!(test_flags & TEST_NO_STACKTRACE))
  {
    fprintf(stderr, "thd: 0x%lx\n",(long) thd);
    fprintf(stderr, "Attempting backtrace. You can use the following "
                    "information to find out\nwhere mysqld died. If "
                    "you see no messages after this, something went\n"
                    "terribly wrong...\n");
    my_print_stacktrace(thd ? (uchar*) thd->thread_stack : NULL,
                        my_thread_stack_size);
  }
  if (thd)
  {
    const char *kreason= "UNKNOWN";
    switch (thd->killed) {
    case THD::NOT_KILLED:
      kreason= "NOT_KILLED";
      break;
    case THD::KILL_BAD_DATA:
      kreason= "KILL_BAD_DATA";
      break;
    case THD::KILL_CONNECTION:
      kreason= "KILL_CONNECTION";
      break;
    case THD::KILL_QUERY:
      kreason= "KILL_QUERY";
      break;
    case THD::KILLED_NO_VALUE:
      kreason= "KILLED_NO_VALUE";
      break;
    }
    fprintf(stderr, "Trying to get some variables.\n\
Some pointers may be invalid and cause the dump to abort...\n");
    my_safe_print_str("thd->query", thd->query(), 1024);
    fprintf(stderr, "thd->thread_id=%lu\n", (ulong) thd->thread_id);
    fprintf(stderr, "thd->killed=%s\n", kreason);
  }
  fprintf(stderr, "\
The manual page at http://dev.mysql.com/doc/mysql/en/crashing.html contains\n\
information that should help you find out what is causing the crash.\n");
  fflush(stderr);
#endif /* HAVE_STACKTRACE */

#ifdef HAVE_INITGROUPS
  if (calling_initgroups)
    fprintf(stderr, "\n\
This crash occured while the server was calling initgroups(). This is\n\
often due to the use of a mysqld that is statically linked against glibc\n\
and configured to use LDAP in /etc/nsswitch.conf. You will need to either\n\
upgrade to a version of glibc that does not have this problem (2.3.4 or\n\
later when used with nscd), disable LDAP in your nsswitch.conf, or use a\n\
mysqld that is not statically linked.\n");
#endif

#ifdef HAVE_NPTL
  if (thd_lib_detected == THD_LIB_LT && !getenv("LD_ASSUME_KERNEL"))
    fprintf(stderr,"\n\
You are running a statically-linked LinuxThreads binary on an NPTL system.\n\
This can result in crashes on some distributions due to LT/NPTL conflicts.\n\
You should either build a dynamically-linked binary, or force LinuxThreads\n\
to be used with the LD_ASSUME_KERNEL environment variable. Please consult\n\
the documentation for your distribution on how to do that.\n");
#endif

  if (locked_in_memory)
  {
    fprintf(stderr, "\n\
The \"--memlock\" argument, which was enabled, uses system calls that are\n\
unreliable and unstable on some operating systems and operating-system\n\
versions (notably, some versions of Linux).  This crash could be due to use\n\
of those buggy OS calls.  You should consider whether you really need the\n\
\"--memlock\" parameter and/or consult the OS distributer about \"mlockall\"\n\
bugs.\n");
  }

#ifdef HAVE_WRITE_CORE
  if (test_flags & TEST_CORE_ON_SIGNAL)
  {
    fprintf(stderr, "Writing a core file\n");
    fflush(stderr);
    my_write_core(sig);
  }
#endif

end:
#ifndef __WIN__
  /* Terminate */
  exit(1);
#else
  /* On Windows, do not terminate, but pass control to exception filter */
  ;
#endif
}

#if !defined(__WIN__) && !defined(__NETWARE__)
#ifndef SA_RESETHAND
#define SA_RESETHAND 0
#endif
#ifndef SA_NODEFER
#define SA_NODEFER 0
#endif

#ifndef EMBEDDED_LIBRARY

static void init_signals(void)
{
  sigset_t set;
  struct sigaction sa;
  DBUG_ENTER("init_signals");

  my_sigset(THR_SERVER_ALARM,print_signal_warning); // Should never be called!

  if (!(test_flags & TEST_NO_STACKTRACE) || (test_flags & TEST_CORE_ON_SIGNAL))
  {
    sa.sa_flags = SA_RESETHAND | SA_NODEFER;
    sigemptyset(&sa.sa_mask);
    sigprocmask(SIG_SETMASK,&sa.sa_mask,NULL);

#ifdef HAVE_STACKTRACE
    my_init_stacktrace();
#endif
#if defined(__amiga__)
    sa.sa_handler=(void(*)())handle_segfault;
#else
    sa.sa_handler=handle_segfault;
#endif
    sigaction(SIGSEGV, &sa, NULL);
    sigaction(SIGABRT, &sa, NULL);
#ifdef SIGBUS
    sigaction(SIGBUS, &sa, NULL);
#endif
    sigaction(SIGILL, &sa, NULL);
    sigaction(SIGFPE, &sa, NULL);
  }

#ifdef HAVE_GETRLIMIT
  if (test_flags & TEST_CORE_ON_SIGNAL)
  {
    /* Change limits so that we will get a core file */
    STRUCT_RLIMIT rl;
    rl.rlim_cur = rl.rlim_max = (rlim_t) RLIM_INFINITY;
    if (setrlimit(RLIMIT_CORE, &rl) && global_system_variables.log_warnings)
      sql_print_warning("setrlimit could not change the size of core files to 'infinity';  We may not be able to generate a core file on signals");
  }
#endif
  (void) sigemptyset(&set);
  my_sigset(SIGPIPE,SIG_IGN);
  sigaddset(&set,SIGPIPE);
#ifndef IGNORE_SIGHUP_SIGQUIT
  sigaddset(&set,SIGQUIT);
  sigaddset(&set,SIGHUP);
#endif
  sigaddset(&set,SIGTERM);

  /* Fix signals if blocked by parents (can happen on Mac OS X) */
  sigemptyset(&sa.sa_mask);
  sa.sa_flags = 0;
  sa.sa_handler = print_signal_warning;
  sigaction(SIGTERM, &sa, (struct sigaction*) 0);
  sa.sa_flags = 0;
  sa.sa_handler = print_signal_warning;
  sigaction(SIGHUP, &sa, (struct sigaction*) 0);
#ifdef SIGTSTP
  sigaddset(&set,SIGTSTP);
#endif
  if (thd_lib_detected != THD_LIB_LT)
    sigaddset(&set,THR_SERVER_ALARM);
  if (test_flags & TEST_SIGINT)
  {
    /* Allow SIGINT to break mysqld. This is for debugging with --gdb */
    my_sigset(SIGINT, end_mysqld_signal);
    sigdelset(&set, SIGINT);
  }
  else
    sigaddset(&set,SIGINT);

  sigprocmask(SIG_SETMASK,&set,NULL);
  pthread_sigmask(SIG_SETMASK,&set,NULL);
  DBUG_VOID_RETURN;
}


static void start_signal_handler(void)
{
  int error;
  pthread_attr_t thr_attr;
  DBUG_ENTER("start_signal_handler");

  (void) pthread_attr_init(&thr_attr);
#if !defined(HAVE_DEC_3_2_THREADS)
  pthread_attr_setscope(&thr_attr,PTHREAD_SCOPE_SYSTEM);
  (void) pthread_attr_setdetachstate(&thr_attr,PTHREAD_CREATE_DETACHED);
  if (!(opt_specialflag & SPECIAL_NO_PRIOR))
    my_pthread_attr_setprio(&thr_attr,INTERRUPT_PRIOR);
#if defined(__ia64__) || defined(__ia64)
  /*
    Peculiar things with ia64 platforms - it seems we only have half the
    stack size in reality, so we have to double it here
  */
  pthread_attr_setstacksize(&thr_attr,my_thread_stack_size*2);
#else
  pthread_attr_setstacksize(&thr_attr,my_thread_stack_size);
#endif
#endif

  (void) pthread_mutex_lock(&LOCK_thread_count);
  if ((error=pthread_create(&signal_thread,&thr_attr,signal_hand,0)))
  {
    sql_print_error("Can't create interrupt-thread (error %d, errno: %d)",
		    error,errno);
    exit(1);
  }
  (void) pthread_cond_wait(&COND_thread_count,&LOCK_thread_count);
  pthread_mutex_unlock(&LOCK_thread_count);

  (void) pthread_attr_destroy(&thr_attr);
  DBUG_VOID_RETURN;
}


/** This threads handles all signals and alarms. */
/* ARGSUSED */
pthread_handler_t signal_hand(void *arg __attribute__((unused)))
{
  sigset_t set;
  int sig;
  my_thread_init();				// Init new thread
  DBUG_ENTER("signal_hand");
  signal_thread_in_use= 1;

  /*
    Setup alarm handler
    This should actually be '+ max_number_of_slaves' instead of +10,
    but the +10 should be quite safe.
  */
  init_thr_alarm(thread_scheduler.max_threads + extra_max_connections +
		 global_system_variables.max_insert_delayed_threads + 10);
  if (test_flags & TEST_SIGINT)
  {
    /* Allow SIGINT to break mysqld. This is for debugging with --gdb */
    (void) sigemptyset(&set);
    (void) sigaddset(&set,SIGINT);
    (void) pthread_sigmask(SIG_UNBLOCK,&set,NULL);
  }
  (void) sigemptyset(&set);			// Setup up SIGINT for debug
#ifdef USE_ONE_SIGNAL_HAND
  (void) sigaddset(&set,THR_SERVER_ALARM);	// For alarms
#endif
#ifndef IGNORE_SIGHUP_SIGQUIT
  (void) sigaddset(&set,SIGQUIT);
  (void) sigaddset(&set,SIGHUP);
#endif
  (void) sigaddset(&set,SIGTERM);
  (void) sigaddset(&set,SIGTSTP);

  /* Save pid to this process (or thread on Linux) */
  if (!opt_bootstrap)
    create_pid_file();

#ifdef HAVE_STACK_TRACE_ON_SEGV
  if (opt_do_pstack)
  {
    sprintf(pstack_file_name,"mysqld-%lu-%%d-%%d.backtrace", (ulong)getpid());
    pstack_install_segv_action(pstack_file_name);
  }
#endif /* HAVE_STACK_TRACE_ON_SEGV */

  /*
    signal to start_signal_handler that we are ready
    This works by waiting for start_signal_handler to free mutex,
    after which we signal it that we are ready.
    At this pointer there is no other threads running, so there
    should not be any other pthread_cond_signal() calls.
  */
  (void) pthread_mutex_lock(&LOCK_thread_count);
  (void) pthread_mutex_unlock(&LOCK_thread_count);
  (void) pthread_cond_broadcast(&COND_thread_count);

  (void) pthread_sigmask(SIG_BLOCK,&set,NULL);
  for (;;)
  {
    int error;					// Used when debugging
    if (shutdown_in_progress && !abort_loop)
    {
      sig= SIGTERM;
      error=0;
    }
    else
      while ((error=my_sigwait(&set,&sig)) == EINTR) ;
    if (cleanup_done)
    {
      DBUG_PRINT("quit",("signal_handler: calling my_thread_end()"));
      my_thread_end();
      signal_thread_in_use= 0;
      DBUG_LEAVE;                               // Must match DBUG_ENTER()
      pthread_exit(0);				// Safety
      return 0;                                 // Avoid compiler warnings
    }
    switch (sig) {
    case SIGTERM:
    case SIGQUIT:
    case SIGKILL:
#ifdef EXTRA_DEBUG
      sql_print_information("Got signal %d to shutdown mysqld",sig);
#endif
      /* switch to the old log message processing */
      logger.set_handlers(LOG_FILE, opt_slow_log ? LOG_FILE:LOG_NONE,
                          opt_log ? LOG_FILE:LOG_NONE);
      DBUG_PRINT("info",("Got signal: %d  abort_loop: %d",sig,abort_loop));
      if (!abort_loop)
      {
	abort_loop=1;				// mark abort for threads
#ifdef USE_ONE_SIGNAL_HAND
	pthread_t tmp;
	if (!(opt_specialflag & SPECIAL_NO_PRIOR))
	  my_pthread_attr_setprio(&connection_attrib,INTERRUPT_PRIOR);
	if (pthread_create(&tmp,&connection_attrib, kill_server_thread,
			   (void*) &sig))
	  sql_print_error("Can't create thread to kill server");
#else
	kill_server((void*) sig);	// MIT THREAD has a alarm thread
#endif
      }
      break;
    case SIGHUP:
      if (!abort_loop)
      {
        bool not_used;
	mysql_print_status();		// Print some debug info
	reload_acl_and_cache((THD*) 0,
			     (REFRESH_LOG | REFRESH_TABLES | REFRESH_FAST |
			      REFRESH_GRANT |
			      REFRESH_THREADS | REFRESH_HOSTS),
			     (TABLE_LIST*) 0, &not_used); // Flush logs
      }
      /* reenable logs after the options were reloaded */
      if (log_output_options & LOG_NONE)
      {
        logger.set_handlers(LOG_FILE,
                            opt_slow_log ? LOG_TABLE : LOG_NONE,
                            opt_log ? LOG_TABLE : LOG_NONE);
      }
      else
      {
        logger.set_handlers(LOG_FILE,
                            opt_slow_log ? log_output_options : LOG_NONE,
                            opt_log ? log_output_options : LOG_NONE);
      }
      break;
#ifdef USE_ONE_SIGNAL_HAND
    case THR_SERVER_ALARM:
      process_alarm(sig);			// Trigger alarms.
      break;
#endif
    default:
#ifdef EXTRA_DEBUG
      sql_print_warning("Got signal: %d  error: %d",sig,error); /* purecov: tested */
#endif
      break;					/* purecov: tested */
    }
  }
  return(0);					/* purecov: deadcode */
}

static void check_data_home(const char *path)
{}

#endif /*!EMBEDDED_LIBRARY*/
#endif	/* __WIN__*/


/**
  All global error messages are sent here where the first one is stored
  for the client.
*/
/* ARGSUSED */
extern "C" int my_message_sql(uint error, const char *str, myf MyFlags);

int my_message_sql(uint error, const char *str, myf MyFlags)
{
  THD *thd;
  MYSQL_ERROR::enum_warning_level level;
  sql_print_message_func func;
  DBUG_ENTER("my_message_sql");
  DBUG_PRINT("error", ("error: %u  message: '%s'", error, str));

  DBUG_ASSERT(str != NULL);
  /*
    An error should have a valid error number (!= 0), so it can be caught
    in stored procedures by SQL exception handlers.
    Calling my_error() with error == 0 is a bug.
    Remaining known places to fix:
    - storage/myisam/mi_create.c, my_printf_error()
    TODO:
    DBUG_ASSERT(error != 0);
  */
  if (error == 0)
  {
    /* At least, prevent new abuse ... */
    DBUG_ASSERT(strncmp(str, "MyISAM table", 12) == 0 ||
                strncmp(str, "Aria table", 11) == 0);
    error= ER_UNKNOWN_ERROR;
  }

  if (MyFlags & ME_JUST_INFO)
  {
    level= MYSQL_ERROR::WARN_LEVEL_NOTE;
    func= sql_print_information;
  }
  else if (MyFlags & ME_JUST_WARNING)
  {
    level= MYSQL_ERROR::WARN_LEVEL_WARN;
    func= sql_print_warning;
  }
  else
  {
    level= MYSQL_ERROR::WARN_LEVEL_ERROR;
    func= sql_print_error;
  }

  if ((thd= current_thd))
  {
    /*
      TODO: There are two exceptions mechanism (THD and sp_rcontext),
      this could be improved by having a common stack of handlers.
    */
    if (thd->handle_error(error, str, level))
      DBUG_RETURN(0);

    if (level == MYSQL_ERROR::WARN_LEVEL_WARN)
      push_warning(thd, MYSQL_ERROR::WARN_LEVEL_WARN, error, str);
    if (level != MYSQL_ERROR::WARN_LEVEL_ERROR)
      goto to_error_log;

    thd->is_slave_error=  1; // needed to catch query errors during replication

    /*
      thd->lex->current_select == 0 if lex structure is not inited
      (not query command (COM_QUERY))
    */
    if (thd->lex->current_select &&
	thd->lex->current_select->no_error && !thd->is_fatal_error)
    {
      DBUG_PRINT("error",
                 ("Error converted to warning: current_select: no_error %d  "
                  "fatal_error: %d",
                  (thd->lex->current_select ?
                   thd->lex->current_select->no_error : 0),
                  (int) thd->is_fatal_error));
    }
    else
    {
      if (thd->main_da.is_ok() && !thd->main_da.can_overwrite_status)
      {
        /*
          Client has already got ok packet and we are not in net_flush(), so
          we write a message to error log.
          This could happen if we get an error in implicit commit.
          This should never happen in normal operation, so lets
          assert here in debug builds.
        */
        DBUG_ASSERT(0);
        func= sql_print_error;
        MyFlags|= ME_NOREFRESH;
      }
      else if (! thd->main_da.is_error()) // Return only first message
      {
        thd->main_da.set_error_status(thd, error, str);
      }
      query_cache_abort(&thd->net);
    }
    /*
      If a continue handler is found, the error message will be cleared
      by the stored procedures code.
    */
    if (thd->spcont &&
        ! (MyFlags & ME_NO_SP_HANDLER) &&
        thd->spcont->handle_error(error, MYSQL_ERROR::WARN_LEVEL_ERROR, thd))
    {
      /*
        Do not push any warnings, a handled error must be completely
        silenced.
      */
      DBUG_RETURN(0);
    }

    /* When simulating OOM, skip writing to error log to avoid mtr errors */
    DBUG_EXECUTE_IF("simulate_out_of_memory", DBUG_RETURN(0););

    if (!thd->no_warnings_for_error &&
        !(MyFlags & ME_NO_WARNING_FOR_ERROR))
    {
      /*
        Suppress infinite recursion if there a memory allocation error
        inside push_warning.
      */
      thd->no_warnings_for_error= TRUE;
      push_warning(thd, MYSQL_ERROR::WARN_LEVEL_ERROR, error, str);
      thd->no_warnings_for_error= FALSE;
    }
  }

to_error_log:
  /* When simulating OOM, skip writing to error log to avoid mtr errors */
  DBUG_EXECUTE_IF("simulate_out_of_memory", DBUG_RETURN(0););

  if (!thd || (MyFlags & ME_NOREFRESH))
    (*func)("%s: %s", my_progname_short, str); /* purecov: inspected */
  DBUG_RETURN(0);
}


#ifndef EMBEDDED_LIBRARY
extern "C" void *my_str_malloc_mysqld(size_t size);
extern "C" void my_str_free_mysqld(void *ptr);

void *my_str_malloc_mysqld(size_t size)
{
  return my_malloc(size, MYF(MY_FAE));
}


void my_str_free_mysqld(void *ptr)
{
  my_free((uchar*)ptr, MYF(MY_FAE));
}
#endif /* EMBEDDED_LIBRARY */


#ifdef __WIN__

pthread_handler_t handle_shutdown(void *arg)
{
  MSG msg;
  my_thread_init();

  /* this call should create the message queue for this thread */
  PeekMessage(&msg, NULL, 1, 65534,PM_NOREMOVE);
#if !defined(EMBEDDED_LIBRARY)
  if (WaitForSingleObject(hEventShutdown,INFINITE)==WAIT_OBJECT_0)
#endif /* EMBEDDED_LIBRARY */
     kill_server(MYSQL_KILL_SIGNAL);
  return 0;
}
#endif

const char *load_default_groups[]= {
#ifdef WITH_NDBCLUSTER_STORAGE_ENGINE
"mysql_cluster",
#endif
"mysqld", "server", MYSQL_BASE_VERSION,
"mariadb", MARIADB_BASE_VERSION,
0, 0};

#if defined(__WIN__) && !defined(EMBEDDED_LIBRARY)
static const int load_default_groups_sz=
sizeof(load_default_groups)/sizeof(load_default_groups[0]);
#endif


/**
  Initialize one of the global date/time format variables.

  @param format_type		What kind of format should be supported
  @param var_ptr		Pointer to variable that should be updated

  @note
    The default value is taken from either opt_date_time_formats[] or
    the ISO format (ANSI SQL)

  @retval 0 ok
  @retval 1 error
*/

static bool init_global_datetime_format(timestamp_type format_type,
                                        DATE_TIME_FORMAT **var_ptr)
{
  /* Get command line option */
  const char *str= opt_date_time_formats[format_type];

  if (!str)					// No specified format
  {
    str= get_date_time_format_str(&known_date_time_formats[ISO_FORMAT],
				  format_type);
    /*
      Set the "command line" option to point to the generated string so
      that we can set global formats back to default
    */
    opt_date_time_formats[format_type]= str;
  }
  if (!(*var_ptr= date_time_format_make(format_type, str, strlen(str))))
  {
    fprintf(stderr, "Wrong date/time format specifier: %s\n", str);
    return 1;
  }
  return 0;
}

SHOW_VAR com_status_vars[]= {
  {"admin_commands",       (char*) offsetof(STATUS_VAR, com_other), SHOW_LONG_STATUS},
  {"assign_to_keycache",   (char*) offsetof(STATUS_VAR, com_stat[(uint) SQLCOM_ASSIGN_TO_KEYCACHE]), SHOW_LONG_STATUS},
  {"alter_db",             (char*) offsetof(STATUS_VAR, com_stat[(uint) SQLCOM_ALTER_DB]), SHOW_LONG_STATUS},
  {"alter_db_upgrade",     (char*) offsetof(STATUS_VAR, com_stat[(uint) SQLCOM_ALTER_DB_UPGRADE]), SHOW_LONG_STATUS},
  {"alter_event",          (char*) offsetof(STATUS_VAR, com_stat[(uint) SQLCOM_ALTER_EVENT]), SHOW_LONG_STATUS},
  {"alter_function",       (char*) offsetof(STATUS_VAR, com_stat[(uint) SQLCOM_ALTER_FUNCTION]), SHOW_LONG_STATUS},
  {"alter_procedure",      (char*) offsetof(STATUS_VAR, com_stat[(uint) SQLCOM_ALTER_PROCEDURE]), SHOW_LONG_STATUS},
  {"alter_server",         (char*) offsetof(STATUS_VAR, com_stat[(uint) SQLCOM_ALTER_SERVER]), SHOW_LONG_STATUS},
  {"alter_table",          (char*) offsetof(STATUS_VAR, com_stat[(uint) SQLCOM_ALTER_TABLE]), SHOW_LONG_STATUS},
  {"alter_tablespace",     (char*) offsetof(STATUS_VAR, com_stat[(uint) SQLCOM_ALTER_TABLESPACE]), SHOW_LONG_STATUS},
  {"analyze",              (char*) offsetof(STATUS_VAR, com_stat[(uint) SQLCOM_ANALYZE]), SHOW_LONG_STATUS},
  {"backup_table",         (char*) offsetof(STATUS_VAR, com_stat[(uint) SQLCOM_BACKUP_TABLE]), SHOW_LONG_STATUS},
  {"begin",                (char*) offsetof(STATUS_VAR, com_stat[(uint) SQLCOM_BEGIN]), SHOW_LONG_STATUS},
  {"binlog",               (char*) offsetof(STATUS_VAR, com_stat[(uint) SQLCOM_BINLOG_BASE64_EVENT]), SHOW_LONG_STATUS},
  {"call_procedure",       (char*) offsetof(STATUS_VAR, com_stat[(uint) SQLCOM_CALL]), SHOW_LONG_STATUS},
  {"change_db",            (char*) offsetof(STATUS_VAR, com_stat[(uint) SQLCOM_CHANGE_DB]), SHOW_LONG_STATUS},
  {"change_master",        (char*) offsetof(STATUS_VAR, com_stat[(uint) SQLCOM_CHANGE_MASTER]), SHOW_LONG_STATUS},
  {"check",                (char*) offsetof(STATUS_VAR, com_stat[(uint) SQLCOM_CHECK]), SHOW_LONG_STATUS},
  {"checksum",             (char*) offsetof(STATUS_VAR, com_stat[(uint) SQLCOM_CHECKSUM]), SHOW_LONG_STATUS},
  {"commit",               (char*) offsetof(STATUS_VAR, com_stat[(uint) SQLCOM_COMMIT]), SHOW_LONG_STATUS},
  {"create_db",            (char*) offsetof(STATUS_VAR, com_stat[(uint) SQLCOM_CREATE_DB]), SHOW_LONG_STATUS},
  {"create_event",         (char*) offsetof(STATUS_VAR, com_stat[(uint) SQLCOM_CREATE_EVENT]), SHOW_LONG_STATUS},
  {"create_function",      (char*) offsetof(STATUS_VAR, com_stat[(uint) SQLCOM_CREATE_SPFUNCTION]), SHOW_LONG_STATUS},
  {"create_index",         (char*) offsetof(STATUS_VAR, com_stat[(uint) SQLCOM_CREATE_INDEX]), SHOW_LONG_STATUS},
  {"create_procedure",     (char*) offsetof(STATUS_VAR, com_stat[(uint) SQLCOM_CREATE_PROCEDURE]), SHOW_LONG_STATUS},
  {"create_server",        (char*) offsetof(STATUS_VAR, com_stat[(uint) SQLCOM_CREATE_SERVER]), SHOW_LONG_STATUS},
  {"create_table",         (char*) offsetof(STATUS_VAR, com_stat[(uint) SQLCOM_CREATE_TABLE]), SHOW_LONG_STATUS},
  {"create_trigger",       (char*) offsetof(STATUS_VAR, com_stat[(uint) SQLCOM_CREATE_TRIGGER]), SHOW_LONG_STATUS},
  {"create_udf",           (char*) offsetof(STATUS_VAR, com_stat[(uint) SQLCOM_CREATE_FUNCTION]), SHOW_LONG_STATUS},
  {"create_user",          (char*) offsetof(STATUS_VAR, com_stat[(uint) SQLCOM_CREATE_USER]), SHOW_LONG_STATUS},
  {"create_view",          (char*) offsetof(STATUS_VAR, com_stat[(uint) SQLCOM_CREATE_VIEW]), SHOW_LONG_STATUS},
  {"dealloc_sql",          (char*) offsetof(STATUS_VAR, com_stat[(uint) SQLCOM_DEALLOCATE_PREPARE]), SHOW_LONG_STATUS},
  {"delete",               (char*) offsetof(STATUS_VAR, com_stat[(uint) SQLCOM_DELETE]), SHOW_LONG_STATUS},
  {"delete_multi",         (char*) offsetof(STATUS_VAR, com_stat[(uint) SQLCOM_DELETE_MULTI]), SHOW_LONG_STATUS},
  {"do",                   (char*) offsetof(STATUS_VAR, com_stat[(uint) SQLCOM_DO]), SHOW_LONG_STATUS},
  {"drop_db",              (char*) offsetof(STATUS_VAR, com_stat[(uint) SQLCOM_DROP_DB]), SHOW_LONG_STATUS},
  {"drop_event",           (char*) offsetof(STATUS_VAR, com_stat[(uint) SQLCOM_DROP_EVENT]), SHOW_LONG_STATUS},
  {"drop_function",        (char*) offsetof(STATUS_VAR, com_stat[(uint) SQLCOM_DROP_FUNCTION]), SHOW_LONG_STATUS},
  {"drop_index",           (char*) offsetof(STATUS_VAR, com_stat[(uint) SQLCOM_DROP_INDEX]), SHOW_LONG_STATUS},
  {"drop_procedure",       (char*) offsetof(STATUS_VAR, com_stat[(uint) SQLCOM_DROP_PROCEDURE]), SHOW_LONG_STATUS},
  {"drop_server",          (char*) offsetof(STATUS_VAR, com_stat[(uint) SQLCOM_DROP_SERVER]), SHOW_LONG_STATUS},
  {"drop_table",           (char*) offsetof(STATUS_VAR, com_stat[(uint) SQLCOM_DROP_TABLE]), SHOW_LONG_STATUS},
  {"drop_trigger",         (char*) offsetof(STATUS_VAR, com_stat[(uint) SQLCOM_DROP_TRIGGER]), SHOW_LONG_STATUS},
  {"drop_user",            (char*) offsetof(STATUS_VAR, com_stat[(uint) SQLCOM_DROP_USER]), SHOW_LONG_STATUS},
  {"drop_view",            (char*) offsetof(STATUS_VAR, com_stat[(uint) SQLCOM_DROP_VIEW]), SHOW_LONG_STATUS},
  {"empty_query",          (char*) offsetof(STATUS_VAR, com_stat[(uint) SQLCOM_EMPTY_QUERY]), SHOW_LONG_STATUS},
  {"execute_sql",          (char*) offsetof(STATUS_VAR, com_stat[(uint) SQLCOM_EXECUTE]), SHOW_LONG_STATUS},
  {"flush",                (char*) offsetof(STATUS_VAR, com_stat[(uint) SQLCOM_FLUSH]), SHOW_LONG_STATUS},
  {"grant",                (char*) offsetof(STATUS_VAR, com_stat[(uint) SQLCOM_GRANT]), SHOW_LONG_STATUS},
  {"ha_close",             (char*) offsetof(STATUS_VAR, com_stat[(uint) SQLCOM_HA_CLOSE]), SHOW_LONG_STATUS},
  {"ha_open",              (char*) offsetof(STATUS_VAR, com_stat[(uint) SQLCOM_HA_OPEN]), SHOW_LONG_STATUS},
  {"ha_read",              (char*) offsetof(STATUS_VAR, com_stat[(uint) SQLCOM_HA_READ]), SHOW_LONG_STATUS},
  {"help",                 (char*) offsetof(STATUS_VAR, com_stat[(uint) SQLCOM_HELP]), SHOW_LONG_STATUS},
  {"insert",               (char*) offsetof(STATUS_VAR, com_stat[(uint) SQLCOM_INSERT]), SHOW_LONG_STATUS},
  {"insert_select",        (char*) offsetof(STATUS_VAR, com_stat[(uint) SQLCOM_INSERT_SELECT]), SHOW_LONG_STATUS},
  {"install_plugin",       (char*) offsetof(STATUS_VAR, com_stat[(uint) SQLCOM_INSTALL_PLUGIN]), SHOW_LONG_STATUS},
  {"kill",                 (char*) offsetof(STATUS_VAR, com_stat[(uint) SQLCOM_KILL]), SHOW_LONG_STATUS},
  {"load",                 (char*) offsetof(STATUS_VAR, com_stat[(uint) SQLCOM_LOAD]), SHOW_LONG_STATUS},
  {"load_master_data",     (char*) offsetof(STATUS_VAR, com_stat[(uint) SQLCOM_LOAD_MASTER_DATA]), SHOW_LONG_STATUS},
  {"load_master_table",    (char*) offsetof(STATUS_VAR, com_stat[(uint) SQLCOM_LOAD_MASTER_TABLE]), SHOW_LONG_STATUS},
  {"lock_tables",          (char*) offsetof(STATUS_VAR, com_stat[(uint) SQLCOM_LOCK_TABLES]), SHOW_LONG_STATUS},
  {"optimize",             (char*) offsetof(STATUS_VAR, com_stat[(uint) SQLCOM_OPTIMIZE]), SHOW_LONG_STATUS},
  {"preload_keys",         (char*) offsetof(STATUS_VAR, com_stat[(uint) SQLCOM_PRELOAD_KEYS]), SHOW_LONG_STATUS},
  {"prepare_sql",          (char*) offsetof(STATUS_VAR, com_stat[(uint) SQLCOM_PREPARE]), SHOW_LONG_STATUS},
  {"purge",                (char*) offsetof(STATUS_VAR, com_stat[(uint) SQLCOM_PURGE]), SHOW_LONG_STATUS},
  {"purge_before_date",    (char*) offsetof(STATUS_VAR, com_stat[(uint) SQLCOM_PURGE_BEFORE]), SHOW_LONG_STATUS},
  {"release_savepoint",    (char*) offsetof(STATUS_VAR, com_stat[(uint) SQLCOM_RELEASE_SAVEPOINT]), SHOW_LONG_STATUS},
  {"rename_table",         (char*) offsetof(STATUS_VAR, com_stat[(uint) SQLCOM_RENAME_TABLE]), SHOW_LONG_STATUS},
  {"rename_user",          (char*) offsetof(STATUS_VAR, com_stat[(uint) SQLCOM_RENAME_USER]), SHOW_LONG_STATUS},
  {"repair",               (char*) offsetof(STATUS_VAR, com_stat[(uint) SQLCOM_REPAIR]), SHOW_LONG_STATUS},
  {"replace",              (char*) offsetof(STATUS_VAR, com_stat[(uint) SQLCOM_REPLACE]), SHOW_LONG_STATUS},
  {"replace_select",       (char*) offsetof(STATUS_VAR, com_stat[(uint) SQLCOM_REPLACE_SELECT]), SHOW_LONG_STATUS},
  {"reset",                (char*) offsetof(STATUS_VAR, com_stat[(uint) SQLCOM_RESET]), SHOW_LONG_STATUS},
  {"restore_table",        (char*) offsetof(STATUS_VAR, com_stat[(uint) SQLCOM_RESTORE_TABLE]), SHOW_LONG_STATUS},
  {"revoke",               (char*) offsetof(STATUS_VAR, com_stat[(uint) SQLCOM_REVOKE]), SHOW_LONG_STATUS},
  {"revoke_all",           (char*) offsetof(STATUS_VAR, com_stat[(uint) SQLCOM_REVOKE_ALL]), SHOW_LONG_STATUS},
  {"rollback",             (char*) offsetof(STATUS_VAR, com_stat[(uint) SQLCOM_ROLLBACK]), SHOW_LONG_STATUS},
  {"rollback_to_savepoint",(char*) offsetof(STATUS_VAR, com_stat[(uint) SQLCOM_ROLLBACK_TO_SAVEPOINT]), SHOW_LONG_STATUS},
  {"savepoint",            (char*) offsetof(STATUS_VAR, com_stat[(uint) SQLCOM_SAVEPOINT]), SHOW_LONG_STATUS},
  {"select",               (char*) offsetof(STATUS_VAR, com_stat[(uint) SQLCOM_SELECT]), SHOW_LONG_STATUS},
  {"set_option",           (char*) offsetof(STATUS_VAR, com_stat[(uint) SQLCOM_SET_OPTION]), SHOW_LONG_STATUS},
  {"show_authors",         (char*) offsetof(STATUS_VAR, com_stat[(uint) SQLCOM_SHOW_AUTHORS]), SHOW_LONG_STATUS},
  {"show_binlog_events",   (char*) offsetof(STATUS_VAR, com_stat[(uint) SQLCOM_SHOW_BINLOG_EVENTS]), SHOW_LONG_STATUS},
  {"show_binlogs",         (char*) offsetof(STATUS_VAR, com_stat[(uint) SQLCOM_SHOW_BINLOGS]), SHOW_LONG_STATUS},
  {"show_charsets",        (char*) offsetof(STATUS_VAR, com_stat[(uint) SQLCOM_SHOW_CHARSETS]), SHOW_LONG_STATUS},
  {"show_client_statistics",    (char*) offsetof(STATUS_VAR, com_stat[(uint) SQLCOM_SHOW_CLIENT_STATS]), SHOW_LONG_STATUS},
  {"show_collations",      (char*) offsetof(STATUS_VAR, com_stat[(uint) SQLCOM_SHOW_COLLATIONS]), SHOW_LONG_STATUS},
  {"show_column_types",    (char*) offsetof(STATUS_VAR, com_stat[(uint) SQLCOM_SHOW_COLUMN_TYPES]), SHOW_LONG_STATUS},
  {"show_contributors",    (char*) offsetof(STATUS_VAR, com_stat[(uint) SQLCOM_SHOW_CONTRIBUTORS]), SHOW_LONG_STATUS},
  {"show_create_db",       (char*) offsetof(STATUS_VAR, com_stat[(uint) SQLCOM_SHOW_CREATE_DB]), SHOW_LONG_STATUS},
  {"show_create_event",    (char*) offsetof(STATUS_VAR, com_stat[(uint) SQLCOM_SHOW_CREATE_EVENT]), SHOW_LONG_STATUS},
  {"show_create_func",     (char*) offsetof(STATUS_VAR, com_stat[(uint) SQLCOM_SHOW_CREATE_FUNC]), SHOW_LONG_STATUS},
  {"show_create_proc",     (char*) offsetof(STATUS_VAR, com_stat[(uint) SQLCOM_SHOW_CREATE_PROC]), SHOW_LONG_STATUS},
  {"show_create_table",    (char*) offsetof(STATUS_VAR, com_stat[(uint) SQLCOM_SHOW_CREATE]), SHOW_LONG_STATUS},
  {"show_create_trigger",  (char*) offsetof(STATUS_VAR, com_stat[(uint) SQLCOM_SHOW_CREATE_TRIGGER]), SHOW_LONG_STATUS},
  {"show_databases",       (char*) offsetof(STATUS_VAR, com_stat[(uint) SQLCOM_SHOW_DATABASES]), SHOW_LONG_STATUS},
  {"show_engine_logs",     (char*) offsetof(STATUS_VAR, com_stat[(uint) SQLCOM_SHOW_ENGINE_LOGS]), SHOW_LONG_STATUS},
  {"show_engine_mutex",    (char*) offsetof(STATUS_VAR, com_stat[(uint) SQLCOM_SHOW_ENGINE_MUTEX]), SHOW_LONG_STATUS},
  {"show_engine_status",   (char*) offsetof(STATUS_VAR, com_stat[(uint) SQLCOM_SHOW_ENGINE_STATUS]), SHOW_LONG_STATUS},
  {"show_events",          (char*) offsetof(STATUS_VAR, com_stat[(uint) SQLCOM_SHOW_EVENTS]), SHOW_LONG_STATUS},
  {"show_errors",          (char*) offsetof(STATUS_VAR, com_stat[(uint) SQLCOM_SHOW_ERRORS]), SHOW_LONG_STATUS},
  {"show_fields",          (char*) offsetof(STATUS_VAR, com_stat[(uint) SQLCOM_SHOW_FIELDS]), SHOW_LONG_STATUS},
#ifndef DBUG_OFF
  {"show_function_code",   (char*) offsetof(STATUS_VAR, com_stat[(uint) SQLCOM_SHOW_FUNC_CODE]), SHOW_LONG_STATUS},
#endif
  {"show_function_status", (char*) offsetof(STATUS_VAR, com_stat[(uint) SQLCOM_SHOW_STATUS_FUNC]), SHOW_LONG_STATUS},
  {"show_grants",          (char*) offsetof(STATUS_VAR, com_stat[(uint) SQLCOM_SHOW_GRANTS]), SHOW_LONG_STATUS},
  {"show_keys",            (char*) offsetof(STATUS_VAR, com_stat[(uint) SQLCOM_SHOW_KEYS]), SHOW_LONG_STATUS},
  {"show_index_statistics",     (char*) offsetof(STATUS_VAR, com_stat[(uint) SQLCOM_SHOW_INDEX_STATS]), SHOW_LONG_STATUS},
  {"show_master_status",   (char*) offsetof(STATUS_VAR, com_stat[(uint) SQLCOM_SHOW_MASTER_STAT]), SHOW_LONG_STATUS},
  {"show_new_master",      (char*) offsetof(STATUS_VAR, com_stat[(uint) SQLCOM_SHOW_NEW_MASTER]), SHOW_LONG_STATUS},
  {"show_open_tables",     (char*) offsetof(STATUS_VAR, com_stat[(uint) SQLCOM_SHOW_OPEN_TABLES]), SHOW_LONG_STATUS},
  {"show_plugins",         (char*) offsetof(STATUS_VAR, com_stat[(uint) SQLCOM_SHOW_PLUGINS]), SHOW_LONG_STATUS},
  {"show_privileges",      (char*) offsetof(STATUS_VAR, com_stat[(uint) SQLCOM_SHOW_PRIVILEGES]), SHOW_LONG_STATUS},
#ifndef DBUG_OFF
  {"show_procedure_code",  (char*) offsetof(STATUS_VAR, com_stat[(uint) SQLCOM_SHOW_PROC_CODE]), SHOW_LONG_STATUS},
#endif
  {"show_procedure_status",(char*) offsetof(STATUS_VAR, com_stat[(uint) SQLCOM_SHOW_STATUS_PROC]), SHOW_LONG_STATUS},
  {"show_processlist",     (char*) offsetof(STATUS_VAR, com_stat[(uint) SQLCOM_SHOW_PROCESSLIST]), SHOW_LONG_STATUS},
  {"show_profile",         (char*) offsetof(STATUS_VAR, com_stat[(uint) SQLCOM_SHOW_PROFILE]), SHOW_LONG_STATUS},
  {"show_profiles",        (char*) offsetof(STATUS_VAR, com_stat[(uint) SQLCOM_SHOW_PROFILES]), SHOW_LONG_STATUS},
  {"show_slave_hosts",     (char*) offsetof(STATUS_VAR, com_stat[(uint) SQLCOM_SHOW_SLAVE_HOSTS]), SHOW_LONG_STATUS},
  {"show_slave_status",    (char*) offsetof(STATUS_VAR, com_stat[(uint) SQLCOM_SHOW_SLAVE_STAT]), SHOW_LONG_STATUS},
  {"show_status",          (char*) offsetof(STATUS_VAR, com_stat[(uint) SQLCOM_SHOW_STATUS]), SHOW_LONG_STATUS},
  {"show_storage_engines", (char*) offsetof(STATUS_VAR, com_stat[(uint) SQLCOM_SHOW_STORAGE_ENGINES]), SHOW_LONG_STATUS},
  {"show_table_statistics",     (char*) offsetof(STATUS_VAR, com_stat[(uint) SQLCOM_SHOW_TABLE_STATS]), SHOW_LONG_STATUS},
  {"show_table_status",    (char*) offsetof(STATUS_VAR, com_stat[(uint) SQLCOM_SHOW_TABLE_STATUS]), SHOW_LONG_STATUS},
  {"show_tables",          (char*) offsetof(STATUS_VAR, com_stat[(uint) SQLCOM_SHOW_TABLES]), SHOW_LONG_STATUS},
  {"show_triggers",        (char*) offsetof(STATUS_VAR, com_stat[(uint) SQLCOM_SHOW_TRIGGERS]), SHOW_LONG_STATUS},
  {"show_user_statistics",      (char*) offsetof(STATUS_VAR, com_stat[(uint) SQLCOM_SHOW_USER_STATS]), SHOW_LONG_STATUS},
  {"show_variables",       (char*) offsetof(STATUS_VAR, com_stat[(uint) SQLCOM_SHOW_VARIABLES]), SHOW_LONG_STATUS},
  {"show_warnings",        (char*) offsetof(STATUS_VAR, com_stat[(uint) SQLCOM_SHOW_WARNS]), SHOW_LONG_STATUS},
  {"slave_start",          (char*) offsetof(STATUS_VAR, com_stat[(uint) SQLCOM_SLAVE_START]), SHOW_LONG_STATUS},
  {"slave_stop",           (char*) offsetof(STATUS_VAR, com_stat[(uint) SQLCOM_SLAVE_STOP]), SHOW_LONG_STATUS},
  {"stmt_close",           (char*) offsetof(STATUS_VAR, com_stmt_close), SHOW_LONG_STATUS},
  {"stmt_execute",         (char*) offsetof(STATUS_VAR, com_stmt_execute), SHOW_LONG_STATUS},
  {"stmt_fetch",           (char*) offsetof(STATUS_VAR, com_stmt_fetch), SHOW_LONG_STATUS},
  {"stmt_prepare",         (char*) offsetof(STATUS_VAR, com_stmt_prepare), SHOW_LONG_STATUS},
  {"stmt_reprepare",       (char*) offsetof(STATUS_VAR, com_stmt_reprepare), SHOW_LONG_STATUS},
  {"stmt_reset",           (char*) offsetof(STATUS_VAR, com_stmt_reset), SHOW_LONG_STATUS},
  {"stmt_send_long_data",  (char*) offsetof(STATUS_VAR, com_stmt_send_long_data), SHOW_LONG_STATUS},
  {"truncate",             (char*) offsetof(STATUS_VAR, com_stat[(uint) SQLCOM_TRUNCATE]), SHOW_LONG_STATUS},
  {"uninstall_plugin",     (char*) offsetof(STATUS_VAR, com_stat[(uint) SQLCOM_UNINSTALL_PLUGIN]), SHOW_LONG_STATUS},
  {"unlock_tables",        (char*) offsetof(STATUS_VAR, com_stat[(uint) SQLCOM_UNLOCK_TABLES]), SHOW_LONG_STATUS},
  {"update",               (char*) offsetof(STATUS_VAR, com_stat[(uint) SQLCOM_UPDATE]), SHOW_LONG_STATUS},
  {"update_multi",         (char*) offsetof(STATUS_VAR, com_stat[(uint) SQLCOM_UPDATE_MULTI]), SHOW_LONG_STATUS},
  {"xa_commit",            (char*) offsetof(STATUS_VAR, com_stat[(uint) SQLCOM_XA_COMMIT]),SHOW_LONG_STATUS},
  {"xa_end",               (char*) offsetof(STATUS_VAR, com_stat[(uint) SQLCOM_XA_END]),SHOW_LONG_STATUS},
  {"xa_prepare",           (char*) offsetof(STATUS_VAR, com_stat[(uint) SQLCOM_XA_PREPARE]),SHOW_LONG_STATUS},
  {"xa_recover",           (char*) offsetof(STATUS_VAR, com_stat[(uint) SQLCOM_XA_RECOVER]),SHOW_LONG_STATUS},
  {"xa_rollback",          (char*) offsetof(STATUS_VAR, com_stat[(uint) SQLCOM_XA_ROLLBACK]),SHOW_LONG_STATUS},
  {"xa_start",             (char*) offsetof(STATUS_VAR, com_stat[(uint) SQLCOM_XA_START]),SHOW_LONG_STATUS},
  {NullS, NullS, SHOW_LONG}
};

static int init_common_variables(const char *conf_file_name, int argc,
				 char **argv, const char **groups)
{
  char buff[FN_REFLEN], *s;
  umask(((~my_umask) & 0666));
  my_decimal_set_zero(&decimal_zero); // set decimal_zero constant;
  tzset();			// Set tzname

  max_system_variables.pseudo_thread_id= (ulong)~0;
  server_start_time= flush_status_time= my_time(0);
  /* TODO: remove this when my_time_t is 64 bit compatible */
  if (server_start_time >= (time_t) MY_TIME_T_MAX)
  {
    sql_print_error("This MySQL server doesn't support dates later then 2038");
    return 1;
  }

  rpl_filter= new Rpl_filter;
  binlog_filter= new Rpl_filter;
  if (!rpl_filter || !binlog_filter)
  {
    sql_perror("Could not allocate replication and binlog filters");
    return 1;
  }

  if (init_thread_environment() ||
      mysql_init_variables())
    return 1;

#ifdef HAVE_TZNAME
  {
    struct tm tm_tmp;
    localtime_r(&server_start_time,&tm_tmp);
    strmake(system_time_zone, tzname[tm_tmp.tm_isdst != 0 ? 1 : 0],
            sizeof(system_time_zone)-1);

 }
#endif
  /*
    We set SYSTEM time zone as reasonable default and
    also for failure of my_tz_init() and bootstrap mode.
    If user explicitly set time zone with --default-time-zone
    option we will change this value in my_tz_init().
  */
  global_system_variables.time_zone= my_tz_SYSTEM;

  /*
    Init mutexes for the global MYSQL_BIN_LOG objects.
    As safe_mutex depends on what MY_INIT() does, we can't init the mutexes of
    global MYSQL_BIN_LOGs in their constructors, because then they would be
    inited before MY_INIT(). So we do it here.
  */
  mysql_bin_log.init_pthread_objects();

  if (gethostname(glob_hostname,sizeof(glob_hostname)) < 0)
  {
    strmake(glob_hostname, STRING_WITH_LEN("localhost"));
    sql_print_warning("gethostname failed, using '%s' as hostname",
                      glob_hostname);
    strmake(pidfile_name, STRING_WITH_LEN("mysql"));
  }
  else
  strmake(pidfile_name, glob_hostname, sizeof(pidfile_name)-5);
  strmov(fn_ext(pidfile_name),".pid");		// Add proper extension

  /*
    Add server status variables to the dynamic list of
    status variables that is shown by SHOW STATUS.
    Later, in plugin_init, and mysql_install_plugin
    new entries could be added to that list.
  */
  if (add_status_vars(status_vars))
    return 1; // an error was already reported

#ifndef DBUG_OFF
  /*
    We have few debug-only commands in com_status_vars, only visible in debug
    builds. for simplicity we enable the assert only in debug builds

    There are 8 Com_ variables which don't have corresponding SQLCOM_ values:
    (TODO strictly speaking they shouldn't be here, should not have Com_ prefix
    that is. Perhaps Stmt_ ? Comstmt_ ? Prepstmt_ ?)

      Com_admin_commands       => com_other
      Com_stmt_close           => com_stmt_close
      Com_stmt_execute         => com_stmt_execute
      Com_stmt_fetch           => com_stmt_fetch
      Com_stmt_prepare         => com_stmt_prepare
      Com_stmt_reprepare       => com_stmt_reprepare
      Com_stmt_reset           => com_stmt_reset
      Com_stmt_send_long_data  => com_stmt_send_long_data

    With this correction the number of Com_ variables (number of elements in
    the array, excluding the last element - terminator) must match the number
    of SQLCOM_ constants.
  */
  compile_time_assert(sizeof(com_status_vars)/sizeof(com_status_vars[0]) - 1 ==
                     SQLCOM_END + 8);
#endif

  orig_argc=argc;
  orig_argv=argv;
  load_defaults(conf_file_name, groups, &argc, &argv);
  defaults_argv=argv;
  defaults_argc=argc;
  if (get_options(&defaults_argc, defaults_argv))
    return 1;
  set_server_version();

  DBUG_PRINT("info",("%s  Ver %s for %s on %s\n",my_progname,
		     server_version, SYSTEM_TYPE,MACHINE_TYPE));

#ifdef HAVE_LARGE_PAGES
  /* Initialize large page size */
  if (opt_large_pages && (opt_large_page_size= my_get_large_page_size()))
  {
      my_use_large_pages= 1;
      my_large_page_size= opt_large_page_size;
  }
#endif /* HAVE_LARGE_PAGES */

  /* connections and databases needs lots of files */
  {
    uint files, wanted_files, max_open_files;

    /* MyISAM requires two file handles per table. */
    wanted_files= (10 + max_connections + extra_max_connections +
                   table_cache_size*2);
    /*
      We are trying to allocate no less than max_connections*5 file
      handles (i.e. we are trying to set the limit so that they will
      be available).  In addition, we allocate no less than how much
      was already allocated.  However below we report a warning and
      recompute values only if we got less file handles than were
      explicitly requested.  No warning and re-computation occur if we
      can't get max_connections*5 but still got no less than was
      requested (value of wanted_files).
    */
    max_open_files= max(max(wanted_files,
                            (max_connections + extra_max_connections)*5),
                        open_files_limit);
    files= my_set_max_open_files(max_open_files);

    if (files < wanted_files)
    {
      if (!open_files_limit)
      {
        /*
          If we have requested too much file handles than we bring
          max_connections in supported bounds.
        */
        max_connections= (ulong) min(files-10-TABLE_OPEN_CACHE_MIN*2,
                                     max_connections);
        /*
          Decrease table_cache_size according to max_connections, but
          not below TABLE_OPEN_CACHE_MIN.  Outer min() ensures that we
          never increase table_cache_size automatically (that could
          happen if max_connections is decreased above).
        */
        table_cache_size= (ulong) min(max((files-10-max_connections)/2,
                                          TABLE_OPEN_CACHE_MIN),
                                      table_cache_size);
	DBUG_PRINT("warning",
		   ("Changed limits: max_open_files: %u  max_connections: %ld  table_cache: %ld",
		    files, max_connections, table_cache_size));
	if (global_system_variables.log_warnings)
	  sql_print_warning("Changed limits: max_open_files: %u  max_connections: %ld  table_cache: %ld",
			files, max_connections, table_cache_size);
      }
      else if (global_system_variables.log_warnings)
	sql_print_warning("Could not increase number of max_open_files to more than %u (request: %u)", files, wanted_files);
    }
    open_files_limit= files;
  }
  unireg_init(opt_specialflag); /* Set up extern variabels */
  if (init_errmessage())	/* Read error messages from file */
    return 1;
  init_client_errs();
  mysql_library_init(never,never,never); /* for replication */
  lex_init();
  if (item_create_init())
    return 1;
  item_init();
  if (set_var_init())
    return 1;
#ifdef HAVE_REPLICATION
  if (init_replication_sys_vars())
    return 1;
#endif
  mysys_uses_curses=0;
#ifdef USE_REGEX
  my_regex_init(&my_charset_latin1);
#endif
  /*
    Process a comma-separated character set list and choose
    the first available character set. This is mostly for
    test purposes, to be able to start "mysqld" even if
    the requested character set is not available (see bug#18743).
  */
  for (;;)
  {
    char *next_character_set_name= strchr(default_character_set_name, ',');
    if (next_character_set_name)
      *next_character_set_name++= '\0';
    if (!(default_charset_info=
          get_charset_by_csname(default_character_set_name,
                                MY_CS_PRIMARY, MYF(MY_WME))))
    {
      if (next_character_set_name)
      {
        default_character_set_name= next_character_set_name;
        default_collation_name= 0;          // Ignore collation
      }
      else
        return 1;                           // Eof of the list
    }
    else
      break;
  }

  if (default_collation_name)
  {
    CHARSET_INFO *default_collation;
    default_collation= get_charset_by_name(default_collation_name, MYF(0));
    if (!default_collation)
    {
      sql_print_error(ER(ER_UNKNOWN_COLLATION), default_collation_name);
      return 1;
    }
    if (!my_charset_same(default_charset_info, default_collation))
    {
      sql_print_error(ER(ER_COLLATION_CHARSET_MISMATCH),
		      default_collation_name,
		      default_charset_info->csname);
      return 1;
    }
    default_charset_info= default_collation;
  }
  /* Set collactions that depends on the default collation */
  global_system_variables.collation_server=	 default_charset_info;
  global_system_variables.collation_database=	 default_charset_info;
  global_system_variables.collation_connection=  default_charset_info;
  global_system_variables.character_set_results= default_charset_info;
  global_system_variables.character_set_client= default_charset_info;

  global_system_variables.optimizer_use_mrr= 1;

  if (!(character_set_filesystem=
        get_charset_by_csname(character_set_filesystem_name,
                              MY_CS_PRIMARY, MYF(MY_WME))))
    return 1;
  global_system_variables.character_set_filesystem= character_set_filesystem;

  if (!(my_default_lc_time_names=
        my_locale_by_name(lc_time_names_name)))
  {
    sql_print_error("Unknown locale: '%s'", lc_time_names_name);
    return 1;
  }
  global_system_variables.lc_time_names= my_default_lc_time_names;

  sys_init_connect.value_length= 0;
  if ((sys_init_connect.value= opt_init_connect))
    sys_init_connect.value_length= strlen(opt_init_connect);
  else
    sys_init_connect.value=my_strdup("",MYF(0));
  sys_init_connect.is_os_charset= TRUE;

  sys_init_slave.value_length= 0;
  if ((sys_init_slave.value= opt_init_slave))
    sys_init_slave.value_length= strlen(opt_init_slave);
  else
    sys_init_slave.value=my_strdup("",MYF(0));
  sys_init_slave.is_os_charset= TRUE;

  /* check log options and issue warnings if needed */
  if (opt_log && opt_logname && *opt_logname &&
      !(log_output_options & (LOG_FILE | LOG_NONE)))
    sql_print_warning("Although a path was specified for the "
                      "--log option, log tables are used. "
                      "To enable logging to files use the --log-output option.");

  if (opt_slow_log && opt_slow_logname && *opt_slow_logname &&
      !(log_output_options & (LOG_FILE | LOG_NONE)))
    sql_print_warning("Although a path was specified for the "
                      "--log_slow_queries option, log tables are used. "
                      "To enable logging to files use the --log-output=file option.");

  s= opt_logname && *opt_logname ? opt_logname : make_default_log_name(buff, ".log");
  sys_var_general_log_path.value= my_strdup(s, MYF(0));
  sys_var_general_log_path.value_length= strlen(s);

  s= opt_slow_logname && *opt_slow_logname ? opt_slow_logname : make_default_log_name(buff, "-slow.log");
  sys_var_slow_log_path.value= my_strdup(s, MYF(0));
  sys_var_slow_log_path.value_length= strlen(s);

#if defined(ENABLED_DEBUG_SYNC)
  /* Initialize the debug sync facility. See debug_sync.cc. */
  if (debug_sync_init())
    return 1; /* purecov: tested */
#endif /* defined(ENABLED_DEBUG_SYNC) */

#if (ENABLE_TEMP_POOL)
  if (use_temp_pool && bitmap_init(&temp_pool,0,1024,1))
    return 1;
#else
  use_temp_pool= 0;
#endif

  if (my_database_names_init())
    return 1;

  /*
    Ensure that lower_case_table_names is set on system where we have case
    insensitive names.  If this is not done the users MyISAM tables will
    get corrupted if accesses with names of different case.
  */
  DBUG_PRINT("info", ("lower_case_table_names: %d", lower_case_table_names));
  lower_case_file_system= test_if_case_insensitive(mysql_real_data_home);
  if (!lower_case_table_names && lower_case_file_system == 1)
  {
    if (lower_case_table_names_used)
    {
      if (global_system_variables.log_warnings)
	sql_print_warning("\
You have forced lower_case_table_names to 0 through a command-line \
option, even though your file system '%s' is case insensitive.  This means \
that you can corrupt a MyISAM table by accessing it with different cases. \
You should consider changing lower_case_table_names to 1 or 2",
			mysql_real_data_home);
    }
    else
    {
      if (global_system_variables.log_warnings)
	sql_print_warning("Setting lower_case_table_names=2 because file system for %s is case insensitive", mysql_real_data_home);
      lower_case_table_names= 2;
    }
  }
  else if (lower_case_table_names == 2 &&
           !(lower_case_file_system=
             (test_if_case_insensitive(mysql_real_data_home) == 1)))
  {
    if (global_system_variables.log_warnings)
      sql_print_warning("lower_case_table_names was set to 2, even though your "
                        "the file system '%s' is case sensitive.  Now setting "
                        "lower_case_table_names to 0 to avoid future problems.",
			mysql_real_data_home);
    lower_case_table_names= 0;
  }
  else
  {
    lower_case_file_system=
      (test_if_case_insensitive(mysql_real_data_home) == 1);
  }

  /* Reset table_alias_charset, now that lower_case_table_names is set. */
  table_alias_charset= (lower_case_table_names ?
			files_charset_info :
			&my_charset_bin);

  return 0;
}


static int init_thread_environment()
{
  (void) pthread_mutex_init(&LOCK_mysql_create_db,MY_MUTEX_INIT_SLOW);
  (void) pthread_mutex_init(&LOCK_lock_db,MY_MUTEX_INIT_SLOW);
  (void) pthread_mutex_init(&LOCK_Acl,MY_MUTEX_INIT_SLOW);
  (void) pthread_mutex_init(&LOCK_open, MY_MUTEX_INIT_FAST);
  (void) pthread_mutex_init(&LOCK_thread_count,MY_MUTEX_INIT_FAST);
  (void) pthread_mutex_init(&LOCK_mapped_file,MY_MUTEX_INIT_SLOW);
  (void) pthread_mutex_init(&LOCK_status,MY_MUTEX_INIT_FAST);
  (void) pthread_mutex_init(&LOCK_error_log,MY_MUTEX_INIT_FAST);
  (void) pthread_mutex_init(&LOCK_delayed_insert,MY_MUTEX_INIT_FAST);
  (void) pthread_mutex_init(&LOCK_delayed_status,MY_MUTEX_INIT_FAST);
  (void) pthread_mutex_init(&LOCK_delayed_create,MY_MUTEX_INIT_SLOW);
  (void) pthread_mutex_init(&LOCK_manager,MY_MUTEX_INIT_FAST);
  (void) pthread_mutex_init(&LOCK_crypt,MY_MUTEX_INIT_FAST);
  (void) pthread_mutex_init(&LOCK_bytes_sent,MY_MUTEX_INIT_FAST);
  (void) pthread_mutex_init(&LOCK_bytes_received,MY_MUTEX_INIT_FAST);
  (void) pthread_mutex_init(&LOCK_user_conn, MY_MUTEX_INIT_FAST);
  (void) pthread_mutex_init(&LOCK_active_mi, MY_MUTEX_INIT_FAST);
  (void) pthread_mutex_init(&LOCK_global_system_variables, MY_MUTEX_INIT_FAST);
  (void) my_rwlock_init(&LOCK_system_variables_hash, NULL);
  (void) pthread_mutex_init(&LOCK_global_read_lock, MY_MUTEX_INIT_FAST);
  (void) pthread_mutex_init(&LOCK_prepared_stmt_count, MY_MUTEX_INIT_FAST);
  (void) pthread_mutex_init(&LOCK_short_uuid_generator, MY_MUTEX_INIT_FAST);
  (void) pthread_mutex_init(&LOCK_connection_count, MY_MUTEX_INIT_FAST);
  (void) pthread_mutex_init(&LOCK_stats, MY_MUTEX_INIT_FAST);
  (void) pthread_mutex_init(&LOCK_global_user_client_stats,
                            MY_MUTEX_INIT_FAST);
  (void) pthread_mutex_init(&LOCK_global_table_stats, MY_MUTEX_INIT_FAST);
  (void) pthread_mutex_init(&LOCK_global_index_stats, MY_MUTEX_INIT_FAST);

#ifdef HAVE_OPENSSL
  (void) pthread_mutex_init(&LOCK_des_key_file,MY_MUTEX_INIT_FAST);
#ifndef HAVE_YASSL
  openssl_stdlocks= (openssl_lock_t*) OPENSSL_malloc(CRYPTO_num_locks() *
                                                     sizeof(openssl_lock_t));
  for (int i= 0; i < CRYPTO_num_locks(); ++i)
    (void) my_rwlock_init(&openssl_stdlocks[i].lock, NULL);
  CRYPTO_set_dynlock_create_callback(openssl_dynlock_create);
  CRYPTO_set_dynlock_destroy_callback(openssl_dynlock_destroy);
  CRYPTO_set_dynlock_lock_callback(openssl_lock);
  CRYPTO_set_locking_callback(openssl_lock_function);
  CRYPTO_set_id_callback(openssl_id_function);
#endif
#endif
  (void) my_rwlock_init(&LOCK_sys_init_connect, NULL);
  (void) my_rwlock_init(&LOCK_sys_init_slave, NULL);
  (void) my_rwlock_init(&LOCK_grant, NULL);
  (void) pthread_cond_init(&COND_thread_count,NULL);
  (void) pthread_cond_init(&COND_refresh,NULL);
  (void) pthread_cond_init(&COND_global_read_lock,NULL);
  (void) pthread_cond_init(&COND_thread_cache,NULL);
  (void) pthread_cond_init(&COND_flush_thread_cache,NULL);
  (void) pthread_cond_init(&COND_manager,NULL);
#ifdef HAVE_REPLICATION
  (void) pthread_mutex_init(&LOCK_rpl_status, MY_MUTEX_INIT_FAST);
  (void) pthread_cond_init(&COND_rpl_status, NULL);
#endif
  (void) pthread_mutex_init(&LOCK_server_started, MY_MUTEX_INIT_FAST);
  (void) pthread_cond_init(&COND_server_started,NULL);
  sp_cache_init();
#ifdef HAVE_EVENT_SCHEDULER
  Events::init_mutexes();
#endif
  /* Parameter for threads created for connections */
  (void) pthread_attr_init(&connection_attrib);
  (void) pthread_attr_setdetachstate(&connection_attrib,
				     PTHREAD_CREATE_DETACHED);
  pthread_attr_setscope(&connection_attrib, PTHREAD_SCOPE_SYSTEM);
  if (!(opt_specialflag & SPECIAL_NO_PRIOR))
    my_pthread_attr_setprio(&connection_attrib,WAIT_PRIOR);

  if (pthread_key_create(&THR_THD,NULL) ||
      pthread_key_create(&THR_MALLOC,NULL))
  {
    sql_print_error("Can't create thread-keys");
    return 1;
  }
  register_mutex_order();
  return 0;
}


#if defined(HAVE_OPENSSL) && !defined(HAVE_YASSL)
static unsigned long openssl_id_function()
{
  return (unsigned long) pthread_self();
}


static openssl_lock_t *openssl_dynlock_create(const char *file, int line)
{
  openssl_lock_t *lock= new openssl_lock_t;
  my_rwlock_init(&lock->lock, NULL);
  return lock;
}


static void openssl_dynlock_destroy(openssl_lock_t *lock, const char *file,
				    int line)
{
  rwlock_destroy(&lock->lock);
  delete lock;
}


static void openssl_lock_function(int mode, int n, const char *file, int line)
{
  if (n < 0 || n > CRYPTO_num_locks())
  {
    /* Lock number out of bounds. */
    sql_print_error("Fatal: OpenSSL interface problem (n = %d)", n);
    abort();
  }
  openssl_lock(mode, &openssl_stdlocks[n], file, line);
}


static void openssl_lock(int mode, openssl_lock_t *lock, const char *file,
			 int line)
{
  int err;
  char const *what;

  switch (mode) {
  case CRYPTO_LOCK|CRYPTO_READ:
    what = "read lock";
    err = rw_rdlock(&lock->lock);
    break;
  case CRYPTO_LOCK|CRYPTO_WRITE:
    what = "write lock";
    err = rw_wrlock(&lock->lock);
    break;
  case CRYPTO_UNLOCK|CRYPTO_READ:
  case CRYPTO_UNLOCK|CRYPTO_WRITE:
    what = "unlock";
    err = rw_unlock(&lock->lock);
    break;
  default:
    /* Unknown locking mode. */
    sql_print_error("Fatal: OpenSSL interface problem (mode=0x%x)", mode);
    abort();
  }
  if (err)
  {
    sql_print_error("Fatal: can't %s OpenSSL lock", what);
    abort();
  }
}
#endif /* HAVE_OPENSSL */


#ifndef EMBEDDED_LIBRARY

static void init_ssl()
{
#ifdef HAVE_OPENSSL
  if (opt_use_ssl)
  {
    enum enum_ssl_init_error error= SSL_INITERR_NOERROR;

    /* having ssl_acceptor_fd != 0 signals the use of SSL */
    ssl_acceptor_fd= new_VioSSLAcceptorFd(opt_ssl_key, opt_ssl_cert,
					  opt_ssl_ca, opt_ssl_capath,
					  opt_ssl_cipher, &error);
    DBUG_PRINT("info",("ssl_acceptor_fd: 0x%lx", (long) ssl_acceptor_fd));
    if (!ssl_acceptor_fd)
    {
      sql_print_warning("Failed to setup SSL");
      sql_print_warning("SSL error: %s", sslGetErrString(error));
      opt_use_ssl = 0;
      have_ssl= SHOW_OPTION_DISABLED;
    }
  }
  else
  {
    have_ssl= SHOW_OPTION_DISABLED;
  }
  if (des_key_file)
    load_des_key_file(des_key_file);
#endif /* HAVE_OPENSSL */
}


static void end_ssl()
{
#ifdef HAVE_OPENSSL
  if (ssl_acceptor_fd)
  {
    free_vio_ssl_acceptor_fd(ssl_acceptor_fd);
    ssl_acceptor_fd= 0;
  }
#endif /* HAVE_OPENSSL */
}

#endif /* EMBEDDED_LIBRARY */


static int init_server_components()
{
  DBUG_ENTER("init_server_components");
  /*
    We need to call each of these following functions to ensure that
    all things are initialized so that unireg_abort() doesn't fail
  */
  if (table_cache_init() | table_def_init() | hostname_cache_init())
    unireg_abort(1);

  query_cache_result_size_limit(query_cache_limit);
  query_cache_set_min_res_unit(query_cache_min_res_unit);
  query_cache_init();
  query_cache_resize(query_cache_size);
  my_rnd_init(&sql_rand,(ulong) server_start_time,(ulong) server_start_time/2);
  setup_fpu();
  init_thr_lock();
  my_uuid_init((ulong) (my_rnd(&sql_rand))*12345,12345);
#ifdef HAVE_REPLICATION
  init_slave_list();
#endif
  wt_init();

  /* Setup logs */

  /*
    Enable old-fashioned error log, except when the user has requested
    help information. Since the implementation of plugin server
    variables the help output is now written much later.
  */
  if (opt_error_log && !opt_help)
  {
    if (!log_error_file_ptr[0])
      fn_format(log_error_file, pidfile_name, mysql_data_home, ".err",
                MY_REPLACE_EXT); /* replace '.<domain>' by '.err', bug#4997 */
    else
      fn_format(log_error_file, log_error_file_ptr, mysql_data_home, ".err",
                MY_UNPACK_FILENAME | MY_SAFE_PATH);
    if (!log_error_file[0])
      opt_error_log= 1;				// Too long file name
    else
    {
      my_bool res;
#ifndef EMBEDDED_LIBRARY
      res= reopen_fstreams(log_error_file, stdout, stderr);
#else
      res= reopen_fstreams(log_error_file, NULL, stderr);
#endif

      if (!res)
        setbuf(stderr, NULL);
    }
  }

  /* set up the hook before initializing plugins which may use it */
  error_handler_hook= my_message_sql;
  proc_info_hook= (const char *(*)(void *, const char *, const char *,
                                   const char *, const unsigned int))
                  set_thd_proc_info;

  if (xid_cache_init())
  {
    sql_print_error("Out of memory");
    unireg_abort(1);
  }

  /* need to configure logging before initializing storage engines */
  if (opt_update_log)
  {
    /*
      Update log is removed since 5.0. But we still accept the option.
      The idea is if the user already uses the binlog and the update log,
      we completely ignore any option/variable related to the update log, like
      if the update log did not exist. But if the user uses only the update
      log, then we translate everything into binlog for him (with warnings).
      Implementation of the above :
      - If mysqld is started with --log-update and --log-bin,
      ignore --log-update (print a warning), push a warning when SQL_LOG_UPDATE
      is used, and turn off --sql-bin-update-same.
      This will completely ignore SQL_LOG_UPDATE
      - If mysqld is started with --log-update only,
      change it to --log-bin (with the filename passed to log-update,
      plus '-bin') (print a warning), push a warning when SQL_LOG_UPDATE is
      used, and turn on --sql-bin-update-same.
      This will translate SQL_LOG_UPDATE to SQL_LOG_BIN.

      Note that we tell the user that --sql-bin-update-same is deprecated and
      does nothing, and we don't take into account if he used this option or
      not; but internally we give this variable a value to have the behaviour
      we want (i.e. have SQL_LOG_UPDATE influence SQL_LOG_BIN or not).
      As sql-bin-update-same, log-update and log-bin cannot be changed by the
      user after starting the server (they are not variables), the user will
      not later interfere with the settings we do here.
    */
    if (opt_bin_log)
    {
      opt_sql_bin_update= 0;
      sql_print_error("The update log is no longer supported by MySQL in \
version 5.0 and above. It is replaced by the binary log.");
    }
    else
    {
      opt_sql_bin_update= 1;
      opt_bin_log= 1;
      if (opt_update_logname)
      {
        /* as opt_bin_log==0, no need to free opt_bin_logname */
        if (!(opt_bin_logname= my_strdup(opt_update_logname, MYF(MY_WME))))
        {
          sql_print_error("Out of memory");
          return EXIT_OUT_OF_MEMORY;
        }
        sql_print_error("The update log is no longer supported by MySQL in \
version 5.0 and above. It is replaced by the binary log. Now starting MySQL \
with --log-bin='%s' instead.",opt_bin_logname);
      }
      else
        sql_print_error("The update log is no longer supported by MySQL in \
version 5.0 and above. It is replaced by the binary log. Now starting MySQL \
with --log-bin instead.");
    }
  }
  if (opt_log_slave_updates && !opt_bin_log)
  {
    sql_print_error("You need to use --log-bin to make "
                    "--log-slave-updates work.");
    unireg_abort(1);
  }
  if (!opt_bin_log)
  {
    if (opt_binlog_format_id != BINLOG_FORMAT_UNSPEC)
    {
      sql_print_error("You need to use --log-bin to make "
                      "--binlog-format work.");
      unireg_abort(1);
    }
    else
    {
      global_system_variables.binlog_format= BINLOG_FORMAT_STMT;
    }
  }
  else
    if (opt_binlog_format_id == BINLOG_FORMAT_UNSPEC)
      global_system_variables.binlog_format= BINLOG_FORMAT_STMT;
    else
    {
      DBUG_ASSERT(global_system_variables.binlog_format != BINLOG_FORMAT_UNSPEC);
    }

  /* Check that we have not let the format to unspecified at this point */
  DBUG_ASSERT((uint)global_system_variables.binlog_format <=
              array_elements(binlog_format_names)-1);

#ifdef HAVE_REPLICATION
  if (opt_log_slave_updates && replicate_same_server_id)
  {
    sql_print_error("\
using --replicate-same-server-id in conjunction with \
--log-slave-updates is impossible, it would lead to infinite loops in this \
server.");
    unireg_abort(1);
  }
#endif

  if (opt_bin_log)
  {
    /* Reports an error and aborts, if the --log-bin's path 
       is a directory.*/
    if (opt_bin_logname && 
        opt_bin_logname[strlen(opt_bin_logname) - 1] == FN_LIBCHAR)
    {
      sql_print_error("Path '%s' is a directory name, please specify \
a file name for --log-bin option", opt_bin_logname);
      unireg_abort(1);
    }

    /* Reports an error and aborts, if the --log-bin-index's path 
       is a directory.*/
    if (opt_binlog_index_name && 
        opt_binlog_index_name[strlen(opt_binlog_index_name) - 1] 
        == FN_LIBCHAR)
    {
      sql_print_error("Path '%s' is a directory name, please specify \
a file name for --log-bin-index option", opt_binlog_index_name);
      unireg_abort(1);
    }

    char buf[FN_REFLEN];
    const char *ln;
    ln= mysql_bin_log.generate_name(opt_bin_logname, "-bin", 1, buf);
    if (!opt_bin_logname && !opt_binlog_index_name)
    {
      /*
        User didn't give us info to name the binlog index file.
        Picking `hostname`-bin.index like did in 4.x, causes replication to
        fail if the hostname is changed later. So, we would like to instead
        require a name. But as we don't want to break many existing setups, we
        only give warning, not error.
      */
      sql_print_warning("No argument was provided to --log-bin, and "
                        "--log-bin-index was not used; so replication "
                        "may break when this MySQL server acts as a "
                        "master and has his hostname changed!! Please "
                        "use '--log-bin=%s' to avoid this problem.", ln);
    }
    if (ln == buf)
    {
      my_free(opt_bin_logname, MYF(MY_ALLOW_ZERO_PTR));
      opt_bin_logname=my_strdup(buf, MYF(0));
    }
    if (mysql_bin_log.open_index_file(opt_binlog_index_name, ln, TRUE))
    {
      unireg_abort(1);
    }
  }

  /* call ha_init_key_cache() on all key caches to init them */
  process_key_caches(&ha_init_key_cache);

  init_global_table_stats();
  init_global_index_stats();

  /* Allow storage engine to give real error messages */
  if (ha_init_errors())
    DBUG_RETURN(1);

  { 
    if (plugin_init(&defaults_argc, defaults_argv,
		    (opt_noacl ? PLUGIN_INIT_SKIP_PLUGIN_TABLE : 0) |
		    (opt_help ? PLUGIN_INIT_SKIP_INITIALIZATION : 0)))
    {
      sql_print_error("Failed to initialize plugins.");
      unireg_abort(1);
    }
    plugins_are_initialized= TRUE;  /* Don't separate from init function */
  }

  /* we do want to exit if there are any other unknown options */
  if (defaults_argc > 1)
  {
    int ho_error;
    char **tmp_argv= defaults_argv;
    struct my_option no_opts[]=
    {
      {0, 0, 0, 0, 0, 0, GET_NO_ARG, NO_ARG, 0, 0, 0, 0, 0, 0}
    };
    /*
      We need to eat any 'loose' arguments first before we conclude
      that there are unprocessed options.
      But we need to preserve defaults_argv pointer intact for
      free_defaults() to work. Thus we use a copy here.
    */
    my_getopt_skip_unknown= 0;

    if ((ho_error= handle_options(&defaults_argc, &tmp_argv, no_opts,
                                  mysqld_get_one_option)))
      unireg_abort(ho_error);
    my_getopt_skip_unknown= TRUE;

    if (defaults_argc)
    {
      fprintf(stderr, "%s: Too many arguments (first extra is '%s').\n",
              my_progname, *tmp_argv);
      unireg_abort(1);
    }
  }

  if (opt_help)
    unireg_abort(0);

  /* if the errmsg.sys is not loaded, terminate to maintain behaviour */
  if (!errmesg[0][0])
    unireg_abort(1);

  /* We have to initialize the storage engines before CSV logging */
  if (ha_init())
  {
    sql_print_error("Can't init databases");
    unireg_abort(1);
  }

  if (opt_bootstrap)
    log_output_options= LOG_FILE;
  else
    logger.init_log_tables();

  if (log_output_options & LOG_NONE)
  {
    /*
      Issue a warining if there were specified additional options to the
      log-output along with NONE. Probably this wasn't what user wanted.
    */
    if ((log_output_options & LOG_NONE) && (log_output_options & ~LOG_NONE))
      sql_print_warning("There were other values specified to "
                        "log-output besides NONE. Disabling slow "
                        "and general logs anyway.");
    logger.set_handlers(LOG_FILE, LOG_NONE, LOG_NONE);
  }
  else
  {
    /* fall back to the log files if tables are not present */
    LEX_STRING csv_name={C_STRING_WITH_LEN("csv")};
    if (!plugin_is_ready(&csv_name, MYSQL_STORAGE_ENGINE_PLUGIN))
    {
      /* purecov: begin inspected */
      sql_print_error("CSV engine is not present, falling back to the "
                      "log files");
      log_output_options= (log_output_options & ~LOG_TABLE) | LOG_FILE;
      /* purecov: end */
    }

    logger.set_handlers(LOG_FILE, opt_slow_log ? log_output_options:LOG_NONE,
                        opt_log ? log_output_options:LOG_NONE);
  }

  /*
    Check that the default storage engine is actually available.
  */
  if (default_storage_engine_str)
  {
    LEX_STRING name= { default_storage_engine_str,
                       strlen(default_storage_engine_str) };
    plugin_ref plugin;
    handlerton *hton;

    if ((plugin= ha_resolve_by_name(0, &name)))
      hton= plugin_data(plugin, handlerton*);
    else
    {
      sql_print_error("Unknown/unsupported table type: %s",
                      default_storage_engine_str);
      unireg_abort(1);
    }
    if (!ha_storage_engine_is_enabled(hton))
    {
      if (!opt_bootstrap)
      {
        sql_print_error("Default storage engine (%s) is not available",
                        default_storage_engine_str);
        unireg_abort(1);
      }
      DBUG_ASSERT(global_system_variables.table_plugin);
    }
    else
    {
      /*
        Need to unlock as global_system_variables.table_plugin
        was acquired during plugin_init()
      */
      pthread_mutex_lock(&LOCK_global_system_variables);
      plugin_unlock(0, global_system_variables.table_plugin);
      global_system_variables.table_plugin= plugin;
      pthread_mutex_unlock(&LOCK_global_system_variables);
    }
  }
#if defined(WITH_ARIA_STORAGE_ENGINE) && defined(USE_MARIA_FOR_TMP_TABLES)
  if (!ha_storage_engine_is_enabled(maria_hton) && !opt_bootstrap)
  {
    sql_print_error("Aria engine is not enabled or did not start. The Aria engine must be enabled to continue as mysqld was configured with --with-aria-tmp-tables");
    unireg_abort(1);
  }
#endif

  tc_log= (total_ha_2pc > 1 ? (opt_bin_log  ?
                               (TC_LOG *) &mysql_bin_log :
                               (TC_LOG *) &tc_log_mmap) :
           (TC_LOG *) &tc_log_dummy);

  if (tc_log->open(opt_bin_log ? opt_bin_logname : opt_tc_log_file))
  {
    sql_print_error("Can't init tc log");
    unireg_abort(1);
  }

  if (ha_recover(0))
  {
    unireg_abort(1);
  }

  if (opt_bin_log && mysql_bin_log.open(opt_bin_logname, LOG_BIN, 0,
                                        WRITE_CACHE, 0, max_binlog_size, 0, TRUE))
    unireg_abort(1);

#ifdef HAVE_REPLICATION
  if (opt_bin_log && expire_logs_days)
  {
    time_t purge_time= server_start_time - expire_logs_days*24*60*60;
    if (purge_time >= 0)
      mysql_bin_log.purge_logs_before_date(purge_time);
  }
#endif
#ifdef __NETWARE__
  /* Increasing stacksize of threads on NetWare */
  pthread_attr_setstacksize(&connection_attrib, NW_THD_STACKSIZE);
#endif

  if (opt_myisam_log)
    (void) mi_log(1);

#if defined(HAVE_MLOCKALL) && defined(MCL_CURRENT) && !defined(EMBEDDED_LIBRARY)
  if (locked_in_memory && !getuid())
  {
    if (setreuid((uid_t)-1, 0) == -1)
    {                        // this should never happen
      sql_perror("setreuid");
      unireg_abort(1);
    }
    if (mlockall(MCL_CURRENT))
    {
      if (global_system_variables.log_warnings)
	sql_print_warning("Failed to lock memory. Errno: %d\n",errno);
      locked_in_memory= 0;
    }
    if (user_info)
      set_user(mysqld_user, user_info);
  }
  else
#endif
    locked_in_memory=0;

  ft_init_stopwords();

  init_max_user_conn();
  init_update_queries();
  init_global_user_stats();
  init_global_client_stats();
  DBUG_RETURN(0);
}


#ifndef EMBEDDED_LIBRARY

static void create_shutdown_thread()
{
#ifdef __WIN__
  hEventShutdown=CreateEvent(0, FALSE, FALSE, shutdown_event_name);
  pthread_t hThread;
  if (pthread_create(&hThread,&connection_attrib,handle_shutdown,0))
    sql_print_warning("Can't create thread to handle shutdown requests");

  // On "Stop Service" we have to do regular shutdown
  Service.SetShutdownEvent(hEventShutdown);
#endif /* __WIN__ */
}

#endif /* EMBEDDED_LIBRARY */


#if (defined(__NT__) || defined(HAVE_SMEM)) && !defined(EMBEDDED_LIBRARY)
static void handle_connections_methods()
{
  pthread_t hThread;
  DBUG_ENTER("handle_connections_methods");
#ifdef __NT__
  if (hPipe == INVALID_HANDLE_VALUE &&
      (!have_tcpip || opt_disable_networking) &&
      !opt_enable_shared_memory)
  {
    sql_print_error("TCP/IP, --shared-memory, or --named-pipe should be configured on NT OS");
    unireg_abort(1);				// Will not return
  }
#endif

  pthread_mutex_lock(&LOCK_thread_count);
  (void) pthread_cond_init(&COND_handler_count,NULL);
  handler_count=0;
#ifdef __NT__
  if (hPipe != INVALID_HANDLE_VALUE)
  {
    handler_count++;
    if (pthread_create(&hThread,&connection_attrib,
		       handle_connections_namedpipes, 0))
    {
      sql_print_warning("Can't create thread to handle named pipes");
      handler_count--;
    }
  }
#endif /* __NT__ */
  if (have_tcpip && !opt_disable_networking)
  {
    handler_count++;
    if (pthread_create(&hThread,&connection_attrib,
		       handle_connections_sockets, 0))
    {
      sql_print_warning("Can't create thread to handle TCP/IP");
      handler_count--;
    }
  }
#ifdef HAVE_SMEM
  if (opt_enable_shared_memory)
  {
    handler_count++;
    if (pthread_create(&hThread,&connection_attrib,
		       handle_connections_shared_memory, 0))
    {
      sql_print_warning("Can't create thread to handle shared memory");
      handler_count--;
    }
  }
#endif

  while (handler_count > 0)
    pthread_cond_wait(&COND_handler_count,&LOCK_thread_count);
  pthread_mutex_unlock(&LOCK_thread_count);
  DBUG_VOID_RETURN;
}

void decrement_handler_count()
{
  pthread_mutex_lock(&LOCK_thread_count);
  handler_count--;
  pthread_cond_signal(&COND_handler_count);
  pthread_mutex_unlock(&LOCK_thread_count);
  my_thread_end();
}
#else
#define decrement_handler_count()
#endif /* defined(__NT__) || defined(HAVE_SMEM) */


#ifndef EMBEDDED_LIBRARY
#ifndef DBUG_OFF
/*
  Debugging helper function to keep the locale database
  (see sql_locale.cc) and max_month_name_length and
  max_day_name_length variable values in consistent state.
*/
static void test_lc_time_sz()
{
  DBUG_ENTER("test_lc_time_sz");
  for (MY_LOCALE **loc= my_locales; *loc; loc++)
  {
    uint max_month_len= 0;
    uint max_day_len = 0;
    for (const char **month= (*loc)->month_names->type_names; *month; month++)
    {
      set_if_bigger(max_month_len,
                    my_numchars_mb(&my_charset_utf8_general_ci,
                                   *month, *month + strlen(*month)));
    }
    for (const char **day= (*loc)->day_names->type_names; *day; day++)
    {
      set_if_bigger(max_day_len,
                    my_numchars_mb(&my_charset_utf8_general_ci,
                                   *day, *day + strlen(*day)));
    }
    if ((*loc)->max_month_name_length != max_month_len ||
        (*loc)->max_day_name_length != max_day_len)
    {
      DBUG_PRINT("Wrong max day name(or month name) length for locale:",
                 ("%s", (*loc)->name));
      DBUG_ASSERT(0);
    }
  }
  DBUG_VOID_RETURN;
}
#endif//DBUG_OFF


#ifdef __WIN__
int win_main(int argc, char **argv)
#else
int main(int argc, char **argv)
#endif
{
  MY_INIT(argv[0]);		// init my_sys library & pthreads
  /* nothing should come before this line ^^^ */

  /*
    Perform basic logger initialization logger. Should be called after
    MY_INIT, as it initializes mutexes. Log tables are inited later.
  */
  logger.init_base();

#ifdef _CUSTOMSTARTUPCONFIG_
  if (_cust_check_startup())
  {
    / * _cust_check_startup will report startup failure error * /
    exit(1);
  }
#endif

#ifdef	__WIN__
  /*
    Before performing any socket operation (like retrieving hostname
    in init_common_variables we have to call WSAStartup
  */
  {
    WSADATA WsaData;
    if (SOCKET_ERROR == WSAStartup (0x0101, &WsaData))
    {
      /* errors are not read yet, so we use english text here */
      my_message(ER_WSAS_FAILED, "WSAStartup Failed", MYF(0));
      unireg_abort(1);
    }
  }
#endif /* __WIN__ */

  if (init_common_variables(MYSQL_CONFIG_NAME,
			    argc, argv, load_default_groups))
    unireg_abort(1);				// Will do exit

  init_signals();
  if (!(opt_specialflag & SPECIAL_NO_PRIOR))
    my_pthread_setprio(pthread_self(),CONNECT_PRIOR);
#if defined(__ia64__) || defined(__ia64)
  /*
    Peculiar things with ia64 platforms - it seems we only have half the
    stack size in reality, so we have to double it here
  */
  pthread_attr_setstacksize(&connection_attrib,my_thread_stack_size*2);
#else
  pthread_attr_setstacksize(&connection_attrib,my_thread_stack_size);
#endif
#ifdef HAVE_PTHREAD_ATTR_GETSTACKSIZE
  {
    /* Retrieve used stack size;  Needed for checking stack overflows */
    size_t stack_size= 0;
    pthread_attr_getstacksize(&connection_attrib, &stack_size);
#if defined(__ia64__) || defined(__ia64)
    stack_size/= 2;
#endif
    /* We must check if stack_size = 0 as Solaris 2.9 can return 0 here */
    if (stack_size && stack_size < my_thread_stack_size)
    {
      if (global_system_variables.log_warnings)
	sql_print_warning("Asked for %lu thread stack, but got %ld",
			  my_thread_stack_size, (long) stack_size);
#if defined(__ia64__) || defined(__ia64)
      my_thread_stack_size= stack_size*2;
#else
      my_thread_stack_size= stack_size;
#endif
    }
  }
#endif
#ifdef __NETWARE__
  /* Increasing stacksize of threads on NetWare */
  pthread_attr_setstacksize(&connection_attrib, NW_THD_STACKSIZE);
#endif

  (void) thr_setconcurrency(concurrency);	// 10 by default

  select_thread=pthread_self();
  select_thread_in_use=1;

#ifdef HAVE_LIBWRAP
  libwrapName= my_progname+dirname_length(my_progname);
  openlog(libwrapName, LOG_PID, LOG_AUTH);
#endif

#ifndef DBUG_OFF
  test_lc_time_sz();
#endif

  /*
    We have enough space for fiddling with the argv, continue
  */
  check_data_home(mysql_real_data_home);
  if (my_setwd(mysql_real_data_home,MYF(MY_WME)) && !opt_help)
    unireg_abort(1);				/* purecov: inspected */
  mysql_data_home= mysql_data_home_buff;
  mysql_data_home[0]=FN_CURLIB;		// all paths are relative from here
  mysql_data_home[1]=0;
  mysql_data_home_len= 2;

  if ((user_info= check_user(mysqld_user)))
  {
#if defined(HAVE_MLOCKALL) && defined(MCL_CURRENT)
    if (locked_in_memory) // getuid() == 0 here
      set_effective_user(user_info);
    else
#endif
      set_user(mysqld_user, user_info);
  }

  if (opt_bin_log && !server_id)
  {
    server_id= !master_host ? 1 : 2;
#ifdef EXTRA_DEBUG
    switch (server_id) {
    case 1:
      sql_print_warning("\
You have enabled the binary log, but you haven't set server-id to \
a non-zero value: we force server id to 1; updates will be logged to the \
binary log, but connections from slaves will not be accepted.");
      break;
    case 2:
      sql_print_warning("\
You should set server-id to a non-0 value if master_host is set; \
we force server id to 2, but this MySQL server will not act as a slave.");
      break;
    }
#endif
  }

  if (init_server_components())
    unireg_abort(1);

  init_ssl();
  network_init();

#ifdef __WIN__
  if (!opt_console)
  {
    if (reopen_fstreams(log_error_file, stdout, stderr))
      unireg_abort(1);
    setbuf(stderr, NULL);
    FreeConsole();				// Remove window
  }
#endif

  /*
   Initialize my_str_malloc() and my_str_free()
  */
  my_str_malloc= &my_str_malloc_mysqld;
  my_str_free= &my_str_free_mysqld;

  /*
    init signals & alarm
    After this we can't quit by a simple unireg_abort
  */
  start_signal_handler();				// Creates pidfile

  if (mysql_rm_tmp_tables() || acl_init(opt_noacl) ||
      my_tz_init((THD *)0, default_tz_name, opt_bootstrap))
  {
    abort_loop=1;
    select_thread_in_use=0;
#ifndef __NETWARE__
    (void) pthread_kill(signal_thread, MYSQL_KILL_SIGNAL);
#endif /* __NETWARE__ */

    if (!opt_bootstrap)
      (void) my_delete(pidfile_name,MYF(MY_WME));	// Not needed anymore

    if (unix_sock != INVALID_SOCKET)
      unlink(mysqld_unix_port);
    exit(1);
  }
  if (!opt_noacl)
    (void) grant_init();

  if (!opt_bootstrap)
    servers_init(0);

  if (!opt_noacl)
  {
#ifdef HAVE_DLOPEN
    udf_init();
#endif
  }

  init_status_vars();
  if (opt_bootstrap) /* If running with bootstrap, do not start replication. */
    opt_skip_slave_start= 1;
  /*
    init_slave() must be called after the thread keys are created.
    Some parts of the code (e.g. SHOW STATUS LIKE 'slave_running' and other
    places) assume that active_mi != 0, so let's fail if it's 0 (out of
    memory); a message has already been printed.
  */
  if (init_slave() && !active_mi)
  {
    unireg_abort(1);
  }

  execute_ddl_log_recovery();

  if (Events::init(opt_noacl || opt_bootstrap))
    unireg_abort(1);

  if (opt_bootstrap)
  {
    select_thread_in_use= 0;                    // Allow 'kill' to work
    bootstrap(stdin);
    if (!kill_in_progress)
      unireg_abort(bootstrap_error ? 1 : 0);
    else
    {
      sleep(2);                                 // Wait for kill
      exit(0);
    }
  }
  if (opt_init_file)
  {
    if (read_init_file(opt_init_file))
      unireg_abort(1);
  }

  create_shutdown_thread();
  start_handle_manager();

  sql_print_information(ER(ER_STARTUP),my_progname,server_version,
                        ((unix_sock == INVALID_SOCKET) ? (char*) ""
                                                       : mysqld_unix_port),
                         mysqld_port,
                         MYSQL_COMPILATION_COMMENT);
#if defined(_WIN32) && !defined(EMBEDDED_LIBRARY)
  Service.SetRunning();
#endif


  /* Signal threads waiting for server to be started */
  pthread_mutex_lock(&LOCK_server_started);
  mysqld_server_started= 1;
  pthread_cond_signal(&COND_server_started);
  pthread_mutex_unlock(&LOCK_server_started);

#if defined(__NT__) || defined(HAVE_SMEM)
  handle_connections_methods();
#else
#ifdef __WIN__
  if (!have_tcpip || opt_disable_networking)
  {
    sql_print_error("TCP/IP unavailable or disabled with --skip-networking; no available interfaces");
    unireg_abort(1);
  }
#endif
  handle_connections_sockets(0);
#endif /* __NT__ */

  /* (void) pthread_attr_destroy(&connection_attrib); */

  DBUG_PRINT("quit",("Exiting main thread"));

#ifndef __WIN__
#ifdef EXTRA_DEBUG2
  sql_print_error("Before Lock_thread_count");
#endif
  (void) pthread_mutex_lock(&LOCK_thread_count);
  DBUG_PRINT("quit", ("Got thread_count mutex"));
  select_thread_in_use=0;			// For close_connections
  (void) pthread_mutex_unlock(&LOCK_thread_count);
  (void) pthread_cond_broadcast(&COND_thread_count);
#ifdef EXTRA_DEBUG2
  sql_print_error("After lock_thread_count");
#endif
#endif /* __WIN__ */

  /* Wait until cleanup is done */
  (void) pthread_mutex_lock(&LOCK_thread_count);
  while (!ready_to_exit)
    pthread_cond_wait(&COND_thread_count,&LOCK_thread_count);
  (void) pthread_mutex_unlock(&LOCK_thread_count);

#if defined(__WIN__) && !defined(EMBEDDED_LIBRARY)
  if (Service.IsNT() && start_mode)
    Service.Stop();
  else
  {
    Service.SetShutdownEvent(0);
    if (hEventShutdown)
      CloseHandle(hEventShutdown);
  }
#endif
  clean_up(1);
  wait_for_signal_thread_to_end();
  clean_up_mutexes();
  my_end(opt_endinfo ? MY_CHECK_ERROR | MY_GIVE_INFO : 0);

  exit(0);
  return(0);					/* purecov: deadcode */
}

#endif /* EMBEDDED_LIBRARY */


/****************************************************************************
  Main and thread entry function for Win32
  (all this is needed only to run mysqld as a service on WinNT)
****************************************************************************/

#if defined(__WIN__) && !defined(EMBEDDED_LIBRARY)
int mysql_service(void *p)
{
  if (use_opt_args)
    win_main(opt_argc, opt_argv);
  else
    win_main(Service.my_argc, Service.my_argv);
  return 0;
}


/* Quote string if it contains space, else copy */

static char *add_quoted_string(char *to, const char *from, char *to_end)
{
  uint length= (uint) (to_end-to);

  if (!strchr(from, ' '))
    return strmake(to, from, length-1);
  return strxnmov(to, length-1, "\"", from, "\"", NullS);
}


/**
  Handle basic handling of services, like installation and removal.

  @param argv	   	        Pointer to argument list
  @param servicename		Internal name of service
  @param displayname		Display name of service (in taskbar ?)
  @param file_path		Path to this program
  @param startup_option	Startup option to mysqld

  @retval 0	option handled
  @retval 1	Could not handle option
*/

static bool
default_service_handling(char **argv,
			 const char *servicename,
			 const char *displayname,
			 const char *file_path,
			 const char *extra_opt,
			 const char *account_name)
{
  char path_and_service[FN_REFLEN+FN_REFLEN+32], *pos, *end;
  const char *opt_delim;
  end= path_and_service + sizeof(path_and_service)-3;

  /* We have to quote filename if it contains spaces */
  pos= add_quoted_string(path_and_service, file_path, end);
  if (*extra_opt)
  {
    /* 
     Add option after file_path. There will be zero or one extra option.  It's 
     assumed to be --defaults-file=file but isn't checked.  The variable (not
     the option name) should be quoted if it contains a string.  
    */
    *pos++= ' ';
    if (opt_delim= strchr(extra_opt, '='))
    {
      size_t length= ++opt_delim - extra_opt;
      pos= strnmov(pos, extra_opt, length);
    }
    else
      opt_delim= extra_opt;
    
    pos= add_quoted_string(pos, opt_delim, end);
  }
  /* We must have servicename last */
  *pos++= ' ';
  (void) add_quoted_string(pos, servicename, end);

  if (Service.got_service_option(argv, "install"))
  {
    Service.Install(1, servicename, displayname, path_and_service,
                    account_name);
    return 0;
  }
  if (Service.got_service_option(argv, "install-manual"))
  {
    Service.Install(0, servicename, displayname, path_and_service,
                    account_name);
    return 0;
  }
  if (Service.got_service_option(argv, "remove"))
  {
    Service.Remove(servicename);
    return 0;
  }
  return 1;
}


int main(int argc, char **argv)
{
  /*
    When several instances are running on the same machine, we
    need to have an  unique  named  hEventShudown  through the
    application PID e.g.: MySQLShutdown1890; MySQLShutdown2342
  */
  int10_to_str((int) GetCurrentProcessId(),strmov(shutdown_event_name,
                                                  "MySQLShutdown"), 10);

  /* Must be initialized early for comparison of service name */
  system_charset_info= &my_charset_utf8_general_ci;

  if (Service.GetOS())	/* true NT family */
  {
    char file_path[FN_REFLEN];
    my_path(file_path, argv[0], "");		      /* Find name in path */
    fn_format(file_path,argv[0],file_path,"",
	      MY_REPLACE_DIR | MY_UNPACK_FILENAME | MY_RESOLVE_SYMLINKS);

    if (argc == 2)
    {
      if (!default_service_handling(argv, MYSQL_SERVICENAME, MYSQL_SERVICENAME,
				   file_path, "", NULL))
	return 0;
      if (Service.IsService(argv[1]))        /* Start an optional service */
      {
	/*
	  Only add the service name to the groups read from the config file
	  if it's not "MySQL". (The default service name should be 'mysqld'
	  but we started a bad tradition by calling it MySQL from the start
	  and we are now stuck with it.
	*/
	if (my_strcasecmp(system_charset_info, argv[1],"mysql"))
	  load_default_groups[load_default_groups_sz-2]= argv[1];
        start_mode= 1;
        Service.Init(argv[1], mysql_service);
        return 0;
      }
    }
    else if (argc == 3) /* install or remove any optional service */
    {
      if (!default_service_handling(argv, argv[2], argv[2], file_path, "",
                                    NULL))
	return 0;
      if (Service.IsService(argv[2]))
      {
	/*
	  mysqld was started as
	  mysqld --defaults-file=my_path\my.ini service-name
	*/
	use_opt_args=1;
	opt_argc= 2;				// Skip service-name
	opt_argv=argv;
	start_mode= 1;
	if (my_strcasecmp(system_charset_info, argv[2],"mysql"))
	  load_default_groups[load_default_groups_sz-2]= argv[2];
	Service.Init(argv[2], mysql_service);
	return 0;
      }
    }
    else if (argc == 4 || argc == 5)
    {
      /*
        This may seem strange, because we handle --local-service while
        preserving 4.1's behavior of allowing any one other argument that is
        passed to the service on startup. (The assumption is that this is
        --defaults-file=file, but that was not enforced in 4.1, so we don't
        enforce it here.)
      */
      const char *extra_opt= NullS;
      const char *account_name = NullS;
      int index;
      for (index = 3; index < argc; index++)
      {
        if (!strcmp(argv[index], "--local-service"))
          account_name= "NT AUTHORITY\\LocalService";
        else
          extra_opt= argv[index];
      }

      if (argc == 4 || account_name)
        if (!default_service_handling(argv, argv[2], argv[2], file_path,
                                      extra_opt, account_name))
          return 0;
    }
    else if (argc == 1 && Service.IsService(MYSQL_SERVICENAME))
    {
      /* start the default service */
      start_mode= 1;
      Service.Init(MYSQL_SERVICENAME, mysql_service);
      return 0;
    }
  }
  /* Start as standalone server */
  Service.my_argc=argc;
  Service.my_argv=argv;
  mysql_service(NULL);
  return 0;
}
#endif


/**
  Execute all commands from a file. Used by the mysql_install_db script to
  create MySQL privilege tables without having to start a full MySQL server.
*/

static void bootstrap(FILE *file)
{
  DBUG_ENTER("bootstrap");

  THD *thd= new THD;
  thd->bootstrap=1;
  my_net_init(&thd->net,(st_vio*) 0);
  thd->max_client_packet_length= thd->net.max_packet;
  thd->security_ctx->master_access= ~(ulong)0;
  thd->thread_id= thd->variables.pseudo_thread_id= thread_id++;
  thread_count++;
  in_bootstrap= TRUE;

  bootstrap_file=file;
#ifndef EMBEDDED_LIBRARY			// TODO:  Enable this
  if (pthread_create(&thd->real_id,&connection_attrib,handle_bootstrap,
		     (void*) thd))
  {
    sql_print_warning("Can't create thread to handle bootstrap");
    bootstrap_error=-1;
    DBUG_VOID_RETURN;
  }
  /* Wait for thread to die */
  (void) pthread_mutex_lock(&LOCK_thread_count);
  while (in_bootstrap)
  {
    (void) pthread_cond_wait(&COND_thread_count,&LOCK_thread_count);
    DBUG_PRINT("quit",("One thread died (count=%u)",thread_count));
  }
  (void) pthread_mutex_unlock(&LOCK_thread_count);
#else
  thd->mysql= 0;
  handle_bootstrap((void *)thd);
#endif

  DBUG_VOID_RETURN;
}


static bool read_init_file(char *file_name)
{
  FILE *file;
  DBUG_ENTER("read_init_file");
  DBUG_PRINT("enter",("name: %s",file_name));
  if (!(file=my_fopen(file_name,O_RDONLY,MYF(MY_WME))))
    DBUG_RETURN(TRUE);
  bootstrap(file);
  (void) my_fclose(file,MYF(MY_WME));
  DBUG_RETURN(FALSE);
}


#ifndef EMBEDDED_LIBRARY

/*
   Simple scheduler that use the main thread to handle the request

   NOTES
     This is only used for debugging, when starting mysqld with
     --thread-handling=no-threads or --one-thread

     When we enter this function, LOCK_thread_count is hold!
*/

void handle_connection_in_main_thread(THD *thd)
{
  safe_mutex_assert_owner(&LOCK_thread_count);
  thread_cache_size=0;			// Safety
  threads.append(thd);
  thd->start_utime= my_micro_time();
  pthread_mutex_unlock(&LOCK_thread_count);
  thd->start_utime= my_micro_time();
  handle_one_connection(thd);
}


/*
  Scheduler that uses one thread per connection
*/

void create_thread_to_handle_connection(THD *thd)
{
  if (cached_thread_count > wake_thread)
  {
    /* Get thread from cache */
    thread_cache.append(thd);
    wake_thread++;
    pthread_cond_signal(&COND_thread_cache);
  }
  else
  {
    char error_message_buff[MYSQL_ERRMSG_SIZE];
    /* Create new thread to handle connection */
    int error;
    thread_created++;
    threads.append(thd);
    DBUG_PRINT("info",(("creating thread %lu"), thd->thread_id));
    thd->prior_thr_create_utime= thd->start_utime= my_micro_time();
    if ((error=pthread_create(&thd->real_id,&connection_attrib,
                              handle_one_connection,
                              (void*) thd)))
    {
      /* purecov: begin inspected */
      DBUG_PRINT("error",
                 ("Can't create thread to handle request (error %d)",
                  error));
      thread_count--;
      thd->killed= THD::KILL_CONNECTION;			// Safety
      (void) pthread_mutex_unlock(&LOCK_thread_count);

      pthread_mutex_lock(&LOCK_connection_count);
      (*thd->scheduler->connection_count)--;
      pthread_mutex_unlock(&LOCK_connection_count);

      statistic_increment(aborted_connects,&LOCK_status);
      /* Can't use my_error() since store_globals has not been called. */
      my_snprintf(error_message_buff, sizeof(error_message_buff),
                  ER(ER_CANT_CREATE_THREAD), error);
      net_send_error(thd, ER_CANT_CREATE_THREAD, error_message_buff);
      (void) pthread_mutex_lock(&LOCK_thread_count);
      close_connection(thd,0,0);
      delete thd;
      (void) pthread_mutex_unlock(&LOCK_thread_count);
      return;
      /* purecov: end */
    }
  }
  (void) pthread_mutex_unlock(&LOCK_thread_count);
  DBUG_PRINT("info",("Thread created"));
}


/**
  Create new thread to handle incoming connection.

    This function will create new thread to handle the incoming
    connection.  If there are idle cached threads one will be used.
    'thd' will be pushed into 'threads'.

    In single-threaded mode (\#define ONE_THREAD) connection will be
    handled inside this function.

  @param[in,out] thd    Thread handle of future thread.
*/

static void create_new_thread(THD *thd)
{
  NET *net=&thd->net;
  DBUG_ENTER("create_new_thread");

  if (protocol_version > 9)
    net->return_errno=1;

  /*
    Don't allow too many connections. We roughly check here that we allow
    only (max_connections + 1) connections.
  */

  pthread_mutex_lock(&LOCK_connection_count);

  if (*thd->scheduler->connection_count >=
      *thd->scheduler->max_connections + 1|| abort_loop)
  {
    pthread_mutex_unlock(&LOCK_connection_count);

    DBUG_PRINT("error",("Too many connections"));
    close_connection(thd, ER_CON_COUNT_ERROR, 1);
    statistic_increment(denied_connections, &LOCK_status);
    delete thd;
    DBUG_VOID_RETURN;
  }

  ++*thd->scheduler->connection_count;

  if (connection_count + extra_connection_count > max_used_connections)
    max_used_connections= connection_count + extra_connection_count;

  pthread_mutex_unlock(&LOCK_connection_count);

  /* Start a new thread to handle connection. */

  pthread_mutex_lock(&LOCK_thread_count);

  /*
    The initialization of thread_id is done in create_embedded_thd() for
    the embedded library.
    TODO: refactor this to avoid code duplication there
  */
  thd->thread_id= thd->variables.pseudo_thread_id= thread_id++;

  thread_count++;

  thd->scheduler->add_connection(thd);

  DBUG_VOID_RETURN;
}
#endif /* EMBEDDED_LIBRARY */


#ifdef SIGNALS_DONT_BREAK_READ
inline void kill_broken_server()
{
  /* hack to get around signals ignored in syscalls for problem OS's */
  if (
#if !defined(__NETWARE__)
      unix_sock == INVALID_SOCKET ||
#endif
      (!opt_disable_networking && base_ip_sock == INVALID_SOCKET))
  {
    select_thread_in_use = 0;
    /* The following call will never return */
    DBUG_PRINT("general", ("killing server because socket is closed"));
    kill_server(IF_NETWARE(MYSQL_KILL_SIGNAL, (void*) MYSQL_KILL_SIGNAL));
  }
}
#define MAYBE_BROKEN_SYSCALL kill_broken_server();
#else
#define MAYBE_BROKEN_SYSCALL
#endif

	/* Handle new connections and spawn new process to handle them */

#ifndef EMBEDDED_LIBRARY
pthread_handler_t handle_connections_sockets(void *arg __attribute__((unused)))
{
  my_socket sock,new_sock;
  uint error_count=0;
  uint max_used_connection;
  fd_set readFDs,clientFDs;
  THD *thd;
  struct sockaddr_in cAddr;
  int base_ip_flags=0, extra_ip_flags= 0, socket_flags=0, flags;
  st_vio *vio_tmp;
  DBUG_ENTER("handle_connections_sockets");

  max_used_connection= (uint) (max(base_ip_sock, unix_sock));
  max_used_connection= (uint) (max(extra_ip_sock, (int) max_used_connection));
  max_used_connection++;

  LINT_INIT(new_sock);

  (void) my_pthread_getprio(pthread_self());		// For debugging

  FD_ZERO(&clientFDs);
  if (base_ip_sock != INVALID_SOCKET)
  {
    FD_SET(base_ip_sock, &clientFDs);
#ifdef HAVE_FCNTL
    base_ip_flags = fcntl(base_ip_sock, F_GETFL, 0);
#endif
  }
  if (extra_ip_sock != INVALID_SOCKET)
  {
    FD_SET(extra_ip_sock, &clientFDs);
#ifdef HAVE_FCNTL
    extra_ip_flags = fcntl(extra_ip_sock, F_GETFL, 0);
#endif
  }

#ifdef HAVE_SYS_UN_H
  FD_SET(unix_sock,&clientFDs);
#ifdef HAVE_FCNTL
  socket_flags=fcntl(unix_sock, F_GETFL, 0);
#endif
#endif

  DBUG_PRINT("general",("Waiting for connections."));
  MAYBE_BROKEN_SYSCALL;
  while (!abort_loop)
  {
    readFDs=clientFDs;
#ifdef HPUX10
    if (select(max_used_connection,(int*) &readFDs,0,0,0) < 0)
      continue;
#else
    if (select((int) max_used_connection,&readFDs,0,0,0) < 0)
    {
      if (socket_errno != SOCKET_EINTR)
      {
	if (!select_errors++ && !abort_loop)	/* purecov: inspected */
	  sql_print_error("mysqld: Got error %d from select",socket_errno); /* purecov: inspected */
      }
      MAYBE_BROKEN_SYSCALL
      continue;
    }
#endif	/* HPUX10 */
    if (abort_loop)
    {
      MAYBE_BROKEN_SYSCALL;
      break;
    }

    /* Is this a new connection request ? */
#ifdef HAVE_SYS_UN_H
    if (FD_ISSET(unix_sock,&readFDs))
    {
      sock=  unix_sock;
      flags= socket_flags;
    }
    else
#endif
    {
      if (FD_ISSET(base_ip_sock,&readFDs))
      {
        sock=  base_ip_sock;
        flags= base_ip_flags;
      }
      else
      {
        sock=  extra_ip_sock;
        flags= extra_ip_flags;
      }
    }

#if !defined(NO_FCNTL_NONBLOCK)
    if (!(test_flags & TEST_BLOCKING))
    {
#if defined(O_NONBLOCK)
      fcntl(sock, F_SETFL, flags | O_NONBLOCK);
#elif defined(O_NDELAY)
      fcntl(sock, F_SETFL, flags | O_NDELAY);
#endif
    }
#endif /* NO_FCNTL_NONBLOCK */
    for (uint retry=0; retry < MAX_ACCEPT_RETRY; retry++)
    {
      size_socket length=sizeof(struct sockaddr_in);
      new_sock = accept(sock, my_reinterpret_cast(struct sockaddr *) (&cAddr),
			&length);
#ifdef __NETWARE__
      // TODO: temporary fix, waiting for TCP/IP fix - DEFECT000303149
      if ((new_sock == INVALID_SOCKET) && (socket_errno == EINVAL))
      {
        kill_server(SIGTERM);
      }
#endif
      if (new_sock != INVALID_SOCKET ||
	  (socket_errno != SOCKET_EINTR && socket_errno != SOCKET_EAGAIN))
	break;
      MAYBE_BROKEN_SYSCALL;
#if !defined(NO_FCNTL_NONBLOCK)
      if (!(test_flags & TEST_BLOCKING))
      {
	if (retry == MAX_ACCEPT_RETRY - 1)
	  fcntl(sock, F_SETFL, flags);		// Try without O_NONBLOCK
      }
#endif
    }
#if !defined(NO_FCNTL_NONBLOCK)
    if (!(test_flags & TEST_BLOCKING))
      fcntl(sock, F_SETFL, flags);
#endif
    if (new_sock == INVALID_SOCKET)
    {
      if ((error_count++ & 255) == 0)		// This can happen often
	sql_perror("Error in accept");
      MAYBE_BROKEN_SYSCALL;
      if (socket_errno == SOCKET_ENFILE || socket_errno == SOCKET_EMFILE)
	sleep(1);				// Give other threads some time
      continue;
    }

#ifdef HAVE_LIBWRAP
    {
      if (sock == base_ip_sock || sock == extra_ip_sock)
      {
	struct request_info req;
	signal(SIGCHLD, SIG_DFL);
	request_init(&req, RQ_DAEMON, libwrapName, RQ_FILE, new_sock, NULL);
	my_fromhost(&req);
	if (!my_hosts_access(&req))
	{
	  /*
	    This may be stupid but refuse() includes an exit(0)
	    which we surely don't want...
	    clean_exit() - same stupid thing ...
	  */
	  syslog(deny_severity, "refused connect from %s",
		 my_eval_client(&req));

	  /*
	    C++ sucks (the gibberish in front just translates the supplied
	    sink function pointer in the req structure from a void (*sink)();
	    to a void(*sink)(int) if you omit the cast, the C++ compiler
	    will cry...
	  */
	  if (req.sink)
	    ((void (*)(int))req.sink)(req.fd);

	  (void) shutdown(new_sock, SHUT_RDWR);
	  (void) closesocket(new_sock);
	  continue;
	}
      }
    }
#endif /* HAVE_LIBWRAP */

    {
      size_socket dummyLen;
      struct sockaddr dummy;
      dummyLen = sizeof(struct sockaddr);
      if (getsockname(new_sock,&dummy, &dummyLen) < 0)
      {
	sql_perror("Error on new connection socket");
	(void) shutdown(new_sock, SHUT_RDWR);
	(void) closesocket(new_sock);
	continue;
      }
    }

    /*
    ** Don't allow too many connections
    */

    if (!(thd= new THD))
    {
      (void) shutdown(new_sock, SHUT_RDWR);
      VOID(closesocket(new_sock));
      continue;
    }
    if (!(vio_tmp=vio_new(new_sock,
			  sock == unix_sock ? VIO_TYPE_SOCKET :
			  VIO_TYPE_TCPIP,
			  sock == unix_sock ? VIO_LOCALHOST: 0)) ||
	my_net_init(&thd->net,vio_tmp))
    {
      /*
        Only delete the temporary vio if we didn't already attach it to the
        NET object. The destructor in THD will delete any initialized net
        structure.
      */
      if (vio_tmp && thd->net.vio != vio_tmp)
        vio_delete(vio_tmp);
      else
      {
	(void) shutdown(new_sock, SHUT_RDWR);
	(void) closesocket(new_sock);
      }
      delete thd;
      continue;
    }
    if (sock == unix_sock)
      thd->security_ctx->host=(char*) my_localhost;

    if (sock == extra_ip_sock)
    {
      thd->extra_port= 1;
      thd->scheduler= &extra_thread_scheduler;
    }
    create_new_thread(thd);
  }
  DBUG_LEAVE;
  decrement_handler_count();
  return 0;
}


#ifdef __NT__
pthread_handler_t handle_connections_namedpipes(void *arg)
{
  HANDLE hConnectedPipe;
  OVERLAPPED connectOverlapped= {0};
  THD *thd;
  my_thread_init();
  DBUG_ENTER("handle_connections_namedpipes");
  connectOverlapped.hEvent= CreateEvent(NULL, TRUE, FALSE, NULL);
  if (!connectOverlapped.hEvent)
  {
    sql_print_error("Can't create event, last error=%u", GetLastError());
    unireg_abort(1);
  }
  DBUG_PRINT("general",("Waiting for named pipe connections."));
  while (!abort_loop)
  {
    /* wait for named pipe connection */
    BOOL fConnected= ConnectNamedPipe(hPipe, &connectOverlapped);
    if (!fConnected && (GetLastError() == ERROR_IO_PENDING))
    {
        /*
          ERROR_IO_PENDING says async IO has started but not yet finished.
          GetOverlappedResult will wait for completion.
        */
        DWORD bytes;
        fConnected= GetOverlappedResult(hPipe, &connectOverlapped,&bytes, TRUE);
    }
    if (abort_loop)
      break;
    if (!fConnected)
      fConnected = GetLastError() == ERROR_PIPE_CONNECTED;
    if (!fConnected)
    {
      CloseHandle(hPipe);
      if ((hPipe= CreateNamedPipe(pipe_name,
                                  PIPE_ACCESS_DUPLEX |
                                  FILE_FLAG_OVERLAPPED,
                                  PIPE_TYPE_BYTE |
                                  PIPE_READMODE_BYTE |
                                  PIPE_WAIT,
                                  PIPE_UNLIMITED_INSTANCES,
                                  (int) global_system_variables.
                                  net_buffer_length,
                                  (int) global_system_variables.
                                  net_buffer_length,
                                  NMPWAIT_USE_DEFAULT_WAIT,
                                  &saPipeSecurity)) ==
	  INVALID_HANDLE_VALUE)
      {
	sql_perror("Can't create new named pipe!");
	break;					// Abort
      }
    }
    hConnectedPipe = hPipe;
    /* create new pipe for new connection */
    if ((hPipe = CreateNamedPipe(pipe_name,
                 PIPE_ACCESS_DUPLEX |
                 FILE_FLAG_OVERLAPPED,
				 PIPE_TYPE_BYTE |
				 PIPE_READMODE_BYTE |
				 PIPE_WAIT,
				 PIPE_UNLIMITED_INSTANCES,
				 (int) global_system_variables.net_buffer_length,
				 (int) global_system_variables.net_buffer_length,
				 NMPWAIT_USE_DEFAULT_WAIT,
				 &saPipeSecurity)) ==
	INVALID_HANDLE_VALUE)
    {
      sql_perror("Can't create new named pipe!");
      hPipe=hConnectedPipe;
      continue;					// We have to try again
    }

    if (!(thd = new THD))
    {
      DisconnectNamedPipe(hConnectedPipe);
      CloseHandle(hConnectedPipe);
      continue;
    }
    if (!(thd->net.vio= vio_new_win32pipe(hConnectedPipe)) ||
	my_net_init(&thd->net, thd->net.vio))
    {
      close_connection(thd, ER_OUT_OF_RESOURCES, 1);
      delete thd;
      continue;
    }
    /* Host is unknown */
    thd->security_ctx->host= my_strdup(my_localhost, MYF(0));
    create_new_thread(thd);
  }
  CloseHandle(connectOverlapped.hEvent);
  DBUG_LEAVE;
  decrement_handler_count();
  return 0;
}
#endif /* __NT__ */


#ifdef HAVE_SMEM

/**
  Thread of shared memory's service.

  @param arg                              Arguments of thread
*/
pthread_handler_t handle_connections_shared_memory(void *arg)
{
  /* file-mapping object, use for create shared memory */
  HANDLE handle_connect_file_map= 0;
  char  *handle_connect_map= 0;                 // pointer on shared memory
  HANDLE event_connect_answer= 0;
  ulong smem_buffer_length= shared_memory_buffer_length + 4;
  ulong connect_number= 1;
  char *tmp= NULL;
  char *suffix_pos;
  char connect_number_char[22], *p;
  const char *errmsg= 0;
  SECURITY_ATTRIBUTES *sa_event= 0, *sa_mapping= 0;
  my_thread_init();
  DBUG_ENTER("handle_connections_shared_memorys");
  DBUG_PRINT("general",("Waiting for allocated shared memory."));

  /*
     get enough space base-name + '_' + longest suffix we might ever send
   */
  if (!(tmp= (char *)my_malloc(strlen(shared_memory_base_name) + 32L, MYF(MY_FAE))))
    goto error;

  if (my_security_attr_create(&sa_event, &errmsg,
                              GENERIC_ALL, SYNCHRONIZE | EVENT_MODIFY_STATE))
    goto error;

  if (my_security_attr_create(&sa_mapping, &errmsg,
                             GENERIC_ALL, FILE_MAP_READ | FILE_MAP_WRITE))
    goto error;

  /*
    The name of event and file-mapping events create agree next rule:
      shared_memory_base_name+unique_part
    Where:
      shared_memory_base_name is unique value for each server
      unique_part is unique value for each object (events and file-mapping)
  */
  suffix_pos= strxmov(tmp,shared_memory_base_name,"_",NullS);
  strmov(suffix_pos, "CONNECT_REQUEST");
  if ((smem_event_connect_request= CreateEvent(sa_event,
                                               FALSE, FALSE, tmp)) == 0)
  {
    errmsg= "Could not create request event";
    goto error;
  }
  strmov(suffix_pos, "CONNECT_ANSWER");
  if ((event_connect_answer= CreateEvent(sa_event, FALSE, FALSE, tmp)) == 0)
  {
    errmsg="Could not create answer event";
    goto error;
  }
  strmov(suffix_pos, "CONNECT_DATA");
  if ((handle_connect_file_map=
       CreateFileMapping(INVALID_HANDLE_VALUE, sa_mapping,
                         PAGE_READWRITE, 0, sizeof(connect_number), tmp)) == 0)
  {
    errmsg= "Could not create file mapping";
    goto error;
  }
  if ((handle_connect_map= (char *)MapViewOfFile(handle_connect_file_map,
						  FILE_MAP_WRITE,0,0,
						  sizeof(DWORD))) == 0)
  {
    errmsg= "Could not create shared memory service";
    goto error;
  }

  while (!abort_loop)
  {
    /* Wait a request from client */
    WaitForSingleObject(smem_event_connect_request,INFINITE);

    /*
       it can be after shutdown command
    */
    if (abort_loop)
      goto error;

    HANDLE handle_client_file_map= 0;
    char  *handle_client_map= 0;
    HANDLE event_client_wrote= 0;
    HANDLE event_client_read= 0;    // for transfer data server <-> client
    HANDLE event_server_wrote= 0;
    HANDLE event_server_read= 0;
    HANDLE event_conn_closed= 0;
    THD *thd= 0;

    p= int10_to_str(connect_number, connect_number_char, 10);
    /*
      The name of event and file-mapping events create agree next rule:
        shared_memory_base_name+unique_part+number_of_connection
        Where:
	  shared_memory_base_name is uniquel value for each server
	  unique_part is unique value for each object (events and file-mapping)
	  number_of_connection is connection-number between server and client
    */
    suffix_pos= strxmov(tmp,shared_memory_base_name,"_",connect_number_char,
			 "_",NullS);
    strmov(suffix_pos, "DATA");
    if ((handle_client_file_map=
         CreateFileMapping(INVALID_HANDLE_VALUE, sa_mapping,
                           PAGE_READWRITE, 0, smem_buffer_length, tmp)) == 0)
    {
      errmsg= "Could not create file mapping";
      goto errorconn;
    }
    if ((handle_client_map= (char*)MapViewOfFile(handle_client_file_map,
						  FILE_MAP_WRITE,0,0,
						  smem_buffer_length)) == 0)
    {
      errmsg= "Could not create memory map";
      goto errorconn;
    }
    strmov(suffix_pos, "CLIENT_WROTE");
    if ((event_client_wrote= CreateEvent(sa_event, FALSE, FALSE, tmp)) == 0)
    {
      errmsg= "Could not create client write event";
      goto errorconn;
    }
    strmov(suffix_pos, "CLIENT_READ");
    if ((event_client_read= CreateEvent(sa_event, FALSE, FALSE, tmp)) == 0)
    {
      errmsg= "Could not create client read event";
      goto errorconn;
    }
    strmov(suffix_pos, "SERVER_READ");
    if ((event_server_read= CreateEvent(sa_event, FALSE, FALSE, tmp)) == 0)
    {
      errmsg= "Could not create server read event";
      goto errorconn;
    }
    strmov(suffix_pos, "SERVER_WROTE");
    if ((event_server_wrote= CreateEvent(sa_event,
                                         FALSE, FALSE, tmp)) == 0)
    {
      errmsg= "Could not create server write event";
      goto errorconn;
    }
    strmov(suffix_pos, "CONNECTION_CLOSED");
    if ((event_conn_closed= CreateEvent(sa_event,
                                        TRUE, FALSE, tmp)) == 0)
    {
      errmsg= "Could not create closed connection event";
      goto errorconn;
    }
    if (abort_loop)
      goto errorconn;
    if (!(thd= new THD))
      goto errorconn;
    /* Send number of connection to client */
    int4store(handle_connect_map, connect_number);
    if (!SetEvent(event_connect_answer))
    {
      errmsg= "Could not send answer event";
      goto errorconn;
    }
    /* Set event that client should receive data */
    if (!SetEvent(event_client_read))
    {
      errmsg= "Could not set client to read mode";
      goto errorconn;
    }
    if (!(thd->net.vio= vio_new_win32shared_memory(handle_client_file_map,
                                                   handle_client_map,
                                                   event_client_wrote,
                                                   event_client_read,
                                                   event_server_wrote,
                                                   event_server_read,
                                                   event_conn_closed)) ||
                        my_net_init(&thd->net, thd->net.vio))
    {
      close_connection(thd, ER_OUT_OF_RESOURCES, 1);
      errmsg= 0;
      goto errorconn;
    }
    thd->security_ctx->host= my_strdup(my_localhost, MYF(0)); /* Host is unknown */
    create_new_thread(thd);
    connect_number++;
    continue;

errorconn:
    /* Could not form connection;  Free used handlers/memort and retry */
    if (errmsg)
    {
      char buff[180];
      strxmov(buff, "Can't create shared memory connection: ", errmsg, ".",
	      NullS);
      sql_perror(buff);
    }
    if (handle_client_file_map)
      CloseHandle(handle_client_file_map);
    if (handle_client_map)
      UnmapViewOfFile(handle_client_map);
    if (event_server_wrote)
      CloseHandle(event_server_wrote);
    if (event_server_read)
      CloseHandle(event_server_read);
    if (event_client_wrote)
      CloseHandle(event_client_wrote);
    if (event_client_read)
      CloseHandle(event_client_read);
    if (event_conn_closed)
      CloseHandle(event_conn_closed);
    delete thd;
  }

  /* End shared memory handling */
error:
  if (tmp)
    my_free(tmp, MYF(0));

  if (errmsg)
  {
    char buff[180];
    strxmov(buff, "Can't create shared memory service: ", errmsg, ".", NullS);
    sql_perror(buff);
  }
  my_security_attr_free(sa_event);
  my_security_attr_free(sa_mapping);
  if (handle_connect_map)	UnmapViewOfFile(handle_connect_map);
  if (handle_connect_file_map)	CloseHandle(handle_connect_file_map);
  if (event_connect_answer)	CloseHandle(event_connect_answer);
  if (smem_event_connect_request) CloseHandle(smem_event_connect_request);
  DBUG_LEAVE;
  decrement_handler_count();
  return 0;
}
#endif /* HAVE_SMEM */
#endif /* EMBEDDED_LIBRARY */


/****************************************************************************
  Handle start options
******************************************************************************/

enum options_mysqld
{
  OPT_ISAM_LOG=256,
  OPT_SKIP_GRANT,              OPT_SKIP_LOCK,
  OPT_ENABLE_LOCK,             OPT_USE_LOCKING,
  OPT_SOCKET,                  OPT_UPDATE_LOG,
  OPT_EXTRA_PORT,
  OPT_BIN_LOG,                 OPT_SKIP_RESOLVE,
  OPT_SKIP_NETWORKING,         OPT_BIN_LOG_INDEX,
  OPT_BIND_ADDRESS,            OPT_PID_FILE,
  OPT_SKIP_PRIOR,              OPT_BIG_TABLES,
  OPT_STANDALONE,              OPT_ONE_THREAD,
  OPT_CONSOLE,                 OPT_LOW_PRIORITY_UPDATES,
  OPT_SKIP_HOST_CACHE,         OPT_SHORT_LOG_FORMAT,
  OPT_FLUSH,                   OPT_SAFE,
  OPT_BOOTSTRAP,               OPT_SKIP_SHOW_DB,
  OPT_STORAGE_ENGINE,          OPT_INIT_FILE,
  OPT_DELAY_KEY_WRITE_ALL,     OPT_SLOW_QUERY_LOG,
  OPT_DELAY_KEY_WRITE,	       OPT_CHARSETS_DIR,
  OPT_MASTER_HOST,             OPT_MASTER_USER,
  OPT_MASTER_PASSWORD,         OPT_MASTER_PORT,
  OPT_MASTER_INFO_FILE,        OPT_MASTER_CONNECT_RETRY,
  OPT_MASTER_RETRY_COUNT,      OPT_LOG_TC, OPT_LOG_TC_SIZE,
  OPT_MASTER_SSL,              OPT_MASTER_SSL_KEY,
  OPT_MASTER_SSL_CERT,         OPT_MASTER_SSL_CAPATH,
  OPT_MASTER_SSL_CIPHER,       OPT_MASTER_SSL_CA,
  OPT_SQL_BIN_UPDATE_SAME,     OPT_REPLICATE_DO_DB,
  OPT_REPLICATE_IGNORE_DB,     OPT_LOG_SLAVE_UPDATES,
  OPT_BINLOG_DO_DB,            OPT_BINLOG_IGNORE_DB,
  OPT_BINLOG_FORMAT,
#ifndef DBUG_OFF
  OPT_BINLOG_SHOW_XID,
#endif
  OPT_BINLOG_ROWS_EVENT_MAX_SIZE,
  OPT_WANT_CORE,               OPT_CONCURRENT_INSERT,
  OPT_MEMLOCK,                 OPT_MYISAM_RECOVER,
  OPT_REPLICATE_REWRITE_DB,    OPT_SERVER_ID,
  OPT_SKIP_SLAVE_START,        OPT_SAFE_SHOW_DB,
  OPT_SAFEMALLOC_MEM_LIMIT,    OPT_REPLICATE_DO_TABLE,
  OPT_REPLICATE_IGNORE_TABLE,  OPT_REPLICATE_WILD_DO_TABLE,
  OPT_REPLICATE_WILD_IGNORE_TABLE, OPT_REPLICATE_SAME_SERVER_ID,
  OPT_DISCONNECT_SLAVE_EVENT_COUNT, OPT_TC_HEURISTIC_RECOVER,
  OPT_ABORT_SLAVE_EVENT_COUNT,
  OPT_LOG_BIN_TRUST_FUNCTION_CREATORS,
  OPT_LOG_BIN_TRUST_FUNCTION_CREATORS_OLD,
  OPT_ENGINE_CONDITION_PUSHDOWN, OPT_NDB_CONNECTSTRING,
  OPT_NDB_USE_EXACT_COUNT, OPT_NDB_USE_TRANSACTIONS,
  OPT_NDB_FORCE_SEND, OPT_NDB_AUTOINCREMENT_PREFETCH_SZ,
  OPT_NDB_SHM, OPT_NDB_OPTIMIZED_NODE_SELECTION, OPT_NDB_CACHE_CHECK_TIME,
  OPT_NDB_MGMD, OPT_NDB_NODEID,
  OPT_NDB_DISTRIBUTION,
  OPT_NDB_INDEX_STAT_ENABLE,
  OPT_NDB_EXTRA_LOGGING,
  OPT_NDB_REPORT_THRESH_BINLOG_EPOCH_SLIP,
  OPT_NDB_REPORT_THRESH_BINLOG_MEM_USAGE,
  OPT_NDB_USE_COPYING_ALTER_TABLE,
  OPT_SKIP_SAFEMALLOC, OPT_MUTEX_DEADLOCK_DETECTOR,
  OPT_TEMP_POOL, OPT_TX_ISOLATION, OPT_COMPLETION_TYPE,
  OPT_SKIP_STACK_TRACE, OPT_SKIP_SYMLINKS,
  OPT_MAX_BINLOG_DUMP_EVENTS, OPT_SPORADIC_BINLOG_DUMP_FAIL,
  OPT_SAFE_USER_CREATE, OPT_SQL_MODE,
  OPT_HAVE_NAMED_PIPE,
  OPT_DO_PSTACK, OPT_EVENT_SCHEDULER, OPT_REPORT_HOST,
  OPT_REPORT_USER, OPT_REPORT_PASSWORD, OPT_REPORT_PORT,
  OPT_SHOW_SLAVE_AUTH_INFO,
  OPT_SLAVE_LOAD_TMPDIR, OPT_NO_MIX_TYPE,
  OPT_RPL_RECOVERY_RANK,OPT_INIT_RPL_ROLE,
  OPT_RELAY_LOG, OPT_RELAY_LOG_INDEX, OPT_RELAY_LOG_INFO_FILE,
  OPT_SLAVE_SKIP_ERRORS, OPT_DES_KEY_FILE, OPT_LOCAL_INFILE,
  OPT_SSL_SSL, OPT_SSL_KEY, OPT_SSL_CERT, OPT_SSL_CA,
  OPT_SSL_CAPATH, OPT_SSL_CIPHER,
  OPT_BACK_LOG, OPT_BINLOG_CACHE_SIZE,
  OPT_CONNECT_TIMEOUT, OPT_DELAYED_INSERT_TIMEOUT,
  OPT_DELAYED_INSERT_LIMIT, OPT_DELAYED_QUEUE_SIZE,
  OPT_FLUSH_TIME, OPT_FT_MIN_WORD_LEN, OPT_FT_BOOLEAN_SYNTAX,
  OPT_FT_MAX_WORD_LEN, OPT_FT_QUERY_EXPANSION_LIMIT, OPT_FT_STOPWORD_FILE,
  OPT_INTERACTIVE_TIMEOUT, OPT_JOIN_BUFF_SIZE,
  OPT_JOIN_BUFF_SPACE_LIMIT, OPT_JOIN_CACHE_LEVEL,
  OPT_KEY_BUFFER_SIZE, OPT_KEY_CACHE_BLOCK_SIZE,
  OPT_KEY_CACHE_DIVISION_LIMIT, OPT_KEY_CACHE_AGE_THRESHOLD,
  OPT_KEY_CACHE_PARTITIONS,
  OPT_LONG_QUERY_TIME,
  OPT_LOWER_CASE_TABLE_NAMES, OPT_MAX_ALLOWED_PACKET,
  OPT_MAX_BINLOG_CACHE_SIZE, OPT_MAX_BINLOG_SIZE,
  OPT_MAX_CONNECTIONS, OPT_MAX_CONNECT_ERRORS,
  OPT_MAX_DELAYED_THREADS, OPT_MAX_HEP_TABLE_SIZE,
  OPT_MAX_JOIN_SIZE, OPT_MAX_PREPARED_STMT_COUNT,
  OPT_MAX_RELAY_LOG_SIZE, OPT_MAX_SORT_LENGTH,
  OPT_MAX_SEEKS_FOR_KEY, OPT_MAX_TMP_TABLES, OPT_MAX_USER_CONNECTIONS,
  OPT_MAX_LENGTH_FOR_SORT_DATA,
  OPT_MAX_WRITE_LOCK_COUNT, OPT_BULK_INSERT_BUFFER_SIZE,
  OPT_MAX_ERROR_COUNT, OPT_MRR_BUFFER_SIZE, OPT_MYISAM_DATA_POINTER_SIZE,

  OPT_MYISAM_BLOCK_SIZE, OPT_MYISAM_MAX_EXTRA_SORT_FILE_SIZE,
  OPT_MYISAM_MAX_SORT_FILE_SIZE, OPT_MYISAM_SORT_BUFFER_SIZE,
  OPT_MYISAM_USE_MMAP, OPT_MYISAM_REPAIR_THREADS,
  OPT_MYISAM_MMAP_SIZE,
  OPT_MYISAM_STATS_METHOD,

  OPT_PAGECACHE_BUFFER_SIZE,
  OPT_PAGECACHE_DIVISION_LIMIT, OPT_PAGECACHE_AGE_THRESHOLD,

  OPT_NET_BUFFER_LENGTH, OPT_NET_RETRY_COUNT,
  OPT_NET_READ_TIMEOUT, OPT_NET_WRITE_TIMEOUT,
  OPT_OPEN_FILES_LIMIT,
  OPT_PRELOAD_BUFFER_SIZE,
  OPT_QUERY_CACHE_LIMIT, OPT_QUERY_CACHE_MIN_RES_UNIT, OPT_QUERY_CACHE_SIZE,
  OPT_QUERY_CACHE_TYPE, OPT_QUERY_CACHE_WLOCK_INVALIDATE, OPT_RECORD_BUFFER,
  OPT_RECORD_RND_BUFFER, OPT_DIV_PRECINCREMENT, OPT_RELAY_LOG_SPACE_LIMIT,
  OPT_RELAY_LOG_PURGE,
  OPT_SLAVE_NET_TIMEOUT, OPT_SLAVE_COMPRESSED_PROTOCOL, OPT_SLOW_LAUNCH_TIME,
  OPT_SLAVE_TRANS_RETRIES,
  OPT_SUBQUERY_CACHE,
  OPT_READONLY, OPT_ROWID_MERGE_BUFF_SIZE,
  OPT_DEBUGGING, OPT_DEBUG_FLUSH,
  OPT_SORT_BUFFER, OPT_TABLE_OPEN_CACHE, OPT_TABLE_DEF_CACHE,
  OPT_THREAD_CONCURRENCY, OPT_THREAD_CACHE_SIZE,
  OPT_TMP_TABLE_SIZE, OPT_THREAD_STACK,
  OPT_WAIT_TIMEOUT,
  OPT_ERROR_LOG_FILE,
  OPT_DEFAULT_WEEK_FORMAT,
  OPT_RANGE_ALLOC_BLOCK_SIZE, OPT_ALLOW_SUSPICIOUS_UDFS,
  OPT_QUERY_ALLOC_BLOCK_SIZE, OPT_QUERY_PREALLOC_SIZE,
  OPT_TRANS_ALLOC_BLOCK_SIZE, OPT_TRANS_PREALLOC_SIZE,
  OPT_SYNC_FRM, OPT_SYNC_BINLOG, OPT_SYNC,
  OPT_SYNC_REPLICATION,
  OPT_SYNC_REPLICATION_SLAVE_ID,
  OPT_SYNC_REPLICATION_TIMEOUT,
  OPT_ENABLE_SHARED_MEMORY,
  OPT_SHARED_MEMORY_BASE_NAME,
  OPT_OLD_PASSWORDS,
  OPT_OLD_ALTER_TABLE,
  OPT_EXPIRE_LOGS_DAYS,
  OPT_GROUP_CONCAT_MAX_LEN,
  OPT_DEFAULT_COLLATION,
  OPT_DEFAULT_COLLATION_OLD,
  OPT_CHARACTER_SET_CLIENT_HANDSHAKE,
  OPT_CHARACTER_SET_FILESYSTEM,
  OPT_LC_TIME_NAMES,
  OPT_INIT_CONNECT,
  OPT_INIT_SLAVE,
  OPT_SECURE_AUTH,
  OPT_DATE_FORMAT,
  OPT_TIME_FORMAT,
  OPT_DATETIME_FORMAT,
  OPT_LOG_QUERIES_NOT_USING_INDEXES,
  OPT_DEFAULT_TIME_ZONE,
  OPT_SYSDATE_IS_NOW,
  OPT_OPTIMIZER_SEARCH_DEPTH,
  OPT_OPTIMIZER_PRUNE_LEVEL,
  OPT_OPTIMIZER_SWITCH,
  OPT_UPDATABLE_VIEWS_WITH_LIMIT,
  OPT_SP_AUTOMATIC_PRIVILEGES,
  OPT_MAX_SP_RECURSION_DEPTH,
  OPT_AUTO_INCREMENT, OPT_AUTO_INCREMENT_OFFSET,
  OPT_ENABLE_LARGE_PAGES,
  OPT_TIMED_MUTEXES,
  OPT_OLD_STYLE_USER_LIMITS,
  OPT_LOG_SLOW_ADMIN_STATEMENTS,
  OPT_TABLE_LOCK_WAIT_TIMEOUT,
  OPT_PLUGIN_LOAD,
  OPT_PLUGIN_DIR,
  OPT_PLUGIN_MATURITY,
  OPT_SYMBOLIC_LINKS,
  OPT_WARNINGS,
  OPT_RECORD_BUFFER_OLD,
  OPT_LOG_OUTPUT,
  OPT_PORT_OPEN_TIMEOUT,
  OPT_PROFILING,
  OPT_KEEP_FILES_ON_CREATE,
  OPT_GENERAL_LOG,
  OPT_SLOW_LOG,
  OPT_THREAD_HANDLING,
  OPT_INNODB_ROLLBACK_ON_TIMEOUT,
  OPT_SECURE_FILE_PRIV,
  OPT_MIN_EXAMINED_ROW_LIMIT,
  OPT_LOG_SLOW_SLAVE_STATEMENTS,
  OPT_DEBUG_CRC, OPT_DEBUG_ON, OPT_DEBUG_ASSERT_IF_CRASHED_TABLE, OPT_OLD_MODE,
  OPT_TEST_IGNORE_WRONG_OPTIONS, OPT_TEST_RESTART,
#if defined(ENABLED_DEBUG_SYNC)
  OPT_DEBUG_SYNC_TIMEOUT,
#endif /* defined(ENABLED_DEBUG_SYNC) */
  OPT_DEPRECATED_OPTION,
  OPT_SLAVE_EXEC_MODE,
  OPT_DEADLOCK_SEARCH_DEPTH_SHORT,
  OPT_DEADLOCK_SEARCH_DEPTH_LONG,
  OPT_DEADLOCK_TIMEOUT_SHORT,
  OPT_DEADLOCK_TIMEOUT_LONG,
  OPT_LOG_SLOW_RATE_LIMIT, 
  OPT_LOG_SLOW_VERBOSITY, 
  OPT_LOG_SLOW_FILTER, 
  OPT_USERSTAT,
  OPT_GENERAL_LOG_FILE,
  OPT_SLOW_QUERY_LOG_FILE,
  OPT_IGNORE_BUILTIN_INNODB,
  OPT_BINLOG_DIRECT_NON_TRANS_UPDATE,
  OPT_DEFAULT_CHARACTER_SET_OLD
};


#define LONG_TIMEOUT ((ulong) 3600L*24L*365L)

struct my_option my_long_options[] =
{
  {"help", '?', "Display this help and exit.", 
   &opt_help, &opt_help, 0, GET_BOOL, NO_ARG, 0, 0, 0, 0,
   0, 0},
#ifdef HAVE_REPLICATION
  {"abort-slave-event-count", OPT_ABORT_SLAVE_EVENT_COUNT,
   "Option used by mysql-test for debugging and testing of replication.",
   &abort_slave_event_count,  &abort_slave_event_count,
   0, GET_INT, REQUIRED_ARG, 0, 0, 0, 0, 0, 0},
#endif /* HAVE_REPLICATION */
  {"allow-suspicious-udfs", OPT_ALLOW_SUSPICIOUS_UDFS,
   "Allows use of UDFs consisting of only one symbol xxx() "
   "without corresponding xxx_init() or xxx_deinit(). That also means "
   "that one can load any function from any library, for example exit() "
   "from libc.so",
   &opt_allow_suspicious_udfs, &opt_allow_suspicious_udfs,
   0, GET_BOOL, NO_ARG, 0, 0, 0, 0, 0, 0},
  {"ansi", 'a', "Use ANSI SQL syntax instead of MySQL syntax. This mode "
   "will also set transaction isolation level 'serializable'.", 0, 0, 0,
   GET_NO_ARG, NO_ARG, 0, 0, 0, 0, 0, 0},
  {"auto-increment-increment", OPT_AUTO_INCREMENT,
   "Auto-increment columns are incremented by this.",
   &global_system_variables.auto_increment_increment,
   &max_system_variables.auto_increment_increment, 0, GET_ULONG,
   OPT_ARG, 1, 1, 65535, 0, 1, 0 },
  {"auto-increment-offset", OPT_AUTO_INCREMENT_OFFSET,
   "Offset added to Auto-increment columns. Used when auto-increment-increment != 1.",
   &global_system_variables.auto_increment_offset,
   &max_system_variables.auto_increment_offset, 0, GET_ULONG, OPT_ARG,
   1, 1, 65535, 0, 1, 0 },
  {"automatic-sp-privileges", OPT_SP_AUTOMATIC_PRIVILEGES,
   "Creating and dropping stored procedures alters ACLs. Disable with --skip-automatic-sp-privileges.",
   &sp_automatic_privileges, &sp_automatic_privileges,
   0, GET_BOOL, NO_ARG, 1, 0, 0, 0, 0, 0},
  {"basedir", 'b',
   "Path to installation directory. All paths are usually resolved relative to this.",
   &mysql_home_ptr, &mysql_home_ptr, 0, GET_STR, REQUIRED_ARG,
   0, 0, 0, 0, 0, 0},
  {"big-tables", OPT_BIG_TABLES,
   "Allow big result sets by saving all temporary sets on file (solves most 'table full' errors).",
   0, 0, 0, GET_NO_ARG, NO_ARG, 0, 0, 0, 0, 0, 0},
  {"bind-address", OPT_BIND_ADDRESS, "IP address to bind to.",
   &my_bind_addr_str, &my_bind_addr_str, 0, GET_STR,
   REQUIRED_ARG, 0, 0, 0, 0, 0, 0},
  {"binlog_format", OPT_BINLOG_FORMAT,
   "Does not have any effect without '--log-bin'. "
   "Tell the master the form of binary logging to use: either 'row' for "
   "row-based binary logging, 'statement' for statement-based binary "
   "logging, or 'mixed'. 'mixed' is statement-based binary logging except "
   "for statements where only row-based is correct: Statements that involve "
   "user-defined functions (i.e., UDFs) or the UUID() function."
#ifdef HAVE_NDB_BINLOG
   "If ndbcluster is enabled and binlog_format is `mixed', the format switches"
   " to 'row' and back implicitly per each query accessing a NDB table."
#endif
   , &opt_binlog_format, &opt_binlog_format,
   0, GET_STR, REQUIRED_ARG, 0, 0, 0, 0, 0, 0},
  {"binlog-do-db", OPT_BINLOG_DO_DB,
   "Tells the master it should log updates for the specified database, "
   "and exclude all others not explicitly mentioned.",
   0, 0, 0, GET_STR, REQUIRED_ARG, 0, 0, 0, 0, 0, 0},
  {"binlog-ignore-db", OPT_BINLOG_IGNORE_DB,
   "Tells the master that updates to the given database should not be logged to the binary log.",
   0, 0, 0, GET_STR, REQUIRED_ARG, 0, 0, 0, 0, 0, 0},
  {"binlog-row-event-max-size", OPT_BINLOG_ROWS_EVENT_MAX_SIZE,
   "The maximum size of a row-based binary log event in bytes. Rows will be "
   "grouped into events smaller than this size if possible. "
   "The value has to be a multiple of 256.",
   &opt_binlog_rows_event_max_size, &opt_binlog_rows_event_max_size,
   0, GET_ULONG, REQUIRED_ARG,
   /* def_value */ 1024, /* min_value */  256, /* max_value */ ULONG_MAX, 
   /* sub_size */     0, /* block_size */ 256, 
   /* app_type */ 0
  },
#ifndef DISABLE_GRANT_OPTIONS
  {"bootstrap", OPT_BOOTSTRAP, "Used by mysql installation scripts.", 0, 0, 0,
   GET_NO_ARG, NO_ARG, 0, 0, 0, 0, 0, 0},
#endif
  {"character-set-client-handshake", OPT_CHARACTER_SET_CLIENT_HANDSHAKE,
   "Don't ignore client side character set value sent during handshake.",
   &opt_character_set_client_handshake,
   &opt_character_set_client_handshake,
    0, GET_BOOL, NO_ARG, 1, 0, 0, 0, 0, 0},
  {"character-set-filesystem", OPT_CHARACTER_SET_FILESYSTEM,
   "Set the filesystem character set.",
   &character_set_filesystem_name,
   &character_set_filesystem_name,
   0, GET_STR, REQUIRED_ARG, 0, 0, 0, 0, 0, 0 },
  {"character-set-server", 'C', "Set the default character set.",
   &default_character_set_name, &default_character_set_name,
   0, GET_STR, REQUIRED_ARG, 0, 0, 0, 0, 0, 0 },
  {"character-sets-dir", OPT_CHARSETS_DIR,
   "Directory where character sets are.", &charsets_dir,
   &charsets_dir, 0, GET_STR, REQUIRED_ARG, 0, 0, 0, 0, 0, 0},
  {"chroot", 'r', "Chroot mysqld daemon during startup.",
   &mysqld_chroot, &mysqld_chroot, 0, GET_STR, REQUIRED_ARG,
   0, 0, 0, 0, 0, 0},
  {"collation-server", OPT_DEFAULT_COLLATION, "Set the default collation.",
   &default_collation_name, &default_collation_name,
   0, GET_STR, REQUIRED_ARG, 0, 0, 0, 0, 0, 0 },
  {"completion-type", OPT_COMPLETION_TYPE, "Default completion type.",
   &global_system_variables.completion_type,
   &max_system_variables.completion_type, 0, GET_ULONG,
   REQUIRED_ARG, 0, 0, 2, 0, 1, 0},
  {"concurrent-insert", OPT_CONCURRENT_INSERT,
   "Use concurrent insert with MyISAM. Disable with --concurrent-insert=0.",
   &myisam_concurrent_insert, &myisam_concurrent_insert,
   0, GET_ULONG, OPT_ARG, 1, 0, 2, 0, 0, 0},
  {"console", OPT_CONSOLE, "Write error output on screen; don't remove the console window on windows.",
   &opt_console, &opt_console, 0, GET_BOOL, NO_ARG, 0, 0, 0,
   0, 0, 0},
  {"core-file", OPT_WANT_CORE, "Write core on errors.", 0, 0, 0, GET_NO_ARG,
   NO_ARG, 0, 0, 0, 0, 0, 0},
  {"datadir", 'h', "Path to the database root.", &mysql_data_home,
   &mysql_data_home, 0, GET_STR, REQUIRED_ARG, 0, 0, 0, 0, 0, 0},
  {"deadlock-search-depth-short", OPT_DEADLOCK_SEARCH_DEPTH_SHORT,
   "Short search depth for the two-step deadlock detection",
   &global_system_variables.wt_deadlock_search_depth_short,
   &max_system_variables.wt_deadlock_search_depth_short,
   0, GET_ULONG, REQUIRED_ARG, 4, 0, 32, 0, 0, 0},
  {"deadlock-search-depth-long", OPT_DEADLOCK_SEARCH_DEPTH_LONG,
   "Long search depth for the two-step deadlock detection",
   &global_system_variables.wt_deadlock_search_depth_long,
   &max_system_variables.wt_deadlock_search_depth_long,
   0, GET_ULONG, REQUIRED_ARG, 15, 0, 33, 0, 0, 0},
  {"deadlock-timeout-short", OPT_DEADLOCK_TIMEOUT_SHORT,
   "Short timeout for the two-step deadlock detection (in microseconds)",
   &global_system_variables.wt_timeout_short,
   &max_system_variables.wt_timeout_short,
   0, GET_ULONG, REQUIRED_ARG, 10000, 0, ULONG_MAX, 0, 0, 0},
  {"deadlock-timeout-long", OPT_DEADLOCK_TIMEOUT_LONG,
   "Long timeout for the two-step deadlock detection (in microseconds)",
   &global_system_variables.wt_timeout_long,
   &max_system_variables.wt_timeout_long,
   0, GET_ULONG, REQUIRED_ARG, 50000000, 0, ULONG_MAX, 0, 0, 0},
#ifndef DBUG_OFF
  {"debug", '#', "Debug log.", &current_dbug_option,
   &current_dbug_option, 0, GET_STR, OPT_ARG, 0, 0, 0, 0, 0, 0},
  {"debug-crc-break", OPT_DEBUG_CRC,
   "Call my_debug_put_break_here() if crc matches this number (for debug).",
   &opt_my_crc_dbug_check, &opt_my_crc_dbug_check,
   0, GET_ULONG, REQUIRED_ARG, 0, 0, ~(ulong) 0L, 0, 0, 0},
  {"debug-flush", OPT_DEBUG_FLUSH, "Default debug log with flush after write",
   0, 0, 0, GET_NO_ARG, NO_ARG, 0, 0, 0, 0, 0, 0},
  {"debug-assert-if-crashed-table", OPT_DEBUG_ASSERT_IF_CRASHED_TABLE,
   "Do an assert in handler::print_error() if we get a crashed table",
   &debug_assert_if_crashed_table, &debug_assert_if_crashed_table,
   0, GET_BOOL, NO_ARG, 0, 0, 0, 0, 0, 0},
#endif
  {"default-character-set", OPT_DEFAULT_CHARACTER_SET_OLD, 
   "Set the default character set (deprecated option, use --character-set-server instead).",
   &default_character_set_name, &default_character_set_name,
   0, GET_STR, REQUIRED_ARG, 0, 0, 0, 0, 0, 0 },
  {"default-collation", OPT_DEFAULT_COLLATION_OLD, "Set the default collation "
   "(deprecated option, use --collation-server instead).",
   &default_collation_name, &default_collation_name,
   0, GET_STR, REQUIRED_ARG, 0, 0, 0, 0, 0, 0 },
  {"default-storage-engine", OPT_STORAGE_ENGINE,
   "Set the default storage engine (table type) for tables.",
   &default_storage_engine_str, &default_storage_engine_str,
   0, GET_STR, REQUIRED_ARG, 0, 0, 0, 0, 0, 0},
  {"default-table-type", OPT_STORAGE_ENGINE,
   "(deprecated) Use --default-storage-engine.",
   &default_storage_engine_str, &default_storage_engine_str,
   0, GET_STR, REQUIRED_ARG, 0, 0, 0, 0, 0, 0},
  {"default-time-zone", OPT_DEFAULT_TIME_ZONE, "Set the default time zone.",
   &default_tz_name, &default_tz_name,
   0, GET_STR, REQUIRED_ARG, 0, 0, 0, 0, 0, 0 },
  {"delay-key-write", OPT_DELAY_KEY_WRITE, "Type of DELAY_KEY_WRITE.",
   0,0,0, GET_STR, OPT_ARG, 0, 0, 0, 0, 0, 0},
  {"delay-key-write-for-all-tables", OPT_DELAY_KEY_WRITE_ALL,
   "Don't flush key buffers between writes for any MyISAM table. "
   "(Deprecated option, use --delay-key-write=all instead.)",
   0, 0, 0, GET_NO_ARG, NO_ARG, 0, 0, 0, 0, 0, 0},
#ifdef HAVE_OPENSSL
  {"des-key-file", OPT_DES_KEY_FILE,
   "Load keys for des_encrypt() and des_encrypt from given file.",
   &des_key_file, &des_key_file, 0, GET_STR, REQUIRED_ARG,
   0, 0, 0, 0, 0, 0},
#endif /* HAVE_OPENSSL */
#ifdef HAVE_REPLICATION
  {"disconnect-slave-event-count", OPT_DISCONNECT_SLAVE_EVENT_COUNT,
   "Option used by mysql-test for debugging and testing of replication.",
   &disconnect_slave_event_count, &disconnect_slave_event_count,
   0, GET_INT, REQUIRED_ARG, 0, 0, 0, 0, 0, 0},
#endif /* HAVE_REPLICATION */
  {"enable-locking", OPT_ENABLE_LOCK,
   "Deprecated option, use --external-locking instead.",
   &opt_external_locking, &opt_external_locking,
   0, GET_BOOL, NO_ARG, 0, 0, 0, 0, 0, 0},
#ifdef __NT__
  {"enable-named-pipe", OPT_HAVE_NAMED_PIPE, "Enable the named pipe (NT).",
   &opt_enable_named_pipe, &opt_enable_named_pipe, 0, GET_BOOL,
   NO_ARG, 0, 0, 0, 0, 0, 0},
#endif
#ifdef HAVE_STACK_TRACE_ON_SEGV
  {"enable-pstack", OPT_DO_PSTACK, "Print a symbolic stack trace on failure.",
   &opt_do_pstack, &opt_do_pstack, 0, GET_BOOL, NO_ARG, 0, 0,
   0, 0, 0, 0},
#endif /* HAVE_STACK_TRACE_ON_SEGV */
  {"engine-condition-pushdown",
   OPT_ENGINE_CONDITION_PUSHDOWN,
   "Push supported query conditions to the storage engine.",
   &global_system_variables.engine_condition_pushdown,
   &global_system_variables.engine_condition_pushdown,
   0, GET_BOOL, NO_ARG, 1, 0, 0, 0, 0, 0},
  /* See how it's handled in get_one_option() */
  {"event-scheduler", OPT_EVENT_SCHEDULER, "Enable/disable the event scheduler.",
   NULL,  NULL, 0, GET_STR, OPT_ARG, 0, 0, 0, 0, 0, 0},
  {"exit-info", 'T', "Used for debugging. Use at your own risk.", 0, 0, 0,
   GET_LONG, OPT_ARG, 0, 0, 0, 0, 0, 0},
  {"external-locking", OPT_USE_LOCKING, "Use system (external) locking "
   "(disabled by default).  With this option enabled you can run myisamchk "
   "to test (not repair) tables while the MySQL server is running. "
   "Disable with --skip-external-locking.",
   &opt_external_locking, &opt_external_locking,
   0, GET_BOOL, NO_ARG, 0, 0, 0, 0, 0, 0},
  {"flush", OPT_FLUSH, "Flush tables to disk between SQL commands.", 0, 0, 0,
   GET_NO_ARG, NO_ARG, 0, 0, 0, 0, 0, 0},
  /* We must always support the next option to make scripts like mysqltest
     easier to do */
  {"extra-port", OPT_EXTRA_PORT,
   "Extra port number to use for tcp-connections in a one-thread-per-connection manner. 0 means don't use another port",
   &mysqld_extra_port,
   &mysqld_extra_port, 0, GET_UINT, REQUIRED_ARG, 0, 0, 0, 0, 0, 0},
  {"extra-max-connections", OPT_MAX_CONNECTIONS,
   "The number of connections on 'extra-port.",
   &extra_max_connections,
   &extra_max_connections, 0, GET_ULONG, REQUIRED_ARG, 1, 1, 100000,
   0, 1, 0},
  {"gdb", OPT_DEBUGGING,
   "Set up signals usable for debugging.",
   &opt_debugging, &opt_debugging,
   0, GET_BOOL, NO_ARG, 0, 0, 0, 0, 0, 0},
  {"general_log", OPT_GENERAL_LOG,
   "Enable/disable general log.", &opt_log,
   &opt_log, 0, GET_BOOL, OPT_ARG, 0, 0, 0, 0, 0, 0},
#ifdef HAVE_LARGE_PAGES
  {"large-pages", OPT_ENABLE_LARGE_PAGES, "Enable support for large pages. "
   "Disable with --skip-large-pages.", &opt_large_pages, &opt_large_pages,
   0, GET_BOOL, NO_ARG, 0, 0, 0, 0, 0, 0},
#endif
  {"ignore-builtin-innodb", OPT_IGNORE_BUILTIN_INNODB ,
   "Disable initialization of builtin InnoDB plugin.",
   0, 0, 0, GET_NO_ARG, NO_ARG, 0, 0, 0, 0, 0, 0},
  {"init-connect", OPT_INIT_CONNECT, 
   "Command(s) that are executed for each new connection.",
   &opt_init_connect, &opt_init_connect, 0, GET_STR_ALLOC,
   REQUIRED_ARG, 0, 0, 0, 0, 0, 0},
#ifndef DISABLE_GRANT_OPTIONS
  {"init-file", OPT_INIT_FILE, "Read SQL commands from this file at startup.",
   &opt_init_file, &opt_init_file, 0, GET_STR, REQUIRED_ARG,
   0, 0, 0, 0, 0, 0},
#endif
  {"init-rpl-role", OPT_INIT_RPL_ROLE, "Set the replication role.", 0, 0, 0,
   GET_STR, REQUIRED_ARG, 0, 0, 0, 0, 0, 0},
  {"init-slave", OPT_INIT_SLAVE, "Command(s) that are executed by a slave server \
each time the SQL thread starts.",
   &opt_init_slave, &opt_init_slave, 0, GET_STR_ALLOC,
   REQUIRED_ARG, 0, 0, 0, 0, 0, 0},
  {"language", 'L',
   "Client error messages in given language. May be given as a full path.",
   &language_ptr, &language_ptr, 0, GET_STR, REQUIRED_ARG,
   0, 0, 0, 0, 0, 0},
  {"lc-time-names", OPT_LC_TIME_NAMES,
   "Set the language used for the month names and the days of the week.",
   &lc_time_names_name, &lc_time_names_name,
   0, GET_STR, REQUIRED_ARG, 0, 0, 0, 0, 0, 0 },
  {"local-infile", OPT_LOCAL_INFILE,
   "Enable/disable LOAD DATA LOCAL INFILE (takes values 1 or 0).",
   &opt_local_infile, &opt_local_infile, 0, GET_BOOL, OPT_ARG,
   1, 0, 0, 0, 0, 0},
  {"log", 'l', "Log connections and queries to file (deprecated option, use "
   "--general_log/--general_log_file instead).", &opt_logname,
   &opt_logname, 0, GET_STR, OPT_ARG, 0, 0, 0, 0, 0, 0},
  {"general_log_file", OPT_GENERAL_LOG_FILE,
   "Log connections and queries to given file.", &opt_logname,
   &opt_logname, 0, GET_STR, REQUIRED_ARG, 0, 0, 0, 0, 0, 0},
  {"log-bin", OPT_BIN_LOG,
   "Log update queries in binary format. Optional (but strongly recommended "
   "to avoid replication problems if server's hostname changes) argument "
   "should be the chosen location for the binary log files.",
   &opt_bin_logname, &opt_bin_logname, 0, GET_STR_ALLOC,
   OPT_ARG, 0, 0, 0, 0, 0, 0},
  {"log-bin-index", OPT_BIN_LOG_INDEX,
   "File that holds the names for last binary log files.",
   &opt_binlog_index_name, &opt_binlog_index_name, 0, GET_STR,
   REQUIRED_ARG, 0, 0, 0, 0, 0, 0},
#ifndef TO_BE_REMOVED_IN_5_1_OR_6_0
  /*
    In 5.0.6 we introduced the below option, then in 5.0.16 we renamed it to
    log-bin-trust-function-creators but kept also the old name for
    compatibility; the behaviour was also changed to apply only to functions
    (and triggers). In a future release this old name could be removed.
  */
  {"log-bin-trust-routine-creators", OPT_LOG_BIN_TRUST_FUNCTION_CREATORS_OLD,
   "(deprecated) Use log-bin-trust-function-creators.",
   &trust_function_creators, &trust_function_creators, 0,
   GET_BOOL, NO_ARG, 0, 0, 0, 0, 0, 0},
#endif
  /*
    This option starts with "log-bin" to emphasize that it is specific of
    binary logging.
  */
  {"log-bin-trust-function-creators", OPT_LOG_BIN_TRUST_FUNCTION_CREATORS,
   "If equal to 0 (the default), then when --log-bin is used, creation of "
   "a stored function (or trigger) is allowed only to users having the SUPER "
   "privilege, and only if this stored function (trigger) may not break "
   "binary logging."
   "Note that if ALL connections to this server ALWAYS use row-based binary "
   "logging, the security issues do not exist and the binary logging cannot "
   "break, so you can safely set this to 1."
   ,&trust_function_creators, &trust_function_creators, 0,
   GET_BOOL, NO_ARG, 0, 0, 0, 0, 0, 0},
  {"log-error", OPT_ERROR_LOG_FILE, "Error log file.",
   &log_error_file_ptr, &log_error_file_ptr, 0, GET_STR,
   OPT_ARG, 0, 0, 0, 0, 0, 0},
  {"log-isam", OPT_ISAM_LOG, "Log all MyISAM changes to file.",
   &myisam_log_filename, &myisam_log_filename, 0, GET_STR,
   OPT_ARG, 0, 0, 0, 0, 0, 0},
  {"log-long-format", '0',
   "Log some extra information to update log. Please note that this option "
   "is deprecated; see --log-short-format option.",
   0, 0, 0, GET_NO_ARG, NO_ARG, 0, 0, 0, 0, 0, 0},
  {"log-output", OPT_LOG_OUTPUT,
   "Syntax: log-output[=value[,value...]], where \"value\" could be TABLE, "
   "FILE or NONE.",
   &log_output_str, &log_output_str, 0,
   GET_STR, OPT_ARG, 0, 0, 0, 0, 0, 0},
  {"log-queries-not-using-indexes", OPT_LOG_QUERIES_NOT_USING_INDEXES,
   "Log queries that are executed without benefit of any index to the slow log if it is open.",
   &opt_log_queries_not_using_indexes, &opt_log_queries_not_using_indexes,
   0, GET_BOOL, NO_ARG, 0, 0, 0, 0, 0, 0},
  {"log-short-format", OPT_SHORT_LOG_FORMAT,
   "Don't log extra information to update and slow-query logs.",
   &opt_short_log_format, &opt_short_log_format,
   0, GET_BOOL, NO_ARG, 0, 0, 0, 0, 0, 0},
  {"log-slave-updates", OPT_LOG_SLAVE_UPDATES,
   "Tells the slave to log the updates from the slave thread to the binary log. "
   "You will need to turn it on if you plan to daisy-chain the slaves.",
   &opt_log_slave_updates, &opt_log_slave_updates, 0, GET_BOOL,
   NO_ARG, 0, 0, 0, 0, 0, 0},
  {"log-slow-admin-statements", OPT_LOG_SLOW_ADMIN_STATEMENTS,
   "Log slow OPTIMIZE, ANALYZE, ALTER and other administrative statements "
   "to the slow log if it is open.", &opt_log_slow_admin_statements,
   &opt_log_slow_admin_statements, 0, GET_BOOL, NO_ARG, 0, 0, 0, 0, 0, 0},
 {"log-slow-slave-statements", OPT_LOG_SLOW_SLAVE_STATEMENTS,
  "Log slow statements executed by slave thread to the slow log if it is open.",
  &opt_log_slow_slave_statements,
  &opt_log_slow_slave_statements,
  0, GET_BOOL, NO_ARG, 0, 0, 0, 0, 0, 0},
  {"log-slow-queries", OPT_SLOW_QUERY_LOG,
    "Log slow queries to a table or log file. Defaults logging to table "
    "mysql.slow_log or hostname-slow.log if --log-output=file is used. "
    "Must be enabled to activate other slow log options. "
    "(deprecated option, use --slow_query_log/--slow_query_log_file instead)",
   &opt_slow_logname, &opt_slow_logname, 0, GET_STR, OPT_ARG,
   0, 0, 0, 0, 0, 0},
  {"slow_query_log_file", OPT_SLOW_QUERY_LOG_FILE,
    "Log slow queries to given log file. Defaults logging to hostname-slow.log. "
    "Must be enabled to activate other slow log options.",
   &opt_slow_logname, &opt_slow_logname, 0, GET_STR,
   REQUIRED_ARG, 0, 0, 0, 0, 0, 0},
  {"log-tc", OPT_LOG_TC,
   "Path to transaction coordinator log (used for transactions that affect "
   "more than one storage engine, when binary log is disabled).",
   &opt_tc_log_file, &opt_tc_log_file, 0, GET_STR,
   REQUIRED_ARG, 0, 0, 0, 0, 0, 0},
#ifdef HAVE_MMAP
  {"log-tc-size", OPT_LOG_TC_SIZE, "Size of transaction coordinator log.",
   &opt_tc_log_size, &opt_tc_log_size, 0, GET_ULONG,
   REQUIRED_ARG, TC_LOG_MIN_SIZE, TC_LOG_MIN_SIZE, (longlong) ULONG_MAX, 0,
   TC_LOG_PAGE_SIZE, 0},
#endif
  {"log-update", OPT_UPDATE_LOG,
   "The update log is deprecated since version 5.0, is replaced by the binary "
   "log and this option just turns on --log-bin instead.",
   &opt_update_logname, &opt_update_logname, 0, GET_STR,
   OPT_ARG, 0, 0, 0, 0, 0, 0},
  {"log-warnings", 'W', "Log some not critical warnings to the log file.",
   &global_system_variables.log_warnings,
   &max_system_variables.log_warnings, 0, GET_ULONG, OPT_ARG, 1, 0, 0,
   0, 0, 0},
  {"low-priority-updates", OPT_LOW_PRIORITY_UPDATES,
   "INSERT/DELETE/UPDATE has lower priority than selects.",
   &global_system_variables.low_priority_updates,
   &max_system_variables.low_priority_updates,
   0, GET_BOOL, NO_ARG, 0, 0, 0, 0, 0, 0},
  {"master-connect-retry", OPT_MASTER_CONNECT_RETRY,
   "The number of seconds the slave thread will sleep before retrying to "
   "connect to the master, in case the master goes down or the connection "
   "is lost.",
   &master_connect_retry, &master_connect_retry, 0, GET_UINT,
   REQUIRED_ARG, 60, 0, 0, 0, 0, 0},
  {"master-host", OPT_MASTER_HOST,
   "Master hostname or IP address for replication. If not set, the slave "
   "thread will not be started. Note that the setting of master-host will "
   "be ignored if there exists a valid master.info file.",
   &master_host, &master_host, 0, GET_STR, REQUIRED_ARG, 0, 0,
   0, 0, 0, 0},
  {"master-info-file", OPT_MASTER_INFO_FILE,
   "The location and name of the file that remembers the master and where "
   "the I/O replication thread is in the master's binlogs.",
   &master_info_file, &master_info_file, 0, GET_STR,
   REQUIRED_ARG, 0, 0, 0, 0, 0, 0},
  {"master-password", OPT_MASTER_PASSWORD,
   "The password the slave thread will authenticate with when connecting to "
   "the master. If not set, an empty password is assumed. The value in "
   "master.info will take precedence if it can be read.",
   &master_password, &master_password, 0,
   GET_STR, REQUIRED_ARG, 0, 0, 0, 0, 0, 0},
  {"master-port", OPT_MASTER_PORT,
   "The port the master is listening on. If not set, the compiled setting of "
   "MYSQL_PORT is assumed. If you have not tinkered with configure options, "
   "this should be 3306. The value in master.info will take precedence if it "
   "can be read.", &master_port, &master_port, 0, GET_UINT, REQUIRED_ARG,
   MYSQL_PORT, 0, 0, 0, 0, 0},
  {"master-retry-count", OPT_MASTER_RETRY_COUNT,
   "The number of tries the slave will make to connect to the master before giving up.",
   &master_retry_count, &master_retry_count, 0, GET_ULONG,
   REQUIRED_ARG, 3600*24, 0, 0, 0, 0, 0},
  {"master-ssl", OPT_MASTER_SSL,
   "Enable the slave to connect to the master using SSL.",
   &master_ssl, &master_ssl, 0, GET_BOOL, NO_ARG, 0, 0, 0, 0,
   0, 0},
  {"master-ssl-ca", OPT_MASTER_SSL_CA,
   "Master SSL CA file. Only applies if you have enabled master-ssl.",
   &master_ssl_ca, &master_ssl_ca, 0, GET_STR, OPT_ARG,
   0, 0, 0, 0, 0, 0},
  {"master-ssl-capath", OPT_MASTER_SSL_CAPATH,
   "Master SSL CA path. Only applies if you have enabled master-ssl.",
   &master_ssl_capath, &master_ssl_capath, 0, GET_STR, OPT_ARG,
   0, 0, 0, 0, 0, 0},
  {"master-ssl-cert", OPT_MASTER_SSL_CERT,
   "Master SSL certificate file name. Only applies if you have enabled "
   "master-ssl.",
   &master_ssl_cert, &master_ssl_cert, 0, GET_STR, OPT_ARG,
   0, 0, 0, 0, 0, 0},
  {"master-ssl-cipher", OPT_MASTER_SSL_CIPHER,
   "Master SSL cipher. Only applies if you have enabled master-ssl.",
   &master_ssl_cipher, &master_ssl_capath, 0, GET_STR, OPT_ARG,
   0, 0, 0, 0, 0, 0},
  {"master-ssl-key", OPT_MASTER_SSL_KEY,
   "Master SSL keyfile name. Only applies if you have enabled master-ssl.",
   &master_ssl_key, &master_ssl_key, 0, GET_STR, OPT_ARG,
   0, 0, 0, 0, 0, 0},
  {"master-user", OPT_MASTER_USER,
   "The username the slave thread will use for authentication when "
   "connecting to the master. The user must have FILE privilege. "
   "If the master user is not set, user test is assumed. The value "
   "in master.info will take precedence if it can be read.",
   &master_user, &master_user, 0, GET_STR, REQUIRED_ARG, 0, 0,
   0, 0, 0, 0},
#ifdef HAVE_REPLICATION
  {"max-binlog-dump-events", OPT_MAX_BINLOG_DUMP_EVENTS,
   "Option used by mysql-test for debugging and testing of replication.",
   &max_binlog_dump_events, &max_binlog_dump_events, 0,
   GET_INT, REQUIRED_ARG, 0, 0, 0, 0, 0, 0},
#endif /* HAVE_REPLICATION */
  {"memlock", OPT_MEMLOCK, "Lock mysqld in memory.", &locked_in_memory,
   &locked_in_memory, 0, GET_BOOL, NO_ARG, 0, 0, 0, 0, 0, 0},
#ifdef SAFE_MUTEX
  {"mutex-deadlock-detector", OPT_MUTEX_DEADLOCK_DETECTOR,
   "Enable checking of wrong mutex usage.",
   &safe_mutex_deadlock_detector,
   &safe_mutex_deadlock_detector,
   0, GET_BOOL, NO_ARG, 1, 0, 0, 0, 0, 0},
#endif
  {"myisam-recover", OPT_MYISAM_RECOVER,
   "Syntax: myisam-recover=OFF or myisam-recover[=option[,option...]], where option can be DEFAULT, BACKUP, BACKUP_ALL, FORCE or QUICK.",
   &myisam_recover_options_str, &myisam_recover_options_str, 0,
   GET_STR, OPT_ARG, 0, 0, 0, 0, 0, 0},
#ifdef WITH_NDBCLUSTER_STORAGE_ENGINE
  {"ndb-connectstring", OPT_NDB_CONNECTSTRING,
   "Connect string for ndbcluster.",
   &opt_ndb_connectstring, &opt_ndb_connectstring,
   0, GET_STR, REQUIRED_ARG, 0, 0, 0, 0, 0, 0},
  {"ndb-mgmd-host", OPT_NDB_MGMD,
   "Set host and port for ndb_mgmd. Syntax: hostname[:port]",
   &opt_ndb_mgmd, &opt_ndb_mgmd,
   0, GET_STR, REQUIRED_ARG, 0, 0, 0, 0, 0, 0},
  {"ndb-nodeid", OPT_NDB_NODEID,
   "Nodeid for this mysqlserver in the cluster.",
   &opt_ndb_nodeid,
   &opt_ndb_nodeid,
   0, GET_INT, REQUIRED_ARG, 0, 0, 0, 0, 0, 0},
  {"ndb-autoincrement-prefetch-sz", OPT_NDB_AUTOINCREMENT_PREFETCH_SZ,
   "Specify number of autoincrement values that are prefetched.",
   &global_system_variables.ndb_autoincrement_prefetch_sz,
   &max_system_variables.ndb_autoincrement_prefetch_sz,
   0, GET_ULONG, REQUIRED_ARG, 1, 1, 256, 0, 0, 0},
  {"ndb-force-send", OPT_NDB_FORCE_SEND,
   "Force send of buffers to ndb immediately without waiting for "
   "other threads.",
   &global_system_variables.ndb_force_send,
   &global_system_variables.ndb_force_send,
   0, GET_BOOL, OPT_ARG, 1, 0, 0, 0, 0, 0},
  {"ndb_force_send", OPT_NDB_FORCE_SEND,
   "same as --ndb-force-send.",
   &global_system_variables.ndb_force_send,
   &global_system_variables.ndb_force_send,
   0, GET_BOOL, OPT_ARG, 1, 0, 0, 0, 0, 0},
  {"ndb-extra-logging", OPT_NDB_EXTRA_LOGGING,
   "Turn on more logging in the error log.",
   &ndb_extra_logging,
   &ndb_extra_logging,
   0, GET_INT, OPT_ARG, 0, 0, 0, 0, 0, 0},
#ifdef HAVE_NDB_BINLOG
  {"ndb-report-thresh-binlog-epoch-slip", OPT_NDB_REPORT_THRESH_BINLOG_EPOCH_SLIP,
   "Threshold on number of epochs to be behind before reporting binlog status. "
   "E.g., 3 means that if the difference between what epoch has been received "
   "from the storage nodes and what has been applied to the binlog is 3 or more, "
   "a status message will be sent to the cluster log.",
   &ndb_report_thresh_binlog_epoch_slip,
   &ndb_report_thresh_binlog_epoch_slip,
   0, GET_ULONG, REQUIRED_ARG, 3, 0, 256, 0, 0, 0},
  {"ndb-report-thresh-binlog-mem-usage", OPT_NDB_REPORT_THRESH_BINLOG_MEM_USAGE,
   "Threshold on percentage of free memory before reporting binlog status. E.g., "
   "10 means that if amount of available memory for receiving binlog data from "
   "the storage nodes goes below 10%, "
   "a status message will be sent to the cluster log.",
   &ndb_report_thresh_binlog_mem_usage,
   &ndb_report_thresh_binlog_mem_usage,
   0, GET_ULONG, REQUIRED_ARG, 10, 0, 100, 0, 0, 0},
#endif
  {"ndb-use-exact-count", OPT_NDB_USE_EXACT_COUNT,
   "Use exact records count during query planning and for fast "
   "select count(*), disable for faster queries.",
   &global_system_variables.ndb_use_exact_count,
   &global_system_variables.ndb_use_exact_count,
   0, GET_BOOL, OPT_ARG, 1, 0, 0, 0, 0, 0},
  {"ndb_use_exact_count", OPT_NDB_USE_EXACT_COUNT,
   "Same as --ndb-use-exact-count.",
   &global_system_variables.ndb_use_exact_count,
   &global_system_variables.ndb_use_exact_count,
   0, GET_BOOL, OPT_ARG, 1, 0, 0, 0, 0, 0},
  {"ndb-use-transactions", OPT_NDB_USE_TRANSACTIONS,
   "Use transactions for large inserts, if enabled then large "
   "inserts will be split into several smaller transactions",
   &global_system_variables.ndb_use_transactions,
   &global_system_variables.ndb_use_transactions,
   0, GET_BOOL, OPT_ARG, 1, 0, 0, 0, 0, 0},
  {"ndb_use_transactions", OPT_NDB_USE_TRANSACTIONS,
   "Same as --ndb-use-transactions.",
   &global_system_variables.ndb_use_transactions,
   &global_system_variables.ndb_use_transactions,
   0, GET_BOOL, OPT_ARG, 1, 0, 0, 0, 0, 0},
  {"ndb-shm", OPT_NDB_SHM,
   "Use shared memory connections when available.",
   &opt_ndb_shm, &opt_ndb_shm,
   0, GET_BOOL, OPT_ARG, OPT_NDB_SHM_DEFAULT, 0, 0, 0, 0, 0},
  {"ndb-optimized-node-selection", OPT_NDB_OPTIMIZED_NODE_SELECTION,
   "Select nodes for transactions in a more optimal way.",
   &opt_ndb_optimized_node_selection,
   &opt_ndb_optimized_node_selection,
   0, GET_BOOL, OPT_ARG, 1, 0, 0, 0, 0, 0},
  { "ndb-cache-check-time", OPT_NDB_CACHE_CHECK_TIME,
    "A dedicated thread is created to, at the given milliseconds interval, "
    "invalidate the query cache if another MySQL server in the cluster has "
    "changed the data in the database.",
    &opt_ndb_cache_check_time, &opt_ndb_cache_check_time, 0, GET_ULONG, REQUIRED_ARG,
    0, 0, LONG_TIMEOUT, 0, 1, 0},
  {"ndb-index-stat-enable", OPT_NDB_INDEX_STAT_ENABLE,
   "Use ndb index statistics in query optimization.",
   &global_system_variables.ndb_index_stat_enable,
   &max_system_variables.ndb_index_stat_enable,
   0, GET_BOOL, OPT_ARG, 0, 0, 1, 0, 0, 0},
#endif
  {"ndb-use-copying-alter-table",
   OPT_NDB_USE_COPYING_ALTER_TABLE,
   "Force ndbcluster to always copy tables at alter table "
   "(should only be used if on-line alter table fails).",
   &global_system_variables.ndb_use_copying_alter_table,
   &global_system_variables.ndb_use_copying_alter_table,
   0, GET_BOOL, NO_ARG, 0, 0, 0, 0, 0, 0},  
  {"new", 'n', "Use very new, possibly 'unsafe', functions.",
   &global_system_variables.new_mode,
   &max_system_variables.new_mode,
   0, GET_BOOL, NO_ARG, 0, 0, 0, 0, 0, 0},
#ifdef NOT_YET
  {"no-mix-table-types", OPT_NO_MIX_TYPE, 
   "Don't allow commands that use two different table types.",
   &opt_no_mix_types, &opt_no_mix_types, 0, GET_BOOL, NO_ARG,
   0, 0, 0, 0, 0, 0},
#endif
  {"old-alter-table", OPT_OLD_ALTER_TABLE,
   "Use old, non-optimized alter table.",
   &global_system_variables.old_alter_table,
   &max_system_variables.old_alter_table, 0, GET_BOOL, NO_ARG,
   0, 0, 0, 0, 0, 0},
  {"old-passwords", OPT_OLD_PASSWORDS, "Use old password "
   "encryption method (needed for 4.0 and older clients).",
   &global_system_variables.old_passwords,
   &max_system_variables.old_passwords, 0, GET_BOOL, NO_ARG,
   0, 0, 0, 0, 0, 0},
  {"one-thread", OPT_ONE_THREAD,
   "(Deprecated): Only use one thread (for debugging under Linux). Use "
   "thread-handling=no-threads instead.",
   0, 0, 0, GET_NO_ARG, NO_ARG, 0, 0, 0, 0, 0, 0},
  {"old-style-user-limits", OPT_OLD_STYLE_USER_LIMITS,
   "Enable old-style user limits (before 5.0.3, user resources were counted "
   "per each user+host vs. per account).",
   &opt_old_style_user_limits, &opt_old_style_user_limits,
   0, GET_BOOL, NO_ARG, 0, 0, 0, 0, 0, 0},
  {"pid-file", OPT_PID_FILE, "Pid file used by safe_mysqld.",
   &pidfile_name_ptr, &pidfile_name_ptr, 0, GET_STR,
   REQUIRED_ARG, 0, 0, 0, 0, 0, 0},
  {"port", 'P', "Port number to use for connection or 0 for default to, in "
   "order of preference, my.cnf, $MYSQL_TCP_PORT, "
#if MYSQL_PORT_DEFAULT == 0
   "/etc/services, "
#endif
   "built-in default (" STRINGIFY_ARG(MYSQL_PORT) ").",
   &mysqld_port,
   &mysqld_port, 0, GET_UINT, REQUIRED_ARG, 0, 0, 0, 0, 0, 0},
  {"port-open-timeout", OPT_PORT_OPEN_TIMEOUT,
   "Maximum time in seconds to wait for the port to become free. "
   "(Default: No wait).", &mysqld_port_timeout,
   &mysqld_port_timeout, 0, GET_UINT, REQUIRED_ARG, 0, 0, 0, 0, 0, 0},
#if defined(ENABLED_PROFILING) && defined(COMMUNITY_SERVER)
  {"profiling_history_size", OPT_PROFILING, "Limit of query profiling memory.",
   &global_system_variables.profiling_history_size,
   &max_system_variables.profiling_history_size,
   0, GET_ULONG, REQUIRED_ARG, 15, 0, 100, 0, 0, 0},
#endif
  {"relay-log", OPT_RELAY_LOG,
   "The location and name to use for relay logs.",
   &opt_relay_logname, &opt_relay_logname, 0,
   GET_STR_ALLOC, REQUIRED_ARG, 0, 0, 0, 0, 0, 0},
  {"relay-log-index", OPT_RELAY_LOG_INDEX,
   "The location and name to use for the file that keeps a list of the last \
relay logs.",
   &opt_relaylog_index_name, &opt_relaylog_index_name, 0,
   GET_STR, REQUIRED_ARG, 0, 0, 0, 0, 0, 0},
  {"relay-log-info-file", OPT_RELAY_LOG_INFO_FILE,
   "The location and name of the file that remembers where the SQL replication \
thread is in the relay logs.",
   &relay_log_info_file, &relay_log_info_file, 0, GET_STR,
   REQUIRED_ARG, 0, 0, 0, 0, 0, 0},
  {"replicate-do-db", OPT_REPLICATE_DO_DB,
   "Tells the slave thread to restrict replication to the specified database. "
   "To specify more than one database, use the directive multiple times, "
   "once for each database. Note that this will only work if you do not use "
   "cross-database queries such as UPDATE some_db.some_table SET foo='bar' "
   "while having selected a different or no database. If you need cross "
   "database updates to work, make sure you have 3.23.28 or later, and use "
   "replicate-wild-do-table=db_name.%.",
   0, 0, 0, GET_STR, REQUIRED_ARG, 0, 0, 0, 0, 0, 0},
  {"replicate-do-table", OPT_REPLICATE_DO_TABLE,
   "Tells the slave thread to restrict replication to the specified table. "
   "To specify more than one table, use the directive multiple times, once "
   "for each table. This will work for cross-database updates, in contrast "
   "to replicate-do-db.", 0, 0, 0, GET_STR, REQUIRED_ARG, 0, 0, 0, 0, 0, 0},
  {"replicate-ignore-db", OPT_REPLICATE_IGNORE_DB,
   "Tells the slave thread to not replicate to the specified database. To "
   "specify more than one database to ignore, use the directive multiple "
   "times, once for each database. This option will not work if you use "
   "cross database updates. If you need cross database updates to work, "
   "make sure you have 3.23.28 or later, and use replicate-wild-ignore-"
   "table=db_name.%. ", 0, 0, 0, GET_STR, REQUIRED_ARG, 0, 0, 0, 0, 0, 0},
  {"replicate-ignore-table", OPT_REPLICATE_IGNORE_TABLE,
   "Tells the slave thread to not replicate to the specified table. To specify "
   "more than one table to ignore, use the directive multiple times, once for "
   "each table. This will work for cross-database updates, in contrast to "
   "replicate-ignore-db.", 0, 0, 0, GET_STR, REQUIRED_ARG, 0, 0, 0, 0, 0, 0},
  {"replicate-rewrite-db", OPT_REPLICATE_REWRITE_DB,
   "Updates to a database with a different name than the original. Example: "
   "replicate-rewrite-db=master_db_name->slave_db_name.",
   0, 0, 0, GET_STR, REQUIRED_ARG, 0, 0, 0, 0, 0, 0},
#ifdef HAVE_REPLICATION
  {"replicate-same-server-id", OPT_REPLICATE_SAME_SERVER_ID,
   "In replication, if set to 1, do not skip events having our server id. "
   "Default value is 0 (to break infinite loops in circular replication). "
   "Can't be set to 1 if --log-slave-updates is used.",
   &replicate_same_server_id, &replicate_same_server_id,
   0, GET_BOOL, NO_ARG, 0, 0, 0, 0, 0, 0},
#endif
  {"replicate-wild-do-table", OPT_REPLICATE_WILD_DO_TABLE,
   "Tells the slave thread to restrict replication to the tables that match "
   "the specified wildcard pattern. To specify more than one table, use the "
   "directive multiple times, once for each table. This will work for cross-"
   "database updates. Example: replicate-wild-do-table=foo%.bar% will "
   "replicate only updates to tables in all databases that start with foo "
   "and whose table names start with bar.",
   0, 0, 0, GET_STR, REQUIRED_ARG, 0, 0, 0, 0, 0, 0},
  {"replicate-wild-ignore-table", OPT_REPLICATE_WILD_IGNORE_TABLE,
   "Tells the slave thread to not replicate to the tables that match the "
   "given wildcard pattern. To specify more than one table to ignore, use "
   "the directive multiple times, once for each table. This will work for "
   "cross-database updates. Example: replicate-wild-ignore-table=foo%.bar% "
   "will not do updates to tables in databases that start with foo and whose "
   "table names start with bar.",
   0, 0, 0, GET_STR, REQUIRED_ARG, 0, 0, 0, 0, 0, 0},
  // In replication, we may need to tell the other servers how to connect
  {"report-host", OPT_REPORT_HOST,
   "Hostname or IP of the slave to be reported to the master during slave "
   "registration. Will appear in the output of SHOW SLAVE HOSTS. Leave unset "
   "if you do not want the slave to register itself with the master. Note that "
   "it is not sufficient for the master to simply read the IP of the slave "
   "from the socket once the slave connects. Due to NAT and other routing "
   "issues, that IP may not be valid for connecting to the slave from the "
   "master or other hosts.",
   &report_host, &report_host, 0, GET_STR, REQUIRED_ARG, 0, 0,
   0, 0, 0, 0},
  {"report-password", OPT_REPORT_PASSWORD, "Undocumented.",
   &report_password, &report_password, 0, GET_STR,
   REQUIRED_ARG, 0, 0, 0, 0, 0, 0},
  {"report-port", OPT_REPORT_PORT,
   "Port for connecting to slave reported to the master during slave "
   "registration. Set it only if the slave is listening on a non-default "
   "port or if you have a special tunnel from the master or other clients "
   "to the slave. If not sure, leave this option unset.",
   &report_port, &report_port, 0, GET_UINT, REQUIRED_ARG,
   MYSQL_PORT, 0, 0, 0, 0, 0},
  {"report-user", OPT_REPORT_USER, "Undocumented.", &report_user,
   &report_user, 0, GET_STR, REQUIRED_ARG, 0, 0, 0, 0, 0, 0},
  {"rpl-recovery-rank", OPT_RPL_RECOVERY_RANK, "Undocumented.",
   &rpl_recovery_rank, &rpl_recovery_rank, 0, GET_ULONG,
   REQUIRED_ARG, 0, 0, 0, 0, 0, 0},
  {"safe-mode", OPT_SAFE, "Skip some optimize stages (for testing).",
   0, 0, 0, GET_NO_ARG, NO_ARG, 0, 0, 0, 0, 0, 0},
#ifndef TO_BE_DELETED
  {"safe-show-database", OPT_SAFE_SHOW_DB,
   "Deprecated option; use GRANT SHOW DATABASES instead.",
   0, 0, 0, GET_NO_ARG, NO_ARG, 0, 0, 0, 0, 0, 0},
#endif
  {"safe-user-create", OPT_SAFE_USER_CREATE,
   "Don't allow new user creation by the user who has no write privileges to the mysql.user table.",
   &opt_safe_user_create, &opt_safe_user_create, 0, GET_BOOL,
   NO_ARG, 0, 0, 0, 0, 0, 0},
  {"safemalloc-mem-limit", OPT_SAFEMALLOC_MEM_LIMIT,
   "Simulate memory shortage when compiled with the --with-debug=full option.",
   0, 0, 0, GET_ULL, REQUIRED_ARG, 0, 0, 0, 0, 0, 0},
  {"secure-auth", OPT_SECURE_AUTH, "Disallow authentication for accounts that have old (pre-4.1) passwords.",
   &opt_secure_auth, &opt_secure_auth, 0, GET_BOOL, NO_ARG,
   my_bool(0), 0, 0, 0, 0, 0},
  {"secure-file-priv", OPT_SECURE_FILE_PRIV,
   "Limit LOAD DATA, SELECT ... OUTFILE, and LOAD_FILE() to files within specified directory.",
   &opt_secure_file_priv, &opt_secure_file_priv, 0,
   GET_STR_ALLOC, REQUIRED_ARG, 0, 0, 0, 0, 0, 0},
  {"server-id",	OPT_SERVER_ID,
   "Uniquely identifies the server instance in the community of replication partners.",
   &server_id, &server_id, 0, GET_ULONG, REQUIRED_ARG, 0, 0, UINT_MAX32,
   0, 0, 0},
  {"set-variable", 'O',
   "Change the value of a variable. Please note that this option is deprecated; "
   "you can set variables directly with --variable-name=value.",
   0, 0, 0, GET_STR, REQUIRED_ARG, 0, 0, 0, 0, 0, 0},
#ifdef HAVE_SMEM
  {"shared-memory", OPT_ENABLE_SHARED_MEMORY,
   "Enable the shared memory.",&opt_enable_shared_memory, &opt_enable_shared_memory,
   0, GET_BOOL, NO_ARG, 0, 0, 0, 0, 0, 0},
  {"shared-memory-base-name",OPT_SHARED_MEMORY_BASE_NAME,
   "Base name of shared memory.", &shared_memory_base_name, &shared_memory_base_name,
   0, GET_STR, REQUIRED_ARG, 0, 0, 0, 0, 0, 0},
#endif
  {"show-slave-auth-info", OPT_SHOW_SLAVE_AUTH_INFO,
   "Show user and password in SHOW SLAVE HOSTS on this master.",
   &opt_show_slave_auth_info, &opt_show_slave_auth_info, 0,
   GET_BOOL, NO_ARG, 0, 0, 0, 0, 0, 0},
  {"skip-bdb", OPT_DEPRECATED_OPTION,
   "Deprecated option; Exist only for compatiblity with old my.cnf files",
   0, 0, 0, GET_NO_ARG, NO_ARG, 0, 0, 0, 0, 0, 0},
#ifndef DISABLE_GRANT_OPTIONS
  {"skip-grant-tables", OPT_SKIP_GRANT,
   "Start without grant tables. This gives all users FULL ACCESS to all tables.",
   &opt_noacl, &opt_noacl, 0, GET_BOOL, NO_ARG, 0, 0, 0, 0, 0,
   0},
#endif
  {"skip-host-cache", OPT_SKIP_HOST_CACHE, "Don't cache host names.", 0, 0, 0,
   GET_NO_ARG, NO_ARG, 0, 0, 0, 0, 0, 0},
  {"skip-locking", OPT_SKIP_LOCK,
   "Deprecated option, use --skip-external-locking instead.",
   0, 0, 0, GET_NO_ARG, NO_ARG, 0, 0, 0, 0, 0, 0},
  {"skip-name-resolve", OPT_SKIP_RESOLVE,
   "Don't resolve hostnames. All hostnames are IP's or 'localhost'.",
   0, 0, 0, GET_NO_ARG, NO_ARG, 0, 0, 0, 0, 0, 0},
  {"skip-networking", OPT_SKIP_NETWORKING,
   "Don't allow connection with TCP/IP.", 0, 0, 0, GET_NO_ARG, NO_ARG, 0, 0, 0,
   0, 0, 0},
#ifndef DBUG_OFF
#ifdef SAFEMALLOC
  {"skip-safemalloc", OPT_SKIP_SAFEMALLOC,
   "Don't use the memory allocation checking.", 0, 0, 0, GET_NO_ARG, NO_ARG,
   0, 0, 0, 0, 0, 0},
#endif
#endif
  {"skip-show-database", OPT_SKIP_SHOW_DB,
   "Don't allow 'SHOW DATABASE' commands.", 0, 0, 0, GET_NO_ARG, NO_ARG, 0, 0,
   0, 0, 0, 0},
  {"skip-slave-start", OPT_SKIP_SLAVE_START,
   "If set, slave is not autostarted.", &opt_skip_slave_start,
   &opt_skip_slave_start, 0, GET_BOOL, NO_ARG, 0, 0, 0, 0, 0, 0},
  {"skip-stack-trace", OPT_SKIP_STACK_TRACE,
   "Don't print a stack trace on failure.", 0, 0, 0, GET_NO_ARG, NO_ARG, 0, 0,
   0, 0, 0, 0},
  {"skip-symlink", OPT_SKIP_SYMLINKS, "Don't allow symlinking of tables. "
  "Deprecated option. Use --skip-symbolic-links instead.",
   0, 0, 0, GET_NO_ARG, NO_ARG, 0, 0, 0, 0, 0, 0},
  {"skip-thread-priority", OPT_SKIP_PRIOR,
   "Don't give threads different priorities. Deprecated option.", 0, 0, 0, GET_NO_ARG, NO_ARG,
   DEFAULT_SKIP_THREAD_PRIORITY, 0, 0, 0, 0, 0},
#ifdef HAVE_REPLICATION
  {"slave-load-tmpdir", OPT_SLAVE_LOAD_TMPDIR,
   "The location where the slave should put its temporary files when "
   "replicating a LOAD DATA INFILE command.",
   &slave_load_tmpdir, &slave_load_tmpdir, 0, GET_STR_ALLOC,
   REQUIRED_ARG, 0, 0, 0, 0, 0, 0},
  {"slave-skip-errors", OPT_SLAVE_SKIP_ERRORS,
   "Tells the slave thread to continue replication when a query event returns an error from the provided list.",
   0, 0, 0, GET_STR, REQUIRED_ARG, 0, 0, 0, 0, 0, 0},
  {"slave-exec-mode", OPT_SLAVE_EXEC_MODE,
   "Modes for how replication events should be executed. Legal values are "
   "STRICT (default) and IDEMPOTENT. In IDEMPOTENT mode, replication will "
   "not stop for operations that are idempotent. In STRICT mode, replication "
   "will stop on any unexpected difference between the master and the slave.",
   &slave_exec_mode_str, &slave_exec_mode_str, 0, GET_STR, REQUIRED_ARG, 0, 0, 0, 0, 0, 0},
#endif
  {"slow-query-log", OPT_SLOW_LOG,
   "Enable/disable slow query log.", &opt_slow_log,
   &opt_slow_log, 0, GET_BOOL, OPT_ARG, 0, 0, 0, 0, 0, 0},
  {"socket", OPT_SOCKET, "Socket file to use for connection.",
   &mysqld_unix_port, &mysqld_unix_port, 0, GET_STR,
   REQUIRED_ARG, 0, 0, 0, 0, 0, 0},
#ifdef HAVE_REPLICATION
  {"sporadic-binlog-dump-fail", OPT_SPORADIC_BINLOG_DUMP_FAIL,
   "Option used by mysql-test for debugging and testing of replication.",
   &opt_sporadic_binlog_dump_fail,
   &opt_sporadic_binlog_dump_fail, 0, GET_BOOL, NO_ARG, 0, 0, 0, 0, 0,
   0},
#endif /* HAVE_REPLICATION */
  {"sql-bin-update-same", OPT_SQL_BIN_UPDATE_SAME,
   "The update log is deprecated since version 5.0, is replaced by the "
   "binary log and this option does nothing anymore.",
   0, 0, 0, GET_DISABLED, NO_ARG, 0, 0, 0, 0, 0, 0},
  {"sql-mode", OPT_SQL_MODE,
   "Syntax: sql-mode=option[,option[,option...]] where option can be one "
   "of: REAL_AS_FLOAT, PIPES_AS_CONCAT, ANSI_QUOTES, IGNORE_SPACE, "
   "ONLY_FULL_GROUP_BY, NO_UNSIGNED_SUBTRACTION.",
   &sql_mode_str, &sql_mode_str, 0, GET_STR, REQUIRED_ARG, 0,
   0, 0, 0, 0, 0},
#ifdef HAVE_OPENSSL
#include "sslopt-longopts.h"
#endif
#ifdef __WIN__
  {"standalone", OPT_STANDALONE,
  "Dummy option to start as a standalone program (NT).", 0, 0, 0, GET_NO_ARG,
   NO_ARG, 0, 0, 0, 0, 0, 0},
#endif
  {"symbolic-links", 's', "Enable symbolic link support.",
   &my_use_symdir, &my_use_symdir, 0, GET_BOOL, NO_ARG,
   /*
     The system call realpath() produces warnings under valgrind and
     purify. These are not suppressed: instead we disable symlinks
     option if compiled with valgrind support.
   */
   IF_VALGRIND(0,1), 0, 0, 0, 0, 0},
  {"sysdate-is-now", OPT_SYSDATE_IS_NOW,
   "Non-default option to alias SYSDATE() to NOW() to make it safe-replicable. "
   "Since 5.0, SYSDATE() returns a `dynamic' value different for different "
   "invocations, even within the same statement.",
   &global_system_variables.sysdate_is_now,
   0, 0, GET_BOOL, NO_ARG, 0, 0, 1, 0, 1, 0},
  {"tc-heuristic-recover", OPT_TC_HEURISTIC_RECOVER,
   "Decision to use in heuristic recover process. Possible values are COMMIT "
   "or ROLLBACK.", &opt_tc_heuristic_recover, &opt_tc_heuristic_recover,
   0, GET_STR, REQUIRED_ARG, 0, 0, 0, 0, 0, 0},
#if defined(ENABLED_DEBUG_SYNC)
  {"debug-sync-timeout", OPT_DEBUG_SYNC_TIMEOUT,
   "Enable the debug sync facility "
   "and optionally specify a default wait timeout in seconds. "
   "A zero value keeps the facility disabled.",
   &opt_debug_sync_timeout, 0,
   0, GET_UINT, OPT_ARG, 0, 0, UINT_MAX, 0, 0, 0},
#endif /* defined(ENABLED_DEBUG_SYNC) */
  {"temp-pool", OPT_TEMP_POOL,
#if (ENABLE_TEMP_POOL)
   "Using this option will cause most temporary files created to use a small "
   "set of names, rather than a unique name for each new file.",
#else
   "This option is ignored on this OS.",
#endif
   &use_temp_pool, &use_temp_pool, 0, GET_BOOL, NO_ARG, 1,
   0, 0, 0, 0, 0},
  {"test-ignore-wrong-options", OPT_TEST_IGNORE_WRONG_OPTIONS,
   "Ignore wrong enums values in command line arguments. Useful only for test scripts",
   &opt_ignore_wrong_options, &opt_ignore_wrong_options,
   0, GET_BOOL, NO_ARG, 0, 0, 0, 0, 0, 0},
  {"test-expect-abort", OPT_TEST_RESTART,
   "Expect that server aborts with 'abort'; Don't write out server variables on 'abort'. Useful only for test scripts",
   &opt_expect_abort, &opt_expect_abort,
   0, GET_BOOL, NO_ARG, 0, 0, 0, 0, 0, 0},
  {"timed_mutexes", OPT_TIMED_MUTEXES,
   "Specify whether to time mutexes (only InnoDB mutexes are currently supported).",
   &timed_mutexes, &timed_mutexes, 0, GET_BOOL, NO_ARG, 0,
    0, 0, 0, 0, 0},
  {"tmpdir", 't',
   "Path for temporary files. Several paths may be specified, separated by a "
#if defined(__WIN__) || defined(__NETWARE__)
   "semicolon (;)"
#else
   "colon (:)"
#endif
   ", in this case they are used in a round-robin fashion.",
   &opt_mysql_tmpdir, &opt_mysql_tmpdir, 0, GET_STR, REQUIRED_ARG,
   0, 0, 0, 0, 0, 0},
  {"transaction-isolation", OPT_TX_ISOLATION,
   "Default transaction isolation level.", 0, 0, 0, GET_STR, REQUIRED_ARG, 0,
   0, 0, 0, 0, 0},
  {"use-symbolic-links", OPT_SYMBOLIC_LINKS,
   "Enable symbolic link support. "
   "Deprecated option; use --symbolic-links instead.",
   &my_use_symdir, &my_use_symdir, 0, GET_BOOL, NO_ARG,
   IF_VALGRIND(0,1), 0, 0, 0, 0, 0},
  {"user", 'u', "Run mysqld daemon as user.", 0, 0, 0, GET_STR, REQUIRED_ARG,
   0, 0, 0, 0, 0, 0},
  {"verbose", 'v', "Used with --help option for detailed help.",
   &opt_verbose, &opt_verbose, 0, GET_BOOL, NO_ARG, 0, 0, 0, 0, 0, 0},
  {"version", 'V', "Output version information and exit.", 0, 0, 0, GET_NO_ARG,
   NO_ARG, 0, 0, 0, 0, 0, 0},
  {"warnings", OPT_WARNINGS, "Deprecated; use --log-warnings instead.",
   &global_system_variables.log_warnings,
   &max_system_variables.log_warnings, 0, GET_ULONG, OPT_ARG,
   1, 0, ULONG_MAX, 0, 0, 0},
  {"back_log", OPT_BACK_LOG,
   "The number of outstanding connection requests MySQL can have. This "
   "comes into play when the main MySQL thread gets very many connection "
   "requests in a very short time.", &back_log, &back_log, 0, GET_ULONG,
   REQUIRED_ARG, 50, 1, 65535, 0, 1, 0 },
  {"binlog_cache_size", OPT_BINLOG_CACHE_SIZE,
   "The size of the cache to hold the SQL statements for the binary log "
   "during a transaction. If you often use big, multi-statement "
   "transactions you can increase this to get more performance.",
   &binlog_cache_size, &binlog_cache_size, 0, GET_ULONG,
   REQUIRED_ARG, 32*1024L, IO_SIZE, (longlong) ULONG_MAX, 0, IO_SIZE, 0},
  {"bulk_insert_buffer_size", OPT_BULK_INSERT_BUFFER_SIZE,
   "Size of tree cache used in bulk insert optimization. Note that this "
   "is a limit per thread.", &global_system_variables.bulk_insert_buff_size,
   &max_system_variables.bulk_insert_buff_size,
   0, GET_ULONG, REQUIRED_ARG, 8192*1024, 0, (longlong) ULONG_MAX, 0, 1, 0},
  {"connect_timeout", OPT_CONNECT_TIMEOUT,
   "The number of seconds the mysqld server is waiting for a connect packet "
   "before responding with 'Bad handshake'.", &connect_timeout, &connect_timeout,
   0, GET_ULONG, REQUIRED_ARG, CONNECT_TIMEOUT, 2, LONG_TIMEOUT, 0, 1, 0 },
  { "date_format", OPT_DATE_FORMAT,
    "The DATE format (for future).",
    &opt_date_time_formats[MYSQL_TIMESTAMP_DATE],
    &opt_date_time_formats[MYSQL_TIMESTAMP_DATE],
    0, GET_STR, REQUIRED_ARG, 0, 0, 0, 0, 0, 0},
  { "datetime_format", OPT_DATETIME_FORMAT,
    "The DATETIME/TIMESTAMP format (for future).",
    &opt_date_time_formats[MYSQL_TIMESTAMP_DATETIME],
    &opt_date_time_formats[MYSQL_TIMESTAMP_DATETIME],
    0, GET_STR, REQUIRED_ARG, 0, 0, 0, 0, 0, 0},
  { "default_week_format", OPT_DEFAULT_WEEK_FORMAT,
    "The default week format used by WEEK() functions.",
    &global_system_variables.default_week_format,
    &max_system_variables.default_week_format,
    0, GET_ULONG, REQUIRED_ARG, 0, 0, 7L, 0, 1, 0},
  {"delayed_insert_limit", OPT_DELAYED_INSERT_LIMIT,
   "After inserting delayed_insert_limit rows, the INSERT DELAYED handler "
   "will check if there are any SELECT statements pending. If so, it allows "
   "these to execute before continuing.",
    &delayed_insert_limit, &delayed_insert_limit, 0, GET_ULONG,
    REQUIRED_ARG, DELAYED_LIMIT, 1, (longlong) ULONG_MAX, 0, 1, 0},
  {"delayed_insert_timeout", OPT_DELAYED_INSERT_TIMEOUT,
   "How long a INSERT DELAYED thread should wait for INSERT statements before terminating.",
   &delayed_insert_timeout, &delayed_insert_timeout, 0,
   GET_ULONG, REQUIRED_ARG, DELAYED_WAIT_TIMEOUT, 1, LONG_TIMEOUT, 0, 1, 0},
  { "delayed_queue_size", OPT_DELAYED_QUEUE_SIZE,
    "What size queue (in rows) should be allocated for handling INSERT DELAYED. "
    "If the queue becomes full, any client that does INSERT DELAYED will wait "
    "until there is room in the queue again.",
    &delayed_queue_size, &delayed_queue_size, 0, GET_ULONG,
    REQUIRED_ARG, DELAYED_QUEUE_SIZE, 1, (longlong) ULONG_MAX, 0, 1, 0},
  {"div_precision_increment", OPT_DIV_PRECINCREMENT,
   "Precision of the result of '/' operator will be increased on that value.",
   &global_system_variables.div_precincrement,
   &max_system_variables.div_precincrement, 0, GET_ULONG,
   REQUIRED_ARG, 4, 0, DECIMAL_MAX_SCALE, 0, 0, 0},
  {"expire_logs_days", OPT_EXPIRE_LOGS_DAYS,
   "If non-zero, binary logs will be purged after expire_logs_days "
   "days; possible purges happen at startup and at binary log rotation.",
   &expire_logs_days, &expire_logs_days, 0, GET_ULONG,
   REQUIRED_ARG, 0, 0, 99, 0, 1, 0},
  { "flush_time", OPT_FLUSH_TIME,
    "A dedicated thread is created to flush all tables at the given interval.",
    &flush_time, &flush_time, 0, GET_ULONG, REQUIRED_ARG,
    FLUSH_TIME, 0, LONG_TIMEOUT, 0, 1, 0},
  { "ft_boolean_syntax", OPT_FT_BOOLEAN_SYNTAX,
    "List of operators for MATCH ... AGAINST ( ... IN BOOLEAN MODE).",
    0, 0, 0, GET_STR, REQUIRED_ARG, 0, 0, 0, 0, 0, 0},
  { "ft_max_word_len", OPT_FT_MAX_WORD_LEN,
    "The maximum length of the word to be included in a FULLTEXT index. "
    "Note: FULLTEXT indexes must be rebuilt after changing this variable.",
    &ft_max_word_len, &ft_max_word_len, 0, GET_ULONG,
    REQUIRED_ARG, HA_FT_MAXCHARLEN, 10, HA_FT_MAXCHARLEN, 0, 1, 0},
  { "ft_min_word_len", OPT_FT_MIN_WORD_LEN,
    "The minimum length of the word to be included in a FULLTEXT index. "
    "Note: FULLTEXT indexes must be rebuilt after changing this variable.",
    &ft_min_word_len, &ft_min_word_len, 0, GET_ULONG,
    REQUIRED_ARG, 4, 1, HA_FT_MAXCHARLEN, 0, 1, 0},
  { "ft_query_expansion_limit", OPT_FT_QUERY_EXPANSION_LIMIT,
    "Number of best matches to use for query expansion.",
    &ft_query_expansion_limit, &ft_query_expansion_limit, 0, GET_ULONG,
    REQUIRED_ARG, 20, 0, 1000, 0, 1, 0},
  { "ft_stopword_file", OPT_FT_STOPWORD_FILE,
    "Use stopwords from this file instead of built-in list.",
    &ft_stopword_file, &ft_stopword_file, 0, GET_STR,
    REQUIRED_ARG, 0, 0, 0, 0, 0, 0},
  { "group_concat_max_len", OPT_GROUP_CONCAT_MAX_LEN,
    "The maximum length of the result of function group_concat.",
    &global_system_variables.group_concat_max_len,
    &max_system_variables.group_concat_max_len, 0, GET_ULONG,
    REQUIRED_ARG, 1024, 4, (longlong) ULONG_MAX, 0, 1, 0},
  {"interactive_timeout", OPT_INTERACTIVE_TIMEOUT,
   "The number of seconds the server waits for activity on an interactive "
   "connection before closing it.",
   &global_system_variables.net_interactive_timeout,
   &max_system_variables.net_interactive_timeout, 0,
   GET_ULONG, REQUIRED_ARG, NET_WAIT_TIMEOUT, 1, LONG_TIMEOUT, 0, 1, 0},
  {"join_buffer_size", OPT_JOIN_BUFF_SIZE,
   "The size of the buffer that is used for joins.",
    &global_system_variables.join_buff_size,
    &max_system_variables.join_buff_size, 0, GET_ULONG,
   REQUIRED_ARG, 128*1024L, 128+MALLOC_OVERHEAD, (longlong) ULONG_MAX,
   MALLOC_OVERHEAD, 128, 0},
  {"join_buffer_space_limit", OPT_JOIN_BUFF_SPACE_LIMIT,
   "The limit of the space for all join buffers used by a query.",
   &global_system_variables.join_buff_space_limit,
   &max_system_variables.join_buff_space_limit, 0, GET_ULL,
   REQUIRED_ARG, 8*128*1024L, 2048+MALLOC_OVERHEAD, (longlong) ULONGLONG_MAX,
   MALLOC_OVERHEAD, 2048, 0},
   {"join_cache_level", OPT_JOIN_CACHE_LEVEL,
   "Controls what join operations can be executed with join buffers. Odd numbers are used for plain join buffers while even numbers are used for linked buffers",
   &global_system_variables.join_cache_level,
   &max_system_variables.join_cache_level,
   0, GET_ULONG, REQUIRED_ARG, 1, 0, 8, 0, 1, 0},
  {"keep_files_on_create", OPT_KEEP_FILES_ON_CREATE,
   "Don't overwrite stale .MYD and .MYI even if no directory is specified.",
   &global_system_variables.keep_files_on_create,
   &max_system_variables.keep_files_on_create,
   0, GET_BOOL, OPT_ARG, 0, 0, 0, 0, 0, 0},
  {"key_buffer_size", OPT_KEY_BUFFER_SIZE,
   "The size of the buffer used for index blocks for MyISAM tables. Increase "
   "this to get better index handling (for all reads and multiple writes) to "
   "as much as you can afford; 1GB on a 4GB machine that mainly runs MySQL is "
   "quite common.",
   &dflt_key_cache_var.param_buff_size, NULL, NULL, (GET_ULL | GET_ASK_ADDR),
   REQUIRED_ARG, KEY_CACHE_SIZE, MALLOC_OVERHEAD, SIZE_T_MAX, MALLOC_OVERHEAD,
   IO_SIZE, 0},
  {"key_cache_age_threshold", OPT_KEY_CACHE_AGE_THRESHOLD,
   "This characterizes the number of hits a hot block has to be untouched "
   "until it is considered aged enough to be downgraded to a warm block. "
   "This specifies the percentage ratio of that number of hits to the total "
   "number of blocks in key cache.",
   &dflt_key_cache_var.param_age_threshold,  0, 0,
   (GET_ULONG | GET_ASK_ADDR), REQUIRED_ARG, 300, 100, (longlong) ULONG_MAX,
   0, 100, 0},
  {"key_cache_block_size", OPT_KEY_CACHE_BLOCK_SIZE,
   "The default size of key cache blocks.",
   &dflt_key_cache_var.param_block_size, NULL, NULL, (GET_ULONG | GET_ASK_ADDR),
   REQUIRED_ARG, KEY_CACHE_BLOCK_SIZE, 512, 1024 * 16, 0, 512, 0},
  {"key_cache_division_limit", OPT_KEY_CACHE_DIVISION_LIMIT,
   "The minimum percentage of warm blocks in key cache.",
   &dflt_key_cache_var.param_division_limit, 0, 0,
   (GET_ULONG | GET_ASK_ADDR) , REQUIRED_ARG, 100, 1, 100, 0, 1, 0},
  {"key_cache_segments", OPT_KEY_CACHE_PARTITIONS,
   "The number of segments in a key cache",
   &dflt_key_cache_var.param_partitions, 0,
   0, (GET_ULONG | GET_ASK_ADDR), REQUIRED_ARG, DEFAULT_KEY_CACHE_PARTITIONS,
   0, MAX_KEY_CACHE_PARTITIONS, 0, 1, 0},  
  {"log-slow-filter", OPT_LOG_SLOW_FILTER,
   "Log only the queries that followed certain execution plan. Multiple flags "
   "allowed in a comma-separated string. [admin, filesort, filesort_on_disk, "
   "full_join, full_scan, query_cache, query_cache_miss, tmp_table, "
   "tmp_table_on_disk]. Sets log-slow-admin-command to ON",
   0, 0, 0, GET_STR, REQUIRED_ARG, 0, 0, 0, QPLAN_ALWAYS_SET, 0, 0},
  {"log-slow-rate_limit", OPT_LOG_SLOW_RATE_LIMIT,
   "If set, only write to slow log every 'log_slow_rate_limit' query (use "
   "this to reduce output on slow query log)",
   &global_system_variables.log_slow_rate_limit,
   &max_system_variables.log_slow_rate_limit, 0, GET_ULONG,
   REQUIRED_ARG, 1, 1, ~0L, 0, 1L, 0},
  {"log-slow-verbosity", OPT_LOG_SLOW_VERBOSITY,
   "Choose how verbose the messages to your slow log will be. Multiple flags "
   "allowed in a comma-separated string. [query_plan, innodb]",
   0, 0, 0, GET_STR, REQUIRED_ARG, 0, 0, 0, 0, 0, 0 },
  {"log-slow-file", OPT_SLOW_QUERY_LOG_FILE,
    "Log slow queries to given log file. Defaults logging to hostname-slow.log",
   &opt_slow_logname, &opt_slow_logname, 0, GET_STR,
   REQUIRED_ARG, 0, 0, 0, 0, 0, 0},
  {"long_query_time", OPT_LONG_QUERY_TIME,
   "Log all queries that have taken more than long_query_time seconds to "
   "execute. The argument will be treated as a decimal value with "
   "microsecond precision.",
   &long_query_time, &long_query_time, 0, GET_DOUBLE,
   REQUIRED_ARG, 10, 0, LONG_TIMEOUT, 0, 0, 0},
  {"log-slow-time", OPT_LONG_QUERY_TIME,
   "Log all queries that have taken more than long_query_time seconds to execute to file. "
   "The argument will be treated as a decimal value with microsecond precission.",
   &long_query_time, &long_query_time, 0, GET_DOUBLE,
   REQUIRED_ARG, 10, 0, LONG_TIMEOUT, 0, 0, 0},
  {"lower_case_table_names", OPT_LOWER_CASE_TABLE_NAMES,
   "If set to 1, table names are stored in lowercase on disk and table names "
   "will be case-insensitive.  Should be set to 2 if you are using a case-"
   "insensitive file system.",
   &lower_case_table_names, &lower_case_table_names, 0, GET_UINT, OPT_ARG,
#ifdef FN_NO_CASE_SENCE
    1
#else
    0
#endif
   , 0, 2, 0, 1, 0},
  {"max_allowed_packet", OPT_MAX_ALLOWED_PACKET,
   "The maximum packet length to send to or receive from server.",
   &global_system_variables.max_allowed_packet,
   &max_system_variables.max_allowed_packet, 0, GET_ULONG,
   REQUIRED_ARG, 1024*1024L, 1024, 1024L*1024L*1024L, MALLOC_OVERHEAD, 1024, 0},
  {"max_binlog_cache_size", OPT_MAX_BINLOG_CACHE_SIZE,
   "Can be used to restrict the total size used to cache a multi-transaction query.",
   &max_binlog_cache_size, &max_binlog_cache_size, 0,
   GET_ULL, REQUIRED_ARG, ULONG_MAX, IO_SIZE, ULONGLONG_MAX, 0, IO_SIZE, 0},
  {"max_binlog_size", OPT_MAX_BINLOG_SIZE,
   "Binary log will be rotated automatically when the size exceeds this "
   "value. Will also apply to relay logs if max_relay_log_size is 0. "
   "The minimum value for this variable is 4096.",
   &max_binlog_size, &max_binlog_size, 0, GET_ULONG,
   REQUIRED_ARG, 1024*1024L*1024L, IO_SIZE, 1024*1024L*1024L, 0, IO_SIZE, 0},
  {"max_connect_errors", OPT_MAX_CONNECT_ERRORS,
   "If there is more than this number of interrupted connections from a host "
   "this host will be blocked from further connections.",
   &max_connect_errors, &max_connect_errors, 0, GET_ULONG,
  REQUIRED_ARG, MAX_CONNECT_ERRORS, 1, (longlong) ULONG_MAX, 0, 1, 0},
  // Default max_connections of 151 is larger than Apache's default max
  // children, to avoid "too many connections" error in a common setup
  {"max_connections", OPT_MAX_CONNECTIONS,
   "The number of simultaneous clients allowed.", &max_connections,
   &max_connections, 0, GET_ULONG, REQUIRED_ARG, 151, 1, 100000, 0, 1, 0},
  {"max_delayed_threads", OPT_MAX_DELAYED_THREADS,
   "Don't start more than this number of threads to handle INSERT DELAYED "
   "statements. If set to zero, which means INSERT DELAYED is not used.",
   &global_system_variables.max_insert_delayed_threads,
   &max_system_variables.max_insert_delayed_threads,
   0, GET_ULONG, REQUIRED_ARG, 20, 0, 16384, 0, 1, 0},
  {"max_error_count", OPT_MAX_ERROR_COUNT,
   "Max number of errors/warnings to store for a statement.",
   &global_system_variables.max_error_count,
   &max_system_variables.max_error_count,
   0, GET_ULONG, REQUIRED_ARG, DEFAULT_ERROR_COUNT, 0, 65535, 0, 1, 0},
  {"max_heap_table_size", OPT_MAX_HEP_TABLE_SIZE,
   "Don't allow creation of heap tables bigger than this.",
   &global_system_variables.max_heap_table_size,
   &max_system_variables.max_heap_table_size, 0, GET_ULL,
   REQUIRED_ARG, 16*1024*1024L, 16384, MAX_MEM_TABLE_SIZE,
   MALLOC_OVERHEAD, 1024, 0},
  {"max_join_size", OPT_MAX_JOIN_SIZE,
   "Joins that are probably going to read more than max_join_size records return an error.",
   &global_system_variables.max_join_size,
   &max_system_variables.max_join_size, 0, GET_HA_ROWS, REQUIRED_ARG,
   HA_POS_ERROR, 1, HA_POS_ERROR, 0, 1, 0},
   {"max_length_for_sort_data", OPT_MAX_LENGTH_FOR_SORT_DATA,
    "Max number of bytes in sorted records.",
    &global_system_variables.max_length_for_sort_data,
    &max_system_variables.max_length_for_sort_data, 0, GET_ULONG,
    REQUIRED_ARG, 1024, 4, 8192*1024L, 0, 1, 0},
  {"max_prepared_stmt_count", OPT_MAX_PREPARED_STMT_COUNT,
   "Maximum number of prepared statements in the server.",
   &max_prepared_stmt_count, &max_prepared_stmt_count,
   0, GET_ULONG, REQUIRED_ARG, 16382, 0, 1*1024*1024, 0, 1, 0},
  {"max_relay_log_size", OPT_MAX_RELAY_LOG_SIZE,
   "If non-zero: relay log will be rotated automatically when the size "
   "exceeds this value; if zero (the default): when the size exceeds "
   "max_binlog_size. 0 excepted, the minimum value for this variable is 4096.",
   &max_relay_log_size, &max_relay_log_size, 0, GET_ULONG,
   REQUIRED_ARG, 0L, 0L, 1024*1024L*1024L, 0, IO_SIZE, 0},
  { "max_seeks_for_key", OPT_MAX_SEEKS_FOR_KEY,
    "Limit assumed max number of seeks when looking up rows based on a key.",
    &global_system_variables.max_seeks_for_key,
    &max_system_variables.max_seeks_for_key, 0, GET_ULONG,
    REQUIRED_ARG, (longlong) ULONG_MAX, 1, (longlong) ULONG_MAX, 0, 1, 0 },
  {"max_sort_length", OPT_MAX_SORT_LENGTH,
   "The number of bytes to use when sorting BLOB or TEXT values (only the "
   "first max_sort_length bytes of each value are used; the rest are ignored).",
   &global_system_variables.max_sort_length,
   &max_system_variables.max_sort_length, 0, GET_ULONG,
   REQUIRED_ARG, 1024, 4, 8192*1024L, 0, 1, 0},
  {"max_sp_recursion_depth", OPT_MAX_SP_RECURSION_DEPTH,
   "Maximum stored procedure recursion depth. (discussed with docs).",
   &global_system_variables.max_sp_recursion_depth,
   &max_system_variables.max_sp_recursion_depth, 0, GET_ULONG,
   OPT_ARG, 0, 0, 255, 0, 1, 0 },
  {"max_tmp_tables", OPT_MAX_TMP_TABLES,
   "Maximum number of temporary tables a client can keep open at a time.",
   &global_system_variables.max_tmp_tables,
   &max_system_variables.max_tmp_tables, 0, GET_ULONG,
   REQUIRED_ARG, 32, 1, (longlong) ULONG_MAX, 0, 1, 0},
  {"max_user_connections", OPT_MAX_USER_CONNECTIONS,
   "The maximum number of active connections for a single user (0 = no limit).",
   &max_user_connections, &max_user_connections, 0, GET_UINT,
   REQUIRED_ARG, 0, 0, UINT_MAX, 0, 1, 0},
  {"max_write_lock_count", OPT_MAX_WRITE_LOCK_COUNT,
   "After this many write locks, allow some read locks to run in between.",
   &max_write_lock_count, &max_write_lock_count, 0, GET_ULONG,
   REQUIRED_ARG, (longlong) ULONG_MAX, 1, (longlong) ULONG_MAX, 0, 1, 0},
  {"min_examined_row_limit", OPT_MIN_EXAMINED_ROW_LIMIT,
   "Don't log queries which examine less than min_examined_row_limit rows to file.",
   &global_system_variables.min_examined_row_limit,
   &max_system_variables.min_examined_row_limit, 0, GET_ULONG,
  REQUIRED_ARG, 0, 0, (longlong) ULONG_MAX, 0, 1L, 0},
  {"mrr_buffer_size", OPT_MRR_BUFFER_SIZE,
   "Size of buffer to use when using MRR with range access",
   (uchar**) &global_system_variables.mrr_buff_size,
   (uchar**) &max_system_variables.mrr_buff_size, 0,
   GET_ULONG, REQUIRED_ARG, 256*1024L, IO_SIZE*2+MALLOC_OVERHEAD,
   INT_MAX32, MALLOC_OVERHEAD, 1 /* Small to be able to do tests */ , 0},
  {"myisam_block_size", OPT_MYISAM_BLOCK_SIZE,
   "Block size to be used for MyISAM index pages.",
   &opt_myisam_block_size, &opt_myisam_block_size, 0, GET_ULONG, REQUIRED_ARG,
   MI_KEY_BLOCK_LENGTH, MI_MIN_KEY_BLOCK_LENGTH, MI_MAX_KEY_BLOCK_LENGTH,
   0, MI_MIN_KEY_BLOCK_LENGTH, 0},
  {"myisam_data_pointer_size", OPT_MYISAM_DATA_POINTER_SIZE,
   "Default pointer size to be used for MyISAM tables.",
   &myisam_data_pointer_size,
   &myisam_data_pointer_size, 0, GET_ULONG, REQUIRED_ARG,
   6, 2, 7, 0, 1, 0},
  {"myisam_max_extra_sort_file_size", OPT_MYISAM_MAX_EXTRA_SORT_FILE_SIZE,
   "This is a deprecated option that does nothing anymore. "
   "It will be removed in MySQL " VER_CELOSIA,
   &global_system_variables.myisam_max_extra_sort_file_size,
   &max_system_variables.myisam_max_extra_sort_file_size,
   0, GET_ULL, REQUIRED_ARG, (ulonglong) INT_MAX32,
   0, (ulonglong) MAX_FILE_SIZE, 0, 1, 0},
  {"myisam_max_sort_file_size", OPT_MYISAM_MAX_SORT_FILE_SIZE,
   "Don't use the fast sort index method to created index if the temporary "
   "file would get bigger than this.",
   &global_system_variables.myisam_max_sort_file_size,
   &max_system_variables.myisam_max_sort_file_size, 0,
   GET_ULL, REQUIRED_ARG, (longlong) LONG_MAX, 0, (ulonglong) MAX_FILE_SIZE,
   0, 1024*1024, 0},
  {"myisam_mmap_size", OPT_MYISAM_MMAP_SIZE,
   "Can be used to restrict the total memory used for memory mmaping of myisam files",
   &myisam_mmap_size, &myisam_mmap_size, 0,
   GET_ULL, REQUIRED_ARG, SIZE_T_MAX, MEMMAP_EXTRA_MARGIN, SIZE_T_MAX, 0, 1, 0},
  {"myisam_repair_threads", OPT_MYISAM_REPAIR_THREADS,
   "Specifies whether several threads should be used when repairing MyISAM "
   "tables. For values > 1, one thread is used per index. The value of 1 "
   "disables parallel repair.",
   &global_system_variables.myisam_repair_threads,
   &max_system_variables.myisam_repair_threads, 0,
   GET_ULONG, REQUIRED_ARG, 1, 1, (longlong) ULONG_MAX, 0, 1, 0},
  {"myisam_sort_buffer_size", OPT_MYISAM_SORT_BUFFER_SIZE,
   "The buffer that is allocated when sorting the index when doing a REPAIR "
   "or when creating indexes with CREATE INDEX or ALTER TABLE.",
   &global_system_variables.myisam_sort_buff_size,
   &max_system_variables.myisam_sort_buff_size, 0,
   GET_ULONG, REQUIRED_ARG, 8192 * 1024, 4096, (longlong) ULONG_MAX, 0, 1, 0},
  {"myisam_use_mmap", OPT_MYISAM_USE_MMAP,
   "Use memory mapping for reading and writing MyISAM tables.",
   &opt_myisam_use_mmap, &opt_myisam_use_mmap, 0, GET_BOOL, NO_ARG,
   0, 0, 0, 0, 0, 0},
  {"myisam_stats_method", OPT_MYISAM_STATS_METHOD,
   "Specifies how MyISAM index statistics collection code should threat NULLs. "
   "Possible values of name are \"nulls_unequal\" (default behavior for 4.1/5.0), "
   "\"nulls_equal\" (emulate 4.0 behavior), and \"nulls_ignored\".",
   &myisam_stats_method_str, &myisam_stats_method_str, 0,
    GET_STR, REQUIRED_ARG, 0, 0, 0, 0, 0, 0},
  {"net_buffer_length", OPT_NET_BUFFER_LENGTH,
   "Buffer length for TCP/IP and socket communication.",
   &global_system_variables.net_buffer_length,
   &max_system_variables.net_buffer_length, 0, GET_ULONG,
   REQUIRED_ARG, 16384, 1024, 1024*1024L, 0, 1024, 0},
  {"net_read_timeout", OPT_NET_READ_TIMEOUT,
   "Number of seconds to wait for more data from a connection before aborting the read.",
   &global_system_variables.net_read_timeout,
   &max_system_variables.net_read_timeout, 0, GET_ULONG,
   REQUIRED_ARG, NET_READ_TIMEOUT, 1, LONG_TIMEOUT, 0, 1, 0},
  {"net_retry_count", OPT_NET_RETRY_COUNT,
   "If a read on a communication port is interrupted, retry this many times before giving up.",
   &global_system_variables.net_retry_count,
   &max_system_variables.net_retry_count,0,
   GET_ULONG, REQUIRED_ARG, MYSQLD_NET_RETRY_COUNT, 1, (longlong) ULONG_MAX,
   0, 1, 0},
  {"net_write_timeout", OPT_NET_WRITE_TIMEOUT,
   "Number of seconds to wait for a block to be written to a connection before "
   "aborting the write.",
   &global_system_variables.net_write_timeout,
   &max_system_variables.net_write_timeout, 0, GET_ULONG,
   REQUIRED_ARG, NET_WRITE_TIMEOUT, 1, LONG_TIMEOUT, 0, 1, 0},
  { "old", OPT_OLD_MODE, "Use compatible behavior.", 
    &global_system_variables.old_mode,
    &max_system_variables.old_mode, 0, GET_BOOL, NO_ARG, 
    0, 0, 0, 0, 0, 0},
  {"open_files_limit", OPT_OPEN_FILES_LIMIT,
   "If this is not 0, then mysqld will use this value to reserve file "
   "descriptors to use with setrlimit(). If this value is 0 then mysqld "
   "will reserve max_connections*5 or max_connections + table_cache*2 "
   "(whichever is larger) number of files.",
   &open_files_limit, &open_files_limit, 0, GET_ULONG,
   REQUIRED_ARG, 0, 0, OS_FILE_LIMIT, 0, 1, 0},
  {"optimizer_prune_level", OPT_OPTIMIZER_PRUNE_LEVEL,
   "Controls the heuristic(s) applied during query optimization to prune "
   "less-promising partial plans from the optimizer search space. Meaning: "
   "0 - do not apply any heuristic, thus perform exhaustive search; 1 - "
   "prune plans based on number of retrieved rows.",
   &global_system_variables.optimizer_prune_level,
   &max_system_variables.optimizer_prune_level,
   0, GET_ULONG, OPT_ARG, 1, 0, 1, 0, 1, 0},
  {"optimizer_search_depth", OPT_OPTIMIZER_SEARCH_DEPTH,
   "Maximum depth of search performed by the query optimizer. Values larger "
   "than the number of relations in a query result in better query plans, "
   "but take longer to compile a query. Smaller values than the number of "
   "tables in a relation result in faster optimization, but may produce "
   "very bad query plans. If set to 0, the system will automatically pick "
   "a reasonable value; if set to MAX_TABLES+2, the optimizer will switch "
   "to the original find_best (used for testing/comparison).",
   &global_system_variables.optimizer_search_depth,
   &max_system_variables.optimizer_search_depth,
   0, GET_ULONG, OPT_ARG, MAX_TABLES+1, 0, MAX_TABLES+2, 0, 1, 0},
  {"optimizer_switch", OPT_OPTIMIZER_SWITCH,
   "optimizer_switch=option=val[,option=val...], where option={index_merge, "
   "index_merge_union, index_merge_sort_union, index_merge_intersection, "
<<<<<<< HEAD
   "index_condition_pushdown, firstmatch, loosescan, materialization, "
   "semijoin, partial_match_rowid_merge, partial_match_table_scan, "
   "subquery_cache, outer_join_with_cache, semijoin_with_cache, "
   "join_cache_incremental, join_cache_hashed, join_cache_bka"
=======
   "index_merge_sort_intersection"
>>>>>>> e99e7fb1
#ifndef DBUG_OFF
   ", table_elimination"
#endif 
   "} and val={on, off, default}.",
   &optimizer_switch_str, &optimizer_switch_str, 0, GET_STR, REQUIRED_ARG, 
   /*OPTIMIZER_SWITCH_DEFAULT*/0, 0, 0, 0, 0, 0},
  {"plugin_dir", OPT_PLUGIN_DIR,
   "Directory for plugins.",
   &opt_plugin_dir_ptr, &opt_plugin_dir_ptr, 0,
   GET_STR, REQUIRED_ARG, 0, 0, 0, 0, 0, 0},
  {"plugin-load", OPT_PLUGIN_LOAD,
   "Optional semicolon-separated list of plugins to load, where each plugin is "
   "identified as name=library, where name is the plugin name and library "
   "is the plugin library in plugin_dir.",
   &opt_plugin_load, &opt_plugin_load, 0,
   GET_STR, REQUIRED_ARG, 0, 0, 0, 0, 0, 0},
  {"plugin-maturity", OPT_PLUGIN_MATURITY,
   "The lowest desirable plugin maturity. Plugins less mature than that will not be installed or loaded.",
   (uchar**) &plugin_maturity, (uchar**) &plugin_maturity, &plugin_maturity_values,
   GET_ENUM, REQUIRED_ARG, server_maturity, 0, 0, 0, 0, 0},
  {"preload_buffer_size", OPT_PRELOAD_BUFFER_SIZE,
   "The size of the buffer that is allocated when preloading indexes.",
   &global_system_variables.preload_buff_size,
   &max_system_variables.preload_buff_size, 0, GET_ULONG,
   REQUIRED_ARG, 32*1024L, 1024, 1024*1024*1024L, 0, 1, 0},
  {"query_alloc_block_size", OPT_QUERY_ALLOC_BLOCK_SIZE,
   "Allocation block size for query parsing and execution.",
   &global_system_variables.query_alloc_block_size,
   &max_system_variables.query_alloc_block_size, 0, GET_ULONG,
   REQUIRED_ARG, QUERY_ALLOC_BLOCK_SIZE, 1024, (longlong) ULONG_MAX, 0, 1024,
   0},
#ifdef HAVE_QUERY_CACHE
  {"query_cache_limit", OPT_QUERY_CACHE_LIMIT,
   "Don't cache results that are bigger than this.",
   &query_cache_limit, &query_cache_limit, 0, GET_ULONG,
   REQUIRED_ARG, 1024*1024L, 0, (longlong) ULONG_MAX, 0, 1, 0},
  {"query_cache_min_res_unit", OPT_QUERY_CACHE_MIN_RES_UNIT,
   "Minimal size of unit in which space for results is allocated (last unit "
   "will be trimmed after writing all result data).",
   &query_cache_min_res_unit, &query_cache_min_res_unit,
   0, GET_ULONG, REQUIRED_ARG, QUERY_CACHE_MIN_RESULT_DATA_SIZE,
   0, (longlong) ULONG_MAX, 0, 1, 0},
#endif /*HAVE_QUERY_CACHE*/
  {"query_cache_size", OPT_QUERY_CACHE_SIZE,
   "The memory allocated to store results from old queries.",
   &query_cache_size, &query_cache_size, 0, GET_ULONG,
   REQUIRED_ARG, 0, 0, (longlong) ULONG_MAX, 0, 1024, 0},
#ifdef HAVE_QUERY_CACHE
  {"query_cache_type", OPT_QUERY_CACHE_TYPE,
   "0 = OFF = Don't cache or retrieve results. 1 = ON = Cache all results "
   "except SELECT SQL_NO_CACHE ... queries. 2 = DEMAND = Cache only SELECT "
   "SQL_CACHE ... queries.", &global_system_variables.query_cache_type,
   &max_system_variables.query_cache_type,
   0, GET_ULONG, REQUIRED_ARG, 1, 0, 2, 0, 1, 0},
  {"query_cache_wlock_invalidate", OPT_QUERY_CACHE_WLOCK_INVALIDATE,
   "Invalidate queries in query cache on LOCK for write.",
   &global_system_variables.query_cache_wlock_invalidate,
   &max_system_variables.query_cache_wlock_invalidate,
   0, GET_BOOL, NO_ARG, 0, 0, 1, 0, 1, 0},
#endif /*HAVE_QUERY_CACHE*/
  {"query_prealloc_size", OPT_QUERY_PREALLOC_SIZE,
   "Persistent buffer for query parsing and execution.",
   &global_system_variables.query_prealloc_size,
   &max_system_variables.query_prealloc_size, 0, GET_ULONG,
   REQUIRED_ARG, QUERY_ALLOC_PREALLOC_SIZE, QUERY_ALLOC_PREALLOC_SIZE,
   (longlong) ULONG_MAX, 0, 1024, 0},
  {"range_alloc_block_size", OPT_RANGE_ALLOC_BLOCK_SIZE,
   "Allocation block size for storing ranges during optimization.",
   &global_system_variables.range_alloc_block_size,
   &max_system_variables.range_alloc_block_size, 0, GET_ULONG,
   REQUIRED_ARG, RANGE_ALLOC_BLOCK_SIZE, RANGE_ALLOC_BLOCK_SIZE,
   (longlong) ULONG_MAX, 0, 1024, 0},
  {"rowid_merge_buff_size", OPT_ROWID_MERGE_BUFF_SIZE,
   "The size of the buffers used [NOT] IN evaluation via partial matching.",
   (uchar**) &global_system_variables.rowid_merge_buff_size,
   (uchar**) &max_system_variables.rowid_merge_buff_size, 0, GET_ULONG,
   REQUIRED_ARG, 8*1024*1024L, 0, MAX_MEM_TABLE_SIZE/2, 0, 1, 0},
  {"read_buffer_size", OPT_RECORD_BUFFER,
   "Each thread that does a sequential scan allocates a buffer of this size "
   "for each table it scans. If you do many sequential scans, you may want "
   "to increase this value.", &global_system_variables.read_buff_size,
   &max_system_variables.read_buff_size,0, GET_ULONG, REQUIRED_ARG,
   128*1024L, IO_SIZE*2+MALLOC_OVERHEAD, INT_MAX32, MALLOC_OVERHEAD, IO_SIZE,
   0},
  {"read_only", OPT_READONLY,
   "Make all non-temporary tables read-only, with the exception of replication "
   "(slave) threads and users with the SUPER privilege.",
   &opt_readonly,
   &opt_readonly,
   0, GET_BOOL, NO_ARG, 0, 0, 1, 0, 1, 0},
  {"read_rnd_buffer_size", OPT_RECORD_RND_BUFFER,
   "When reading rows in sorted order after a sort, the rows are read through "
   "this buffer to avoid disk seeks. If not set, then it's set to the value of "
   "record_buffer.",
   &global_system_variables.read_rnd_buff_size,
   &max_system_variables.read_rnd_buff_size, 0,
   GET_ULONG, REQUIRED_ARG, 256*1024L, IO_SIZE*2+MALLOC_OVERHEAD,
   INT_MAX32, MALLOC_OVERHEAD, IO_SIZE, 0},
  {"record_buffer", OPT_RECORD_BUFFER_OLD,
   "Alias for read_buffer_size. This variable is deprecated and will be removed in a future release.",
   &global_system_variables.read_buff_size,
   &max_system_variables.read_buff_size,0, GET_ULONG, REQUIRED_ARG,
   128*1024L, IO_SIZE*2+MALLOC_OVERHEAD, INT_MAX32, MALLOC_OVERHEAD, IO_SIZE, 0},
#ifdef HAVE_REPLICATION
  {"relay_log_purge", OPT_RELAY_LOG_PURGE,
   "0 = do not purge relay logs. 1 = purge them as soon as they are no more needed.",
   &relay_log_purge,
   &relay_log_purge, 0, GET_BOOL, NO_ARG,
   1, 0, 1, 0, 1, 0},
  {"relay_log_space_limit", OPT_RELAY_LOG_SPACE_LIMIT,
   "Maximum space to use for all relay logs.",
   &relay_log_space_limit,
   &relay_log_space_limit, 0, GET_ULL, REQUIRED_ARG, 0L, 0L,
   (longlong) ULONG_MAX, 0, 1, 0},
  {"slave_compressed_protocol", OPT_SLAVE_COMPRESSED_PROTOCOL,
   "Use compression on master/slave protocol.",
   &opt_slave_compressed_protocol,
   &opt_slave_compressed_protocol,
   0, GET_BOOL, NO_ARG, 0, 0, 1, 0, 1, 0},
  {"slave_net_timeout", OPT_SLAVE_NET_TIMEOUT,
   "Number of seconds to wait for more data from a master/slave connection before aborting the read.",
   &slave_net_timeout, &slave_net_timeout, 0,
   GET_ULONG, REQUIRED_ARG, SLAVE_NET_TIMEOUT, 1, LONG_TIMEOUT, 0, 1, 0},
  {"slave_transaction_retries", OPT_SLAVE_TRANS_RETRIES,
   "Number of times the slave SQL thread will retry a transaction in case "
   "it failed with a deadlock or elapsed lock wait timeout, "
   "before giving up and stopping.",
   &slave_trans_retries, &slave_trans_retries, 0,
   GET_ULONG, REQUIRED_ARG, 10L, 0L, (longlong) ULONG_MAX, 0, 1, 0},
#endif /* HAVE_REPLICATION */
  {"slow_launch_time", OPT_SLOW_LAUNCH_TIME,
   "If creating the thread takes longer than this value (in seconds), "
   "the Slow_launch_threads counter will be incremented.",
   &slow_launch_time, &slow_launch_time, 0, GET_ULONG,
   REQUIRED_ARG, 2L, 0L, LONG_TIMEOUT, 0, 1, 0},
  {"sort_buffer_size", OPT_SORT_BUFFER,
   "Each thread that needs to do a sort allocates a buffer of this size.",
   &global_system_variables.sortbuff_size,
   &max_system_variables.sortbuff_size, 0, GET_ULONG, REQUIRED_ARG,
   MAX_SORT_MEMORY, MIN_SORT_MEMORY+MALLOC_OVERHEAD*2, (longlong) ULONG_MAX,
   MALLOC_OVERHEAD, 1, 0},
  {"sync-binlog", OPT_SYNC_BINLOG,
   "Synchronously flush binary log to disk after every #th event. "
   "Use 0 (default) to disable synchronous flushing.",
   &sync_binlog_period, &sync_binlog_period, 0, GET_ULONG,
   REQUIRED_ARG, 0, 0, (longlong) ULONG_MAX, 0, 1, 0},
  {"sync-frm", OPT_SYNC_FRM, "Sync .frm to disk on create. Enabled by default.",
   &opt_sync_frm, &opt_sync_frm, 0, GET_BOOL, NO_ARG, 1, 0,
   0, 0, 0, 0},
  {"sync-sys", OPT_SYNC,
   "Enable/disable system sync calls. Should only be turned off when running "
   "tests or debugging!!",
   &opt_sync, &opt_sync, 0, GET_BOOL, NO_ARG, 1, 0, 0, 0, 0, 0},
  {"table_cache", OPT_TABLE_OPEN_CACHE,
   "Deprecated; use --table_open_cache instead.",
   &table_cache_size, &table_cache_size, 0, GET_ULONG,
   REQUIRED_ARG, TABLE_OPEN_CACHE_DEFAULT, 1, 512*1024L, 0, 1, 0},
  {"table_definition_cache", OPT_TABLE_DEF_CACHE,
   "The number of cached table definitions.",
   &table_def_size, &table_def_size,
   0, GET_ULONG, REQUIRED_ARG, TABLE_DEF_CACHE_DEFAULT, TABLE_DEF_CACHE_MIN,
   512*1024L, 0, 1, 0},
  {"table_open_cache", OPT_TABLE_OPEN_CACHE,
   "The number of cached open tables.",
   &table_cache_size, &table_cache_size, 0, GET_ULONG,
   REQUIRED_ARG, TABLE_OPEN_CACHE_DEFAULT, 1, 512*1024L, 0, 1, 0},
  {"table_lock_wait_timeout", OPT_TABLE_LOCK_WAIT_TIMEOUT,
   "Timeout in seconds to wait for a table level lock before returning an "
   "error. Used only if the connection has active cursors.",
   &table_lock_wait_timeout, &table_lock_wait_timeout,
   0, GET_ULONG, REQUIRED_ARG, 50, 1, 1024 * 1024 * 1024, 0, 1, 0},
  {"thread_cache_size", OPT_THREAD_CACHE_SIZE,
   "How many threads we should keep in a cache for reuse.",
   &thread_cache_size, &thread_cache_size, 0, GET_ULONG,
   REQUIRED_ARG, 0, 0, 16384, 0, 1, 0},
  {"thread_concurrency", OPT_THREAD_CONCURRENCY,
   "Permits the application to give the threads system a hint for the "
   "desired number of threads that should be run at the same time.",
   &concurrency, &concurrency, 0, GET_ULONG, REQUIRED_ARG,
   DEFAULT_CONCURRENCY, 1, 512, 0, 1, 0},
#if HAVE_POOL_OF_THREADS == 1
  {"thread_pool_size", OPT_THREAD_CACHE_SIZE,
   "How many threads we should create to handle query requests in case of "
   "'thread_handling=pool-of-threads'.",
   &thread_pool_size, &thread_pool_size, 0, GET_ULONG,
   REQUIRED_ARG, 20, 1, 16384, 0, 1, 0},
#endif
  {"thread_stack", OPT_THREAD_STACK,
   "The stack size for each thread.", &my_thread_stack_size,
   &my_thread_stack_size, 0, GET_ULONG, REQUIRED_ARG,DEFAULT_THREAD_STACK,
   (sizeof(void*)<=4)?1024L*128L: ((256-16)*1024L), (longlong) ULONG_MAX, 0, 1024, 0},
  { "time_format", OPT_TIME_FORMAT,
    "The TIME format (for future).",
    &opt_date_time_formats[MYSQL_TIMESTAMP_TIME],
    &opt_date_time_formats[MYSQL_TIMESTAMP_TIME],
    0, GET_STR, REQUIRED_ARG, 0, 0, 0, 0, 0, 0},
  {"tmp_table_size", OPT_TMP_TABLE_SIZE,
   "If an internal in-memory temporary table exceeds this size, MySQL will "
   "automatically convert it to an on-disk MyISAM/Aria table.",
   &global_system_variables.tmp_table_size,
   &max_system_variables.tmp_table_size, 0, GET_ULL,
   REQUIRED_ARG, 16*1024*1024L, 1024, MAX_MEM_TABLE_SIZE, 0, 1, 0},
  {"transaction_alloc_block_size", OPT_TRANS_ALLOC_BLOCK_SIZE,
   "Allocation block size for transactions to be stored in binary log.",
   &global_system_variables.trans_alloc_block_size,
   &max_system_variables.trans_alloc_block_size, 0, GET_ULONG,
   REQUIRED_ARG, QUERY_ALLOC_BLOCK_SIZE, 1024, (longlong) ULONG_MAX, 0, 1024,
   0},
  {"transaction_prealloc_size", OPT_TRANS_PREALLOC_SIZE,
   "Persistent buffer for transactions to be stored in binary log.",
   &global_system_variables.trans_prealloc_size,
   &max_system_variables.trans_prealloc_size, 0, GET_ULONG,
   REQUIRED_ARG, TRANS_ALLOC_PREALLOC_SIZE, 1024, (longlong) ULONG_MAX, 0,
   1024, 0},
  {"thread_handling", OPT_THREAD_HANDLING,
   "Define threads usage for handling queries: "
   "one-thread-per-connection"
#if HAVE_POOL_OF_THREADS == 1
  ", pool-of-threads"
#endif
   "or no-threads.",
   &opt_thread_handling, &opt_thread_handling,
   0, GET_STR, REQUIRED_ARG, 0, 0, 0, 0, 0, 0},
  {"updatable_views_with_limit", OPT_UPDATABLE_VIEWS_WITH_LIMIT,
   "1 = YES = Don't issue an error message (warning only) if a VIEW without "
   "presence of a key of the underlying table is used in queries with a "
   "LIMIT clause for updating. 0 = NO = Prohibit update of a VIEW, which "
   "does not contain a key of the underlying table and the query uses a "
   "LIMIT clause (usually get from GUI tools).",
   &global_system_variables.updatable_views_with_limit,
   &max_system_variables.updatable_views_with_limit,
   0, GET_ULONG, REQUIRED_ARG, 1, 0, 1, 0, 1, 0},
  {"wait_timeout", OPT_WAIT_TIMEOUT,
   "The number of seconds the server waits for activity on a connection before closing it.",
   &global_system_variables.net_wait_timeout,
   &max_system_variables.net_wait_timeout, 0, GET_ULONG,
   REQUIRED_ARG, NET_WAIT_TIMEOUT, 1, IF_WIN(INT_MAX32/1000, LONG_TIMEOUT),
   0, 1, 0},
  {"userstat", OPT_USERSTAT,
   "Control USER_STATISTICS, CLIENT_STATISTICS, INDEX_STATISTICS and TABLE_STATISTICS running",
   (uchar**) &opt_userstat_running, (uchar**) &opt_userstat_running,
   0, GET_BOOL, NO_ARG, 0, 0, 1, 0, 1, 0},
  {"binlog-direct-non-transactional-updates", OPT_BINLOG_DIRECT_NON_TRANS_UPDATE,
   "Causes updates to non-transactional engines using statement format to be "
   "written directly to binary log. Before using this option, make sure that "
   "there are no dependencies between transactional and non-transactional "
   "tables such as in the statement INSERT INTO t_myisam SELECT * FROM "
   "t_innodb; otherwise, slaves may diverge from the master.",
   &global_system_variables.binlog_direct_non_trans_update,
   &max_system_variables.binlog_direct_non_trans_update,
   0, GET_BOOL, NO_ARG, 0, 0, 0, 0, 0, 0},
  {0, 0, 0, 0, 0, 0, GET_NO_ARG, NO_ARG, 0, 0, 0, 0, 0, 0}
};


static int show_queries(THD *thd, SHOW_VAR *var, char *buff)
{
  var->type= SHOW_LONGLONG;
  var->value= (char *)&thd->query_id;
  return 0;
}


static int show_net_compression(THD *thd, SHOW_VAR *var, char *buff)
{
  var->type= SHOW_MY_BOOL;
  var->value= (char *)&thd->net.compress;
  return 0;
}

static int show_starttime(THD *thd, SHOW_VAR *var, char *buff)
{
  var->type= SHOW_LONG;
  var->value= buff;
  *((long *)buff)= (long) (thd->query_start() - server_start_time);
  return 0;
}

#ifdef COMMUNITY_SERVER
static int show_flushstatustime(THD *thd, SHOW_VAR *var, char *buff)
{
  var->type= SHOW_LONG;
  var->value= buff;
  *((long *)buff)= (long) (thd->query_start() - flush_status_time);
  return 0;
}
#endif

#ifdef HAVE_REPLICATION
static int show_rpl_status(THD *thd, SHOW_VAR *var, char *buff)
{
  var->type= SHOW_CHAR;
  var->value= const_cast<char*>(rpl_status_type[(int)rpl_status]);
  return 0;
}

static int show_slave_running(THD *thd, SHOW_VAR *var, char *buff)
{
  var->type= SHOW_MY_BOOL;
  pthread_mutex_lock(&LOCK_active_mi);
  var->value= buff;
  *((my_bool *)buff)= (my_bool) (active_mi && 
                                 active_mi->slave_running == MYSQL_SLAVE_RUN_CONNECT &&
                                 active_mi->rli.slave_running);
  pthread_mutex_unlock(&LOCK_active_mi);
  return 0;
}

static int show_slave_retried_trans(THD *thd, SHOW_VAR *var, char *buff)
{
  /*
    TODO: with multimaster, have one such counter per line in
    SHOW SLAVE STATUS, and have the sum over all lines here.
  */
  pthread_mutex_lock(&LOCK_active_mi);
  if (active_mi)
  {
    var->type= SHOW_LONG;
    var->value= buff;
    pthread_mutex_lock(&active_mi->rli.data_lock);
    *((long *)buff)= (long)active_mi->rli.retried_trans;
    pthread_mutex_unlock(&active_mi->rli.data_lock);
  }
  else
    var->type= SHOW_UNDEF;
  pthread_mutex_unlock(&LOCK_active_mi);
  return 0;
}
#endif /* HAVE_REPLICATION */

static int show_open_tables(THD *thd, SHOW_VAR *var, char *buff)
{
  var->type= SHOW_LONG;
  var->value= buff;
  *((long *)buff)= (long)cached_open_tables();
  return 0;
}

static int show_prepared_stmt_count(THD *thd, SHOW_VAR *var, char *buff)
{
  var->type= SHOW_LONG;
  var->value= buff;
  pthread_mutex_lock(&LOCK_prepared_stmt_count);
  *((long *)buff)= (long)prepared_stmt_count;
  pthread_mutex_unlock(&LOCK_prepared_stmt_count);
  return 0;
}

static int show_table_definitions(THD *thd, SHOW_VAR *var, char *buff)
{
  var->type= SHOW_LONG;
  var->value= buff;
  *((long *)buff)= (long)cached_table_definitions();
  return 0;
}

#ifdef HAVE_OPENSSL
/* Functions relying on CTX */
static int show_ssl_ctx_sess_accept(THD *thd, SHOW_VAR *var, char *buff)
{
  var->type= SHOW_LONG;
  var->value= buff;
  *((long *)buff)= (!ssl_acceptor_fd ? 0 :
                     SSL_CTX_sess_accept(ssl_acceptor_fd->ssl_context));
  return 0;
}

static int show_ssl_ctx_sess_accept_good(THD *thd, SHOW_VAR *var, char *buff)
{
  var->type= SHOW_LONG;
  var->value= buff;
  *((long *)buff)= (!ssl_acceptor_fd ? 0 :
                     SSL_CTX_sess_accept_good(ssl_acceptor_fd->ssl_context));
  return 0;
}

static int show_ssl_ctx_sess_connect_good(THD *thd, SHOW_VAR *var, char *buff)
{
  var->type= SHOW_LONG;
  var->value= buff;
  *((long *)buff)= (!ssl_acceptor_fd ? 0 :
                     SSL_CTX_sess_connect_good(ssl_acceptor_fd->ssl_context));
  return 0;
}

static int show_ssl_ctx_sess_accept_renegotiate(THD *thd, SHOW_VAR *var, char *buff)
{
  var->type= SHOW_LONG;
  var->value= buff;
  *((long *)buff)= (!ssl_acceptor_fd ? 0 :
                     SSL_CTX_sess_accept_renegotiate(ssl_acceptor_fd->ssl_context));
  return 0;
}

static int show_ssl_ctx_sess_connect_renegotiate(THD *thd, SHOW_VAR *var, char *buff)
{
  var->type= SHOW_LONG;
  var->value= buff;
  *((long *)buff)= (!ssl_acceptor_fd ? 0 :
                     SSL_CTX_sess_connect_renegotiate(ssl_acceptor_fd->ssl_context));
  return 0;
}

static int show_ssl_ctx_sess_cb_hits(THD *thd, SHOW_VAR *var, char *buff)
{
  var->type= SHOW_LONG;
  var->value= buff;
  *((long *)buff)= (!ssl_acceptor_fd ? 0 :
                     SSL_CTX_sess_cb_hits(ssl_acceptor_fd->ssl_context));
  return 0;
}

static int show_ssl_ctx_sess_hits(THD *thd, SHOW_VAR *var, char *buff)
{
  var->type= SHOW_LONG;
  var->value= buff;
  *((long *)buff)= (!ssl_acceptor_fd ? 0 :
                     SSL_CTX_sess_hits(ssl_acceptor_fd->ssl_context));
  return 0;
}

static int show_ssl_ctx_sess_cache_full(THD *thd, SHOW_VAR *var, char *buff)
{
  var->type= SHOW_LONG;
  var->value= buff;
  *((long *)buff)= (!ssl_acceptor_fd ? 0 :
                     SSL_CTX_sess_cache_full(ssl_acceptor_fd->ssl_context));
  return 0;
}

static int show_ssl_ctx_sess_misses(THD *thd, SHOW_VAR *var, char *buff)
{
  var->type= SHOW_LONG;
  var->value= buff;
  *((long *)buff)= (!ssl_acceptor_fd ? 0 :
                     SSL_CTX_sess_misses(ssl_acceptor_fd->ssl_context));
  return 0;
}

static int show_ssl_ctx_sess_timeouts(THD *thd, SHOW_VAR *var, char *buff)
{
  var->type= SHOW_LONG;
  var->value= buff;
  *((long *)buff)= (!ssl_acceptor_fd ? 0 :
                     SSL_CTX_sess_timeouts(ssl_acceptor_fd->ssl_context));
  return 0;
}

static int show_ssl_ctx_sess_number(THD *thd, SHOW_VAR *var, char *buff)
{
  var->type= SHOW_LONG;
  var->value= buff;
  *((long *)buff)= (!ssl_acceptor_fd ? 0 :
                     SSL_CTX_sess_number(ssl_acceptor_fd->ssl_context));
  return 0;
}

static int show_ssl_ctx_sess_connect(THD *thd, SHOW_VAR *var, char *buff)
{
  var->type= SHOW_LONG;
  var->value= buff;
  *((long *)buff)= (!ssl_acceptor_fd ? 0 :
                     SSL_CTX_sess_connect(ssl_acceptor_fd->ssl_context));
  return 0;
}

static int show_ssl_ctx_sess_get_cache_size(THD *thd, SHOW_VAR *var, char *buff)
{
  var->type= SHOW_LONG;
  var->value= buff;
  *((long *)buff)= (!ssl_acceptor_fd ? 0 :
                     SSL_CTX_sess_get_cache_size(ssl_acceptor_fd->ssl_context));
  return 0;
}

static int show_ssl_ctx_get_verify_mode(THD *thd, SHOW_VAR *var, char *buff)
{
  var->type= SHOW_LONG;
  var->value= buff;
  *((long *)buff)= (!ssl_acceptor_fd ? 0 :
                     SSL_CTX_get_verify_mode(ssl_acceptor_fd->ssl_context));
  return 0;
}

static int show_ssl_ctx_get_verify_depth(THD *thd, SHOW_VAR *var, char *buff)
{
  var->type= SHOW_LONG;
  var->value= buff;
  *((long *)buff)= (!ssl_acceptor_fd ? 0 :
                     SSL_CTX_get_verify_depth(ssl_acceptor_fd->ssl_context));
  return 0;
}

static int show_ssl_ctx_get_session_cache_mode(THD *thd, SHOW_VAR *var, char *buff)
{
  var->type= SHOW_CHAR;
  if (!ssl_acceptor_fd)
    var->value= const_cast<char*>("NONE");
  else
    switch (SSL_CTX_get_session_cache_mode(ssl_acceptor_fd->ssl_context))
    {
    case SSL_SESS_CACHE_OFF:
      var->value= const_cast<char*>("OFF"); break;
    case SSL_SESS_CACHE_CLIENT:
      var->value= const_cast<char*>("CLIENT"); break;
    case SSL_SESS_CACHE_SERVER:
      var->value= const_cast<char*>("SERVER"); break;
    case SSL_SESS_CACHE_BOTH:
      var->value= const_cast<char*>("BOTH"); break;
    case SSL_SESS_CACHE_NO_AUTO_CLEAR:
      var->value= const_cast<char*>("NO_AUTO_CLEAR"); break;
    case SSL_SESS_CACHE_NO_INTERNAL_LOOKUP:
      var->value= const_cast<char*>("NO_INTERNAL_LOOKUP"); break;
    default:
      var->value= const_cast<char*>("Unknown"); break;
    }
  return 0;
}

/*
   Functions relying on SSL
   Note: In the show_ssl_* functions, we need to check if we have a
         valid vio-object since this isn't always true, specifically
         when session_status or global_status is requested from
         inside an Event.
 */
static int show_ssl_get_version(THD *thd, SHOW_VAR *var, char *buff)
{
  var->type= SHOW_CHAR;
  if( thd->vio_ok() && thd->net.vio->ssl_arg )
    var->value= const_cast<char*>(SSL_get_version((SSL*) thd->net.vio->ssl_arg));
  else
    var->value= (char *)"";
  return 0;
}

static int show_ssl_session_reused(THD *thd, SHOW_VAR *var, char *buff)
{
  var->type= SHOW_LONG;
  var->value= buff;
  if( thd->vio_ok() && thd->net.vio->ssl_arg )
    *((long *)buff)= (long)SSL_session_reused((SSL*) thd->net.vio->ssl_arg);
  else
    *((long *)buff)= 0;
  return 0;
}

static int show_ssl_get_default_timeout(THD *thd, SHOW_VAR *var, char *buff)
{
  var->type= SHOW_LONG;
  var->value= buff;
  if( thd->vio_ok() && thd->net.vio->ssl_arg )
    *((long *)buff)= (long)SSL_get_default_timeout((SSL*)thd->net.vio->ssl_arg);
  else
    *((long *)buff)= 0;
  return 0;
}

static int show_ssl_get_verify_mode(THD *thd, SHOW_VAR *var, char *buff)
{
  var->type= SHOW_LONG;
  var->value= buff;
  if( thd->net.vio && thd->net.vio->ssl_arg )
    *((long *)buff)= (long)SSL_get_verify_mode((SSL*)thd->net.vio->ssl_arg);
  else
    *((long *)buff)= 0;
  return 0;
}

static int show_ssl_get_verify_depth(THD *thd, SHOW_VAR *var, char *buff)
{
  var->type= SHOW_LONG;
  var->value= buff;
  if( thd->vio_ok() && thd->net.vio->ssl_arg )
    *((long *)buff)= (long)SSL_get_verify_depth((SSL*)thd->net.vio->ssl_arg);
  else
    *((long *)buff)= 0;
  return 0;
}

static int show_ssl_get_cipher(THD *thd, SHOW_VAR *var, char *buff)
{
  var->type= SHOW_CHAR;
  if( thd->vio_ok() && thd->net.vio->ssl_arg )
    var->value= const_cast<char*>(SSL_get_cipher((SSL*) thd->net.vio->ssl_arg));
  else
    var->value= (char *)"";
  return 0;
}

static int show_ssl_get_cipher_list(THD *thd, SHOW_VAR *var, char *buff)
{
  var->type= SHOW_CHAR;
  var->value= buff;
  if (thd->vio_ok() && thd->net.vio->ssl_arg)
  {
    int i;
    const char *p;
    char *end= buff + SHOW_VAR_FUNC_BUFF_SIZE;
    for (i=0; (p= SSL_get_cipher_list((SSL*) thd->net.vio->ssl_arg,i)) &&
               buff < end; i++)
    {
      buff= strnmov(buff, p, end-buff-1);
      *buff++= ':';
    }
    if (i)
      buff--;
  }
  *buff=0;
  return 0;
}

#endif /* HAVE_OPENSSL */

static int show_default_keycache(THD *thd, SHOW_VAR *var, char *buff)
{
  struct st_data {
    KEY_CACHE_STATISTICS stats;
    SHOW_VAR var[8];
  } *data;
  SHOW_VAR *v;

  data=(st_data *)buff;
  v= data->var;

  var->type= SHOW_ARRAY;
  var->value= (char*)v;

  get_key_cache_statistics(dflt_key_cache, 0, &data->stats);

#define set_one_keycache_var(X,Y)       \
  v->name= X;                           \
  v->type= SHOW_LONGLONG;               \
  v->value= (char*)&data->stats.Y;      \
  v++;

  set_one_keycache_var("blocks_not_flushed", blocks_changed);
  set_one_keycache_var("blocks_unused",      blocks_unused);
  set_one_keycache_var("blocks_used",        blocks_used);
  set_one_keycache_var("blocks_warm",        blocks_warm);
  set_one_keycache_var("read_requests",      read_requests);
  set_one_keycache_var("reads",              reads);
  set_one_keycache_var("write_requests",     write_requests);
  set_one_keycache_var("writes",             writes);

  v->name= 0;

  DBUG_ASSERT((char*)(v+1) <= buff + SHOW_VAR_FUNC_BUFF_SIZE);

#undef set_one_keycache_var

  return 0;
}


/*
  Variables shown by SHOW STATUS in alphabetical order
*/

SHOW_VAR status_vars[]= {
  {"Aborted_clients",          (char*) &aborted_threads,        SHOW_LONG},
  {"Aborted_connects",         (char*) &aborted_connects,       SHOW_LONG},
  {"Access_denied_errors",     (char*) offsetof(STATUS_VAR, access_denied_errors), SHOW_LONG_STATUS},
  {"Binlog_cache_disk_use",    (char*) &binlog_cache_disk_use,  SHOW_LONG},
  {"Binlog_cache_use",         (char*) &binlog_cache_use,       SHOW_LONG},
  {"Busy_time",                (char*) offsetof(STATUS_VAR, busy_time), SHOW_DOUBLE_STATUS},
  {"Bytes_received",           (char*) offsetof(STATUS_VAR, bytes_received), SHOW_LONGLONG_STATUS},
  {"Bytes_sent",               (char*) offsetof(STATUS_VAR, bytes_sent), SHOW_LONGLONG_STATUS},
  {"Binlog_bytes_written",     (char*) offsetof(STATUS_VAR, binlog_bytes_written), SHOW_LONGLONG_STATUS},
  {"Com",                      (char*) com_status_vars, SHOW_ARRAY},
  {"Compression",              (char*) &show_net_compression, SHOW_FUNC},
  {"Connections",              (char*) &thread_id,              SHOW_LONG_NOFLUSH},
  {"Cpu_time",                 (char*) offsetof(STATUS_VAR, cpu_time), SHOW_DOUBLE_STATUS},
  {"Created_tmp_disk_tables",  (char*) offsetof(STATUS_VAR, created_tmp_disk_tables), SHOW_LONG_STATUS},
  {"Created_tmp_files",	       (char*) &my_tmp_file_created,	SHOW_LONG},
  {"Created_tmp_tables",       (char*) offsetof(STATUS_VAR, created_tmp_tables), SHOW_LONG_STATUS},
  {"Delayed_errors",           (char*) &delayed_insert_errors,  SHOW_LONG},
  {"Delayed_insert_threads",   (char*) &delayed_insert_threads, SHOW_LONG_NOFLUSH},
  {"Delayed_writes",           (char*) &delayed_insert_writes,  SHOW_LONG},
  {"Empty_queries",            (char*) offsetof(STATUS_VAR, empty_queries), SHOW_LONG_STATUS},
  {"Flush_commands",           (char*) &refresh_version,        SHOW_LONG_NOFLUSH},
  {"Handler_commit",           (char*) offsetof(STATUS_VAR, ha_commit_count), SHOW_LONG_STATUS},
  {"Handler_delete",           (char*) offsetof(STATUS_VAR, ha_delete_count), SHOW_LONG_STATUS},
  {"Handler_discover",         (char*) offsetof(STATUS_VAR, ha_discover_count), SHOW_LONG_STATUS},
  {"Handler_prepare",          (char*) offsetof(STATUS_VAR, ha_prepare_count),  SHOW_LONG_STATUS},
  {"Handler_read_first",       (char*) offsetof(STATUS_VAR, ha_read_first_count), SHOW_LONG_STATUS},
  {"Handler_read_key",         (char*) offsetof(STATUS_VAR, ha_read_key_count), SHOW_LONG_STATUS},
  {"Handler_read_next",        (char*) offsetof(STATUS_VAR, ha_read_next_count), SHOW_LONG_STATUS},
  {"Handler_read_prev",        (char*) offsetof(STATUS_VAR, ha_read_prev_count), SHOW_LONG_STATUS},
  {"Handler_read_rnd",         (char*) offsetof(STATUS_VAR, ha_read_rnd_count), SHOW_LONG_STATUS},
  {"Handler_read_rnd_next",    (char*) offsetof(STATUS_VAR, ha_read_rnd_next_count), SHOW_LONG_STATUS},
  {"Handler_rollback",         (char*) offsetof(STATUS_VAR, ha_rollback_count), SHOW_LONG_STATUS},
  {"Handler_savepoint",        (char*) offsetof(STATUS_VAR, ha_savepoint_count), SHOW_LONG_STATUS},
  {"Handler_savepoint_rollback",(char*) offsetof(STATUS_VAR, ha_savepoint_rollback_count), SHOW_LONG_STATUS},
  {"Handler_update",           (char*) offsetof(STATUS_VAR, ha_update_count), SHOW_LONG_STATUS},
  {"Handler_write",            (char*) offsetof(STATUS_VAR, ha_write_count), SHOW_LONG_STATUS},
  {"Key",                      (char*) &show_default_keycache, SHOW_FUNC},
  {"Last_query_cost",          (char*) offsetof(STATUS_VAR, last_query_cost), SHOW_DOUBLE_STATUS},
  {"Max_used_connections",     (char*) &max_used_connections,  SHOW_LONG},
  {"Not_flushed_delayed_rows", (char*) &delayed_rows_in_use,    SHOW_LONG_NOFLUSH},
  {"Open_files",               (char*) &my_file_opened,         SHOW_LONG_NOFLUSH},
  {"Open_streams",             (char*) &my_stream_opened,       SHOW_LONG_NOFLUSH},
  {"Open_table_definitions",   (char*) &show_table_definitions, SHOW_FUNC},
  {"Open_tables",              (char*) &show_open_tables,       SHOW_FUNC},
  {"Opened_files",             (char*) &my_file_total_opened, SHOW_LONG_NOFLUSH},
  {"Opened_tables",            (char*) offsetof(STATUS_VAR, opened_tables), SHOW_LONG_STATUS},
  {"Opened_table_definitions", (char*) offsetof(STATUS_VAR, opened_shares), SHOW_LONG_STATUS},
  {"Prepared_stmt_count",      (char*) &show_prepared_stmt_count, SHOW_FUNC},
  {"Rows_sent",                (char*) offsetof(STATUS_VAR, rows_sent), SHOW_LONGLONG_STATUS},
  {"Rows_read",                (char*) offsetof(STATUS_VAR, rows_read), SHOW_LONGLONG_STATUS},
#ifdef HAVE_QUERY_CACHE
  {"Qcache_free_blocks",       (char*) &query_cache.free_memory_blocks, SHOW_LONG_NOFLUSH},
  {"Qcache_free_memory",       (char*) &query_cache.free_memory, SHOW_LONG_NOFLUSH},
  {"Qcache_hits",              (char*) &query_cache.hits,       SHOW_LONG},
  {"Qcache_inserts",           (char*) &query_cache.inserts,    SHOW_LONG},
  {"Qcache_lowmem_prunes",     (char*) &query_cache.lowmem_prunes, SHOW_LONG},
  {"Qcache_not_cached",        (char*) &query_cache.refused,    SHOW_LONG},
  {"Qcache_queries_in_cache",  (char*) &query_cache.queries_in_cache, SHOW_LONG_NOFLUSH},
  {"Qcache_total_blocks",      (char*) &query_cache.total_blocks, SHOW_LONG_NOFLUSH},
#endif /*HAVE_QUERY_CACHE*/
  {"Queries",                  (char*) &show_queries,            SHOW_FUNC},
  {"Questions",                (char*) offsetof(STATUS_VAR, questions), SHOW_LONG_STATUS},
#ifdef HAVE_REPLICATION
  {"Rpl_status",               (char*) &show_rpl_status,          SHOW_FUNC},
#endif
  {"Select_full_join",         (char*) offsetof(STATUS_VAR, select_full_join_count), SHOW_LONG_STATUS},
  {"Select_full_range_join",   (char*) offsetof(STATUS_VAR, select_full_range_join_count), SHOW_LONG_STATUS},
  {"Select_range",             (char*) offsetof(STATUS_VAR, select_range_count), SHOW_LONG_STATUS},
  {"Select_range_check",       (char*) offsetof(STATUS_VAR, select_range_check_count), SHOW_LONG_STATUS},
  {"Select_scan",	       (char*) offsetof(STATUS_VAR, select_scan_count), SHOW_LONG_STATUS},
  {"Slave_open_temp_tables",   (char*) &slave_open_temp_tables, SHOW_LONG},
#ifdef HAVE_REPLICATION
  {"Slave_retried_transactions",(char*) &show_slave_retried_trans, SHOW_FUNC},
  {"Slave_running",            (char*) &show_slave_running,     SHOW_FUNC},
#endif
  {"Slow_launch_threads",      (char*) &slow_launch_threads,    SHOW_LONG},
  {"Slow_queries",             (char*) offsetof(STATUS_VAR, long_query_count), SHOW_LONG_STATUS},
  {"Sort_merge_passes",	       (char*) offsetof(STATUS_VAR, filesort_merge_passes), SHOW_LONG_STATUS},
  {"Sort_range",	       (char*) offsetof(STATUS_VAR, filesort_range_count), SHOW_LONG_STATUS},
  {"Sort_rows",		       (char*) offsetof(STATUS_VAR, filesort_rows), SHOW_LONG_STATUS},
  {"Sort_scan",		       (char*) offsetof(STATUS_VAR, filesort_scan_count), SHOW_LONG_STATUS},
#ifdef HAVE_OPENSSL
  {"Ssl_accept_renegotiates",  (char*) &show_ssl_ctx_sess_accept_renegotiate, SHOW_FUNC},
  {"Ssl_accepts",              (char*) &show_ssl_ctx_sess_accept, SHOW_FUNC},
  {"Ssl_callback_cache_hits",  (char*) &show_ssl_ctx_sess_cb_hits, SHOW_FUNC},
  {"Ssl_cipher",               (char*) &show_ssl_get_cipher, SHOW_FUNC},
  {"Ssl_cipher_list",          (char*) &show_ssl_get_cipher_list, SHOW_FUNC},
  {"Ssl_client_connects",      (char*) &show_ssl_ctx_sess_connect, SHOW_FUNC},
  {"Ssl_connect_renegotiates", (char*) &show_ssl_ctx_sess_connect_renegotiate, SHOW_FUNC},
  {"Ssl_ctx_verify_depth",     (char*) &show_ssl_ctx_get_verify_depth, SHOW_FUNC},
  {"Ssl_ctx_verify_mode",      (char*) &show_ssl_ctx_get_verify_mode, SHOW_FUNC},
  {"Ssl_default_timeout",      (char*) &show_ssl_get_default_timeout, SHOW_FUNC},
  {"Ssl_finished_accepts",     (char*) &show_ssl_ctx_sess_accept_good, SHOW_FUNC},
  {"Ssl_finished_connects",    (char*) &show_ssl_ctx_sess_connect_good, SHOW_FUNC},
  {"Ssl_session_cache_hits",   (char*) &show_ssl_ctx_sess_hits, SHOW_FUNC},
  {"Ssl_session_cache_misses", (char*) &show_ssl_ctx_sess_misses, SHOW_FUNC},
  {"Ssl_session_cache_mode",   (char*) &show_ssl_ctx_get_session_cache_mode, SHOW_FUNC},
  {"Ssl_session_cache_overflows", (char*) &show_ssl_ctx_sess_cache_full, SHOW_FUNC},
  {"Ssl_session_cache_size",   (char*) &show_ssl_ctx_sess_get_cache_size, SHOW_FUNC},
  {"Ssl_session_cache_timeouts", (char*) &show_ssl_ctx_sess_timeouts, SHOW_FUNC},
  {"Ssl_sessions_reused",      (char*) &show_ssl_session_reused, SHOW_FUNC},
  {"Ssl_used_session_cache_entries",(char*) &show_ssl_ctx_sess_number, SHOW_FUNC},
  {"Ssl_verify_depth",         (char*) &show_ssl_get_verify_depth, SHOW_FUNC},
  {"Ssl_verify_mode",          (char*) &show_ssl_get_verify_mode, SHOW_FUNC},
  {"Ssl_version",              (char*) &show_ssl_get_version, SHOW_FUNC},
#endif /* HAVE_OPENSSL */
  {"Syncs",                    (char*) &my_sync_count,          SHOW_LONG_NOFLUSH},
  /*
    Expression cache used only for caching subqueries now, so its statistic
    variables we call subquery_cache*.
  */
  {"Subquery_cache_hit",       (char*) &subquery_cache_hit, SHOW_LONG},
  {"Subquery_cache_miss",      (char*) &subquery_cache_miss, SHOW_LONG},
  {"Table_locks_immediate",    (char*) &locks_immediate,        SHOW_LONG},
  {"Table_locks_waited",       (char*) &locks_waited,           SHOW_LONG},
#ifdef HAVE_MMAP
  {"Tc_log_max_pages_used",    (char*) &tc_log_max_pages_used,  SHOW_LONG},
  {"Tc_log_page_size",         (char*) &tc_log_page_size,       SHOW_LONG},
  {"Tc_log_page_waits",        (char*) &tc_log_page_waits,      SHOW_LONG},
#endif
  {"Threads_cached",           (char*) &cached_thread_count,    SHOW_LONG_NOFLUSH},
  {"Threads_connected",        (char*) &thread_count,           SHOW_INT},
  {"Threads_created",	       (char*) &thread_created,		SHOW_LONG_NOFLUSH},
  {"Threads_running",          (char*) &thread_running,         SHOW_INT},
  {"Uptime",                   (char*) &show_starttime,         SHOW_FUNC},
#ifdef COMMUNITY_SERVER
  {"Uptime_since_flush_status",(char*) &show_flushstatustime,   SHOW_FUNC},
#endif
  {NullS, NullS, SHOW_LONG}
};

#ifndef EMBEDDED_LIBRARY
static void print_version(void)
{
  set_server_version();
  /*
    Note: the instance manager keys off the string 'Ver' so it can find the
    version from the output of 'mysqld --version', so don't change it!
  */
  printf("%s  Ver %s for %s on %s (%s)\n",my_progname,
	 server_version,SYSTEM_TYPE,MACHINE_TYPE, MYSQL_COMPILATION_COMMENT);
}

static void usage(void)
{
  if (!(default_charset_info= get_charset_by_csname(default_character_set_name,
					           MY_CS_PRIMARY,
						   MYF(MY_WME))))
    exit(1);
  if (!default_collation_name)
    default_collation_name= (char*) default_charset_info->name;
  print_version();
  puts("\
Copyright (C) 2000-2008 MySQL AB, by Monty and others.\n\
Copyright (C) 2008 Sun Microsystems, Inc.\n\
This software comes with ABSOLUTELY NO WARRANTY. This is free software,\n\
and you are welcome to modify and redistribute it under the GPL license\n\n\
Starts the MySQL database server.\n");

  printf("Usage: %s [OPTIONS]\n", my_progname);
  if (!opt_verbose)
    puts("\nFor more help options (several pages), use mysqld --verbose --help.");
  else
  {
#ifdef __WIN__
  puts("NT and Win32 specific options:\n\
  --install                     Install the default service (NT).\n\
  --install-manual              Install the default service started manually (NT).\n\
  --install service_name        Install an optional service (NT).\n\
  --install-manual service_name Install an optional service started manually (NT).\n\
  --remove                      Remove the default service from the service list (NT).\n\
  --remove service_name         Remove the service_name from the service list (NT).\n\
  --enable-named-pipe           Only to be used for the default server (NT).\n\
  --standalone                  Dummy option to start as a standalone server (NT).\
");
  puts("");
#endif
  print_defaults(MYSQL_CONFIG_NAME,load_default_groups);
  puts("");
  set_ports();

  /* Print out all the options including plugin supplied options */
  my_print_help_inc_plugins(my_long_options, sizeof(my_long_options)/sizeof(my_option));

  if (! plugins_are_initialized)
  {
    puts("\n\
Plugins have parameters that are not reflected in this list\n\
because execution stopped before plugins were initialized.");
  }

  puts("\n\
To see what values a running MySQL server is using, type\n\
'mysqladmin variables' instead of 'mysqld --verbose --help'.");
  }
}
#endif /*!EMBEDDED_LIBRARY*/


/**
  Initialize all MySQL global variables to default values.

  We don't need to set numeric variables refered to in my_long_options
  as these are initialized by my_getopt.

  @note
    The reason to set a lot of global variables to zero is to allow one to
    restart the embedded server with a clean environment
    It's also needed on some exotic platforms where global variables are
    not set to 0 when a program starts.

    We don't need to set numeric variables refered to in my_long_options
    as these are initialized by my_getopt.
*/

static int mysql_init_variables(void)
{
  int error;
  /* Things reset to zero */
  opt_skip_slave_start= opt_reckless_slave = 0;
  mysql_home[0]= pidfile_name[0]= log_error_file[0]= 0;
#if defined(HAVE_REALPATH) && !defined(HAVE_valgrind) && !defined(HAVE_BROKEN_REALPATH)
  /*  We can only test for sub paths if my_symlink.c is using realpath */
  myisam_test_invalid_symlink= test_if_data_home_dir;
#endif
  opt_log= opt_slow_log= 0;
  opt_update_log= 0;
  log_output_options= find_bit_type(log_output_str, &log_output_typelib);
  opt_bin_log= 0;
  opt_disable_networking= opt_skip_show_db=0;
  opt_skip_name_resolve= 0;
  opt_ignore_builtin_innodb= 0;
  opt_logname= opt_update_logname= opt_binlog_index_name= opt_slow_logname= 0;
  opt_tc_log_file= (char *)"tc.log";      // no hostname in tc_log file name !
  opt_secure_auth= 0;
  opt_secure_file_priv= 0;
  opt_bootstrap= opt_myisam_log= 0;
  mqh_used= 0;
  segfaulted= kill_in_progress= 0;
  cleanup_done= 0;
  defaults_argc= 0;
  defaults_argv= 0;
  server_id_supplied= 0;
  test_flags= select_errors= dropping_tables= ha_open_options=0;
  thread_count= thread_running= kill_cached_threads= wake_thread=0;
  slave_open_temp_tables= 0;
  cached_thread_count= 0;
  opt_endinfo= using_udf_functions= 0;
  opt_using_transactions= 0;
  abort_loop= select_thread_in_use= signal_thread_in_use= 0;
  ready_to_exit= shutdown_in_progress= grant_option= 0;
  aborted_threads= aborted_connects= 0;
  subquery_cache_miss= subquery_cache_hit= 0;
  delayed_insert_threads= delayed_insert_writes= delayed_rows_in_use= 0;
  delayed_insert_errors= thread_created= 0;
  specialflag= 0;
  binlog_cache_use=  binlog_cache_disk_use= 0;
  max_used_connections= slow_launch_threads = 0;
  mysqld_user= mysqld_chroot= opt_init_file= opt_bin_logname = 0;
  prepared_stmt_count= 0;
  errmesg= 0;
  mysqld_unix_port= opt_mysql_tmpdir= my_bind_addr_str= NullS;
  bzero((uchar*) &mysql_tmpdir_list, sizeof(mysql_tmpdir_list));
  bzero((char *) &global_status_var, sizeof(global_status_var));
  opt_large_pages= 0;
#if defined(ENABLED_DEBUG_SYNC)
  opt_debug_sync_timeout= 0;
#endif /* defined(ENABLED_DEBUG_SYNC) */
  key_map_full.set_all();

  /* Character sets */
  system_charset_info= &my_charset_utf8_general_ci;
  files_charset_info= &my_charset_utf8_general_ci;
  national_charset_info= &my_charset_utf8_general_ci;
  table_alias_charset= &my_charset_bin;
  character_set_filesystem= &my_charset_bin;

  opt_date_time_formats[0]= opt_date_time_formats[1]= opt_date_time_formats[2]= 0;

  /* Things with default values that are not zero */
  delay_key_write_options= (uint) DELAY_KEY_WRITE_ON;
  slave_exec_mode_options= find_bit_type_or_exit(slave_exec_mode_str,
                                                 &slave_exec_mode_typelib,
                                                 NULL, &error);
  /* Default mode string must not yield a error. */
  DBUG_ASSERT(!error);
  if (error)
    return 1;
  opt_specialflag= SPECIAL_ENGLISH;
  unix_sock= base_ip_sock= extra_ip_sock= INVALID_SOCKET;
  mysql_home_ptr= mysql_home;
  pidfile_name_ptr= pidfile_name;
  log_error_file_ptr= log_error_file;
  language_ptr= language;
  mysql_data_home= mysql_real_data_home;
  thd_startup_options= (OPTION_AUTO_IS_NULL | OPTION_BIN_LOG |
                        OPTION_QUOTE_SHOW_CREATE | OPTION_SQL_NOTES);
  protocol_version= PROTOCOL_VERSION;
  what_to_log= ~ (1L << (uint) COM_TIME);
  refresh_version= 1L;	/* Increments on each reload */
  global_query_id= thread_id= 1L;
  strmov(server_version, MYSQL_SERVER_VERSION);
  sql_mode_str= "";

  /* By default, auto-repair MyISAM tables after crash */
  myisam_recover_options_str= "DEFAULT";
  myisam_recover_options=     HA_RECOVER_DEFAULT;
  ha_open_options|= HA_OPEN_ABORT_IF_CRASHED;

  myisam_stats_method_str= "nulls_unequal";
  my_bind_addr = htonl(INADDR_ANY);
  threads.empty();
  thread_cache.empty();
  key_caches.empty();
  if (!(dflt_key_cache= get_or_create_key_cache(default_key_cache_base.str,
                                                default_key_cache_base.length)))
  {
    sql_print_error("Cannot allocate the keycache");
    return 1;
  }

  /* set key_cache_hash.default_value = dflt_key_cache */
  multi_keycache_init();

  /* Set directory paths */
  strmake(language, LANGUAGE, sizeof(language)-1);
  strmake(mysql_real_data_home, get_relative_path(MYSQL_DATADIR),
	  sizeof(mysql_real_data_home)-1);
  mysql_data_home_buff[0]=FN_CURLIB;	// all paths are relative from here
  mysql_data_home_buff[1]=0;
  mysql_data_home_len= 2;

  /* Replication parameters */
  master_user= (char*) "test";
  master_password= master_host= 0;
  master_info_file= (char*) "master.info",
    relay_log_info_file= (char*) "relay-log.info";
  master_ssl_key= master_ssl_cert= master_ssl_ca=
    master_ssl_capath= master_ssl_cipher= 0;
  report_user= report_password = report_host= 0;	/* TO BE DELETED */
  opt_relay_logname= opt_relaylog_index_name= 0;

  /* Variables in libraries */
  charsets_dir= 0;
  default_character_set_name= (char*) MYSQL_DEFAULT_CHARSET_NAME;
  default_collation_name= compiled_default_collation_name;
  sys_charset_system.value= (char*) system_charset_info->csname;
  character_set_filesystem_name= (char*) "binary";
  lc_time_names_name= (char*) "en_US";
  /* Set default values for some option variables */
  default_storage_engine_str= (char*) "MyISAM";
  global_system_variables.table_plugin= NULL;
  global_system_variables.tx_isolation= ISO_REPEATABLE_READ;
  global_system_variables.select_limit= (ulonglong) HA_POS_ERROR;
  max_system_variables.select_limit=    (ulonglong) HA_POS_ERROR;
  global_system_variables.max_join_size= (ulonglong) HA_POS_ERROR;
  max_system_variables.max_join_size=   (ulonglong) HA_POS_ERROR;
  global_system_variables.old_passwords= 0;
  global_system_variables.old_alter_table= 0;
  global_system_variables.binlog_format= BINLOG_FORMAT_UNSPEC;
  global_system_variables.log_slow_verbosity= LOG_SLOW_VERBOSITY_INIT;
  global_system_variables.log_slow_filter=    QPLAN_ALWAYS_SET;
  
  /*
    Default behavior for 4.1 and 5.0 is to treat NULL values as unequal
    when collecting index statistics for MyISAM tables.
  */
  global_system_variables.myisam_stats_method= MI_STATS_METHOD_NULLS_NOT_EQUAL;
  
  global_system_variables.optimizer_switch= OPTIMIZER_SWITCH_DEFAULT;
  /* Variables that depends on compile options */
#ifndef DBUG_OFF
  default_dbug_option=IF_WIN("d:t:i:O,\\mysqld.trace",
			     "d:t:i:o,/tmp/mysqld.trace");
  current_dbug_option= default_dbug_option;
#endif
  opt_error_log= IF_WIN(1,0);
#ifdef COMMUNITY_SERVER
    have_community_features = SHOW_OPTION_YES;
#else
    have_community_features = SHOW_OPTION_NO;
#endif
  global_system_variables.ndb_index_stat_enable=FALSE;
  max_system_variables.ndb_index_stat_enable=TRUE;
  global_system_variables.ndb_index_stat_cache_entries=32;
  max_system_variables.ndb_index_stat_cache_entries=~0L;
  global_system_variables.ndb_index_stat_update_freq=20;
  max_system_variables.ndb_index_stat_update_freq=~0L;
#ifdef HAVE_OPENSSL
  have_ssl=SHOW_OPTION_YES;
#else
  have_ssl=SHOW_OPTION_NO;
#endif
#ifdef HAVE_BROKEN_REALPATH
  have_symlink=SHOW_OPTION_NO;
#else
  have_symlink=SHOW_OPTION_YES;
#endif
#ifdef HAVE_DLOPEN
  have_dlopen=SHOW_OPTION_YES;
#else
  have_dlopen=SHOW_OPTION_NO;
#endif
#ifdef HAVE_QUERY_CACHE
  have_query_cache=SHOW_OPTION_YES;
#else
  have_query_cache=SHOW_OPTION_NO;
#endif
#ifdef HAVE_SPATIAL
  have_geometry=SHOW_OPTION_YES;
#else
  have_geometry=SHOW_OPTION_NO;
#endif
#ifdef HAVE_RTREE_KEYS
  have_rtree_keys=SHOW_OPTION_YES;
#else
  have_rtree_keys=SHOW_OPTION_NO;
#endif
#ifdef HAVE_CRYPT
  have_crypt=SHOW_OPTION_YES;
#else
  have_crypt=SHOW_OPTION_NO;
#endif
#ifdef HAVE_COMPRESS
  have_compress= SHOW_OPTION_YES;
#else
  have_compress= SHOW_OPTION_NO;
#endif
#ifdef HAVE_LIBWRAP
  libwrapName= NullS;
#endif
#ifdef HAVE_OPENSSL
  des_key_file = 0;
  ssl_acceptor_fd= 0;
#endif
#ifdef HAVE_SMEM
  shared_memory_base_name= default_shared_memory_base_name;
#endif
#if !defined(my_pthread_setprio) && !defined(HAVE_PTHREAD_SETSCHEDPARAM)
  opt_specialflag |= SPECIAL_NO_PRIOR;
#endif

#if defined(__WIN__) || defined(__NETWARE__)
  /* Allow Win32 and NetWare users to move MySQL anywhere */
  {
    char prg_dev[LIBLEN];
#if defined __WIN__
	char executing_path_name[LIBLEN];
	if (!test_if_hard_path(my_progname))
	{
		// we don't want to use GetModuleFileName inside of my_path since
		// my_path is a generic path dereferencing function and here we care
		// only about the executing binary.
		GetModuleFileName(NULL, executing_path_name, sizeof(executing_path_name));
		my_path(prg_dev, executing_path_name, NULL);
	}
	else
#endif
    my_path(prg_dev,my_progname,"mysql/bin");
    strcat(prg_dev,"/../");			// Remove 'bin' to get base dir
    cleanup_dirname(mysql_home,prg_dev);
  }
#else
  const char *tmpenv;
  if (!(tmpenv = getenv("MY_BASEDIR_VERSION")))
    tmpenv = DEFAULT_MYSQL_HOME;
  (void) strmake(mysql_home, tmpenv, sizeof(mysql_home)-1);
#endif
  return 0;
}


/**
   Find type for option

   If opt_ignore_wrong_options is set ignore wrong values
   otherwise exit

   @return
   @retval 0 ok    ; *result is updated
   @retval 1 error ; *result is not touched
*/

static my_bool find_opt_type(const char *x, TYPELIB *typelib,
                             const char *option, int *result)
{
  int res;

  if (opt_ignore_wrong_options)
  {
    if ((res= find_type_with_warning(x, typelib, option)) <= 0)
      return 1;
  }
  else
    res= find_type_or_exit(x, typelib, option);
  *result= res;
  return 0;
}


/**
   Get next option from the command line
*/

my_bool
mysqld_get_one_option(int optid,
                      const struct my_option *opt __attribute__((unused)),
                      char *argument)
{
  int error;

  switch(optid) {
#ifndef DBUG_OFF
  case OPT_DEBUG_FLUSH:
    argument= IF_WIN((char*) default_dbug_option, (char*) "d:t:i:O,/tmp/mysqld.trace");
  /* fall through */
  case '#':
    if (!argument)
      argument= (char*) default_dbug_option;
    if (argument[0] == '0' && !argument[1])
    {
      DEBUGGER_OFF;
      break;
    }
    DEBUGGER_ON;
    if (argument[0] == '1' && !argument[1])
      break;
    DBUG_SET_INITIAL(argument);
    opt_endinfo=1;				/* unireg: memory allocation */
    break;
#endif
  case '0':
    WARN_DEPRECATED(NULL, VER_CELOSIA, "--log-long-format", "--log-short-format");
    break;
  case OPT_DEPRECATED_OPTION:
    sql_print_warning("'%s' is deprecated and exists only for compatiblity with old my.cnf files; Please remove this option from all your my.cnf files!",
                      opt->name);
    break;
  case 'a':
    global_system_variables.sql_mode= fix_sql_mode(MODE_ANSI);
    global_system_variables.tx_isolation= ISO_SERIALIZABLE;
    break;
  case 'b':
    strmake(mysql_home,argument,sizeof(mysql_home)-1);
    break;
  case OPT_DEFAULT_CHARACTER_SET_OLD: // --default-character-set
    WARN_DEPRECATED(NULL, VER_CELOSIA, 
                    "--default-character-set",
                    "--character-set-server");
    /* Fall through */
  case 'C':
    if (default_collation_name == compiled_default_collation_name)
      default_collation_name= 0;
    break;
  case 'l':
    WARN_DEPRECATED(NULL, "7.0", "--log", "'--general_log'/'--general_log_file'");
    opt_log=1;
    break;
  case 'h':
    strmake(mysql_real_data_home,argument, sizeof(mysql_real_data_home)-1);
    /* Correct pointer set by my_getopt (for embedded library) */
    mysql_data_home= mysql_real_data_home;
    mysql_data_home_len= strlen(mysql_data_home);
    break;
  case 'u':
    if (!mysqld_user || !strcmp(mysqld_user, argument))
      mysqld_user= argument;
    else
      sql_print_warning("Ignoring user change to '%s' because the user was set to '%s' earlier on the command line\n", argument, mysqld_user);
    break;
  case 'L':
    strmake(language, argument, sizeof(language)-1);
    break;
  case 'O':
    WARN_DEPRECATED(NULL, VER_CELOSIA, "--set-variable", "--variable-name=value");
    break;
#ifdef HAVE_REPLICATION
  case OPT_SLAVE_SKIP_ERRORS:
    init_slave_skip_errors(argument);
    break;
  case OPT_SLAVE_EXEC_MODE:
    slave_exec_mode_options= find_bit_type_or_exit(argument,
                                                   &slave_exec_mode_typelib,
                                                   "", &error);
    if (error)
      return 1;
    break;
#endif
  case OPT_SAFEMALLOC_MEM_LIMIT:
#if !defined(DBUG_OFF) && defined(SAFEMALLOC)
    sf_malloc_mem_limit = atoi(argument);
#endif
    break;
#include <sslopt-case.h>
#ifndef EMBEDDED_LIBRARY
  case 'V':
    print_version();
    exit(0);
#endif /*EMBEDDED_LIBRARY*/
  case OPT_WARNINGS:
    WARN_DEPRECATED(NULL, VER_CELOSIA, "--warnings", "--log-warnings");
    /* Note: fall-through to 'W' */
  case 'W':
    if (!argument)
      global_system_variables.log_warnings++;
    else if (argument == disabled_my_option)
      global_system_variables.log_warnings= 0L;
    else
      global_system_variables.log_warnings= atoi(argument);
    break;
  case 'T':
    test_flags= argument ? (uint) atoi(argument) : 0;
    opt_endinfo=1;
    break;
  case (int) OPT_DEFAULT_COLLATION_OLD:
    WARN_DEPRECATED(NULL, VER_CELOSIA, "--default-collation", "--collation-server");
    break;
  case (int) OPT_SAFE_SHOW_DB:
    WARN_DEPRECATED(NULL, VER_CELOSIA, "--safe-show-database", "GRANT SHOW DATABASES");
    break;
  case (int) OPT_LOG_BIN_TRUST_FUNCTION_CREATORS_OLD:
    WARN_DEPRECATED(NULL, VER_CELOSIA, "--log-bin-trust-routine-creators", "--log-bin-trust-function-creators");
    break;
  case (int) OPT_ENABLE_LOCK:
    WARN_DEPRECATED(NULL, VER_CELOSIA, "--enable-locking", "--external-locking");
    break;
  case (int) OPT_BIG_TABLES:
    thd_startup_options|=OPTION_BIG_TABLES;
    break;
  case (int) OPT_IGNORE_BUILTIN_INNODB:
    opt_ignore_builtin_innodb= 1;
    break;
  case (int) OPT_ISAM_LOG:
    opt_myisam_log=1;
    break;
  case (int) OPT_UPDATE_LOG:
    WARN_DEPRECATED(NULL, VER_CELOSIA, "--log-update", "--log-bin");
    opt_update_log=1;
    break;
  case (int) OPT_BIN_LOG:
    opt_bin_log= test(argument != disabled_my_option);
    break;
  case (int) OPT_ERROR_LOG_FILE:
    opt_error_log= 1;
    break;
#ifdef HAVE_REPLICATION
  case (int) OPT_INIT_RPL_ROLE:
  {
    int role;
    LINT_INIT(role);

    if (!find_opt_type(argument, &rpl_role_typelib, opt->name, &role))
    {
      rpl_status = (role == 1) ?  RPL_AUTH_MASTER : RPL_IDLE_SLAVE;
      break;
    }
  }
  case (int)OPT_REPLICATE_IGNORE_DB:
  {
    rpl_filter->add_ignore_db(argument);
    break;
  }
  case (int)OPT_REPLICATE_DO_DB:
  {
    rpl_filter->add_do_db(argument);
    break;
  }
  case (int)OPT_REPLICATE_REWRITE_DB:
  {
    /* See also OPT_REWRITE_DB handling in client/mysqlbinlog.cc */
    char* key = argument,*p, *val;

    if (!(p= strstr(argument, "->")))
    {
      sql_print_error("Bad syntax in replicate-rewrite-db - missing '->'!\n");
      return 1;
    }
    val= p--;
    while (my_isspace(mysqld_charset, *p) && p > argument)
      *p-- = 0;
    if (p == argument)
    {
      sql_print_error("Bad syntax in replicate-rewrite-db - empty FROM db!\n");
      return 1;
    }
    *val= 0;
    val+= 2;
    while (*val && my_isspace(mysqld_charset, *val))
      val++;
    if (!*val)
    {
      sql_print_error("Bad syntax in replicate-rewrite-db - empty TO db!\n");
      return 1;
    }

    rpl_filter->add_db_rewrite(key, val);
    break;
  }

  case (int)OPT_BINLOG_IGNORE_DB:
  {
    binlog_filter->add_ignore_db(argument);
    break;
  }
  case OPT_BINLOG_FORMAT:
  {
    int id;
    LINT_INIT(id);

    if (!find_opt_type(argument, &binlog_format_typelib, opt->name, &id))
    {
      global_system_variables.binlog_format= opt_binlog_format_id= id - 1;
    }
    break;
  }
  case (int)OPT_BINLOG_DO_DB:
  {
    binlog_filter->add_do_db(argument);
    break;
  }
  case (int)OPT_REPLICATE_DO_TABLE:
  {
    if (rpl_filter->add_do_table(argument))
    {
      sql_print_error("Could not add do table rule '%s'!\n", argument);
      return 1;
    }
    break;
  }
  case (int)OPT_REPLICATE_WILD_DO_TABLE:
  {
    if (rpl_filter->add_wild_do_table(argument))
    {
      sql_print_error("Could not add do table rule '%s'!\n", argument);
      return 1;
    }
    break;
  }
  case (int)OPT_REPLICATE_WILD_IGNORE_TABLE:
  {
    if (rpl_filter->add_wild_ignore_table(argument))
    {
      sql_print_error("Could not add ignore table rule '%s'!\n", argument);
      return 1;
    }
    break;
  }
  case (int)OPT_REPLICATE_IGNORE_TABLE:
  {
    if (rpl_filter->add_ignore_table(argument))
    {
      sql_print_error("Could not add ignore table rule '%s'!\n", argument);
      return 1;
    }
    break;
  }
#endif /* HAVE_REPLICATION */
  case (int) OPT_SLOW_QUERY_LOG:
    WARN_DEPRECATED(NULL, "7.0", "--log_slow_queries", "'--slow_query_log'/'--log-slow-file'");
    opt_slow_log= 1;
    break;
  case  OPT_LOG_OUTPUT:
  {
    if (!argument || !argument[0])
    {
      log_output_options= LOG_FILE;
      log_output_str= log_output_typelib.type_names[1];
    }
    else
    {
      log_output_str= argument;
      log_output_options=
        find_bit_type_or_exit(argument, &log_output_typelib, opt->name, &error);
      if (error)
        return 1;
  }
    break;
  }
  case OPT_EVENT_SCHEDULER:
#ifndef HAVE_EVENT_SCHEDULER
    sql_perror("Event scheduler is not supported in embedded build.");
#else
    if (Events::set_opt_event_scheduler(argument))
      return 1;
#endif
    break;
  case (int) OPT_SAFE:
    opt_specialflag|= SPECIAL_SAFE_MODE | SPECIAL_NO_NEW_FUNC;
    delay_key_write_options= (uint) DELAY_KEY_WRITE_NONE;
    myisam_recover_options= HA_RECOVER_DEFAULT;
    ha_open_options&= ~(HA_OPEN_DELAY_KEY_WRITE);
#ifdef HAVE_QUERY_CACHE
    query_cache_size=0;
#endif
    break;
  case (int) OPT_SKIP_PRIOR:
    opt_specialflag|= SPECIAL_NO_PRIOR;
    sql_print_warning("The --skip-thread-priority startup option is deprecated "
                      "and will be removed in MySQL 7.0. MySQL 6.0 and up do not "
                      "give threads different priorities.");
    break;
  case (int) OPT_SKIP_LOCK:
    WARN_DEPRECATED(NULL, VER_CELOSIA, "--skip-locking", "--skip-external-locking");
    opt_external_locking=0;
    break;
  case (int) OPT_SQL_BIN_UPDATE_SAME:
    WARN_DEPRECATED(NULL, VER_CELOSIA, "--sql-bin-update-same", "the binary log");
    break;
  case (int) OPT_RECORD_BUFFER_OLD:
    WARN_DEPRECATED(NULL, VER_CELOSIA, "record_buffer", "read_buffer_size");
    break;
  case (int) OPT_SYMBOLIC_LINKS:
    WARN_DEPRECATED(NULL, VER_CELOSIA, "--use-symbolic-links", "--symbolic-links");
    break;
  case (int) OPT_SKIP_HOST_CACHE:
    opt_specialflag|= SPECIAL_NO_HOST_CACHE;
    break;
  case (int) OPT_SKIP_RESOLVE:
    opt_skip_name_resolve= 1;
    opt_specialflag|=SPECIAL_NO_RESOLVE;
    break;
  case (int) OPT_SKIP_NETWORKING:
#if defined(__NETWARE__)
    sql_perror("Can't start server: skip-networking option is currently not supported on NetWare");
    return 1;
#endif
    opt_disable_networking=1;
    mysqld_port= mysqld_extra_port= 0;
    break;
  case (int) OPT_SKIP_SHOW_DB:
    opt_skip_show_db=1;
    opt_specialflag|=SPECIAL_SKIP_SHOW_DB;
    break;
  case (int) OPT_WANT_CORE:
    test_flags |= TEST_CORE_ON_SIGNAL;
    break;
  case (int) OPT_SKIP_STACK_TRACE:
    test_flags|=TEST_NO_STACKTRACE;
    break;
  case (int) OPT_SKIP_SYMLINKS:
    WARN_DEPRECATED(NULL, VER_CELOSIA, "--skip-symlink", "--skip-symbolic-links");
    my_use_symdir=0;
    break;
  case (int) OPT_BIND_ADDRESS:
    if ((my_bind_addr= (ulong) inet_addr(argument)) == INADDR_NONE)
    {
      struct hostent *ent;
      if (argument[0])
	ent=gethostbyname(argument);
      else
      {
	char myhostname[255];
	if (gethostname(myhostname,sizeof(myhostname)) < 0)
	{
	  sql_perror("Can't start server: cannot get my own hostname!");
          return 1;
	}
	ent=gethostbyname(myhostname);
      }
      if (!ent)
      {
	sql_perror("Can't start server: cannot resolve hostname!");
        return 1;
      }
      my_bind_addr = (ulong) ((in_addr*)ent->h_addr_list[0])->s_addr;
    }
    break;
  case (int) OPT_PID_FILE:
    strmake(pidfile_name, argument, sizeof(pidfile_name)-1);
    break;
#ifdef __WIN__
  case (int) OPT_STANDALONE:		/* Dummy option for NT */
    break;
#endif
  /*
    The following change issues a deprecation warning if the slave
    configuration is specified either in the my.cnf file or on
    the command-line. See BUG#21490.
  */
  case OPT_MASTER_HOST:
  case OPT_MASTER_USER:
  case OPT_MASTER_PASSWORD:
  case OPT_MASTER_PORT:
  case OPT_MASTER_CONNECT_RETRY:
  case OPT_MASTER_SSL:
  case OPT_MASTER_SSL_KEY:
  case OPT_MASTER_SSL_CERT:
  case OPT_MASTER_SSL_CAPATH:
  case OPT_MASTER_SSL_CIPHER:
  case OPT_MASTER_SSL_CA:
    if (!slave_warning_issued)                 //only show the warning once
    {
      slave_warning_issued = true;   
      WARN_DEPRECATED(NULL, "6.0", opt->name, "'CHANGE MASTER'");
    }
    break;
  case OPT_CONSOLE:
    if (opt_console)
      opt_error_log= 0;			// Force logs to stdout
    break;
  case (int) OPT_FLUSH:
    myisam_flush=1;
    flush_time=0;			// No auto flush
    break;
  case OPT_LOW_PRIORITY_UPDATES:
    thr_upgraded_concurrent_insert_lock= TL_WRITE_LOW_PRIORITY;
    global_system_variables.low_priority_updates=1;
    break;
  case OPT_BOOTSTRAP:
    opt_noacl=opt_bootstrap=1;
    break;
  case OPT_LOG_SLOW_FILTER:
    global_system_variables.log_slow_filter=
      find_bit_type_or_exit(argument, &log_slow_filter_typelib,
                            opt->name, &error);
    /*
      If we are using filters, we set opt_slow_admin_statements to be always
      true so we can maintain everything with filters
    */
    opt_log_slow_admin_statements= 1;
    if (error)
      return 1;
    break;
  case OPT_LOG_SLOW_VERBOSITY:
    global_system_variables.log_slow_verbosity=
      find_bit_type_or_exit(argument, &log_slow_verbosity_typelib,
                            opt->name, &error);
    if (error)
      return 1;
    break;
  case OPT_SERVER_ID:
    server_id_supplied = 1;
    break;
  case OPT_DELAY_KEY_WRITE_ALL:
    WARN_DEPRECATED(NULL, VER_CELOSIA, 
                    "--delay-key-write-for-all-tables",
                    "--delay-key-write=ALL");
    if (argument != disabled_my_option)
      argument= (char*) "ALL";
    /* Fall through */
  case OPT_DELAY_KEY_WRITE:
    if (argument == disabled_my_option)
      delay_key_write_options= (uint) DELAY_KEY_WRITE_NONE;
    else if (! argument)
      delay_key_write_options= (uint) DELAY_KEY_WRITE_ON;
    else
    {
      int type;
      LINT_INIT(type);

      if (!find_opt_type(argument, &delay_key_write_typelib, opt->name, &type))
        delay_key_write_options= (uint) type-1;
    }
    break;
  case OPT_CHARSETS_DIR:
    strmake(mysql_charsets_dir, argument, sizeof(mysql_charsets_dir)-1);
    charsets_dir = mysql_charsets_dir;
    break;
  case OPT_TX_ISOLATION:
  {
    int type;
    LINT_INIT(type);

    if (!find_opt_type(argument, &tx_isolation_typelib, opt->name, &type))
      global_system_variables.tx_isolation= (type-1);
    break;
  }
#ifdef WITH_NDBCLUSTER_STORAGE_ENGINE
  case OPT_NDB_MGMD:
  case OPT_NDB_NODEID:
  {
    int len= my_snprintf(opt_ndb_constrbuf+opt_ndb_constrbuf_len,
			 sizeof(opt_ndb_constrbuf)-opt_ndb_constrbuf_len,
			 "%s%s%s",opt_ndb_constrbuf_len > 0 ? ",":"",
			 optid == OPT_NDB_NODEID ? "nodeid=" : "",
			 argument);
    opt_ndb_constrbuf_len+= len;
  }
  /* fall through to add the connectstring to the end
   * and set opt_ndbcluster_connectstring
   */
  case OPT_NDB_CONNECTSTRING:
    if (opt_ndb_connectstring && opt_ndb_connectstring[0])
      my_snprintf(opt_ndb_constrbuf+opt_ndb_constrbuf_len,
		  sizeof(opt_ndb_constrbuf)-opt_ndb_constrbuf_len,
		  "%s%s", opt_ndb_constrbuf_len > 0 ? ",":"",
		  opt_ndb_connectstring);
    else
      opt_ndb_constrbuf[opt_ndb_constrbuf_len]= 0;
    opt_ndbcluster_connectstring= opt_ndb_constrbuf;
    break;
  case OPT_NDB_DISTRIBUTION:
    int id;
    if (!find_opt_type(argument, &ndb_distribution_typelib, opt->name, &id))
      opt_ndb_distribution_id= (enum ndb_distribution)(id-1);
    break;
  case OPT_NDB_EXTRA_LOGGING:
    if (!argument)
      ndb_extra_logging++;
    else if (argument == disabled_my_option)
      ndb_extra_logging= 0L;
    else
      ndb_extra_logging= atoi(argument);
    break;
#endif
  case OPT_MYISAM_RECOVER:
  {
    if (argument && (!argument[0] ||
                     my_strcasecmp(system_charset_info, argument, "OFF") == 0))
    {
      myisam_recover_options= HA_RECOVER_NONE;
      myisam_recover_options_str= "OFF";
      ha_open_options&= ~HA_OPEN_ABORT_IF_CRASHED;
    }
    else
    {
      if (!argument)
      {
        myisam_recover_options=     HA_RECOVER_DEFAULT;
        myisam_recover_options_str= myisam_recover_typelib.type_names[0];
      }
      else
      {
        myisam_recover_options_str=argument;
        myisam_recover_options=
          find_bit_type_or_exit(argument, &myisam_recover_typelib, opt->name,
                                &error);
        if (error)
          return 1;
      }
      ha_open_options|=HA_OPEN_ABORT_IF_CRASHED;
    }
    break;
  }
  case OPT_CONCURRENT_INSERT:
    /* The following code is mainly here to emulate old behavior */
    if (!argument)                      /* --concurrent-insert */
      myisam_concurrent_insert= 1;
    else if (argument == disabled_my_option)
      myisam_concurrent_insert= 0;      /* --skip-concurrent-insert */
    break;
  case OPT_TC_HEURISTIC_RECOVER:
    find_opt_type(argument, &tc_heuristic_recover_typelib,
                  opt->name, (int*) &tc_heuristic_recover);
    break;
  case OPT_MYISAM_STATS_METHOD:
  {
    ulong method_conv;
    int method;
    LINT_INIT(method_conv);
    LINT_INIT(method);

    myisam_stats_method_str= argument;
    if (!find_opt_type(argument, &myisam_stats_method_typelib,
                      opt->name, &method))
    {
      switch (method-1) {
      case 2:
        method_conv= MI_STATS_METHOD_IGNORE_NULLS;
        break;
      case 1:
        method_conv= MI_STATS_METHOD_NULLS_EQUAL;
        break;
      case 0:
      default:
        method_conv= MI_STATS_METHOD_NULLS_NOT_EQUAL;
        break;
      }
      global_system_variables.myisam_stats_method= method_conv;
    }
    break;
  }
  case OPT_SQL_MODE:
  {
    sql_mode_str= argument;
    global_system_variables.sql_mode=
      find_bit_type_or_exit(argument, &sql_mode_typelib, opt->name, &error);
    if (error)
      return 1;
    global_system_variables.sql_mode= fix_sql_mode(global_system_variables.
						   sql_mode);
    break;
  }
  case OPT_OPTIMIZER_SWITCH:
  {
    bool not_used;
    char *error= 0;
    uint error_len= 0;
    optimizer_switch_str= argument;
    global_system_variables.optimizer_switch=
      (ulong)find_set_from_flags(&optimizer_switch_typelib, 
                                 optimizer_switch_typelib.count, 
                                 global_system_variables.optimizer_switch,
                                 global_system_variables.optimizer_switch,
                                 argument, strlen(argument), NULL,
                                 &error, &error_len, &not_used);
     if (error)
     {
       char buf[512];
       char *cbuf= buf;
       cbuf += my_snprintf(buf, 512, "Error in parsing optimizer_switch setting near %*s\n", error_len, error);
       sql_perror(buf);
       return 1;
     }
    break;
  }
  case OPT_ONE_THREAD:
    thread_handling= SCHEDULER_NO_THREADS;
    opt_thread_handling= thread_handling_typelib.type_names[thread_handling];
    break;
  case OPT_THREAD_HANDLING:
  {
    int id;
    LINT_INIT(id);
    if (!find_opt_type(argument, &thread_handling_typelib, opt->name, &id))
      thread_handling= id - 1;
    opt_thread_handling= thread_handling_typelib.type_names[thread_handling];
    break;
  }
  case OPT_FT_BOOLEAN_SYNTAX:
    if (ft_boolean_check_syntax_string((uchar*) argument))
    {
      sql_print_error("Invalid ft-boolean-syntax string: %s\n", argument);
      return 1;
    }
    strmake(ft_boolean_syntax, argument, sizeof(ft_boolean_syntax)-1);
    break;
  case OPT_SKIP_SAFEMALLOC:
#ifdef SAFEMALLOC
    sf_malloc_quick=1;
#endif
    break;
  case OPT_LOWER_CASE_TABLE_NAMES:
    lower_case_table_names= argument ? atoi(argument) : 1;
    lower_case_table_names_used= 1;
    break;
  case OPT_TEST_IGNORE_WRONG_OPTIONS:
    /* Used for testing options */
    opt_ignore_wrong_options= 1;
    break;
#if defined(ENABLED_DEBUG_SYNC)
  case OPT_DEBUG_SYNC_TIMEOUT:
    /*
      Debug Sync Facility. See debug_sync.cc.
      Default timeout for WAIT_FOR action.
      Default value is zero (facility disabled).
      If option is given without an argument, supply a non-zero value.
    */
    if (!argument)
    {
      /* purecov: begin tested */
      opt_debug_sync_timeout= DEBUG_SYNC_DEFAULT_WAIT_TIMEOUT;
      /* purecov: end */
    }
    break;
#endif /* defined(ENABLED_DEBUG_SYNC) */
  }
  return 0;
}


/** Handle arguments for multiple key caches. */
C_MODE_START
static void* mysql_getopt_value(const char *, uint,
                                const struct my_option *, int *);
C_MODE_END

static void*
mysql_getopt_value(const char *keyname, uint key_length,
		   const struct my_option *option, int *error)
{
  if (error)
    *error= 0;
  switch (option->id) {
  case OPT_KEY_BUFFER_SIZE:
  case OPT_KEY_CACHE_BLOCK_SIZE:
  case OPT_KEY_CACHE_DIVISION_LIMIT:
  case OPT_KEY_CACHE_AGE_THRESHOLD:
  case OPT_KEY_CACHE_PARTITIONS:
  {
    KEY_CACHE *key_cache;
    if (!(key_cache= get_or_create_key_cache(keyname, key_length)))
    {
      if (error)
        *error= EXIT_OUT_OF_MEMORY;
      return 0;
    }
    switch (option->id) {
    case OPT_KEY_BUFFER_SIZE:
      return &key_cache->param_buff_size;
    case OPT_KEY_CACHE_BLOCK_SIZE:
      return &key_cache->param_block_size;
    case OPT_KEY_CACHE_DIVISION_LIMIT:
      return &key_cache->param_division_limit;
    case OPT_KEY_CACHE_AGE_THRESHOLD:
      return &key_cache->param_age_threshold;
    case OPT_KEY_CACHE_PARTITIONS:
      return (uchar**) &key_cache->param_partitions;
    }
  }
  }
  return option->value;
}


extern "C" void option_error_reporter(enum loglevel level, const char *format, ...);

void option_error_reporter(enum loglevel level, const char *format, ...)
{
  va_list args;
  va_start(args, format);

  /* Don't print warnings for --loose options during bootstrap */
  if (level == ERROR_LEVEL || !opt_bootstrap ||
      global_system_variables.log_warnings)
  {
    vprint_msg_to_log(level, format, args);
  }
  va_end(args);
}


/**
  @todo
  - FIXME add EXIT_TOO_MANY_ARGUMENTS to "mysys_err.h" and return that code?
*/
static int get_options(int *argc,char **argv)
{
  int ho_error;

  my_getopt_register_get_addr(mysql_getopt_value);
  strmake(def_ft_boolean_syntax, ft_boolean_syntax,
	  sizeof(ft_boolean_syntax)-1);
  my_getopt_error_reporter= option_error_reporter;

  /* Skip unknown options so that they may be processed later by plugins */
  my_getopt_skip_unknown= TRUE;

  if ((ho_error= handle_options(argc, &argv, my_long_options,
                                mysqld_get_one_option)))
    return ho_error;
  (*argc)++; /* add back one for the progname handle_options removes */
             /* no need to do this for argv as we are discarding it. */

  if ((opt_log_slow_admin_statements || opt_log_queries_not_using_indexes ||
       opt_log_slow_slave_statements) &&
      !opt_slow_log)
    sql_print_warning("options --log-slow-admin-statements, --log-queries-not-using-indexes and --log-slow-slave-statements have no effect if --log_slow_queries is not set");

#if defined(HAVE_BROKEN_REALPATH)
  my_use_symdir=0;
  my_disable_symlinks=1;
  have_symlink=SHOW_OPTION_NO;
#else
  if (!my_use_symdir)
  {
    my_disable_symlinks=1;
    have_symlink=SHOW_OPTION_DISABLED;
  }
#endif
  if (opt_debugging)
  {
    /* Allow break with SIGINT, no core or stack trace */
    test_flags|= TEST_SIGINT | TEST_NO_STACKTRACE;
    test_flags&= ~TEST_CORE_ON_SIGNAL;
  }
  /* Set global MyISAM variables from delay_key_write_options */
  fix_delay_key_write((THD*) 0, OPT_GLOBAL);
  /* Set global slave_exec_mode from its option */
  fix_slave_exec_mode();

  global_system_variables.log_slow_filter=
    fix_log_slow_filter(global_system_variables.log_slow_filter);
#ifndef EMBEDDED_LIBRARY
  if (mysqld_chroot)
    set_root(mysqld_chroot);
#else
  thread_handling = SCHEDULER_NO_THREADS;
  max_allowed_packet= global_system_variables.max_allowed_packet;
  net_buffer_length= global_system_variables.net_buffer_length;
#endif
  if (fix_paths())
    return 1;

  /*
    Set some global variables from the global_system_variables
    In most cases the global variables will not be used
  */
  my_disable_locking= myisam_single_user= test(opt_external_locking == 0);
  my_disable_sync= opt_sync == 0;
  my_default_record_cache_size=global_system_variables.read_buff_size;
  myisam_max_temp_length=
    (my_off_t) global_system_variables.myisam_max_sort_file_size;

  /* Set global variables based on startup options */
  myisam_block_size=(uint) 1 << my_bit_log2(opt_myisam_block_size);
  my_crc_dbug_check= opt_my_crc_dbug_check;

  /* long_query_time is in microseconds */
  global_system_variables.long_query_time= max_system_variables.long_query_time=
    (longlong) (long_query_time * 1000000.0);

  if (opt_short_log_format)
    opt_specialflag|= SPECIAL_SHORT_LOG_FORMAT;

  if (init_global_datetime_format(MYSQL_TIMESTAMP_DATE,
				  &global_system_variables.date_format) ||
      init_global_datetime_format(MYSQL_TIMESTAMP_TIME,
				  &global_system_variables.time_format) ||
      init_global_datetime_format(MYSQL_TIMESTAMP_DATETIME,
				  &global_system_variables.datetime_format))
    return 1;

#ifdef EMBEDDED_LIBRARY
  one_thread_scheduler(&thread_scheduler);
  one_thread_scheduler(&extra_thread_scheduler);
#else
  if (thread_handling <= SCHEDULER_ONE_THREAD_PER_CONNECTION)
    one_thread_per_connection_scheduler(&thread_scheduler, &max_connections,
                                        &connection_count);
  else if (thread_handling == SCHEDULER_NO_THREADS)
    one_thread_scheduler(&thread_scheduler);
  else
    pool_of_threads_scheduler(&thread_scheduler);  /* purecov: tested */
  one_thread_per_connection_scheduler(&extra_thread_scheduler,
                                      &extra_max_connections,
                                      &extra_connection_count);
#endif
  return 0;
}


/*
  Create version name for running mysqld version
  We automaticly add suffixes -debug, -embedded and -log to the version
  name to make the version more descriptive.
  (MYSQL_SERVER_SUFFIX is set by the compilation environment)
*/

static void set_server_version(void)
{
  char *end= strxmov(server_version, MYSQL_SERVER_VERSION,
                     MYSQL_SERVER_SUFFIX_STR, NullS);
#ifdef EMBEDDED_LIBRARY
  end= strmov(end, "-embedded");
#endif
#ifndef DBUG_OFF
  if (!strstr(MYSQL_SERVER_SUFFIX_STR, "-debug"))
    end= strmov(end, "-debug");
#endif
  if (opt_log || opt_update_log || opt_slow_log || opt_bin_log)
    strmov(end, "-log");                        // This may slow down system
}


static char *get_relative_path(const char *path)
{
  if (test_if_hard_path(path) &&
      is_prefix(path,DEFAULT_MYSQL_HOME) &&
      strcmp(DEFAULT_MYSQL_HOME,FN_ROOTDIR))
  {
    path+=(uint) strlen(DEFAULT_MYSQL_HOME);
    while (*path == FN_LIBCHAR)
      path++;
  }
  return (char*) path;
}


/**
  Fix filename and replace extension where 'dir' is relative to
  mysql_real_data_home.
  @return
    1 if len(path) > FN_REFLEN
*/

bool
fn_format_relative_to_data_home(char * to, const char *name,
				const char *dir, const char *extension)
{
  char tmp_path[FN_REFLEN];
  if (!test_if_hard_path(dir))
  {
    strxnmov(tmp_path,sizeof(tmp_path)-1, mysql_real_data_home,
	     dir, NullS);
    dir=tmp_path;
  }
  return !fn_format(to, name, dir, extension,
		    MY_APPEND_EXT | MY_UNPACK_FILENAME | MY_SAFE_PATH);
}


/**
  Test a file path to determine if the path is compatible with the secure file
  path restriction.
 
  @param path null terminated character string

  @return
    @retval TRUE The path is secure
    @retval FALSE The path isn't secure
*/

bool is_secure_file_path(char *path)
{
  char buff1[FN_REFLEN], buff2[FN_REFLEN];
  /*
    All paths are secure if opt_secure_file_path is 0
  */
  if (!opt_secure_file_priv)
    return TRUE;

  if (strlen(path) >= FN_REFLEN)
    return FALSE;

  if (my_realpath(buff1, path, 0))
  {
    /*
      The supplied file path might have been a file and not a directory.
    */
    size_t length= dirname_length(path);        // Guaranteed to be < FN_REFLEN
    memcpy(buff2, path, length);
    buff2[length]= '\0';
    if (length == 0 || my_realpath(buff1, buff2, 0))
      return FALSE;
  }
  convert_dirname(buff2, buff1, NullS);
  return is_prefix(buff2, opt_secure_file_priv) ? TRUE : FALSE;
}


static int fix_paths(void)
{
  char buff[FN_REFLEN],*pos;
  DBUG_ENTER("fix_paths");

  convert_dirname(mysql_home,mysql_home,NullS);
  /* Resolve symlinks to allow 'mysql_home' to be a relative symlink */
  my_realpath(mysql_home,mysql_home,MYF(0));
  /* Ensure that mysql_home ends in FN_LIBCHAR */
  pos=strend(mysql_home);
  if (pos[-1] != FN_LIBCHAR)
  {
    pos[0]= FN_LIBCHAR;
    pos[1]= 0;
  }
  convert_dirname(language,language,NullS);
  convert_dirname(mysql_real_data_home,mysql_real_data_home,NullS);
  (void) my_load_path(mysql_home,mysql_home,""); // Resolve current dir
  (void) my_load_path(mysql_real_data_home,mysql_real_data_home,mysql_home);
  (void) my_load_path(pidfile_name,pidfile_name,mysql_real_data_home);
  (void) my_load_path(opt_plugin_dir, opt_plugin_dir_ptr ? opt_plugin_dir_ptr :
                                      get_relative_path(PLUGINDIR), mysql_home);
  opt_plugin_dir_ptr= opt_plugin_dir;

  my_realpath(mysql_unpacked_real_data_home, mysql_real_data_home, MYF(0));
  mysql_unpacked_real_data_home_len= 
    (int) strlen(mysql_unpacked_real_data_home);
  if (mysql_unpacked_real_data_home[mysql_unpacked_real_data_home_len-1] == FN_LIBCHAR)
    --mysql_unpacked_real_data_home_len;

  char *sharedir=get_relative_path(SHAREDIR);
  if (test_if_hard_path(sharedir))
    strmake(buff,sharedir,sizeof(buff)-1);		/* purecov: tested */
  else
    strxnmov(buff,sizeof(buff)-1,mysql_home,sharedir,NullS);
  convert_dirname(buff,buff,NullS);
  (void) my_load_path(language,language,buff);

  /* If --character-sets-dir isn't given, use shared library dir */
  if (charsets_dir != mysql_charsets_dir)
  {
    strxnmov(mysql_charsets_dir, sizeof(mysql_charsets_dir)-1, buff,
	     CHARSET_DIR, NullS);
  }
  (void) my_load_path(mysql_charsets_dir, mysql_charsets_dir, buff);
  convert_dirname(mysql_charsets_dir, mysql_charsets_dir, NullS);
  charsets_dir=mysql_charsets_dir;

  if (init_tmpdir(&mysql_tmpdir_list, opt_mysql_tmpdir))
    DBUG_RETURN(1);
#ifdef HAVE_REPLICATION
  if (!slave_load_tmpdir)
  {
    if (!(slave_load_tmpdir = (char*) my_strdup(mysql_tmpdir, MYF(MY_FAE))))
      DBUG_RETURN(1);
  }
#endif /* HAVE_REPLICATION */
  /*
    Convert the secure-file-priv option to system format, allowing
    a quick strcmp to check if read or write is in an allowed dir
  */
  if (opt_secure_file_priv)
  {
    if (*opt_secure_file_priv == 0)
    {
      /* For easy check later */
      my_free(opt_secure_file_priv, MYF(0));
      opt_secure_file_priv= 0;
    }
    else
    {
      char *secure_file_real_path;
      if (my_realpath(buff, opt_secure_file_priv, 0))
      {
        sql_print_warning("Failed to normalize the argument for --secure-file-priv.");
        DBUG_RETURN(1);
      }
      secure_file_real_path= (char *)my_malloc(FN_REFLEN, MYF(MY_FAE));
      convert_dirname(secure_file_real_path, buff, NullS);
      my_free(opt_secure_file_priv, MYF(0));
      opt_secure_file_priv= secure_file_real_path;
    }
  }
  DBUG_RETURN(0);
}


static ulong find_bit_type_or_exit(const char *x, TYPELIB *bit_lib,
                                   const char *option, int *error)
{
  ulong result;
  const char **ptr;
  
  *error= 0;
  if ((result= find_bit_type(x, bit_lib)) == ~(ulong) 0)
  {
    char *buff= (char *) my_alloca(2048);
    char *cbuf;
    ptr= bit_lib->type_names;
    cbuf= buff + ((!*x) ?
      my_snprintf(buff, 2048, "No option given to %s\n", option) :
      my_snprintf(buff, 2048, "Wrong option to %s. Option(s) given: %s\n",
                  option, x));
    cbuf+= my_snprintf(cbuf, 2048 - (cbuf-buff), "Alternatives are: '%s'", *ptr);
    while (*++ptr)
      cbuf+= my_snprintf(cbuf, 2048 - (cbuf-buff), ",'%s'", *ptr);
    my_snprintf(cbuf, 2048 - (cbuf-buff), "\n");
    sql_perror(buff);
    *error= 1;
    my_afree(buff);
    return 0;
  }

  return result;
}


/**
  @return
    a bitfield from a string of substrings separated by ','
    or
    ~(ulong) 0 on error.
*/

static ulong find_bit_type(const char *x, TYPELIB *bit_lib)
{
  bool found_end;
  int  found_count;
  const char *end,*i,*j;
  const char **array, *pos;
  ulong found,found_int,bit;
  DBUG_ENTER("find_bit_type");
  DBUG_PRINT("enter",("x: '%s'",x));

  found=0;
  found_end= 0;
  pos=(char *) x;
  while (*pos == ' ') pos++;
  found_end= *pos == 0;
  while (!found_end)
  {
    if (!*(end=strcend(pos,',')))		/* Let end point at fieldend */
    {
      while (end > pos && end[-1] == ' ')
	end--;					/* Skip end-space */
      found_end=1;
    }
    found_int=0; found_count=0;
    for (array=bit_lib->type_names, bit=1 ; (i= *array++) ; bit<<=1)
    {
      j=pos;
      while (j != end)
      {
	if (my_toupper(mysqld_charset,*i++) !=
            my_toupper(mysqld_charset,*j++))
	  goto skip;
      }
      found_int=bit;
      if (! *i)
      {
	found_count=1;
	break;
      }
      else if (j != pos)			// Half field found
      {
	found_count++;				// Could be one of two values
      }
skip: ;
    }
    if (found_count != 1)
      DBUG_RETURN(~(ulong) 0);				// No unique value
    found|=found_int;
    pos=end+1;
  }

  DBUG_PRINT("exit",("bit-field: %ld",(ulong) found));
  DBUG_RETURN(found);
} /* find_bit_type */


/**
  Check if file system used for databases is case insensitive.

  @param dir_name			Directory to test

  @retval -1  Don't know (Test failed)
  @retval  0   File system is case sensitive
  @retval  1   File system is case insensitive
*/

static int test_if_case_insensitive(const char *dir_name)
{
  int result= 0;
  File file;
  char buff[FN_REFLEN], buff2[FN_REFLEN];
  MY_STAT stat_info;
  DBUG_ENTER("test_if_case_insensitive");

  fn_format(buff, glob_hostname, dir_name, ".lower-test",
	    MY_UNPACK_FILENAME | MY_REPLACE_EXT | MY_REPLACE_DIR);
  fn_format(buff2, glob_hostname, dir_name, ".LOWER-TEST",
	    MY_UNPACK_FILENAME | MY_REPLACE_EXT | MY_REPLACE_DIR);
  (void) my_delete(buff2, MYF(0));
  if ((file= my_create(buff, 0666, O_RDWR, MYF(0))) < 0)
  {
    sql_print_warning("Can't create test file %s", buff);
    DBUG_RETURN(-1);
  }
  my_close(file, MYF(0));
  if (my_stat(buff2, &stat_info, MYF(0)))
    result= 1;					// Can access file
  (void) my_delete(buff, MYF(MY_WME));
  DBUG_PRINT("exit", ("result: %d", result));
  DBUG_RETURN(result);
}


#ifndef EMBEDDED_LIBRARY

/**
  Create file to store pid number.
*/
static void create_pid_file()
{
  File file;
  if ((file = my_create(pidfile_name,0664,
			O_WRONLY | O_TRUNC, MYF(MY_WME))) >= 0)
  {
    char buff[21], *end;
    end= int10_to_str((long) getpid(), buff, 10);
    *end++= '\n';
    if (!my_write(file, (uchar*) buff, (uint) (end-buff), MYF(MY_WME | MY_NABP)))
    {
      (void) my_close(file, MYF(0));
      return;
    }
    (void) my_close(file, MYF(0));
  }
  sql_perror("Can't start server: can't create PID file");
  exit(1);
}
#endif /* EMBEDDED_LIBRARY */

/** Clear most status variables. */
void refresh_status(THD *thd)
{
  pthread_mutex_lock(&LOCK_status);

  /* Add thread's status variabes to global status */
  add_to_status(&global_status_var, &thd->status_var);

  /* Reset thread's status variables */
  bzero((uchar*) &thd->status_var, sizeof(thd->status_var));
  bzero((uchar*) &thd->org_status_var, sizeof(thd->org_status_var)); 
  thd->start_bytes_received= 0;

  /* Reset some global variables */
  reset_status_vars();

  /* Reset the counters of all key caches (default and named). */
  process_key_caches(reset_key_cache_counters);
#ifdef COMMUNITY_SERVER
  flush_status_time= time((time_t*) 0);
#endif
  pthread_mutex_unlock(&LOCK_status);

  /*
    Set max_used_connections to the number of currently open
    connections.  Lock LOCK_thread_count out of LOCK_status to avoid
    deadlocks.  Status reset becomes not atomic, but status data is
    not exact anyway.
  */
  pthread_mutex_lock(&LOCK_thread_count);
  max_used_connections= thread_count-delayed_insert_threads;
  pthread_mutex_unlock(&LOCK_thread_count);
}


/*****************************************************************************
  Instantiate variables for missing storage engines
  This section should go away soon
*****************************************************************************/

#ifndef WITH_NDBCLUSTER_STORAGE_ENGINE
ulong ndb_cache_check_time;
ulong ndb_extra_logging;
#endif

/*****************************************************************************
  Instantiate templates
*****************************************************************************/

#ifdef HAVE_EXPLICIT_TEMPLATE_INSTANTIATION
/* Used templates */
template class I_List<THD>;
template class I_List_iterator<THD>;
template class I_List<i_string>;
template class I_List<i_string_pair>;
template class I_List<NAMED_LIST>;
template class I_List<Statement>;
template class I_List_iterator<Statement>;
#endif<|MERGE_RESOLUTION|>--- conflicted
+++ resolved
@@ -339,8 +339,7 @@
 static const char *optimizer_switch_names[]=
 {
   "index_merge","index_merge_union","index_merge_sort_union",
-<<<<<<< HEAD
-  "index_merge_intersection",
+  "index_merge_intersection","index_merge_sort_intersection",
   "index_condition_pushdown",
   "firstmatch","loosescan","materialization", "semijoin",
   "partial_match_rowid_merge",
@@ -352,9 +351,6 @@
   "join_cache_incremental",
   "join_cache_hashed",
   "join_cache_bka",
-=======
-  "index_merge_intersection","index_merge_sort_intersection",
->>>>>>> e99e7fb1
 #ifndef DBUG_OFF
   "table_elimination",
 #endif
@@ -368,7 +364,7 @@
   sizeof("index_merge_union") - 1,
   sizeof("index_merge_sort_union") - 1,
   sizeof("index_merge_intersection") - 1,
-<<<<<<< HEAD
+  sizeof("index_merge_sort_intersection") - 1,
   sizeof("index_condition_pushdown") - 1,
   sizeof("firstmatch") - 1,
   sizeof("loosescan") - 1,
@@ -383,9 +379,6 @@
   sizeof("join_cache_incremental") - 1,
   sizeof("join_cache_hashed") - 1,
   sizeof("join_cache_bka") - 1,
-=======
-  sizeof("index_merge_sort_intersection") - 1,
->>>>>>> e99e7fb1
 #ifndef DBUG_OFF
   sizeof("table_elimination") - 1,
 #endif
@@ -477,7 +470,7 @@
 static const char *optimizer_switch_str="index_merge=on,index_merge_union=on,"
                                         "index_merge_sort_union=on,"
                                         "index_merge_intersection=on,"
-<<<<<<< HEAD
+                                        "index_merge_sort_intersection=off"
                                         "index_condition_pushdown=on,"
                                         "firstmatch=on,"
                                         "loosescan=on,"
@@ -491,10 +484,6 @@
                                         "join_cache_hashed=on,"
                                         "join_cache_bka=on"
 #ifndef DBUG_OFF
-=======
-                                        "index_merge_sort_intersection=off"
-#ifndef DBUG_OFF                                        
->>>>>>> e99e7fb1
                                         ",table_elimination=on";
 #else
                                         ;
@@ -7417,14 +7406,11 @@
   {"optimizer_switch", OPT_OPTIMIZER_SWITCH,
    "optimizer_switch=option=val[,option=val...], where option={index_merge, "
    "index_merge_union, index_merge_sort_union, index_merge_intersection, "
-<<<<<<< HEAD
+   "index_merge_sort_intersection, "
    "index_condition_pushdown, firstmatch, loosescan, materialization, "
    "semijoin, partial_match_rowid_merge, partial_match_table_scan, "
    "subquery_cache, outer_join_with_cache, semijoin_with_cache, "
    "join_cache_incremental, join_cache_hashed, join_cache_bka"
-=======
-   "index_merge_sort_intersection"
->>>>>>> e99e7fb1
 #ifndef DBUG_OFF
    ", table_elimination"
 #endif 
