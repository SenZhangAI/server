--- conflicted
+++ resolved
@@ -6324,13 +6324,9 @@
   active=pages;
   DBUG_ASSERT(npages >= 2);
   pool=pages+1;
-<<<<<<< HEAD
-  pool_last=pages+npages-1;
+  pool_last_ptr= &((pages+npages-1)->next);
   commit_ordered_queue= NULL;
   commit_ordered_queue_busy= false;
-=======
-  pool_last_ptr= &((pages+npages-1)->next);
->>>>>>> cbae2943
 
   return 0;
 
