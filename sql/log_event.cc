/*
   Copyright (c) 2000, 2013, Oracle and/or its affiliates.
   Copyright (c) 2009, 2013, Monty Program Ab.

   This program is free software; you can redistribute it and/or modify
   it under the terms of the GNU General Public License as published by
   the Free Software Foundation; version 2 of the License.

   This program is distributed in the hope that it will be useful,
   but WITHOUT ANY WARRANTY; without even the implied warranty of
   MERCHANTABILITY or FITNESS FOR A PARTICULAR PURPOSE.  See the
   GNU General Public License for more details.

   You should have received a copy of the GNU General Public License
   along with this program; if not, write to the Free Software
   Foundation, Inc., 51 Franklin St, Fifth Floor, Boston, MA 02110-1301  USA */


#ifdef MYSQL_CLIENT

#include "sql_priv.h"

#else

#ifdef USE_PRAGMA_IMPLEMENTATION
#pragma implementation				// gcc: Class implementation
#endif

#include "sql_priv.h"
#include "unireg.h"
#include "my_global.h" // REQUIRED by log_event.h > m_string.h > my_bitmap.h
#include "log_event.h"
#include "sql_base.h"                           // close_thread_tables
#include "sql_cache.h"                       // QUERY_CACHE_FLAGS_SIZE
#include "sql_locale.h" // MY_LOCALE, my_locale_by_number, my_locale_en_US
#include "key.h"        // key_copy
#include "lock.h"       // mysql_unlock_tables
#include "sql_parse.h"  // mysql_test_parse_for_slave
#include "tztime.h"     // struct Time_zone
#include "sql_load.h"   // mysql_load
#include "sql_db.h"     // load_db_opt_by_name
#include "slave.h"
#include "rpl_rli.h"
#include "rpl_mi.h"
#include "rpl_filter.h"
#include "rpl_record.h"
#include "transaction.h"
#include <my_dir.h>
#include "sql_show.h"    // append_identifier
#include <strfunc.h>

#endif /* MYSQL_CLIENT */

#include <base64.h>
#include <my_bitmap.h>
#include "rpl_utility.h"


/**
  BINLOG_CHECKSUM variable.
*/
const char *binlog_checksum_type_names[]= {
  "NONE",
  "CRC32",
  NullS
};

unsigned int binlog_checksum_type_length[]= {
  sizeof("NONE") - 1,
  sizeof("CRC32") - 1,
  0
};

TYPELIB binlog_checksum_typelib=
{
  array_elements(binlog_checksum_type_names) - 1, "",
  binlog_checksum_type_names,
  binlog_checksum_type_length
};



#define log_cs	&my_charset_latin1

#define FLAGSTR(V,F) ((V)&(F)?#F" ":"")


/*
  Size of buffer for printing a double in format %.<PREC>g

  optional '-' + optional zero + '.'  + PREC digits + 'e' + sign +
  exponent digits + '\0'
*/
#define FMT_G_BUFSIZE(PREC) (3 + (PREC) + 5 + 1)

/*
  Explicit instantiation to unsigned int of template available_buffer
  function.
*/
template unsigned int available_buffer<unsigned int>(const char*,
                                                     const char*,
                                                     unsigned int);

/*
  Explicit instantiation to unsigned int of template valid_buffer_range
  function.
*/
template bool valid_buffer_range<unsigned int>(unsigned int,
                                               const char*,
                                               const char*,
                                               unsigned int);

/* 
   replication event checksum is introduced in the following "checksum-home" version.
   The checksum-aware servers extract FD's version to decide whether the FD event
   carries checksum info.

   TODO: correct the constant when it has been determined 
   (which main tree to push and when) 
*/
const uchar checksum_version_split_mysql[3]= {5, 6, 1};
const ulong checksum_version_product_mysql=
  (checksum_version_split_mysql[0] * 256 +
   checksum_version_split_mysql[1]) * 256 +
  checksum_version_split_mysql[2];
const uchar checksum_version_split_mariadb[3]= {5, 3, 0};
const ulong checksum_version_product_mariadb=
  (checksum_version_split_mariadb[0] * 256 +
   checksum_version_split_mariadb[1]) * 256 +
  checksum_version_split_mariadb[2];

#if !defined(MYSQL_CLIENT) && defined(HAVE_REPLICATION)
static int rows_event_stmt_cleanup(rpl_group_info *rgi, THD* thd);

static const char *HA_ERR(int i)
{
  /* 
    This function should only be called in case of an error
    was detected 
   */
  DBUG_ASSERT(i != 0);
  switch (i) {
  case HA_ERR_KEY_NOT_FOUND: return "HA_ERR_KEY_NOT_FOUND";
  case HA_ERR_FOUND_DUPP_KEY: return "HA_ERR_FOUND_DUPP_KEY";
  case HA_ERR_RECORD_CHANGED: return "HA_ERR_RECORD_CHANGED";
  case HA_ERR_WRONG_INDEX: return "HA_ERR_WRONG_INDEX";
  case HA_ERR_CRASHED: return "HA_ERR_CRASHED";
  case HA_ERR_WRONG_IN_RECORD: return "HA_ERR_WRONG_IN_RECORD";
  case HA_ERR_OUT_OF_MEM: return "HA_ERR_OUT_OF_MEM";
  case HA_ERR_NOT_A_TABLE: return "HA_ERR_NOT_A_TABLE";
  case HA_ERR_WRONG_COMMAND: return "HA_ERR_WRONG_COMMAND";
  case HA_ERR_OLD_FILE: return "HA_ERR_OLD_FILE";
  case HA_ERR_NO_ACTIVE_RECORD: return "HA_ERR_NO_ACTIVE_RECORD";
  case HA_ERR_RECORD_DELETED: return "HA_ERR_RECORD_DELETED";
  case HA_ERR_RECORD_FILE_FULL: return "HA_ERR_RECORD_FILE_FULL";
  case HA_ERR_INDEX_FILE_FULL: return "HA_ERR_INDEX_FILE_FULL";
  case HA_ERR_END_OF_FILE: return "HA_ERR_END_OF_FILE";
  case HA_ERR_UNSUPPORTED: return "HA_ERR_UNSUPPORTED";
  case HA_ERR_TO_BIG_ROW: return "HA_ERR_TO_BIG_ROW";
  case HA_WRONG_CREATE_OPTION: return "HA_WRONG_CREATE_OPTION";
  case HA_ERR_FOUND_DUPP_UNIQUE: return "HA_ERR_FOUND_DUPP_UNIQUE";
  case HA_ERR_UNKNOWN_CHARSET: return "HA_ERR_UNKNOWN_CHARSET";
  case HA_ERR_WRONG_MRG_TABLE_DEF: return "HA_ERR_WRONG_MRG_TABLE_DEF";
  case HA_ERR_CRASHED_ON_REPAIR: return "HA_ERR_CRASHED_ON_REPAIR";
  case HA_ERR_CRASHED_ON_USAGE: return "HA_ERR_CRASHED_ON_USAGE";
  case HA_ERR_LOCK_WAIT_TIMEOUT: return "HA_ERR_LOCK_WAIT_TIMEOUT";
  case HA_ERR_LOCK_TABLE_FULL: return "HA_ERR_LOCK_TABLE_FULL";
  case HA_ERR_READ_ONLY_TRANSACTION: return "HA_ERR_READ_ONLY_TRANSACTION";
  case HA_ERR_LOCK_DEADLOCK: return "HA_ERR_LOCK_DEADLOCK";
  case HA_ERR_CANNOT_ADD_FOREIGN: return "HA_ERR_CANNOT_ADD_FOREIGN";
  case HA_ERR_NO_REFERENCED_ROW: return "HA_ERR_NO_REFERENCED_ROW";
  case HA_ERR_ROW_IS_REFERENCED: return "HA_ERR_ROW_IS_REFERENCED";
  case HA_ERR_NO_SAVEPOINT: return "HA_ERR_NO_SAVEPOINT";
  case HA_ERR_NON_UNIQUE_BLOCK_SIZE: return "HA_ERR_NON_UNIQUE_BLOCK_SIZE";
  case HA_ERR_NO_SUCH_TABLE: return "HA_ERR_NO_SUCH_TABLE";
  case HA_ERR_TABLE_EXIST: return "HA_ERR_TABLE_EXIST";
  case HA_ERR_NO_CONNECTION: return "HA_ERR_NO_CONNECTION";
  case HA_ERR_NULL_IN_SPATIAL: return "HA_ERR_NULL_IN_SPATIAL";
  case HA_ERR_TABLE_DEF_CHANGED: return "HA_ERR_TABLE_DEF_CHANGED";
  case HA_ERR_NO_PARTITION_FOUND: return "HA_ERR_NO_PARTITION_FOUND";
  case HA_ERR_RBR_LOGGING_FAILED: return "HA_ERR_RBR_LOGGING_FAILED";
  case HA_ERR_DROP_INDEX_FK: return "HA_ERR_DROP_INDEX_FK";
  case HA_ERR_FOREIGN_DUPLICATE_KEY: return "HA_ERR_FOREIGN_DUPLICATE_KEY";
  case HA_ERR_TABLE_NEEDS_UPGRADE: return "HA_ERR_TABLE_NEEDS_UPGRADE";
  case HA_ERR_TABLE_READONLY: return "HA_ERR_TABLE_READONLY";
  case HA_ERR_AUTOINC_READ_FAILED: return "HA_ERR_AUTOINC_READ_FAILED";
  case HA_ERR_AUTOINC_ERANGE: return "HA_ERR_AUTOINC_ERANGE";
  case HA_ERR_GENERIC: return "HA_ERR_GENERIC";
  case HA_ERR_RECORD_IS_THE_SAME: return "HA_ERR_RECORD_IS_THE_SAME";
  case HA_ERR_LOGGING_IMPOSSIBLE: return "HA_ERR_LOGGING_IMPOSSIBLE";
  case HA_ERR_CORRUPT_EVENT: return "HA_ERR_CORRUPT_EVENT";
  case HA_ERR_ROWS_EVENT_APPLY : return "HA_ERR_ROWS_EVENT_APPLY";
  }
  return "No Error!";
}

/**
   Error reporting facility for Rows_log_event::do_apply_event

   @param level     error, warning or info
   @param ha_error  HA_ERR_ code
   @param rli       pointer to the active Relay_log_info instance
   @param thd       pointer to the slave thread's thd
   @param table     pointer to the event's table object
   @param type      the type of the event
   @param log_name  the master binlog file name
   @param pos       the master binlog file pos (the next after the event)

*/
static void inline slave_rows_error_report(enum loglevel level, int ha_error,
                                           Relay_log_info const *rli, THD *thd,
                                           TABLE *table, const char * type,
                                           const char *log_name, ulong pos)
{
  const char *handler_error= (ha_error ? HA_ERR(ha_error) : NULL);
  char buff[MAX_SLAVE_ERRMSG], *slider;
  const char *buff_end= buff + sizeof(buff);
  uint len;
  List_iterator_fast<MYSQL_ERROR> it(thd->warning_info->warn_list());
  MYSQL_ERROR *err;
  buff[0]= 0;

  for (err= it++, slider= buff; err && slider < buff_end - 1;
       slider += len, err= it++)
  {
    len= my_snprintf(slider, buff_end - slider,
                     " %s, Error_code: %d;", err->get_message_text(),
                     err->get_sql_errno());
  }

  if (ha_error != 0)
    rli->report(level, thd->is_error() ? thd->stmt_da->sql_errno() : 0,
                "Could not execute %s event on table %s.%s;"
                "%s handler error %s; "
                "the event's master log %s, end_log_pos %lu",
                type, table->s->db.str, table->s->table_name.str,
                buff, handler_error == NULL ? "<unknown>" : handler_error,
                log_name, pos);
  else
    rli->report(level, thd->is_error() ? thd->stmt_da->sql_errno() : 0,
                "Could not execute %s event on table %s.%s;"
                "%s the event's master log %s, end_log_pos %lu",
                type, table->s->db.str, table->s->table_name.str,
                buff, log_name, pos);
}
#endif

/*
  Cache that will automatically be written to a dedicated file on
  destruction.

  DESCRIPTION

 */
class Write_on_release_cache
{
public:
  enum flag
  {
    FLUSH_F
  };

  typedef unsigned short flag_set;

  /*
    Constructor.

    SYNOPSIS
      Write_on_release_cache
      cache  Pointer to cache to use
      file   File to write cache to upon destruction
      flags  Flags for the cache

    DESCRIPTION

      Class used to guarantee copy of cache to file before exiting the
      current block.  On successful copy of the cache, the cache will
      be reinited as a WRITE_CACHE.

      Currently, a pointer to the cache is provided in the
      constructor, but it would be possible to create a subclass
      holding the IO_CACHE itself.
   */
  Write_on_release_cache(IO_CACHE *cache, FILE *file, flag_set flags = 0)
    : m_cache(cache), m_file(file), m_flags(flags)
  {
    reinit_io_cache(m_cache, WRITE_CACHE, 0L, FALSE, TRUE);
  }

  ~Write_on_release_cache()
  {
    copy_event_cache_to_file_and_reinit(m_cache, m_file);
    if (m_flags | FLUSH_F)
      fflush(m_file);
  }

  /*
    Return a pointer to the internal IO_CACHE.

    SYNOPSIS
      operator&()

    DESCRIPTION

      Function to return a pointer to the internal cache, so that the
      object can be treated as a IO_CACHE and used with the my_b_*
      IO_CACHE functions

    RETURN VALUE
      A pointer to the internal IO_CACHE.
   */
  IO_CACHE *operator&()
  {
    return m_cache;
  }

private:
  // Hidden, to prevent usage.
  Write_on_release_cache(Write_on_release_cache const&);

  IO_CACHE *m_cache;
  FILE *m_file;
  flag_set m_flags;
};

#ifndef DBUG_OFF
uint debug_not_change_ts_if_art_event= 1; // bug#29309 simulation
#endif

/*
  pretty_print_str()
*/

#ifdef MYSQL_CLIENT
static void pretty_print_str(IO_CACHE* cache, const char* str, int len)
{
  const char* end = str + len;
  my_b_printf(cache, "\'");
  while (str < end)
  {
    char c;
    switch ((c=*str++)) {
    case '\n': my_b_printf(cache, "\\n"); break;
    case '\r': my_b_printf(cache, "\\r"); break;
    case '\\': my_b_printf(cache, "\\\\"); break;
    case '\b': my_b_printf(cache, "\\b"); break;
    case '\t': my_b_printf(cache, "\\t"); break;
    case '\'': my_b_printf(cache, "\\'"); break;
    case 0   : my_b_printf(cache, "\\0"); break;
    default:
      my_b_printf(cache, "%c", c);
      break;
    }
  }
  my_b_printf(cache, "\'");
}
#endif /* MYSQL_CLIENT */

#if defined(HAVE_REPLICATION) && !defined(MYSQL_CLIENT)

static void clear_all_errors(THD *thd, Relay_log_info *rli)
{
  thd->is_slave_error = 0;
  thd->clear_error();
  rli->clear_error();
}

inline int idempotent_error_code(int err_code)
{
  int ret= 0;

  switch (err_code)
  {
    case 0:
      ret= 1;
    break;
    /*
      The following list of "idempotent" errors
      means that an error from the list might happen
      because of idempotent (more than once)
      applying of a binlog file.
      Notice, that binlog has a  ddl operation its
      second applying may cause

      case HA_ERR_TABLE_DEF_CHANGED:
      case HA_ERR_CANNOT_ADD_FOREIGN:

      which are not included into to the list.

      Note that HA_ERR_RECORD_DELETED is not in the list since
      do_exec_row() should not return that error code.
    */
    case HA_ERR_RECORD_CHANGED:
    case HA_ERR_KEY_NOT_FOUND:
    case HA_ERR_END_OF_FILE:
    case HA_ERR_FOUND_DUPP_KEY:
    case HA_ERR_FOUND_DUPP_UNIQUE:
    case HA_ERR_FOREIGN_DUPLICATE_KEY:
    case HA_ERR_NO_REFERENCED_ROW:
    case HA_ERR_ROW_IS_REFERENCED:
      ret= 1;
    break;
    default:
      ret= 0;
    break;
  }
  return (ret);
}

/**
  Ignore error code specified on command line.
*/

inline int ignored_error_code(int err_code)
{
#ifdef HAVE_NDB_BINLOG
  /*
    The following error codes are hard-coded and will always be ignored.
  */
  switch (err_code)
  {
  case ER_DB_CREATE_EXISTS:
  case ER_DB_DROP_EXISTS:
    return 1;
  default:
    /* Nothing to do */
    break;
  }
#endif
  return ((err_code == ER_SLAVE_IGNORED_TABLE) ||
          (use_slave_mask && bitmap_is_set(&slave_error_mask, err_code)));
}

/*
  This function converts an engine's error to a server error.
   
  If the thread does not have an error already reported, it tries to 
  define it by calling the engine's method print_error. However, if a 
  mapping is not found, it uses the ER_UNKNOWN_ERROR and prints out a 
  warning message.
*/ 
int convert_handler_error(int error, THD* thd, TABLE *table)
{
  uint actual_error= (thd->is_error() ? thd->stmt_da->sql_errno() :
                           0);

  if (actual_error == 0)
  {
    table->file->print_error(error, MYF(0));
    actual_error= (thd->is_error() ? thd->stmt_da->sql_errno() :
                        ER_UNKNOWN_ERROR);
    if (actual_error == ER_UNKNOWN_ERROR)
      if (global_system_variables.log_warnings)
        sql_print_warning("Unknown error detected %d in handler", error);
  }

  return (actual_error);
}

inline bool concurrency_error_code(int error)
{
  switch (error)
  {
  case ER_LOCK_WAIT_TIMEOUT:
  case ER_LOCK_DEADLOCK:
  case ER_XA_RBDEADLOCK:
    return TRUE;
  default: 
    return (FALSE);
  }
}

inline bool unexpected_error_code(int unexpected_error)
{
  switch (unexpected_error) 
  {
  case ER_NET_READ_ERROR:
  case ER_NET_ERROR_ON_WRITE:
  case ER_QUERY_INTERRUPTED:
  case ER_CONNECTION_KILLED:
  case ER_SERVER_SHUTDOWN:
  case ER_NEW_ABORTING_CONNECTION:
    return(TRUE);
  default:
    return(FALSE);
  }
}

/*
  pretty_print_str()
*/

static void
pretty_print_str(String *packet, const char *str, int len)
{
  const char *end= str + len;
  packet->append(STRING_WITH_LEN("'"));
  while (str < end)
  {
    char c;
    switch ((c=*str++)) {
    case '\n': packet->append(STRING_WITH_LEN("\\n")); break;
    case '\r': packet->append(STRING_WITH_LEN("\\r")); break;
    case '\\': packet->append(STRING_WITH_LEN("\\\\")); break;
    case '\b': packet->append(STRING_WITH_LEN("\\b")); break;
    case '\t': packet->append(STRING_WITH_LEN("\\t")); break;
    case '\'': packet->append(STRING_WITH_LEN("\\'")); break;
    case 0   : packet->append(STRING_WITH_LEN("\\0")); break;
    default:
      packet->append(&c, 1);
      break;
    }
  }
  packet->append(STRING_WITH_LEN("'"));
}
#endif /* !MYSQL_CLIENT */


#if defined(HAVE_REPLICATION) && !defined(MYSQL_CLIENT)

/**
  Create a prefix for the temporary files that is to be used for
  load data file name for this master

  @param name	           Store prefix of name here
  @param connection_name   Connection name
 
  @return pointer to end of name

  @description
  We assume that FN_REFLEN is big enough to hold
  MAX_CONNECTION_NAME * MAX_FILENAME_MBWIDTH characters + 2 numbers +
  a short extension.

  The resulting file name has the following parts, each separated with a '-'
  - PREFIX_SQL_LOAD (SQL_LOAD-)
  - If a connection name is given (multi-master setup):
    - Add an extra '-' to mark that this is a multi-master file
    - connection name in lower case, converted to safe file characters.
    (see create_logfile_name_with_suffix()).
  - server_id
  - A last '-' (after server_id).
*/

static char *load_data_tmp_prefix(char *name,
                                  LEX_STRING *connection_name)
{
  name= strmov(name, PREFIX_SQL_LOAD);
  if (connection_name->length)
  {
    uint buf_length;
    uint errors;
    /* Add marker that this is a multi-master-file */
    *name++='-';
    /* Convert connection_name to a safe filename */
    buf_length= strconvert(system_charset_info, connection_name->str,
                           &my_charset_filename, name, FN_REFLEN,
                           &errors);
    name+= buf_length;
    *name++= '-';
  }
  name= int10_to_str(global_system_variables.server_id, name, 10);
  *name++ = '-';
  *name= '\0';                                  // For testing prefixes
  return name;
}


/**
  Creates a temporary name for LOAD DATA INFILE

  @param buf		      Store new filename here
  @param file_id	      File_id (part of file name)
  @param event_server_id      Event_id (part of file name)
  @param ext		      Extension for file name

  @return
    Pointer to start of extension
*/

static char *slave_load_file_stem(char *buf, uint file_id,
                                  int event_server_id, const char *ext,
                                  LEX_STRING *connection_name)
{
  char *res;
  res= buf+ unpack_dirname(buf, slave_load_tmpdir);
  to_unix_path(buf);
  buf= load_data_tmp_prefix(res, connection_name);
  buf= int10_to_str(event_server_id, buf, 10);
  *buf++ = '-';
  res= int10_to_str(file_id, buf, 10);
  strmov(res, ext);                             // Add extension last
  return res;                                   // Pointer to extension
}
#endif


#if defined(HAVE_REPLICATION) && !defined(MYSQL_CLIENT)

/**
  Delete all temporary files used for SQL_LOAD.
*/

static void cleanup_load_tmpdir(LEX_STRING *connection_name)
{
  MY_DIR *dirp;
  FILEINFO *file;
  uint i;
  char dir[FN_REFLEN], fname[FN_REFLEN];
  char prefbuf[31 + MAX_CONNECTION_NAME* MAX_FILENAME_MBWIDTH + 1];
  DBUG_ENTER("cleanup_load_tmpdir");

  unpack_dirname(dir, slave_load_tmpdir);
  if (!(dirp=my_dir(dir, MYF(MY_WME))))
    return;

  /* 
     When we are deleting temporary files, we should only remove
     the files associated with the server id of our server.
     We don't use event_server_id here because since we've disabled
     direct binlogging of Create_file/Append_file/Exec_load events
     we cannot meet Start_log event in the middle of events from one 
     LOAD DATA.
  */

  load_data_tmp_prefix(prefbuf, connection_name);
  DBUG_PRINT("enter", ("dir: '%s'  prefix: '%s'", dir, prefbuf));

  for (i=0 ; i < (uint)dirp->number_of_files; i++)
  {
    file=dirp->dir_entry+i;
    if (is_prefix(file->name, prefbuf))
    {
      fn_format(fname,file->name,slave_load_tmpdir,"",MY_UNPACK_FILENAME);
      mysql_file_delete(key_file_misc, fname, MYF(0));
    }
  }

  my_dirend(dirp);
  DBUG_VOID_RETURN;
}
#endif


/*
  write_str()
*/

static bool write_str(IO_CACHE *file, const char *str, uint length)
{
  uchar tmp[1];
  tmp[0]= (uchar) length;
  return (my_b_safe_write(file, tmp, sizeof(tmp)) ||
	  my_b_safe_write(file, (uchar*) str, length));
}


/*
  read_str()
*/

static inline int read_str(const char **buf, const char *buf_end,
                           const char **str, uint8 *len)
{
  if (*buf + ((uint) (uchar) **buf) >= buf_end)
    return 1;
  *len= (uint8) **buf;
  *str= (*buf)+1;
  (*buf)+= (uint) *len+1;
  return 0;
}


/**
  Transforms a string into "" or its expression in X'HHHH' form.
*/

char *str_to_hex(char *to, const char *from, uint len)
{
  if (len)
  {
    *to++= 'X';
    *to++= '\'';
    to= octet2hex(to, from, len);
    *to++= '\'';
    *to= '\0';
  }
  else
    to= strmov(to, "\"\"");
  return to;                               // pointer to end 0 of 'to'
}

#ifndef MYSQL_CLIENT

/**
  Append a version of the 'from' string suitable for use in a query to
  the 'to' string.  To generate a correct escaping, the character set
  information in 'csinfo' is used.
*/

int
append_query_string(THD *thd, CHARSET_INFO *csinfo,
                    String const *from, String *to)
{
  char *beg, *ptr;
  uint32 const orig_len= to->length();
  if (to->reserve(orig_len + from->length() * 2 + 4))
    return 1;

  beg= (char*) to->ptr() + to->length();
  ptr= beg;
  if (csinfo->escape_with_backslash_is_dangerous)
    ptr= str_to_hex(ptr, from->ptr(), from->length());
  else
  {
    *ptr++= '\'';
    if (!(thd->variables.sql_mode & MODE_NO_BACKSLASH_ESCAPES))
    {
      ptr+= escape_string_for_mysql(csinfo, ptr, 0,
                                    from->ptr(), from->length());
    }
    else
    {
      const char *frm_str= from->ptr();

      for (; frm_str < (from->ptr() + from->length()); frm_str++)
      {
        /* Using '' way to represent "'" */
        if (*frm_str == '\'')
          *ptr++= *frm_str;

        *ptr++= *frm_str;
      }
    }

    *ptr++= '\'';
  }
  to->length(orig_len + ptr - beg);
  return 0;
}
#endif


/**
  Prints a "session_var=value" string. Used by mysqlbinlog to print some SET
  commands just before it prints a query.
*/

#ifdef MYSQL_CLIENT

static void print_set_option(IO_CACHE* file, uint32 bits_changed,
                             uint32 option, uint32 flags, const char* name,
                             bool* need_comma)
{
  if (bits_changed & option)
  {
    if (*need_comma)
      my_b_printf(file,", ");
    my_b_printf(file,"%s=%d", name, test(flags & option));
    *need_comma= 1;
  }
}
#endif
/**************************************************************************
	Log_event methods (= the parent class of all events)
**************************************************************************/

/**
  @return
  returns the human readable name of the event's type
*/

const char* Log_event::get_type_str(Log_event_type type)
{
  switch(type) {
  case START_EVENT_V3:  return "Start_v3";
  case STOP_EVENT:   return "Stop";
  case QUERY_EVENT:  return "Query";
  case ROTATE_EVENT: return "Rotate";
  case INTVAR_EVENT: return "Intvar";
  case LOAD_EVENT:   return "Load";
  case NEW_LOAD_EVENT:   return "New_load";
  case SLAVE_EVENT:  return "Slave";
  case CREATE_FILE_EVENT: return "Create_file";
  case APPEND_BLOCK_EVENT: return "Append_block";
  case DELETE_FILE_EVENT: return "Delete_file";
  case EXEC_LOAD_EVENT: return "Exec_load";
  case RAND_EVENT: return "RAND";
  case XID_EVENT: return "Xid";
  case USER_VAR_EVENT: return "User var";
  case FORMAT_DESCRIPTION_EVENT: return "Format_desc";
  case TABLE_MAP_EVENT: return "Table_map";
  case PRE_GA_WRITE_ROWS_EVENT: return "Write_rows_event_old";
  case PRE_GA_UPDATE_ROWS_EVENT: return "Update_rows_event_old";
  case PRE_GA_DELETE_ROWS_EVENT: return "Delete_rows_event_old";
  case WRITE_ROWS_EVENT: return "Write_rows";
  case UPDATE_ROWS_EVENT: return "Update_rows";
  case DELETE_ROWS_EVENT: return "Delete_rows";
  case BEGIN_LOAD_QUERY_EVENT: return "Begin_load_query";
  case EXECUTE_LOAD_QUERY_EVENT: return "Execute_load_query";
  case INCIDENT_EVENT: return "Incident";
  case ANNOTATE_ROWS_EVENT: return "Annotate_rows";
  case BINLOG_CHECKPOINT_EVENT: return "Binlog_checkpoint";
  case GTID_EVENT: return "Gtid";
  case GTID_LIST_EVENT: return "Gtid_list";
  default: return "Unknown";				/* impossible */
  }
}

const char* Log_event::get_type_str()
{
  return get_type_str(get_type_code());
}


/*
  Log_event::Log_event()
*/

#ifndef MYSQL_CLIENT
Log_event::Log_event(THD* thd_arg, uint16 flags_arg, bool using_trans)
  :log_pos(0), temp_buf(0), exec_time(0),
   crc(0), thd(thd_arg),
   checksum_alg(BINLOG_CHECKSUM_ALG_UNDEF)
{
  server_id=	thd->variables.server_id;
  when=         thd->start_time;
  when_sec_part=thd->start_time_sec_part;

  if (using_trans)
    cache_type= Log_event::EVENT_TRANSACTIONAL_CACHE;
  else
    cache_type= Log_event::EVENT_STMT_CACHE;
  flags= flags_arg |
    (thd->variables.option_bits & OPTION_SKIP_REPLICATION ?
     LOG_EVENT_SKIP_REPLICATION_F : 0);
}

/**
  This minimal constructor is for when you are not even sure that there
  is a valid THD. For example in the server when we are shutting down or
  flushing logs after receiving a SIGHUP (then we must write a Rotate to
  the binlog but we have no THD, so we need this minimal constructor).
*/

Log_event::Log_event()
  :temp_buf(0), exec_time(0), flags(0),
   cache_type(Log_event::EVENT_INVALID_CACHE), crc(0),
   thd(0), checksum_alg(BINLOG_CHECKSUM_ALG_UNDEF)
{
  server_id=	global_system_variables.server_id;
  /*
    We can't call my_time() here as this would cause a call before
    my_init() is called
  */
  when=         0;
  when_sec_part=0;
  log_pos=	0;
}
#endif /* !MYSQL_CLIENT */


/*
  Log_event::Log_event()
*/

Log_event::Log_event(const char* buf,
                     const Format_description_log_event* description_event)
  :temp_buf(0), cache_type(Log_event::EVENT_INVALID_CACHE),
    crc(0), checksum_alg(BINLOG_CHECKSUM_ALG_UNDEF)
{
#ifndef MYSQL_CLIENT
  thd = 0;
#endif
  when = uint4korr(buf);
  when_sec_part= 0;
  server_id = uint4korr(buf + SERVER_ID_OFFSET);
  data_written= uint4korr(buf + EVENT_LEN_OFFSET);
  if (description_event->binlog_version==1)
  {
    log_pos= 0;
    flags= 0;
    return;
  }
  /* 4.0 or newer */
  log_pos= uint4korr(buf + LOG_POS_OFFSET);
  /*
    If the log is 4.0 (so here it can only be a 4.0 relay log read by
    the SQL thread or a 4.0 master binlog read by the I/O thread),
    log_pos is the beginning of the event: we transform it into the end
    of the event, which is more useful.
    But how do you know that the log is 4.0: you know it if
    description_event is version 3 *and* you are not reading a
    Format_desc (remember that mysqlbinlog starts by assuming that 5.0
    logs are in 4.0 format, until it finds a Format_desc).
  */
  if (description_event->binlog_version==3 &&
      (uchar)buf[EVENT_TYPE_OFFSET]<FORMAT_DESCRIPTION_EVENT && log_pos)
  {
      /*
        If log_pos=0, don't change it. log_pos==0 is a marker to mean
        "don't change rli->group_master_log_pos" (see
        inc_group_relay_log_pos()). As it is unreal log_pos, adding the
        event len's is nonsense. For example, a fake Rotate event should
        not have its log_pos (which is 0) changed or it will modify
        Exec_master_log_pos in SHOW SLAVE STATUS, displaying a nonsense
        value of (a non-zero offset which does not exist in the master's
        binlog, so which will cause problems if the user uses this value
        in CHANGE MASTER).
      */
    log_pos+= data_written; /* purecov: inspected */
  }
  DBUG_PRINT("info", ("log_pos: %lu", (ulong) log_pos));

  flags= uint2korr(buf + FLAGS_OFFSET);
  if (((uchar)buf[EVENT_TYPE_OFFSET] == FORMAT_DESCRIPTION_EVENT) ||
      ((uchar)buf[EVENT_TYPE_OFFSET] == ROTATE_EVENT))
  {
    /*
      These events always have a header which stops here (i.e. their
      header is FROZEN).
    */
    /*
      Initialization to zero of all other Log_event members as they're
      not specified. Currently there are no such members; in the future
      there will be an event UID (but Format_description and Rotate
      don't need this UID, as they are not propagated through
      --log-slave-updates (remember the UID is used to not play a query
      twice when you have two masters which are slaves of a 3rd master).
      Then we are done.
    */
    return;
  }
  /* otherwise, go on with reading the header from buf (nothing now) */
}

#ifndef MYSQL_CLIENT
#ifdef HAVE_REPLICATION

int Log_event::do_update_pos(rpl_group_info *rgi)
{
  Relay_log_info *rli= rgi->rli;
  DBUG_ENTER("Log_event::do_update_pos");

  /*
    rli is null when (as far as I (Guilhem) know) the caller is
    Load_log_event::do_apply_event *and* that one is called from
    Execute_load_log_event::do_apply_event.  In this case, we don't
    do anything here ; Execute_load_log_event::do_apply_event will
    call Log_event::do_apply_event again later with the proper rli.
    Strictly speaking, if we were sure that rli is null only in the
    case discussed above, 'if (rli)' is useless here.  But as we are
    not 100% sure, keep it for now.

    Matz: I don't think we will need this check with this refactoring.
  */
  if (rli)
  {
    /*
      bug#29309 simulation: resetting the flag to force
      wrong behaviour of artificial event to update
      rli->last_master_timestamp for only one time -
      the first FLUSH LOGS in the test.
    */
    DBUG_EXECUTE_IF("let_first_flush_log_change_timestamp",
                    if (debug_not_change_ts_if_art_event == 1
                        && is_artificial_event())
                      debug_not_change_ts_if_art_event= 0; );
    /*
      In parallel execution, delay position update for the events that are
      not part of event groups (format description, rotate, and such) until
      the actual event execution reaches that point.
    */
    if (!rgi->is_parallel_exec || is_group_event(get_type_code()))
      rli->stmt_done(log_pos,
                     (is_artificial_event() &&
                      IF_DBUG(debug_not_change_ts_if_art_event > 0, 1) ?
                      0 : when),
                     thd, rgi);
    DBUG_EXECUTE_IF("let_first_flush_log_change_timestamp",
                    if (debug_not_change_ts_if_art_event == 0)
                      debug_not_change_ts_if_art_event= 2; );
  }
  DBUG_RETURN(0);                                  // Cannot fail currently
}


Log_event::enum_skip_reason
Log_event::do_shall_skip(rpl_group_info *rgi)
{
  Relay_log_info *rli= rgi->rli;
  DBUG_PRINT("info", ("ev->server_id: %lu, ::server_id: %lu,"
                      " rli->replicate_same_server_id: %d,"
                      " rli->slave_skip_counter: %lu",
                      (ulong) server_id, (ulong) global_system_variables.server_id,
                      rli->replicate_same_server_id,
                      rli->slave_skip_counter));
  if ((server_id == global_system_variables.server_id &&
       !rli->replicate_same_server_id) ||
      (rli->slave_skip_counter == 1 && rli->is_in_group()) ||
      (flags & LOG_EVENT_SKIP_REPLICATION_F &&
       opt_replicate_events_marked_for_skip != RPL_SKIP_REPLICATE))
    return EVENT_SKIP_IGNORE;
  if (rli->slave_skip_counter > 0)
    return EVENT_SKIP_COUNT;
  return EVENT_SKIP_NOT;
}


/*
  Log_event::pack_info()
*/

void Log_event::pack_info(THD *thd, Protocol *protocol)
{
  protocol->store("", &my_charset_bin);
}


/**
  Only called by SHOW BINLOG EVENTS
*/
int Log_event::net_send(THD *thd, Protocol *protocol, const char* log_name,
                        my_off_t pos)
{
  const char *p= strrchr(log_name, FN_LIBCHAR);
  const char *event_type;
  if (p)
    log_name = p + 1;

  protocol->prepare_for_resend();
  protocol->store(log_name, &my_charset_bin);
  protocol->store((ulonglong) pos);
  event_type = get_type_str();
  protocol->store(event_type, strlen(event_type), &my_charset_bin);
  protocol->store((uint32) server_id);
  protocol->store((ulonglong) log_pos);
  pack_info(thd, protocol);
  return protocol->write();
}
#endif /* HAVE_REPLICATION */


/**
  init_show_field_list() prepares the column names and types for the
  output of SHOW BINLOG EVENTS; it is used only by SHOW BINLOG
  EVENTS.
*/

void Log_event::init_show_field_list(List<Item>* field_list)
{
  field_list->push_back(new Item_empty_string("Log_name", 20));
  field_list->push_back(new Item_return_int("Pos", MY_INT32_NUM_DECIMAL_DIGITS,
					    MYSQL_TYPE_LONGLONG));
  field_list->push_back(new Item_empty_string("Event_type", 20));
  field_list->push_back(new Item_return_int("Server_id", 10,
					    MYSQL_TYPE_LONG));
  field_list->push_back(new Item_return_int("End_log_pos",
                                            MY_INT32_NUM_DECIMAL_DIGITS,
					    MYSQL_TYPE_LONGLONG));
  field_list->push_back(new Item_empty_string("Info", 20));
}

/**
   A decider of whether to trigger checksum computation or not.
   To be invoked in Log_event::write() stack.
   The decision is positive 

    S,M) if it's been marked for checksumming with @c checksum_alg
    
    M) otherwise, if @@global.binlog_checksum is not NONE and the event is 
       directly written to the binlog file.
       The to-be-cached event decides at @c write_cache() time.

   Otherwise the decision is negative.

   @note   A side effect of the method is altering Log_event::checksum_alg
           it the latter was undefined at calling.

   @return true (positive) or false (negative)
*/
my_bool Log_event::need_checksum()
{
  DBUG_ENTER("Log_event::need_checksum");
  my_bool ret;
  /* 
     few callers of Log_event::write 
     (incl FD::write, FD constructing code on the slave side, Rotate relay log
     and Stop event) 
     provides their checksum alg preference through Log_event::checksum_alg.
  */
  ret= ((checksum_alg != BINLOG_CHECKSUM_ALG_UNDEF) ?
        (checksum_alg != BINLOG_CHECKSUM_ALG_OFF) :
        ((binlog_checksum_options != BINLOG_CHECKSUM_ALG_OFF) &&
         (cache_type == Log_event::EVENT_NO_CACHE)) ?
        test(binlog_checksum_options) : FALSE);

  /*
    FD calls the methods before data_written has been calculated.
    The following invariant claims if the current is not the first
    call (and therefore data_written is not zero) then `ret' must be
    TRUE. It may not be null because FD is always checksummed.
  */
  
  DBUG_ASSERT(get_type_code() != FORMAT_DESCRIPTION_EVENT || ret ||
              data_written == 0);

  if (checksum_alg == BINLOG_CHECKSUM_ALG_UNDEF)
    checksum_alg= ret ? // calculated value stored
      (uint8) binlog_checksum_options : (uint8) BINLOG_CHECKSUM_ALG_OFF;

  DBUG_ASSERT(!ret || 
              ((checksum_alg == binlog_checksum_options ||
               /* 
                  Stop event closes the relay-log and its checksum alg
                  preference is set by the caller can be different
                  from the server's binlog_checksum_options.
               */
               get_type_code() == STOP_EVENT ||
               /* 
                  Rotate:s can be checksummed regardless of the server's
                  binlog_checksum_options. That applies to both
                  the local RL's Rotate and the master's Rotate
                  which IO thread instantiates via queue_binlog_ver_3_event.
               */
               get_type_code() == ROTATE_EVENT
               ||  /* FD is always checksummed */
               get_type_code() == FORMAT_DESCRIPTION_EVENT) && 
               checksum_alg != BINLOG_CHECKSUM_ALG_OFF));

  DBUG_ASSERT(checksum_alg != BINLOG_CHECKSUM_ALG_UNDEF);

  DBUG_ASSERT(((get_type_code() != ROTATE_EVENT &&
                get_type_code() != STOP_EVENT) ||
               get_type_code() != FORMAT_DESCRIPTION_EVENT) ||
              cache_type == Log_event::EVENT_NO_CACHE);

  DBUG_RETURN(ret);
}

bool Log_event::wrapper_my_b_safe_write(IO_CACHE* file, const uchar* buf, ulong size)
{
  if (need_checksum() && size != 0)
    crc= my_checksum(crc, buf, size);

  return my_b_safe_write(file, buf, size);
}

bool Log_event::write_footer(IO_CACHE* file) 
{
  /*
     footer contains the checksum-algorithm descriptor 
     followed by the checksum value
  */
  if (need_checksum())
  {
    uchar buf[BINLOG_CHECKSUM_LEN];
    int4store(buf, crc);
    return (my_b_safe_write(file, (uchar*) buf, sizeof(buf)));
  }
  return 0;
}

/*
  Log_event::write()
*/

bool Log_event::write_header(IO_CACHE* file, ulong event_data_length)
{
  uchar header[LOG_EVENT_HEADER_LEN];
  ulong now;
  bool ret;
  DBUG_ENTER("Log_event::write_header");
  DBUG_PRINT("enter", ("filepos: %lld  length: %lu type: %d",
                       (longlong) my_b_tell(file), event_data_length,
                       (int) get_type_code()));

  /* Store number of bytes that will be written by this event */
  data_written= event_data_length + sizeof(header);

  if (need_checksum())
  {
    crc= my_checksum(0L, NULL, 0);
    data_written += BINLOG_CHECKSUM_LEN;
  }

  /*
    log_pos != 0 if this is relay-log event. In this case we should not
    change the position
  */

  if (is_artificial_event())
  {
    /*
      Artificial events are automatically generated and do not exist
      in master's binary log, so log_pos should be set to 0.
    */
    log_pos= 0;
  }
  else  if (!log_pos)
  {
    /*
      Calculate position of end of event

      Note that with a SEQ_READ_APPEND cache, my_b_tell() does not
      work well.  So this will give slightly wrong positions for the
      Format_desc/Rotate/Stop events which the slave writes to its
      relay log. For example, the initial Format_desc will have
      end_log_pos=91 instead of 95. Because after writing the first 4
      bytes of the relay log, my_b_tell() still reports 0. Because
      my_b_append() does not update the counter which my_b_tell()
      later uses (one should probably use my_b_append_tell() to work
      around this).  To get right positions even when writing to the
      relay log, we use the (new) my_b_safe_tell().

      Note that this raises a question on the correctness of all these
      DBUG_ASSERT(my_b_tell()=rli->event_relay_log_pos).

      If in a transaction, the log_pos which we calculate below is not
      very good (because then my_b_safe_tell() returns start position
      of the BEGIN, so it's like the statement was at the BEGIN's
      place), but it's not a very serious problem (as the slave, when
      it is in a transaction, does not take those end_log_pos into
      account (as it calls inc_event_relay_log_pos()). To be fixed
      later, so that it looks less strange. But not bug.
    */

    log_pos= my_b_safe_tell(file)+data_written;
  }

  now= get_time();                               // Query start time

  /*
    Header will be of size LOG_EVENT_HEADER_LEN for all events, except for
    FORMAT_DESCRIPTION_EVENT and ROTATE_EVENT, where it will be
    LOG_EVENT_MINIMAL_HEADER_LEN (remember these 2 have a frozen header,
    because we read them before knowing the format).
  */

  int4store(header, now);              // timestamp
  header[EVENT_TYPE_OFFSET]= get_type_code();
  int4store(header+ SERVER_ID_OFFSET, server_id);
  int4store(header+ EVENT_LEN_OFFSET, data_written);
  int4store(header+ LOG_POS_OFFSET, log_pos);
  /*
    recording checksum of FD event computed with dropped
    possibly active LOG_EVENT_BINLOG_IN_USE_F flag.
    Similar step at verication: the active flag is dropped before
    checksum computing.
  */
  if (header[EVENT_TYPE_OFFSET] != FORMAT_DESCRIPTION_EVENT ||
      !need_checksum() || !(flags & LOG_EVENT_BINLOG_IN_USE_F))
  {
    int2store(header+ FLAGS_OFFSET, flags);
    ret= wrapper_my_b_safe_write(file, header, sizeof(header)) != 0;
  }
  else
  {
    ret= (wrapper_my_b_safe_write(file, header, FLAGS_OFFSET) != 0);
    if (!ret)
    {
      flags &= ~LOG_EVENT_BINLOG_IN_USE_F;
      int2store(header + FLAGS_OFFSET, flags);
      crc= my_checksum(crc, header + FLAGS_OFFSET, sizeof(flags));
      flags |= LOG_EVENT_BINLOG_IN_USE_F;    
      int2store(header + FLAGS_OFFSET, flags);
      ret= (my_b_safe_write(file, header + FLAGS_OFFSET, sizeof(flags)) != 0);
    }
    if (!ret)
      ret= (wrapper_my_b_safe_write(file, header + FLAGS_OFFSET + sizeof(flags),
                                    sizeof(header)
                                    - (FLAGS_OFFSET + sizeof(flags))) != 0);
  }
  DBUG_RETURN( ret);
}


/**
  This needn't be format-tolerant, because we only read
  LOG_EVENT_MINIMAL_HEADER_LEN (we just want to read the event's length).
*/

int Log_event::read_log_event(IO_CACHE* file, String* packet,
                              mysql_mutex_t* log_lock,
                              uint8 checksum_alg_arg,
                              const char *log_file_name_arg,
                              bool* is_binlog_active)
{
  ulong data_len;
  int result=0;
  char buf[LOG_EVENT_MINIMAL_HEADER_LEN];
  uchar ev_offset= packet->length();
  DBUG_ENTER("Log_event::read_log_event");

  if (log_lock)
    mysql_mutex_lock(log_lock);

  if (log_file_name_arg)
    *is_binlog_active= mysql_bin_log.is_active(log_file_name_arg);

  if (my_b_read(file, (uchar*) buf, sizeof(buf)))
  {
    /*
      If the read hits eof, we must report it as eof so the caller
      will know it can go into cond_wait to be woken up on the next
      update to the log.
    */
    DBUG_PRINT("error",("file->error: %d", file->error));
    if (!file->error)
      result= LOG_READ_EOF;
    else
      result= (file->error > 0 ? LOG_READ_TRUNC : LOG_READ_IO);
    goto end;
  }
  data_len= uint4korr(buf + EVENT_LEN_OFFSET);
  if (data_len < LOG_EVENT_MINIMAL_HEADER_LEN ||
      data_len > current_thd->variables.max_allowed_packet)
  {
    DBUG_PRINT("error",("data_len: %ld", data_len));
    result= ((data_len < LOG_EVENT_MINIMAL_HEADER_LEN) ? LOG_READ_BOGUS :
	     LOG_READ_TOO_LARGE);
    goto end;
  }

  /* Append the log event header to packet */
  if (packet->append(buf, sizeof(buf)))
  {
    /* Failed to allocate packet */
    result= LOG_READ_MEM;
    goto end;
  }
  data_len-= LOG_EVENT_MINIMAL_HEADER_LEN;
  if (data_len)
  {
    /* Append rest of event, read directly from file into packet */
    if (packet->append(file, data_len))
    {
      /*
        Fatal error occured when appending rest of the event
        to packet, possible failures:
	1. EOF occured when reading from file, it's really an error
           as data_len is >=0 there's supposed to be more bytes available.
           file->error will have been set to number of bytes left to read
        2. Read was interrupted, file->error would normally be set to -1
        3. Failed to allocate memory for packet, my_errno
           will be ENOMEM(file->error shuold be 0, but since the
           memory allocation occurs before the call to read it might
           be uninitialized)
      */
      result= (my_errno == ENOMEM ? LOG_READ_MEM :
               (file->error >= 0 ? LOG_READ_TRUNC: LOG_READ_IO));
      /* Implicit goto end; */
    }
    else
    {
      /* Corrupt the event for Dump thread*/
      DBUG_EXECUTE_IF("corrupt_read_log_event2",
	uchar *debug_event_buf_c = (uchar*) packet->ptr() + ev_offset;
        if (debug_event_buf_c[EVENT_TYPE_OFFSET] != FORMAT_DESCRIPTION_EVENT)
        {
          int debug_cor_pos = rand() % (data_len + sizeof(buf) - BINLOG_CHECKSUM_LEN);
          debug_event_buf_c[debug_cor_pos] =~ debug_event_buf_c[debug_cor_pos];
          DBUG_PRINT("info", ("Corrupt the event at Log_event::read_log_event: byte on position %d", debug_cor_pos));
          DBUG_SET("-d,corrupt_read_log_event2");
	}
      );                                                                                           
      /*
        CRC verification of the Dump thread
      */
      if (opt_master_verify_checksum &&
          event_checksum_test((uchar*) packet->ptr() + ev_offset,
                              data_len + sizeof(buf),
                              checksum_alg_arg))
      {
        result= LOG_READ_CHECKSUM_FAILURE;
        goto end;
      }
    }
  }

end:
  if (log_lock)
    mysql_mutex_unlock(log_lock);
  DBUG_RETURN(result);
}
#endif /* !MYSQL_CLIENT */

#ifndef MYSQL_CLIENT
#define UNLOCK_MUTEX if (log_lock) mysql_mutex_unlock(log_lock);
#define LOCK_MUTEX if (log_lock) mysql_mutex_lock(log_lock);
#else
#define UNLOCK_MUTEX
#define LOCK_MUTEX
#endif

#ifndef MYSQL_CLIENT
/**
  @note
    Allocates memory;  The caller is responsible for clean-up.
*/
Log_event* Log_event::read_log_event(IO_CACHE* file,
                                     mysql_mutex_t* log_lock,
                                     const Format_description_log_event
                                     *description_event,
                                     my_bool crc_check)
#else
Log_event* Log_event::read_log_event(IO_CACHE* file,
                                     const Format_description_log_event
                                     *description_event,
                                     my_bool crc_check)
#endif
{
  DBUG_ENTER("Log_event::read_log_event");
  DBUG_ASSERT(description_event != 0);
  char head[LOG_EVENT_MINIMAL_HEADER_LEN];
  /*
    First we only want to read at most LOG_EVENT_MINIMAL_HEADER_LEN, just to
    check the event for sanity and to know its length; no need to really parse
    it. We say "at most" because this could be a 3.23 master, which has header
    of 13 bytes, whereas LOG_EVENT_MINIMAL_HEADER_LEN is 19 bytes (it's
    "minimal" over the set {MySQL >=4.0}).
  */
  uint header_size= min(description_event->common_header_len,
                        LOG_EVENT_MINIMAL_HEADER_LEN);

  LOCK_MUTEX;
  DBUG_PRINT("info", ("my_b_tell: %lu", (ulong) my_b_tell(file)));
  if (my_b_read(file, (uchar *) head, header_size))
  {
    DBUG_PRINT("info", ("Log_event::read_log_event(IO_CACHE*,Format_desc*) \
failed my_b_read"));
    UNLOCK_MUTEX;
    /*
      No error here; it could be that we are at the file's end. However
      if the next my_b_read() fails (below), it will be an error as we
      were able to read the first bytes.
    */
    DBUG_RETURN(0);
  }
  uint data_len = uint4korr(head + EVENT_LEN_OFFSET);
  char *buf= 0;
  const char *error= 0;
  Log_event *res=  0;
#ifndef max_allowed_packet
  THD *thd=current_thd;
  uint max_allowed_packet= thd ? slave_max_allowed_packet:~(uint)0;
#endif

  if (data_len > max_allowed_packet)
  {
    error = "Event too big";
    goto err;
  }

  if (data_len < header_size)
  {
    error = "Event too small";
    goto err;
  }

  // some events use the extra byte to null-terminate strings
  if (!(buf = (char*) my_malloc(data_len+1, MYF(MY_WME))))
  {
    error = "Out of memory";
    goto err;
  }
  buf[data_len] = 0;
  memcpy(buf, head, header_size);
  if (my_b_read(file, (uchar*) buf + header_size, data_len - header_size))
  {
    error = "read error";
    goto err;
  }
  if ((res= read_log_event(buf, data_len, &error, description_event, crc_check)))
    res->register_temp_buf(buf, TRUE);

err:
  UNLOCK_MUTEX;
  if (!res)
  {
    DBUG_ASSERT(error != 0);
    sql_print_error("Error in Log_event::read_log_event(): "
                    "'%s', data_len: %d, event_type: %d",
		    error,data_len,(uchar)(head[EVENT_TYPE_OFFSET]));
    my_free(buf);
    /*
      The SQL slave thread will check if file->error<0 to know
      if there was an I/O error. Even if there is no "low-level" I/O errors
      with 'file', any of the high-level above errors is worrying
      enough to stop the SQL thread now ; as we are skipping the current event,
      going on with reading and successfully executing other events can
      only corrupt the slave's databases. So stop.
    */
    file->error= -1;
  }
  DBUG_RETURN(res);
}


/**
  Binlog format tolerance is in (buf, event_len, description_event)
  constructors.
*/

Log_event* Log_event::read_log_event(const char* buf, uint event_len,
				     const char **error,
                                     const Format_description_log_event *description_event,
                                     my_bool crc_check)
{
  Log_event* ev;
  uint8 alg;
  DBUG_ENTER("Log_event::read_log_event(char*,...)");
  DBUG_ASSERT(description_event != 0);
  DBUG_PRINT("info", ("binlog_version: %d", description_event->binlog_version));
  DBUG_DUMP("data", (unsigned char*) buf, event_len);

  /* Check the integrity */
  if (event_len < EVENT_LEN_OFFSET ||
      (uchar)buf[EVENT_TYPE_OFFSET] >= ENUM_END_EVENT ||
      (uint) event_len != uint4korr(buf+EVENT_LEN_OFFSET))
  {
    *error="Sanity check failed";		// Needed to free buffer
    DBUG_RETURN(NULL); // general sanity check - will fail on a partial read
  }

  uint event_type= (uchar)buf[EVENT_TYPE_OFFSET];
  // all following START events in the current file are without checksum
  if (event_type == START_EVENT_V3)
    (const_cast< Format_description_log_event *>(description_event))->checksum_alg= BINLOG_CHECKSUM_ALG_OFF;
  /*
    CRC verification by SQL and Show-Binlog-Events master side.
    The caller has to provide @description_event->checksum_alg to
    be the last seen FD's (A) descriptor.
    If event is FD the descriptor is in it.
    Notice, FD of the binlog can be only in one instance and therefore
    Show-Binlog-Events executing master side thread needs just to know
    the only FD's (A) value -  whereas RL can contain more.
    In the RL case, the alg is kept in FD_e (@description_event) which is reset 
    to the newer read-out event after its execution with possibly new alg descriptor.
    Therefore in a typical sequence of RL:
    {FD_s^0, FD_m, E_m^1} E_m^1 
    will be verified with (A) of FD_m.

    See legends definition on MYSQL_BIN_LOG::relay_log_checksum_alg docs
    lines (log.h).

    Notice, a pre-checksum FD version forces alg := BINLOG_CHECKSUM_ALG_UNDEF.
  */
  alg= (event_type != FORMAT_DESCRIPTION_EVENT) ?
    description_event->checksum_alg : get_checksum_alg(buf, event_len);
  // Emulate the corruption during reading an event
  DBUG_EXECUTE_IF("corrupt_read_log_event_char",
    if (event_type != FORMAT_DESCRIPTION_EVENT)
    {
      char *debug_event_buf_c = (char *)buf;
      int debug_cor_pos = rand() % (event_len - BINLOG_CHECKSUM_LEN);
      debug_event_buf_c[debug_cor_pos] =~ debug_event_buf_c[debug_cor_pos];
      DBUG_PRINT("info", ("Corrupt the event at Log_event::read_log_event(char*,...): byte on position %d", debug_cor_pos));
      DBUG_SET("-d,corrupt_read_log_event_char");
    }
  );                                                 
  if (crc_check &&
      event_checksum_test((uchar *) buf, event_len, alg))
  {
#ifdef MYSQL_CLIENT
    *error= "Event crc check failed! Most likely there is event corruption.";
    if (force_opt)
    {
      ev= new Unknown_log_event(buf, description_event);
      DBUG_RETURN(ev);
    }
    else
      DBUG_RETURN(NULL);
#else
    *error= ER(ER_BINLOG_READ_EVENT_CHECKSUM_FAILURE);
    sql_print_error("%s", ER(ER_BINLOG_READ_EVENT_CHECKSUM_FAILURE));
    DBUG_RETURN(NULL);
#endif
  }

  if (event_type > description_event->number_of_event_types &&
      event_type != FORMAT_DESCRIPTION_EVENT)
  {
    /*
      It is unsafe to use the description_event if its post_header_len
      array does not include the event type.
    */
    DBUG_PRINT("error", ("event type %d found, but the current "
                         "Format_description_log_event supports only %d event "
                         "types", event_type,
                         description_event->number_of_event_types));
    ev= NULL;
  }
  else
  {
    /*
      In some previuos versions (see comment in
      Format_description_log_event::Format_description_log_event(char*,...)),
      event types were assigned different id numbers than in the
      present version. In order to replicate from such versions to the
      present version, we must map those event type id's to our event
      type id's.  The mapping is done with the event_type_permutation
      array, which was set up when the Format_description_log_event
      was read.
    */
    if (description_event->event_type_permutation)
    {
      int new_event_type= description_event->event_type_permutation[event_type];
      DBUG_PRINT("info", ("converting event type %d to %d (%s)",
                   event_type, new_event_type,
                   get_type_str((Log_event_type)new_event_type)));
      event_type= new_event_type;
    }

    if (alg != BINLOG_CHECKSUM_ALG_UNDEF &&
        (event_type == FORMAT_DESCRIPTION_EVENT ||
         alg != BINLOG_CHECKSUM_ALG_OFF))
      event_len= event_len - BINLOG_CHECKSUM_LEN;
    
    switch(event_type) {
    case QUERY_EVENT:
      ev  = new Query_log_event(buf, event_len, description_event, QUERY_EVENT);
      break;
    case LOAD_EVENT:
      ev = new Load_log_event(buf, event_len, description_event);
      break;
    case NEW_LOAD_EVENT:
      ev = new Load_log_event(buf, event_len, description_event);
      break;
    case ROTATE_EVENT:
      ev = new Rotate_log_event(buf, event_len, description_event);
      break;
    case BINLOG_CHECKPOINT_EVENT:
      ev = new Binlog_checkpoint_log_event(buf, event_len, description_event);
      break;
    case GTID_EVENT:
      ev = new Gtid_log_event(buf, event_len, description_event);
      break;
    case GTID_LIST_EVENT:
      ev = new Gtid_list_log_event(buf, event_len, description_event);
      break;
#ifdef HAVE_REPLICATION
    case SLAVE_EVENT: /* can never happen (unused event) */
      ev = new Slave_log_event(buf, event_len, description_event);
      break;
#endif /* HAVE_REPLICATION */
    case CREATE_FILE_EVENT:
      ev = new Create_file_log_event(buf, event_len, description_event);
      break;
    case APPEND_BLOCK_EVENT:
      ev = new Append_block_log_event(buf, event_len, description_event);
      break;
    case DELETE_FILE_EVENT:
      ev = new Delete_file_log_event(buf, event_len, description_event);
      break;
    case EXEC_LOAD_EVENT:
      ev = new Execute_load_log_event(buf, event_len, description_event);
      break;
    case START_EVENT_V3: /* this is sent only by MySQL <=4.x */
      ev = new Start_log_event_v3(buf, description_event);
      break;
    case STOP_EVENT:
      ev = new Stop_log_event(buf, description_event);
      break;
    case INTVAR_EVENT:
      ev = new Intvar_log_event(buf, description_event);
      break;
    case XID_EVENT:
      ev = new Xid_log_event(buf, description_event);
      break;
    case RAND_EVENT:
      ev = new Rand_log_event(buf, description_event);
      break;
    case USER_VAR_EVENT:
      ev = new User_var_log_event(buf, event_len, description_event);
      break;
    case FORMAT_DESCRIPTION_EVENT:
      ev = new Format_description_log_event(buf, event_len, description_event);
      break;
#if defined(HAVE_REPLICATION) 
    case PRE_GA_WRITE_ROWS_EVENT:
      ev = new Write_rows_log_event_old(buf, event_len, description_event);
      break;
    case PRE_GA_UPDATE_ROWS_EVENT:
      ev = new Update_rows_log_event_old(buf, event_len, description_event);
      break;
    case PRE_GA_DELETE_ROWS_EVENT:
      ev = new Delete_rows_log_event_old(buf, event_len, description_event);
      break;
    case WRITE_ROWS_EVENT:
      ev = new Write_rows_log_event(buf, event_len, description_event);
      break;
    case UPDATE_ROWS_EVENT:
      ev = new Update_rows_log_event(buf, event_len, description_event);
      break;
    case DELETE_ROWS_EVENT:
      ev = new Delete_rows_log_event(buf, event_len, description_event);
      break;
    case TABLE_MAP_EVENT:
      ev = new Table_map_log_event(buf, event_len, description_event);
      break;
#endif
    case BEGIN_LOAD_QUERY_EVENT:
      ev = new Begin_load_query_log_event(buf, event_len, description_event);
      break;
    case EXECUTE_LOAD_QUERY_EVENT:
      ev= new Execute_load_query_log_event(buf, event_len, description_event);
      break;
    case INCIDENT_EVENT:
      ev = new Incident_log_event(buf, event_len, description_event);
      break;
    case ANNOTATE_ROWS_EVENT:
      ev = new Annotate_rows_log_event(buf, event_len, description_event);
      break;
    default:
      DBUG_PRINT("error",("Unknown event code: %d",
                          (int) buf[EVENT_TYPE_OFFSET]));
      ev= NULL;
      break;
    }
  }

  if (ev)
  {
    ev->checksum_alg= alg;
    if (ev->checksum_alg != BINLOG_CHECKSUM_ALG_OFF &&
        ev->checksum_alg != BINLOG_CHECKSUM_ALG_UNDEF)
      ev->crc= uint4korr(buf + (event_len));
  }

  DBUG_PRINT("read_event", ("%s(type_code: %d; event_len: %d)",
                            ev ? ev->get_type_str() : "<unknown>",
                            buf[EVENT_TYPE_OFFSET],
                            event_len));
  /*
    is_valid() are small event-specific sanity tests which are
    important; for example there are some my_malloc() in constructors
    (e.g. Query_log_event::Query_log_event(char*...)); when these
    my_malloc() fail we can't return an error out of the constructor
    (because constructor is "void") ; so instead we leave the pointer we
    wanted to allocate (e.g. 'query') to 0 and we test it in is_valid().
    Same for Format_description_log_event, member 'post_header_len'.

    SLAVE_EVENT is never used, so it should not be read ever.
  */
  if (!ev || !ev->is_valid() || (event_type == SLAVE_EVENT))
  {
    DBUG_PRINT("error",("Found invalid event in binary log"));

    delete ev;
#ifdef MYSQL_CLIENT
    if (!force_opt) /* then mysqlbinlog dies */
    {
      *error= "Found invalid event in binary log";
      DBUG_RETURN(0);
    }
    ev= new Unknown_log_event(buf, description_event);
#else
    *error= "Found invalid event in binary log";
    DBUG_RETURN(0);
#endif
  }
  DBUG_RETURN(ev);  
}

#ifdef MYSQL_CLIENT

static void hexdump_minimal_header_to_io_cache(IO_CACHE *file,
                                               my_off_t offset,
                                               uchar *ptr)
{
  DBUG_ASSERT(LOG_EVENT_MINIMAL_HEADER_LEN == 19);

  /*
    Pretty-print the first LOG_EVENT_MINIMAL_HEADER_LEN (19) bytes of the
    common header, which contains the basic information about the log event.
    Every event will have at least this much header, but events could contain
    more headers (which must be printed by other methods, if desired).
  */
  char emit_buf[120];               // Enough for storing one line
  my_b_printf(file,
              "#           "
              "|Timestamp   "
              "|Type "
              "|Master ID   "
              "|Size        "
              "|Master Pos  "
              "|Flags\n");
  size_t const emit_buf_written=
    my_snprintf(emit_buf, sizeof(emit_buf),
                "# %8llx  "                         /* Position */
                "|%02x %02x %02x %02x "             /* Timestamp */
                "|%02x   "                          /* Type */
                "|%02x %02x %02x %02x "             /* Master ID */
                "|%02x %02x %02x %02x "             /* Size */
                "|%02x %02x %02x %02x "             /* Master Pos */
                "|%02x %02x\n",                     /* Flags */
                (ulonglong) offset,                 /* Position */
                ptr[0], ptr[1], ptr[2], ptr[3],     /* Timestamp */
                ptr[4],                             /* Type */
                ptr[5], ptr[6], ptr[7], ptr[8],     /* Master ID */
                ptr[9], ptr[10], ptr[11], ptr[12],  /* Size */
                ptr[13], ptr[14], ptr[15], ptr[16], /* Master Pos */
                ptr[17], ptr[18]);                  /* Flags */

  DBUG_ASSERT(static_cast<size_t>(emit_buf_written) < sizeof(emit_buf));
  my_b_write(file, reinterpret_cast<uchar*>(emit_buf), emit_buf_written);
  my_b_write(file, "#\n", 2);
}


/*
  The number of bytes to print per line. Should be an even number,
  and "hexdump -C" uses 16, so we'll duplicate that here.
*/
#define HEXDUMP_BYTES_PER_LINE 16

static void format_hex_line(char *emit_buff)
{
  memset(emit_buff + 1, ' ',
         1 + 8 + 2 + (HEXDUMP_BYTES_PER_LINE * 3 + 1) + 2 +
         HEXDUMP_BYTES_PER_LINE);
  emit_buff[0]= '#';
  emit_buff[2 + 8 + 2 + (HEXDUMP_BYTES_PER_LINE * 3 + 1) + 1]= '|';
  emit_buff[2 + 8 + 2 + (HEXDUMP_BYTES_PER_LINE * 3 + 1) + 2 +
    HEXDUMP_BYTES_PER_LINE]= '|';
  emit_buff[2 + 8 + 2 + (HEXDUMP_BYTES_PER_LINE * 3 + 1) + 2 +
    HEXDUMP_BYTES_PER_LINE + 1]= '\n';
  emit_buff[2 + 8 + 2 + (HEXDUMP_BYTES_PER_LINE * 3 + 1) + 2 +
    HEXDUMP_BYTES_PER_LINE + 2]= '\0';
}

static void hexdump_data_to_io_cache(IO_CACHE *file,
                                     my_off_t offset,
                                     uchar *ptr,
                                     my_off_t size)
{
  /*
    2 = '# '
    8 = address
    2 = '  '
    (HEXDUMP_BYTES_PER_LINE * 3 + 1) = Each byte prints as two hex digits,
       plus a space
    2 = ' |'
    HEXDUMP_BYTES_PER_LINE = text representation
    2 = '|\n'
    1 = '\0'
  */
  char emit_buffer[2 + 8 + 2 + (HEXDUMP_BYTES_PER_LINE * 3 + 1) + 2 +
    HEXDUMP_BYTES_PER_LINE + 2 + 1 ];
  char *h,*c;
  my_off_t i;

  if (size == 0)
    return;

  format_hex_line(emit_buffer);
  /*
    Print the rest of the event (without common header)
  */
  my_off_t starting_offset = offset;
  for (i= 0,
       c= emit_buffer + 2 + 8 + 2 + (HEXDUMP_BYTES_PER_LINE * 3 + 1) + 2,
       h= emit_buffer + 2 + 8 + 2;
       i < size;
       i++, ptr++)
  {
    my_snprintf(h, 4, "%02x ", *ptr);
    h+= 3;

    *c++= my_isprint(&my_charset_bin, *ptr) ? *ptr : '.';

    /* Print in groups of HEXDUMP_BYTES_PER_LINE characters. */
    if ((i % HEXDUMP_BYTES_PER_LINE) == (HEXDUMP_BYTES_PER_LINE - 1))
    {
      /* remove \0 left after printing hex byte representation */
      *h= ' ';
      /* prepare space to print address */
      memset(emit_buffer + 2, ' ', 8);
      /* print address */
      size_t const emit_buf_written= my_snprintf(emit_buffer + 2, 9, "%8llx",
                                                 (ulonglong) starting_offset);
      /* remove \0 left after printing address */
      emit_buffer[2 + emit_buf_written]= ' ';
      my_b_write(file, reinterpret_cast<uchar*>(emit_buffer),
                 sizeof(emit_buffer) - 1);
      c= emit_buffer + 2 + 8 + 2 + (HEXDUMP_BYTES_PER_LINE * 3 + 1) + 2;
      h= emit_buffer + 2 + 8 + 2;
      format_hex_line(emit_buffer);
      starting_offset+= HEXDUMP_BYTES_PER_LINE;
    }
    else if ((i % (HEXDUMP_BYTES_PER_LINE / 2))
             == ((HEXDUMP_BYTES_PER_LINE / 2) - 1))
    {
      /*
        In the middle of the group of HEXDUMP_BYTES_PER_LINE, emit an extra
        space in the hex string, to make two groups.
      */
      *h++= ' ';
    }

  }

  /*
    There is still data left in our buffer, which means that the previous
    line was not perfectly HEXDUMP_BYTES_PER_LINE characters, so write an
    incomplete line, with spaces to pad out to the same length as a full
    line would be, to make things more readable.
  */
  if (h != emit_buffer + 2 + 8 + 2)
  {
    *h= ' ';
    *c++= '|'; *c++= '\n';
    memset(emit_buffer + 2, ' ', 8);
    size_t const emit_buf_written= my_snprintf(emit_buffer + 2, 9, "%8llx",
                                               (ulonglong) starting_offset);
    emit_buffer[2 + emit_buf_written]= ' ';
    /* pad unprinted area */
    memset(h, ' ',
           (HEXDUMP_BYTES_PER_LINE * 3 + 1) - (h - (emit_buffer + 2 + 8 + 2)));
    my_b_write(file, reinterpret_cast<uchar*>(emit_buffer),
               c - emit_buffer);
  }
  my_b_write(file, "#\n", 2);
}

/*
  Log_event::print_header()
*/

void Log_event::print_header(IO_CACHE* file,
                             PRINT_EVENT_INFO* print_event_info,
                             bool is_more __attribute__((unused)))
{
  char llbuff[22];
  my_off_t hexdump_from= print_event_info->hexdump_from;
  DBUG_ENTER("Log_event::print_header");

  my_b_printf(file, "#");
  print_timestamp(file);
  my_b_printf(file, " server id %lu  end_log_pos %s ", (ulong) server_id,
              llstr(log_pos,llbuff));

  /* print the checksum */

  if (checksum_alg != BINLOG_CHECKSUM_ALG_OFF &&
      checksum_alg != BINLOG_CHECKSUM_ALG_UNDEF)
  {
    char checksum_buf[BINLOG_CHECKSUM_LEN * 2 + 4]; // to fit to "0x%lx "
    size_t const bytes_written=
      my_snprintf(checksum_buf, sizeof(checksum_buf), "0x%08lx ", (ulong) crc);
    my_b_printf(file, "%s ", get_type(&binlog_checksum_typelib, checksum_alg));
    my_b_printf(file, checksum_buf, bytes_written);
  }

  /* mysqlbinlog --hexdump */
  if (print_event_info->hexdump_from)
  {
    my_b_printf(file, "\n");
    uchar *ptr= (uchar*)temp_buf;
    my_off_t size= uint4korr(ptr + EVENT_LEN_OFFSET);
    my_off_t hdr_len= get_header_len(print_event_info->common_header_len);

    size-= hdr_len;

    my_b_printf(file, "# Position\n");

    /* Write the header, nicely formatted by field. */
    hexdump_minimal_header_to_io_cache(file, hexdump_from, ptr);

    ptr+= hdr_len;
    hexdump_from+= hdr_len;

    /* Print the rest of the data, mimicking "hexdump -C" output. */
    hexdump_data_to_io_cache(file, hexdump_from, ptr, size);

    /*
      Prefix the next line so that the output from print_helper()
      will appear as a comment.
    */
    my_b_write(file, "# Event: ", 9);
  }
  DBUG_VOID_RETURN;
}


/**
  Prints a quoted string to io cache.
  Control characters are displayed as hex sequence, e.g. \x00
  Single-quote and backslash characters are escaped with a \
  
  @param[in] file              IO cache
  @param[in] prt               Pointer to string
  @param[in] length            String length
*/

static void
my_b_write_quoted(IO_CACHE *file, const uchar *ptr, uint length)
{
  const uchar *s;
  my_b_printf(file, "'");
  for (s= ptr; length > 0 ; s++, length--)
  {
    if (*s > 0x1F)
      my_b_write(file, s, 1);
    else if (*s == '\'')
      my_b_write(file, "\\'", 2);
    else if (*s == '\\')
      my_b_write(file, "\\\\", 2);
    else
    {
      uchar hex[10];
      size_t len= my_snprintf((char*) hex, sizeof(hex), "%s%02x", "\\x", *s);
      my_b_write(file, hex, len);
    }
  }
  my_b_printf(file, "'");
}


/**
  Prints a bit string to io cache in format  b'1010'.
  
  @param[in] file              IO cache
  @param[in] ptr               Pointer to string
  @param[in] nbits             Number of bits
*/
static void
my_b_write_bit(IO_CACHE *file, const uchar *ptr, uint nbits)
{
  uint bitnum, nbits8= ((nbits + 7) / 8) * 8, skip_bits= nbits8 - nbits;
  my_b_printf(file, "b'");
  for (bitnum= skip_bits ; bitnum < nbits8; bitnum++)
  {
    int is_set= (ptr[(bitnum) / 8] >> (7 - bitnum % 8))  & 0x01;
    my_b_write(file, (const uchar*) (is_set ? "1" : "0"), 1);
  }
  my_b_printf(file, "'");
}


/**
  Prints a packed string to io cache.
  The string consists of length packed to 1 or 2 bytes,
  followed by string data itself.
  
  @param[in] file              IO cache
  @param[in] ptr               Pointer to string
  @param[in] length            String size
  
  @retval   - number of bytes scanned.
*/
static size_t
my_b_write_quoted_with_length(IO_CACHE *file, const uchar *ptr, uint length)
{
  if (length < 256)
  {
    length= *ptr;
    my_b_write_quoted(file, ptr + 1, length);
    return length + 1;
  }
  else
  {
    length= uint2korr(ptr);
    my_b_write_quoted(file, ptr + 2, length);
    return length + 2;
  }
}


/**
  Prints a 32-bit number in both signed and unsigned representation
  
  @param[in] file              IO cache
  @param[in] sl                Signed number
  @param[in] ul                Unsigned number
*/
static void
my_b_write_sint32_and_uint32(IO_CACHE *file, int32 si, uint32 ui)
{
  my_b_printf(file, "%d", si);
  if (si < 0)
    my_b_printf(file, " (%u)", ui);
}


/**
  Print a packed value of the given SQL type into IO cache
  
  @param[in] file              IO cache
  @param[in] ptr               Pointer to string
  @param[in] type              Column type
  @param[in] meta              Column meta information
  @param[out] typestr          SQL type string buffer (for verbose output)
  @param[out] typestr_length   Size of typestr
  
  @retval   - number of bytes scanned from ptr.
*/

static size_t
log_event_print_value(IO_CACHE *file, const uchar *ptr,
                      uint type, uint meta,
                      char *typestr, size_t typestr_length)
{
  uint32 length= 0;

  if (type == MYSQL_TYPE_STRING)
  {
    if (meta >= 256)
    {
      uint byte0= meta >> 8;
      uint byte1= meta & 0xFF;
      
      if ((byte0 & 0x30) != 0x30)
      {
        /* a long CHAR() field: see #37426 */
        length= byte1 | (((byte0 & 0x30) ^ 0x30) << 4);
        type= byte0 | 0x30;
      }
      else
        length = meta & 0xFF;
    }
    else
      length= meta;
  }

  switch (type) {
  case MYSQL_TYPE_LONG:
    {
      int32 si= sint4korr(ptr);
      uint32 ui= uint4korr(ptr);
      my_b_write_sint32_and_uint32(file, si, ui);
      my_snprintf(typestr, typestr_length, "INT");
      return 4;
    }

  case MYSQL_TYPE_TINY:
    {
      my_b_write_sint32_and_uint32(file, (int) (signed char) *ptr,
                                  (uint) (unsigned char) *ptr);
      my_snprintf(typestr, typestr_length, "TINYINT");
      return 1;
    }

  case MYSQL_TYPE_SHORT:
    {
      int32 si= (int32) sint2korr(ptr);
      uint32 ui= (uint32) uint2korr(ptr);
      my_b_write_sint32_and_uint32(file, si, ui);
      my_snprintf(typestr, typestr_length, "SHORTINT");
      return 2;
    }
  
  case MYSQL_TYPE_INT24:
    {
      int32 si= sint3korr(ptr);
      uint32 ui= uint3korr(ptr);
      my_b_write_sint32_and_uint32(file, si, ui);
      my_snprintf(typestr, typestr_length, "MEDIUMINT");
      return 3;
    }

  case MYSQL_TYPE_LONGLONG:
    {
      char tmp[64];
      longlong si= sint8korr(ptr);
      longlong10_to_str(si, tmp, -10);
      my_b_printf(file, "%s", tmp);
      if (si < 0)
      {
        ulonglong ui= uint8korr(ptr);
        longlong10_to_str((longlong) ui, tmp, 10);
        my_b_printf(file, " (%s)", tmp);        
      }
      my_snprintf(typestr, typestr_length, "LONGINT");
      return 8;
    }

  case MYSQL_TYPE_NEWDECIMAL:
    {
      uint precision= meta >> 8;
      uint decimals= meta & 0xFF;
      uint bin_size= my_decimal_get_binary_size(precision, decimals);
      my_decimal dec;
      binary2my_decimal(E_DEC_FATAL_ERROR, (uchar*) ptr, &dec,
                        precision, decimals);
      int i, end;
      char buff[512], *pos;
      pos= buff;
      pos+= sprintf(buff, "%s", dec.sign() ? "-" : "");
      end= ROUND_UP(dec.frac) + ROUND_UP(dec.intg)-1;
      for (i=0; i < end; i++)
        pos+= sprintf(pos, "%09d.", dec.buf[i]);
      pos+= sprintf(pos, "%09d", dec.buf[i]);
      my_b_printf(file, "%s", buff);
      my_snprintf(typestr, typestr_length, "DECIMAL(%d,%d)",
                  precision, decimals);
      return bin_size;
    }

  case MYSQL_TYPE_FLOAT:
    {
      float fl;
      float4get(fl, ptr);
      char tmp[320];
      sprintf(tmp, "%-20g", (double) fl);
      my_b_printf(file, "%s", tmp); /* my_snprintf doesn't support %-20g */
      my_snprintf(typestr, typestr_length, "FLOAT");
      return 4;
    }

  case MYSQL_TYPE_DOUBLE:
    {
      double dbl;
      float8get(dbl, ptr);
      char tmp[320];
      sprintf(tmp, "%-.20g", dbl); /* my_snprintf doesn't support %-20g */
      my_b_printf(file, "%s", tmp);
      strcpy(typestr, "DOUBLE");
      return 8;
    }
  
  case MYSQL_TYPE_BIT:
    {
      /* Meta-data: bit_len, bytes_in_rec, 2 bytes */
      uint nbits= ((meta >> 8) * 8) + (meta & 0xFF);
      length= (nbits + 7) / 8;
      my_b_write_bit(file, ptr, nbits);
      my_snprintf(typestr, typestr_length, "BIT(%d)", nbits);
      return length;
    }

  case MYSQL_TYPE_TIMESTAMP:
    {
      uint32 i32= uint4korr(ptr);
      my_b_printf(file, "%d", i32);
      my_snprintf(typestr, typestr_length, "TIMESTAMP");
      return 4;
    }

  case MYSQL_TYPE_DATETIME:
    {
      ulong d, t;
      uint64 i64= uint8korr(ptr); /* YYYYMMDDhhmmss */
      d= (ulong) (i64 / 1000000);
      t= (ulong) (i64 % 1000000);

      my_b_printf(file, "%04d-%02d-%02d %02d:%02d:%02d",
                  (int) (d / 10000), (int) (d % 10000) / 100, (int) (d % 100),
                  (int) (t / 10000), (int) (t % 10000) / 100, (int) t % 100);
      my_snprintf(typestr, typestr_length, "DATETIME");
      return 8;
    }

  case MYSQL_TYPE_TIME:
    {
      uint32 i32= uint3korr(ptr);
      my_b_printf(file, "'%02d:%02d:%02d'",
                  i32 / 10000, (i32 % 10000) / 100, i32 % 100);
      my_snprintf(typestr,  typestr_length, "TIME");
      return 3;
    }
    
  case MYSQL_TYPE_NEWDATE:
    {
      uint32 tmp= uint3korr(ptr);
      int part;
      char buf[11];
      char *pos= &buf[10];  // start from '\0' to the beginning

      /* Copied from field.cc */
      *pos--=0;					// End NULL
      part=(int) (tmp & 31);
      *pos--= (char) ('0'+part%10);
      *pos--= (char) ('0'+part/10);
      *pos--= ':';
      part=(int) (tmp >> 5 & 15);
      *pos--= (char) ('0'+part%10);
      *pos--= (char) ('0'+part/10);
      *pos--= ':';
      part=(int) (tmp >> 9);
      *pos--= (char) ('0'+part%10); part/=10;
      *pos--= (char) ('0'+part%10); part/=10;
      *pos--= (char) ('0'+part%10); part/=10;
      *pos=   (char) ('0'+part);
      my_b_printf(file , "'%s'", buf);
      my_snprintf(typestr, typestr_length, "DATE");
      return 3;
    }
    
  case MYSQL_TYPE_DATE:
    {
      uint i32= uint3korr(ptr);
      my_b_printf(file , "'%04d:%02d:%02d'",
                  (i32 / (16L * 32L)), (i32 / 32L % 16L), (i32 % 32L));
      my_snprintf(typestr, typestr_length, "DATE");
      return 3;
    }
  
  case MYSQL_TYPE_YEAR:
    {
      uint32 i32= *ptr;
      my_b_printf(file, "%04d", i32+ 1900);
      my_snprintf(typestr, typestr_length, "YEAR");
      return 1;
    }
  
  case MYSQL_TYPE_ENUM:
    switch (meta & 0xFF) {
    case 1:
      my_b_printf(file, "%d", (int) *ptr);
      my_snprintf(typestr, typestr_length, "ENUM(1 byte)");
      return 1;
    case 2:
      {
        int32 i32= uint2korr(ptr);
        my_b_printf(file, "%d", i32);
        my_snprintf(typestr, typestr_length, "ENUM(2 bytes)");
        return 2;
      }
    default:
      my_b_printf(file, "!! Unknown ENUM packlen=%d", meta & 0xFF); 
      return 0;
    }
    break;
    
  case MYSQL_TYPE_SET:
    my_b_write_bit(file, ptr , (meta & 0xFF) * 8);
    my_snprintf(typestr, typestr_length, "SET(%d bytes)", meta & 0xFF);
    return meta & 0xFF;
  
  case MYSQL_TYPE_BLOB:
    switch (meta) {
    case 1:
      length= *ptr;
      my_b_write_quoted(file, ptr + 1, length);
      my_snprintf(typestr, typestr_length, "TINYBLOB/TINYTEXT");
      return length + 1;
    case 2:
      length= uint2korr(ptr);
      my_b_write_quoted(file, ptr + 2, length);
      my_snprintf(typestr, typestr_length, "BLOB/TEXT");
      return length + 2;
    case 3:
      length= uint3korr(ptr);
      my_b_write_quoted(file, ptr + 3, length);
      my_snprintf(typestr, typestr_length, "MEDIUMBLOB/MEDIUMTEXT");
      return length + 3;
    case 4:
      length= uint4korr(ptr);
      my_b_write_quoted(file, ptr + 4, length);
      my_snprintf(typestr, typestr_length, "LONGBLOB/LONGTEXT");
      return length + 4;
    default:
      my_b_printf(file, "!! Unknown BLOB packlen=%d", length);
      return 0;
    }

  case MYSQL_TYPE_VARCHAR:
  case MYSQL_TYPE_VAR_STRING:
    length= meta;
    my_snprintf(typestr, typestr_length, "VARSTRING(%d)", length);
    return my_b_write_quoted_with_length(file, ptr, length);

  case MYSQL_TYPE_STRING:
    my_snprintf(typestr, typestr_length, "STRING(%d)", length);
    return my_b_write_quoted_with_length(file, ptr, length);

  default:
    {
      char tmp[5];
      my_snprintf(tmp, sizeof(tmp), "%04x", meta);
      my_b_printf(file,
                  "!! Don't know how to handle column type=%d meta=%d (%s)",
                  type, meta, tmp);
    }
    break;
  }
  *typestr= 0;
  return 0;
}


/**
  Print a packed row into IO cache
  
  @param[in] file              IO cache
  @param[in] td                Table definition
  @param[in] print_event_into  Print parameters
  @param[in] cols_bitmap       Column bitmaps.
  @param[in] value             Pointer to packed row
  @param[in] prefix            Row's SQL clause ("SET", "WHERE", etc)
  
  @retval   - number of bytes scanned.
*/


size_t
Rows_log_event::print_verbose_one_row(IO_CACHE *file, table_def *td,
                                      PRINT_EVENT_INFO *print_event_info,
                                      MY_BITMAP *cols_bitmap,
                                      const uchar *value, const uchar *prefix)
{
  const uchar *value0= value;
  const uchar *null_bits= value;
  uint null_bit_index= 0;
  char typestr[64]= "";
  
  value+= (m_width + 7) / 8;
  
  my_b_printf(file, "%s", prefix);
  
  for (size_t i= 0; i < td->size(); i ++)
  {
    int is_null= (null_bits[null_bit_index / 8] 
                  >> (null_bit_index % 8))  & 0x01;

    if (bitmap_is_set(cols_bitmap, i) == 0)
      continue;
    
    if (is_null)
    {
      my_b_printf(file, "###   @%d=NULL", i + 1);
    }
    else
    {
      my_b_printf(file, "###   @%d=", i + 1);
      size_t size= log_event_print_value(file, value,
                                         td->type(i), td->field_metadata(i),
                                         typestr, sizeof(typestr));
      if (!size)
        return 0;

      value+= size;
    }

    if (print_event_info->verbose > 1)
    {
      my_b_printf(file, " /* ");

      if (typestr[0])
        my_b_printf(file, "%s ", typestr);
      else
        my_b_printf(file, "type=%d ", td->type(i));
      
      my_b_printf(file, "meta=%d nullable=%d is_null=%d ",
                  td->field_metadata(i),
                  td->maybe_null(i), is_null);
      my_b_printf(file, "*/");
    }
    
    my_b_printf(file, "\n");
    
    null_bit_index++;
  }
  return value - value0;
}


/**
  Print a row event into IO cache in human readable form (in SQL format)
  
  @param[in] file              IO cache
  @param[in] print_event_into  Print parameters
*/
void Rows_log_event::print_verbose(IO_CACHE *file,
                                   PRINT_EVENT_INFO *print_event_info)
{
  Table_map_log_event *map;
  table_def *td;
  const char *sql_command, *sql_clause1, *sql_clause2;
  Log_event_type type_code= get_type_code();
  
  switch (type_code) {
  case WRITE_ROWS_EVENT:
    sql_command= "INSERT INTO";
    sql_clause1= "### SET\n";
    sql_clause2= NULL;
    break;
  case DELETE_ROWS_EVENT:
    sql_command= "DELETE FROM";
    sql_clause1= "### WHERE\n";
    sql_clause2= NULL;
    break;
  case UPDATE_ROWS_EVENT:
    sql_command= "UPDATE";
    sql_clause1= "### WHERE\n";
    sql_clause2= "### SET\n";
    break;
  default:
    sql_command= sql_clause1= sql_clause2= NULL;
    DBUG_ASSERT(0); /* Not possible */
  }
  
  if (!(map= print_event_info->m_table_map.get_table(m_table_id)) ||
      !(td= map->create_table_def()))
  {
    my_b_printf(file, "### Row event for unknown table #%d", m_table_id);
    return;
  }

  for (const uchar *value= m_rows_buf; value < m_rows_end; )
  {
    size_t length;
    my_b_printf(file, "### %s %`s.%`s\n",
                      sql_command,
                      map->get_db_name(), map->get_table_name());
    /* Print the first image */
    if (!(length= print_verbose_one_row(file, td, print_event_info,
                                  &m_cols, value,
                                  (const uchar*) sql_clause1)))
      goto end;
    value+= length;

    /* Print the second image (for UPDATE only) */
    if (sql_clause2)
    {
      if (!(length= print_verbose_one_row(file, td, print_event_info,
                                      &m_cols_ai, value,
                                      (const uchar*) sql_clause2)))
        goto end;
      value+= length;
    }
  }

end:
  delete td;
}

void free_table_map_log_event(Table_map_log_event *event)
{
  delete event;
}

void Log_event::print_base64(IO_CACHE* file,
                             PRINT_EVENT_INFO* print_event_info,
                             bool more)
{
  const uchar *ptr= (const uchar *)temp_buf;
  uint32 size= uint4korr(ptr + EVENT_LEN_OFFSET);
  DBUG_ENTER("Log_event::print_base64");

  size_t const tmp_str_sz= base64_needed_encoded_length((int) size);
  char *const tmp_str= (char *) my_malloc(tmp_str_sz, MYF(MY_WME));
  if (!tmp_str) {
    fprintf(stderr, "\nError: Out of memory. "
            "Could not print correct binlog event.\n");
    DBUG_VOID_RETURN;
  }

  if (base64_encode(ptr, (size_t) size, tmp_str))
  {
    DBUG_ASSERT(0);
  }

  if (print_event_info->base64_output_mode != BASE64_OUTPUT_DECODE_ROWS)
  {
    if (my_b_tell(file) == 0)
      my_b_printf(file, "\nBINLOG '\n");

    my_b_printf(file, "%s\n", tmp_str);

    if (!more)
      my_b_printf(file, "'%s\n", print_event_info->delimiter);
  }
  
  if (print_event_info->verbose)
  {
    Rows_log_event *ev= NULL;
    if (checksum_alg != BINLOG_CHECKSUM_ALG_UNDEF &&
        checksum_alg != BINLOG_CHECKSUM_ALG_OFF)
      size-= BINLOG_CHECKSUM_LEN; // checksum is displayed through the header
    
    if (ptr[4] == TABLE_MAP_EVENT)
    {
      Table_map_log_event *map; 
      map= new Table_map_log_event((const char*) ptr, size, 
                                   glob_description_event);
      print_event_info->m_table_map.set_table(map->get_table_id(), map);
    }
    else if (ptr[4] == WRITE_ROWS_EVENT)
    {
      ev= new Write_rows_log_event((const char*) ptr, size,
                                   glob_description_event);
    }
    else if (ptr[4] == DELETE_ROWS_EVENT)
    {
      ev= new Delete_rows_log_event((const char*) ptr, size,
                                    glob_description_event);
    }
    else if (ptr[4] == UPDATE_ROWS_EVENT)
    {
      ev= new Update_rows_log_event((const char*) ptr, size,
                                    glob_description_event);
    }
    
    if (ev)
    {
      ev->print_verbose(file, print_event_info);
      delete ev;
    }
  }
    
  my_free(tmp_str);
  DBUG_VOID_RETURN;
}


/*
  Log_event::print_timestamp()
*/

void Log_event::print_timestamp(IO_CACHE* file, time_t* ts)
{
  struct tm *res;
  time_t my_when= when;
  DBUG_ENTER("Log_event::print_timestamp");
  if (!ts)
    ts = &my_when;
  res=localtime(ts);

  my_b_printf(file,"%02d%02d%02d %2d:%02d:%02d",
              res->tm_year % 100,
              res->tm_mon+1,
              res->tm_mday,
              res->tm_hour,
              res->tm_min,
              res->tm_sec);
  DBUG_VOID_RETURN;
}

#endif /* MYSQL_CLIENT */


#if !defined(MYSQL_CLIENT) && defined(HAVE_REPLICATION)
inline Log_event::enum_skip_reason
Log_event::continue_group(rpl_group_info *rgi)
{
  if (rgi->rli->slave_skip_counter == 1)
    return Log_event::EVENT_SKIP_IGNORE;
  return Log_event::do_shall_skip(rgi);
}
#endif

/**************************************************************************
	Query_log_event methods
**************************************************************************/

#if defined(HAVE_REPLICATION) && !defined(MYSQL_CLIENT)

/**
  This (which is used only for SHOW BINLOG EVENTS) could be updated to
  print SET @@session_var=. But this is not urgent, as SHOW BINLOG EVENTS is
  only an information, it does not produce suitable queries to replay (for
  example it does not print LOAD DATA INFILE).
  @todo
    show the catalog ??
*/

void Query_log_event::pack_info(THD *thd, Protocol *protocol)
{
  // TODO: show the catalog ??
  char buf_mem[1024];
  String buf(buf_mem, sizeof(buf_mem), system_charset_info);
  buf.real_alloc(9 + db_len + q_len);
  if (!(flags & LOG_EVENT_SUPPRESS_USE_F)
      && db && db_len)
  {
    buf.append(STRING_WITH_LEN("use "));
    append_identifier(thd, &buf, db, db_len);
    buf.append(STRING_WITH_LEN("; "));
  }
  if (query && q_len)
    buf.append(query, q_len);
  protocol->store(&buf);
}
#endif

#ifndef MYSQL_CLIENT

/**
  Utility function for the next method (Query_log_event::write()) .
*/
static void write_str_with_code_and_len(uchar **dst, const char *src,
                                        uint len, uint code)
{
  /*
    only 1 byte to store the length of catalog, so it should not
    surpass 255
  */
  DBUG_ASSERT(len <= 255);
  DBUG_ASSERT(src);
  *((*dst)++)= (uchar) code;
  *((*dst)++)= (uchar) len;
  bmove(*dst, src, len);
  (*dst)+= len;
}


/**
  Query_log_event::write().

  @note
    In this event we have to modify the header to have the correct
    EVENT_LEN_OFFSET as we don't yet know how many status variables we
    will print!
*/

bool Query_log_event::write(IO_CACHE* file)
{
  uchar buf[QUERY_HEADER_LEN + MAX_SIZE_LOG_EVENT_STATUS];
  uchar *start, *start_of_status;
  ulong event_length;

  if (!query)
    return 1;                                   // Something wrong with event

  /*
    We want to store the thread id:
    (- as an information for the user when he reads the binlog)
    - if the query uses temporary table: for the slave SQL thread to know to
    which master connection the temp table belongs.
    Now imagine we (write()) are called by the slave SQL thread (we are
    logging a query executed by this thread; the slave runs with
    --log-slave-updates). Then this query will be logged with
    thread_id=the_thread_id_of_the_SQL_thread. Imagine that 2 temp tables of
    the same name were created simultaneously on the master (in the master
    binlog you have
    CREATE TEMPORARY TABLE t; (thread 1)
    CREATE TEMPORARY TABLE t; (thread 2)
    ...)
    then in the slave's binlog there will be
    CREATE TEMPORARY TABLE t; (thread_id_of_the_slave_SQL_thread)
    CREATE TEMPORARY TABLE t; (thread_id_of_the_slave_SQL_thread)
    which is bad (same thread id!).

    To avoid this, we log the thread's thread id EXCEPT for the SQL
    slave thread for which we log the original (master's) thread id.
    Now this moves the bug: what happens if the thread id on the
    master was 10 and when the slave replicates the query, a
    connection number 10 is opened by a normal client on the slave,
    and updates a temp table of the same name? We get a problem
    again. To avoid this, in the handling of temp tables (sql_base.cc)
    we use thread_id AND server_id.  TODO when this is merged into
    4.1: in 4.1, slave_proxy_id has been renamed to pseudo_thread_id
    and is a session variable: that's to make mysqlbinlog work with
    temp tables. We probably need to introduce

    SET PSEUDO_SERVER_ID
    for mysqlbinlog in 4.1. mysqlbinlog would print:
    SET PSEUDO_SERVER_ID=
    SET PSEUDO_THREAD_ID=
    for each query using temp tables.
  */
  int4store(buf + Q_THREAD_ID_OFFSET, slave_proxy_id);
  int4store(buf + Q_EXEC_TIME_OFFSET, exec_time);
  buf[Q_DB_LEN_OFFSET] = (char) db_len;
  int2store(buf + Q_ERR_CODE_OFFSET, error_code);

  /*
    You MUST always write status vars in increasing order of code. This
    guarantees that a slightly older slave will be able to parse those he
    knows.
  */
  start_of_status= start= buf+QUERY_HEADER_LEN;
  if (flags2_inited)
  {
    *start++= Q_FLAGS2_CODE;
    int4store(start, flags2);
    start+= 4;
  }
  if (sql_mode_inited)
  {
    *start++= Q_SQL_MODE_CODE;
    int8store(start, (ulonglong)sql_mode);
    start+= 8;
  }
  if (catalog_len) // i.e. this var is inited (false for 4.0 events)
  {
    write_str_with_code_and_len(&start,
                                catalog, catalog_len, Q_CATALOG_NZ_CODE);
    /*
      In 5.0.x where x<4 masters we used to store the end zero here. This was
      a waste of one byte so we don't do it in x>=4 masters. We change code to
      Q_CATALOG_NZ_CODE, because re-using the old code would make x<4 slaves
      of this x>=4 master segfault (expecting a zero when there is
      none). Remaining compatibility problems are: the older slave will not
      find the catalog; but it is will not crash, and it's not an issue
      that it does not find the catalog as catalogs were not used in these
      older MySQL versions (we store it in binlog and read it from relay log
      but do nothing useful with it). What is an issue is that the older slave
      will stop processing the Q_* blocks (and jumps to the db/query) as soon
      as it sees unknown Q_CATALOG_NZ_CODE; so it will not be able to read
      Q_AUTO_INCREMENT*, Q_CHARSET and so replication will fail silently in
      various ways. Documented that you should not mix alpha/beta versions if
      they are not exactly the same version, with example of 5.0.3->5.0.2 and
      5.0.4->5.0.3. If replication is from older to new, the new will
      recognize Q_CATALOG_CODE and have no problem.
    */
  }
  if (auto_increment_increment != 1 || auto_increment_offset != 1)
  {
    *start++= Q_AUTO_INCREMENT;
    int2store(start, auto_increment_increment);
    int2store(start+2, auto_increment_offset);
    start+= 4;
  }
  if (charset_inited)
  {
    *start++= Q_CHARSET_CODE;
    memcpy(start, charset, 6);
    start+= 6;
  }
  if (time_zone_len)
  {
    /* In the TZ sys table, column Name is of length 64 so this should be ok */
    DBUG_ASSERT(time_zone_len <= MAX_TIME_ZONE_NAME_LENGTH);
    write_str_with_code_and_len(&start,
                                time_zone_str, time_zone_len, Q_TIME_ZONE_CODE);
  }
  if (lc_time_names_number)
  {
    DBUG_ASSERT(lc_time_names_number <= 0xFFFF);
    *start++= Q_LC_TIME_NAMES_CODE;
    int2store(start, lc_time_names_number);
    start+= 2;
  }
  if (charset_database_number)
  {
    DBUG_ASSERT(charset_database_number <= 0xFFFF);
    *start++= Q_CHARSET_DATABASE_CODE;
    int2store(start, charset_database_number);
    start+= 2;
  }
  if (table_map_for_update)
  {
    *start++= Q_TABLE_MAP_FOR_UPDATE_CODE;
    int8store(start, table_map_for_update);
    start+= 8;
  }
  if (master_data_written != 0)
  {
    /*
      Q_MASTER_DATA_WRITTEN_CODE only exists in relay logs where the master
      has binlog_version<4 and the slave has binlog_version=4. See comment
      for master_data_written in log_event.h for details.
    */
    *start++= Q_MASTER_DATA_WRITTEN_CODE;
    int4store(start, master_data_written);
    start+= 4;
  }

  if (thd && thd->need_binlog_invoker())
  {
    LEX_STRING user;
    LEX_STRING host;
    memset(&user, 0, sizeof(user));
    memset(&host, 0, sizeof(host));

    if (thd->slave_thread && thd->has_invoker())
    {
      /* user will be null, if master is older than this patch */
      user= thd->get_invoker_user();
      host= thd->get_invoker_host();
    }
    else
    {
      Security_context *ctx= thd->security_ctx;

      if (thd->need_binlog_invoker() == THD::INVOKER_USER)
      {
        user.str= ctx->priv_user;
        host.str= ctx->priv_host;
        host.length= strlen(host.str);
      }
      else
      {
        user.str= ctx->priv_role;
        host= empty_lex_str;
      }
      user.length= strlen(user.str);
    }

    if (user.length > 0)
    {
      *start++= Q_INVOKER;

      /*
        Store user length and user. The max length of use is 16, so 1 byte is
        enough to store the user's length.
       */
      *start++= (uchar)user.length;
      memcpy(start, user.str, user.length);
      start+= user.length;

      /*
        Store host length and host. The max length of host is 60, so 1 byte is
        enough to store the host's length.
       */
      *start++= (uchar)host.length;
      memcpy(start, host.str, host.length);
      start+= host.length;
    }
  }

  if (thd && thd->query_start_sec_part_used)
  {
    *start++= Q_HRNOW;
    get_time();
    int3store(start, when_sec_part);
    start+= 3;
  }
  /*
    NOTE: When adding new status vars, please don't forget to update
    the MAX_SIZE_LOG_EVENT_STATUS in log_event.h and update the function
    code_name() in this file.
   
    Here there could be code like
    if (command-line-option-which-says-"log_this_variable" && inited)
    {
    *start++= Q_THIS_VARIABLE_CODE;
    int4store(start, this_variable);
    start+= 4;
    }
  */
  
  /* Store length of status variables */
  status_vars_len= (uint) (start-start_of_status);
  DBUG_ASSERT(status_vars_len <= MAX_SIZE_LOG_EVENT_STATUS);
  int2store(buf + Q_STATUS_VARS_LEN_OFFSET, status_vars_len);

  /*
    Calculate length of whole event
    The "1" below is the \0 in the db's length
  */
  event_length= (uint) (start-buf) + get_post_header_size_for_derived() + db_len + 1 + q_len;

  return (write_header(file, event_length) ||
          wrapper_my_b_safe_write(file, (uchar*) buf, QUERY_HEADER_LEN) ||
          write_post_header_for_derived(file) ||
          wrapper_my_b_safe_write(file, (uchar*) start_of_status,
                          (uint) (start-start_of_status)) ||
          wrapper_my_b_safe_write(file, (db) ? (uchar*) db : (uchar*)"", db_len + 1) ||
          wrapper_my_b_safe_write(file, (uchar*) query, q_len) ||
	  write_footer(file)) ? 1 : 0;
}

/**
  The simplest constructor that could possibly work.  This is used for
  creating static objects that have a special meaning and are invisible
  to the log.  
*/
Query_log_event::Query_log_event()
  :Log_event(), data_buf(0)
{
  memset(&user, 0, sizeof(user));
  memset(&host, 0, sizeof(host));
}


/*
  SYNOPSIS
    Query_log_event::Query_log_event()
      thd_arg           - thread handle
      query_arg         - array of char representing the query
      query_length      - size of the  `query_arg' array
      using_trans       - there is a modified transactional table
      suppress_use      - suppress the generation of 'USE' statements
      errcode           - the error code of the query
      
  DESCRIPTION
  Creates an event for binlogging
  The value for `errcode' should be supplied by caller.
*/
Query_log_event::Query_log_event(THD* thd_arg, const char* query_arg,
				 ulong query_length, bool using_trans,
				 bool direct, bool suppress_use, int errcode)

  :Log_event(thd_arg,
             (thd_arg->thread_specific_used ? LOG_EVENT_THREAD_SPECIFIC_F :
              0) |
             (suppress_use ? LOG_EVENT_SUPPRESS_USE_F : 0),
	     using_trans),
   data_buf(0), query(query_arg), catalog(thd_arg->catalog),
   db(thd_arg->db), q_len((uint32) query_length),
   thread_id(thd_arg->thread_id),
   /* save the original thread id; we already know the server id */
   slave_proxy_id(thd_arg->variables.pseudo_thread_id),
   flags2_inited(1), sql_mode_inited(1), charset_inited(1),
   sql_mode(thd_arg->variables.sql_mode),
   auto_increment_increment(thd_arg->variables.auto_increment_increment),
   auto_increment_offset(thd_arg->variables.auto_increment_offset),
   lc_time_names_number(thd_arg->variables.lc_time_names->number),
   charset_database_number(0),
   table_map_for_update((ulonglong)thd_arg->table_map_for_update),
   master_data_written(0)
{
  time_t end_time;

  memset(&user, 0, sizeof(user));
  memset(&host, 0, sizeof(host));

  error_code= errcode;

  end_time= my_time(0);
  exec_time = (ulong) (end_time  - thd_arg->start_time);
  /**
    @todo this means that if we have no catalog, then it is replicated
    as an existing catalog of length zero. is that safe? /sven
  */
  catalog_len = (catalog) ? (uint32) strlen(catalog) : 0;
  /* status_vars_len is set just before writing the event */
  db_len = (db) ? (uint32) strlen(db) : 0;
  if (thd_arg->variables.collation_database != thd_arg->db_charset)
    charset_database_number= thd_arg->variables.collation_database->number;
  
  /*
    We only replicate over the bits of flags2 that we need: the rest
    are masked out by "& OPTIONS_WRITTEN_TO_BINLOG".

    We also force AUTOCOMMIT=1.  Rationale (cf. BUG#29288): After
    fixing BUG#26395, we always write BEGIN and COMMIT around all
    transactions (even single statements in autocommit mode).  This is
    so that replication from non-transactional to transactional table
    and error recovery from XA to non-XA table should work as
    expected.  The BEGIN/COMMIT are added in log.cc. However, there is
    one exception: MyISAM bypasses log.cc and writes directly to the
    binlog.  So if autocommit is off, master has MyISAM, and slave has
    a transactional engine, then the slave will just see one long
    never-ending transaction.  The only way to bypass explicit
    BEGIN/COMMIT in the binlog is by using a non-transactional table.
    So setting AUTOCOMMIT=1 will make this work as expected.

    Note: explicitly replicate AUTOCOMMIT=1 from master. We do not
    assume AUTOCOMMIT=1 on slave; the slave still reads the state of
    the autocommit flag as written by the master to the binlog. This
    behavior may change after WL#4162 has been implemented.
  */
  flags2= (uint32) (thd_arg->variables.option_bits &
                    (OPTIONS_WRITTEN_TO_BIN_LOG & ~OPTION_NOT_AUTOCOMMIT));
  DBUG_ASSERT(thd_arg->variables.character_set_client->number < 256*256);
  DBUG_ASSERT(thd_arg->variables.collation_connection->number < 256*256);
  DBUG_ASSERT(thd_arg->variables.collation_server->number < 256*256);
  DBUG_ASSERT(thd_arg->variables.character_set_client->mbminlen == 1);
  int2store(charset, thd_arg->variables.character_set_client->number);
  int2store(charset+2, thd_arg->variables.collation_connection->number);
  int2store(charset+4, thd_arg->variables.collation_server->number);
  if (thd_arg->time_zone_used)
  {
    /*
      Note that our event becomes dependent on the Time_zone object
      representing the time zone. Fortunately such objects are never deleted
      or changed during mysqld's lifetime.
    */
    time_zone_len= thd_arg->variables.time_zone->get_name()->length();
    time_zone_str= thd_arg->variables.time_zone->get_name()->ptr();
  }
  else
    time_zone_len= 0;

  LEX *lex= thd->lex;
  /*
    Defines that the statement will be written directly to the binary log
    without being wrapped by a BEGIN...COMMIT. Otherwise, the statement
    will be written to either the trx-cache or stmt-cache.

    Note that a cache will not be used if the parameter direct is TRUE.
  */
  bool use_cache= FALSE;
  /*
    TRUE defines that the trx-cache must be used and by consequence the
    use_cache is TRUE.

    Note that a cache will not be used if the parameter direct is TRUE.
  */
  bool trx_cache= FALSE;
  cache_type= Log_event::EVENT_INVALID_CACHE;

  switch (lex->sql_command)
  {
    case SQLCOM_DROP_TABLE:
      use_cache= (lex->drop_temporary && thd->in_multi_stmt_transaction_mode());
    break;

    case SQLCOM_CREATE_TABLE:
      trx_cache= (lex->select_lex.item_list.elements &&
                  thd->is_current_stmt_binlog_format_row());
      use_cache= ((lex->create_info.options & HA_LEX_CREATE_TMP_TABLE) &&
                   thd->in_multi_stmt_transaction_mode()) || trx_cache;
      break;
    case SQLCOM_SET_OPTION:
      use_cache= trx_cache= (lex->autocommit ? FALSE : TRUE);
      break;
    case SQLCOM_RELEASE_SAVEPOINT:
    case SQLCOM_ROLLBACK_TO_SAVEPOINT:
    case SQLCOM_SAVEPOINT:
      use_cache= trx_cache= TRUE;
      break;
    default:
      use_cache= sqlcom_can_generate_row_events(thd);
      break;
  }

  if (!use_cache || direct)
  {
    cache_type= Log_event::EVENT_NO_CACHE;
  }
  else if (using_trans || trx_cache || stmt_has_updated_trans_table(thd) ||
           thd->lex->is_mixed_stmt_unsafe(thd->in_multi_stmt_transaction_mode(),
                                          thd->variables.binlog_direct_non_trans_update,
                                          trans_has_updated_trans_table(thd),
                                          thd->tx_isolation))
    cache_type= Log_event::EVENT_TRANSACTIONAL_CACHE;
  else
    cache_type= Log_event::EVENT_STMT_CACHE;
  DBUG_ASSERT(cache_type != Log_event::EVENT_INVALID_CACHE);
  DBUG_PRINT("info",("Query_log_event has flags2: %lu  sql_mode: %llu",
                     (ulong) flags2, sql_mode));
}
#endif /* MYSQL_CLIENT */


/* 2 utility functions for the next method */

/**
   Read a string with length from memory.

   This function reads the string-with-length stored at
   <code>src</code> and extract the length into <code>*len</code> and
   a pointer to the start of the string into <code>*dst</code>. The
   string can then be copied using <code>memcpy()</code> with the
   number of bytes given in <code>*len</code>.

   @param src Pointer to variable holding a pointer to the memory to
              read the string from.
   @param dst Pointer to variable holding a pointer where the actual
              string starts. Starting from this position, the string
              can be copied using @c memcpy().
   @param len Pointer to variable where the length will be stored.
   @param end One-past-the-end of the memory where the string is
              stored.

   @return    Zero if the entire string can be copied successfully,
              @c UINT_MAX if the length could not be read from memory
              (that is, if <code>*src >= end</code>), otherwise the
              number of bytes that are missing to read the full
              string, which happends <code>*dst + *len >= end</code>.
*/
static int
get_str_len_and_pointer(const Log_event::Byte **src,
                        const char **dst,
                        uint *len,
                        const Log_event::Byte *end)
{
  if (*src >= end)
    return -1;       // Will be UINT_MAX in two-complement arithmetics
  uint length= **src;
  if (length > 0)
  {
    if (*src + length >= end)
      return *src + length - end + 1;       // Number of bytes missing
    *dst= (char *)*src + 1;                    // Will be copied later
  }
  *len= length;
  *src+= length + 1;
  return 0;
}

static void copy_str_and_move(const char **src, 
                              Log_event::Byte **dst, 
                              uint len)
{
  memcpy(*dst, *src, len);
  *src= (const char *)*dst;
  (*dst)+= len;
  *(*dst)++= 0;
}


#ifndef DBUG_OFF
static char const *
code_name(int code)
{
  static char buf[255];
  switch (code) {
  case Q_FLAGS2_CODE: return "Q_FLAGS2_CODE";
  case Q_SQL_MODE_CODE: return "Q_SQL_MODE_CODE";
  case Q_CATALOG_CODE: return "Q_CATALOG_CODE";
  case Q_AUTO_INCREMENT: return "Q_AUTO_INCREMENT";
  case Q_CHARSET_CODE: return "Q_CHARSET_CODE";
  case Q_TIME_ZONE_CODE: return "Q_TIME_ZONE_CODE";
  case Q_CATALOG_NZ_CODE: return "Q_CATALOG_NZ_CODE";
  case Q_LC_TIME_NAMES_CODE: return "Q_LC_TIME_NAMES_CODE";
  case Q_CHARSET_DATABASE_CODE: return "Q_CHARSET_DATABASE_CODE";
  case Q_TABLE_MAP_FOR_UPDATE_CODE: return "Q_TABLE_MAP_FOR_UPDATE_CODE";
  case Q_MASTER_DATA_WRITTEN_CODE: return "Q_MASTER_DATA_WRITTEN_CODE";
  case Q_HRNOW: return "Q_HRNOW";
  }
  sprintf(buf, "CODE#%d", code);
  return buf;
}
#endif

/**
   Macro to check that there is enough space to read from memory.

   @param PTR Pointer to memory
   @param END End of memory
   @param CNT Number of bytes that should be read.
 */
#define CHECK_SPACE(PTR,END,CNT)                      \
  do {                                                \
    DBUG_PRINT("info", ("Read %s", code_name(pos[-1]))); \
    DBUG_ASSERT((PTR) + (CNT) <= (END));              \
    if ((PTR) + (CNT) > (END)) {                      \
      DBUG_PRINT("info", ("query= 0"));               \
      query= 0;                                       \
      DBUG_VOID_RETURN;                               \
    }                                                 \
  } while (0)


/**
  This is used by the SQL slave thread to prepare the event before execution.
*/
Query_log_event::Query_log_event(const char* buf, uint event_len,
                                 const Format_description_log_event
                                 *description_event,
                                 Log_event_type event_type)
  :Log_event(buf, description_event), data_buf(0), query(NullS),
   db(NullS), catalog_len(0), status_vars_len(0),
   flags2_inited(0), sql_mode_inited(0), charset_inited(0),
   auto_increment_increment(1), auto_increment_offset(1),
   time_zone_len(0), lc_time_names_number(0), charset_database_number(0),
   table_map_for_update(0), master_data_written(0)
{
  ulong data_len;
  uint32 tmp;
  uint8 common_header_len, post_header_len;
  Log_event::Byte *start;
  const Log_event::Byte *end;
  bool catalog_nz= 1;
  DBUG_ENTER("Query_log_event::Query_log_event(char*,...)");

  memset(&user, 0, sizeof(user));
  memset(&host, 0, sizeof(host));
  common_header_len= description_event->common_header_len;
  post_header_len= description_event->post_header_len[event_type-1];
  DBUG_PRINT("info",("event_len: %u  common_header_len: %d  post_header_len: %d",
                     event_len, common_header_len, post_header_len));
  
  /*
    We test if the event's length is sensible, and if so we compute data_len.
    We cannot rely on QUERY_HEADER_LEN here as it would not be format-tolerant.
    We use QUERY_HEADER_MINIMAL_LEN which is the same for 3.23, 4.0 & 5.0.
  */
  if (event_len < (uint)(common_header_len + post_header_len))
    DBUG_VOID_RETURN;				
  data_len = event_len - (common_header_len + post_header_len);
  buf+= common_header_len;
  
  slave_proxy_id= thread_id = uint4korr(buf + Q_THREAD_ID_OFFSET);
  exec_time = uint4korr(buf + Q_EXEC_TIME_OFFSET);
  db_len = (uint)buf[Q_DB_LEN_OFFSET]; // TODO: add a check of all *_len vars
  error_code = uint2korr(buf + Q_ERR_CODE_OFFSET);

  /*
    5.0 format starts here.
    Depending on the format, we may or not have affected/warnings etc
    The remnent post-header to be parsed has length:
  */
  tmp= post_header_len - QUERY_HEADER_MINIMAL_LEN; 
  if (tmp)
  {
    status_vars_len= uint2korr(buf + Q_STATUS_VARS_LEN_OFFSET);
    /*
      Check if status variable length is corrupt and will lead to very
      wrong data. We could be even more strict and require data_len to
      be even bigger, but this will suffice to catch most corruption
      errors that can lead to a crash.
    */
    if (status_vars_len > min(data_len, MAX_SIZE_LOG_EVENT_STATUS))
    {
      DBUG_PRINT("info", ("status_vars_len (%u) > data_len (%lu); query= 0",
                          status_vars_len, data_len));
      query= 0;
      DBUG_VOID_RETURN;
    }
    data_len-= status_vars_len;
    DBUG_PRINT("info", ("Query_log_event has status_vars_len: %u",
                        (uint) status_vars_len));
    tmp-= 2;
  } 
  else
  {
    /*
      server version < 5.0 / binlog_version < 4 master's event is 
      relay-logged with storing the original size of the event in
      Q_MASTER_DATA_WRITTEN_CODE status variable.
      The size is to be restored at reading Q_MASTER_DATA_WRITTEN_CODE-marked
      event from the relay log.
    */
    DBUG_ASSERT(description_event->binlog_version < 4);
    master_data_written= data_written;
  }
  /*
    We have parsed everything we know in the post header for QUERY_EVENT,
    the rest of post header is either comes from older version MySQL or
    dedicated to derived events (e.g. Execute_load_query...)
  */

  /* variable-part: the status vars; only in MySQL 5.0  */
  
  start= (Log_event::Byte*) (buf+post_header_len);
  end= (const Log_event::Byte*) (start+status_vars_len);
  for (const Log_event::Byte* pos= start; pos < end;)
  {
    switch (*pos++) {
    case Q_FLAGS2_CODE:
      CHECK_SPACE(pos, end, 4);
      flags2_inited= 1;
      flags2= uint4korr(pos);
      DBUG_PRINT("info",("In Query_log_event, read flags2: %lu", (ulong) flags2));
      pos+= 4;
      break;
    case Q_SQL_MODE_CODE:
    {
#ifndef DBUG_OFF
      char buff[22];
#endif
      CHECK_SPACE(pos, end, 8);
      sql_mode_inited= 1;
      sql_mode= (ulong) uint8korr(pos); // QQ: Fix when sql_mode is ulonglong
      DBUG_PRINT("info",("In Query_log_event, read sql_mode: %s",
			 llstr(sql_mode, buff)));
      pos+= 8;
      break;
    }
    case Q_CATALOG_NZ_CODE:
      DBUG_PRINT("info", ("case Q_CATALOG_NZ_CODE; pos: 0x%lx; end: 0x%lx",
                          (ulong) pos, (ulong) end));
      if (get_str_len_and_pointer(&pos, &catalog, &catalog_len, end))
      {
        DBUG_PRINT("info", ("query= 0"));
        query= 0;
        DBUG_VOID_RETURN;
      }
      break;
    case Q_AUTO_INCREMENT:
      CHECK_SPACE(pos, end, 4);
      auto_increment_increment= uint2korr(pos);
      auto_increment_offset=    uint2korr(pos+2);
      pos+= 4;
      break;
    case Q_CHARSET_CODE:
    {
      CHECK_SPACE(pos, end, 6);
      charset_inited= 1;
      memcpy(charset, pos, 6);
      pos+= 6;
      break;
    }
    case Q_TIME_ZONE_CODE:
    {
      if (get_str_len_and_pointer(&pos, &time_zone_str, &time_zone_len, end))
      {
        DBUG_PRINT("info", ("Q_TIME_ZONE_CODE: query= 0"));
        query= 0;
        DBUG_VOID_RETURN;
      }
      break;
    }
    case Q_CATALOG_CODE: /* for 5.0.x where 0<=x<=3 masters */
      CHECK_SPACE(pos, end, 1);
      if ((catalog_len= *pos))
        catalog= (char*) pos+1;                           // Will be copied later
      CHECK_SPACE(pos, end, catalog_len + 2);
      pos+= catalog_len+2; // leap over end 0
      catalog_nz= 0; // catalog has end 0 in event
      break;
    case Q_LC_TIME_NAMES_CODE:
      CHECK_SPACE(pos, end, 2);
      lc_time_names_number= uint2korr(pos);
      pos+= 2;
      break;
    case Q_CHARSET_DATABASE_CODE:
      CHECK_SPACE(pos, end, 2);
      charset_database_number= uint2korr(pos);
      pos+= 2;
      break;
    case Q_TABLE_MAP_FOR_UPDATE_CODE:
      CHECK_SPACE(pos, end, 8);
      table_map_for_update= uint8korr(pos);
      pos+= 8;
      break;
    case Q_MASTER_DATA_WRITTEN_CODE:
      CHECK_SPACE(pos, end, 4);
      data_written= master_data_written= uint4korr(pos);
      pos+= 4;
      break;
    case Q_INVOKER:
    {
      CHECK_SPACE(pos, end, 1);
      user.length= *pos++;
      CHECK_SPACE(pos, end, user.length);
      user.str= (char *)pos;
      pos+= user.length;

      CHECK_SPACE(pos, end, 1);
      host.length= *pos++;
      CHECK_SPACE(pos, end, host.length);
      host.str= (char *)pos;
      pos+= host.length;
      break;
    }
    case Q_HRNOW:
    {
      CHECK_SPACE(pos, end, 3);
      when_sec_part= uint3korr(pos);
      pos+= 3;
      break;
    }
    default:
      /* That's why you must write status vars in growing order of code */
      DBUG_PRINT("info",("Query_log_event has unknown status vars (first has\
 code: %u), skipping the rest of them", (uint) *(pos-1)));
      pos= (const uchar*) end;                         // Break loop
    }
  }

  /**
    Layout for the data buffer is as follows
    +--------+-----------+------+------+---------+----+-------+
    | catlog | time_zone | user | host | db name | \0 | Query |
    +--------+-----------+------+------+---------+----+-------+

    To support the query cache we append the following buffer to the above
    +-------+----------------------------------------+-------+
    |db len | uninitiatlized space of size of db len | FLAGS |
    +-------+----------------------------------------+-------+

    The area of buffer starting from Query field all the way to the end belongs
    to the Query buffer and its structure is described in alloc_query() in
    sql_parse.cc
    */

#if !defined(MYSQL_CLIENT) && defined(HAVE_QUERY_CACHE)
  if (!(start= data_buf = (Log_event::Byte*) my_malloc(catalog_len + 1
                                                    +  time_zone_len + 1
                                                    +  user.length + 1
                                                    +  host.length + 1
                                                    +  data_len + 1
                                                    +  sizeof(size_t)//for db_len
                                                    +  db_len + 1
                                                    +  QUERY_CACHE_DB_LENGTH_SIZE
                                                    +  QUERY_CACHE_FLAGS_SIZE,
                                                       MYF(MY_WME))))
#else
  if (!(start= data_buf = (Log_event::Byte*) my_malloc(catalog_len + 1
                                                    +  time_zone_len + 1
                                                    +  user.length + 1
                                                    +  host.length + 1
                                                    +  data_len + 1,
                                                       MYF(MY_WME))))
#endif
      DBUG_VOID_RETURN;
  if (catalog_len)                                  // If catalog is given
  {
    /**
      @todo we should clean up and do only copy_str_and_move; it
      works for both cases.  Then we can remove the catalog_nz
      flag. /sven
    */
    if (likely(catalog_nz)) // true except if event comes from 5.0.0|1|2|3.
      copy_str_and_move(&catalog, &start, catalog_len);
    else
    {
      memcpy(start, catalog, catalog_len+1); // copy end 0
      catalog= (const char *)start;
      start+= catalog_len+1;
    }
  }
  if (time_zone_len)
    copy_str_and_move(&time_zone_str, &start, time_zone_len);

  if (user.length > 0)
    copy_str_and_move((const char **)&(user.str), &start, user.length);
  if (host.length > 0)
    copy_str_and_move((const char **)&(host.str), &start, host.length);

  /**
    if time_zone_len or catalog_len are 0, then time_zone and catalog
    are uninitialized at this point.  shouldn't they point to the
    zero-length null-terminated strings we allocated space for in the
    my_alloc call above? /sven
  */

  /* A 2nd variable part; this is common to all versions */ 
  memcpy((char*) start, end, data_len);          // Copy db and query
  start[data_len]= '\0';              // End query with \0 (For safetly)
  db= (char *)start;
  query= (char *)(start + db_len + 1);
  q_len= data_len - db_len -1;
  /**
    Append the db length at the end of the buffer. This will be used by
    Query_cache::send_result_to_client() in case the query cache is On.
   */
#if !defined(MYSQL_CLIENT) && defined(HAVE_QUERY_CACHE)
  size_t db_length= (size_t)db_len;
  memcpy(start + data_len + 1, &db_length, sizeof(size_t));
#endif
  DBUG_VOID_RETURN;
}


/*
  Replace a binlog event read into a packet with a dummy event. Either a
  Query_log_event that has just a comment, or if that will not fit in the
  space used for the event to be replaced, then a NULL user_var event.

  This is used when sending binlog data to a slave which does not understand
  this particular event and which is too old to support informational events
  or holes in the event stream.

  This allows to write such events into the binlog on the master and still be
  able to replicate against old slaves without them breaking.

  Clears the flag LOG_EVENT_THREAD_SPECIFIC_F and set LOG_EVENT_SUPPRESS_USE_F.
  Overwrites the type with QUERY_EVENT (or USER_VAR_EVENT), and replaces the
  body with a minimal query / NULL user var.

  Returns zero on success, -1 if error due to too little space in original
  event. A minimum of 25 bytes (19 bytes fixed header + 6 bytes in the body)
  is needed in any event to be replaced with a dummy event.
*/
int
Query_log_event::dummy_event(String *packet, ulong ev_offset,
                             uint8 checksum_alg)
{
  uchar *p= (uchar *)packet->ptr() + ev_offset;
  size_t data_len= packet->length() - ev_offset;
  uint16 flags;
  static const size_t min_user_var_event_len=
    LOG_EVENT_HEADER_LEN + UV_NAME_LEN_SIZE + 1 + UV_VAL_IS_NULL; // 25
  static const size_t min_query_event_len=
    LOG_EVENT_HEADER_LEN + QUERY_HEADER_LEN + 1 + 1; // 34

  if (checksum_alg == BINLOG_CHECKSUM_ALG_CRC32)
    data_len-= BINLOG_CHECKSUM_LEN;
  else
    DBUG_ASSERT(checksum_alg == BINLOG_CHECKSUM_ALG_UNDEF ||
                checksum_alg == BINLOG_CHECKSUM_ALG_OFF);

  if (data_len < min_user_var_event_len)
    /* Cannot replace with dummy, event too short. */
    return -1;

  flags= uint2korr(p + FLAGS_OFFSET);
  flags&= ~LOG_EVENT_THREAD_SPECIFIC_F;
  flags|= LOG_EVENT_SUPPRESS_USE_F;
  int2store(p + FLAGS_OFFSET, flags);

  if (data_len < min_query_event_len)
  {
    /*
      Have to use dummy user_var event for such a short packet.

      This works, but the event will be considered part of an event group with
      the following event. So for example @@global.sql_slave_skip_counter=1
      will skip not only the dummy event, but also the immediately following
      event.

      We write a NULL user var with the name @`!dummyvar` (or as much
      as that as will fit within the size of the original event - so
      possibly just @`!`).
    */
    static const char var_name[]= "!dummyvar";
    uint name_len= data_len - (min_user_var_event_len - 1);

    p[EVENT_TYPE_OFFSET]= USER_VAR_EVENT;
    int4store(p + LOG_EVENT_HEADER_LEN, name_len);
    memcpy(p + LOG_EVENT_HEADER_LEN + UV_NAME_LEN_SIZE, var_name, name_len);
    p[LOG_EVENT_HEADER_LEN + UV_NAME_LEN_SIZE + name_len]= 1; // indicates NULL
  }
  else
  {
    /*
      Use a dummy query event, just a comment.
    */
    static const char message[]=
      "# Dummy event replacing event type %u that slave cannot handle.";
    char buf[sizeof(message)+1];  /* +1, as %u can expand to 3 digits. */
    uchar old_type= p[EVENT_TYPE_OFFSET];
    uchar *q= p + LOG_EVENT_HEADER_LEN;
    size_t comment_len, len;

    p[EVENT_TYPE_OFFSET]= QUERY_EVENT;
    int4store(q + Q_THREAD_ID_OFFSET, 0);
    int4store(q + Q_EXEC_TIME_OFFSET, 0);
    q[Q_DB_LEN_OFFSET]= 0;
    int2store(q + Q_ERR_CODE_OFFSET, 0);
    int2store(q + Q_STATUS_VARS_LEN_OFFSET, 0);
    q[Q_DATA_OFFSET]= 0;                    /* Zero terminator for empty db */
    q+= Q_DATA_OFFSET + 1;
    len= my_snprintf(buf, sizeof(buf), message, old_type);
    comment_len= data_len - (min_query_event_len - 1);
    if (comment_len <= len)
      memcpy(q, buf, comment_len);
    else
    {
      memcpy(q, buf, len);
      memset(q+len, ' ', comment_len - len);
    }
  }

  if (checksum_alg == BINLOG_CHECKSUM_ALG_CRC32)
  {
    ha_checksum crc= my_checksum(0L, p, data_len);
    int4store(p + data_len, crc);
  }
  return 0;
}

/*
  Replace an event (GTID event) with a BEGIN query event, to be compatible
  with an old slave.
*/
int
Query_log_event::begin_event(String *packet, ulong ev_offset,
                             uint8 checksum_alg)
{
  uchar *p= (uchar *)packet->ptr() + ev_offset;
  uchar *q= p + LOG_EVENT_HEADER_LEN;
  size_t data_len= packet->length() - ev_offset;
  uint16 flags;

  if (checksum_alg == BINLOG_CHECKSUM_ALG_CRC32)
    data_len-= BINLOG_CHECKSUM_LEN;
  else
    DBUG_ASSERT(checksum_alg == BINLOG_CHECKSUM_ALG_UNDEF ||
                checksum_alg == BINLOG_CHECKSUM_ALG_OFF);

  /* Currently we only need to replace GTID event. */
  DBUG_ASSERT(data_len == LOG_EVENT_HEADER_LEN + GTID_HEADER_LEN);
  if (data_len != LOG_EVENT_HEADER_LEN + GTID_HEADER_LEN)
    return 1;

  flags= uint2korr(p + FLAGS_OFFSET);
  flags&= ~LOG_EVENT_THREAD_SPECIFIC_F;
  flags|= LOG_EVENT_SUPPRESS_USE_F;
  int2store(p + FLAGS_OFFSET, flags);

  p[EVENT_TYPE_OFFSET]= QUERY_EVENT;
  int4store(q + Q_THREAD_ID_OFFSET, 0);
  int4store(q + Q_EXEC_TIME_OFFSET, 0);
  q[Q_DB_LEN_OFFSET]= 0;
  int2store(q + Q_ERR_CODE_OFFSET, 0);
  int2store(q + Q_STATUS_VARS_LEN_OFFSET, 0);
  q[Q_DATA_OFFSET]= 0;                    /* Zero terminator for empty db */
  q+= Q_DATA_OFFSET + 1;
  memcpy(q, "BEGIN", 5);

  if (checksum_alg == BINLOG_CHECKSUM_ALG_CRC32)
  {
    ha_checksum crc= my_checksum(0L, p, data_len);
    int4store(p + data_len, crc);
  }
  return 0;
}


#ifdef MYSQL_CLIENT
/**
  Query_log_event::print().

  @todo
    print the catalog ??
*/
void Query_log_event::print_query_header(IO_CACHE* file,
					 PRINT_EVENT_INFO* print_event_info)
{
  // TODO: print the catalog ??
  char buff[64], *end;				// Enough for SET TIMESTAMP
  bool different_db= 1;
  uint32 tmp;

  if (!print_event_info->short_form)
  {
    print_header(file, print_event_info, FALSE);
    my_b_printf(file, "\t%s\tthread_id=%lu\texec_time=%lu\terror_code=%d\n",
                get_type_str(), (ulong) thread_id, (ulong) exec_time,
                error_code);
  }

  if ((flags & LOG_EVENT_SUPPRESS_USE_F))
  {
    if (!is_trans_keyword())
      print_event_info->db[0]= '\0';
  }
  else if (db)
  {
    different_db= memcmp(print_event_info->db, db, db_len + 1);
    if (different_db)
      memcpy(print_event_info->db, db, db_len + 1);
    if (db[0] && different_db) 
      my_b_printf(file, "use %`s%s\n", db, print_event_info->delimiter);
  }

  end=int10_to_str((long) when, strmov(buff,"SET TIMESTAMP="),10);
  if (when_sec_part)
  {
    *end++= '.';
    end=int10_to_str(when_sec_part, end, 10);
  }
  end= strmov(end, print_event_info->delimiter);
  *end++='\n';
  my_b_write(file, (uchar*) buff, (uint) (end-buff));
  if ((!print_event_info->thread_id_printed ||
       ((flags & LOG_EVENT_THREAD_SPECIFIC_F) &&
        thread_id != print_event_info->thread_id)))
  {
    // If --short-form, print deterministic value instead of pseudo_thread_id.
    my_b_printf(file,"SET @@session.pseudo_thread_id=%lu%s\n",
                short_form ? 999999999 : (ulong)thread_id,
                print_event_info->delimiter);
    print_event_info->thread_id= thread_id;
    print_event_info->thread_id_printed= 1;
  }

  /*
    If flags2_inited==0, this is an event from 3.23 or 4.0; nothing to
    print (remember we don't produce mixed relay logs so there cannot be
    5.0 events before that one so there is nothing to reset).
  */
  if (likely(flags2_inited)) /* likely as this will mainly read 5.0 logs */
  {
    /* tmp is a bitmask of bits which have changed. */
    if (likely(print_event_info->flags2_inited)) 
      /* All bits which have changed */
      tmp= (print_event_info->flags2) ^ flags2;
    else /* that's the first Query event we read */
    {
      print_event_info->flags2_inited= 1;
      tmp= ~((uint32)0); /* all bits have changed */
    }

    if (unlikely(tmp)) /* some bits have changed */
    {
      bool need_comma= 0;
      my_b_printf(file, "SET ");
      print_set_option(file, tmp, OPTION_NO_FOREIGN_KEY_CHECKS, ~flags2,
                       "@@session.foreign_key_checks", &need_comma);
      print_set_option(file, tmp, OPTION_AUTO_IS_NULL, flags2,
                       "@@session.sql_auto_is_null", &need_comma);
      print_set_option(file, tmp, OPTION_RELAXED_UNIQUE_CHECKS, ~flags2,
                       "@@session.unique_checks", &need_comma);
      print_set_option(file, tmp, OPTION_NOT_AUTOCOMMIT, ~flags2,
                       "@@session.autocommit", &need_comma);
      my_b_printf(file,"%s\n", print_event_info->delimiter);
      print_event_info->flags2= flags2;
    }
  }

  /*
    Now the session variables;
    it's more efficient to pass SQL_MODE as a number instead of a
    comma-separated list.
    FOREIGN_KEY_CHECKS, SQL_AUTO_IS_NULL, UNIQUE_CHECKS are session-only
    variables (they have no global version; they're not listed in
    sql_class.h), The tests below work for pure binlogs or pure relay
    logs. Won't work for mixed relay logs but we don't create mixed
    relay logs (that is, there is no relay log with a format change
    except within the 3 first events, which mysqlbinlog handles
    gracefully). So this code should always be good.
  */

  if (likely(sql_mode_inited) &&
      (unlikely(print_event_info->sql_mode != sql_mode ||
                !print_event_info->sql_mode_inited)))
  {
    my_b_printf(file,"SET @@session.sql_mode=%lu%s\n",
                (ulong)sql_mode, print_event_info->delimiter);
    print_event_info->sql_mode= sql_mode;
    print_event_info->sql_mode_inited= 1;
  }
  if (print_event_info->auto_increment_increment != auto_increment_increment ||
      print_event_info->auto_increment_offset != auto_increment_offset)
  {
    my_b_printf(file,"SET @@session.auto_increment_increment=%lu, @@session.auto_increment_offset=%lu%s\n",
                auto_increment_increment,auto_increment_offset,
                print_event_info->delimiter);
    print_event_info->auto_increment_increment= auto_increment_increment;
    print_event_info->auto_increment_offset=    auto_increment_offset;
  }

  /* TODO: print the catalog when we feature SET CATALOG */

  if (likely(charset_inited) &&
      (unlikely(!print_event_info->charset_inited ||
                memcmp(print_event_info->charset, charset, 6))))
  {
    CHARSET_INFO *cs_info= get_charset(uint2korr(charset), MYF(MY_WME));
    if (cs_info)
    {
      /* for mysql client */
      my_b_printf(file, "/*!\\C %s */%s\n",
                  cs_info->csname, print_event_info->delimiter);
    }
    my_b_printf(file,"SET "
                "@@session.character_set_client=%d,"
                "@@session.collation_connection=%d,"
                "@@session.collation_server=%d"
                "%s\n",
                uint2korr(charset),
                uint2korr(charset+2),
                uint2korr(charset+4),
                print_event_info->delimiter);
    memcpy(print_event_info->charset, charset, 6);
    print_event_info->charset_inited= 1;
  }
  if (time_zone_len)
  {
    if (memcmp(print_event_info->time_zone_str,
               time_zone_str, time_zone_len+1))
    {
      my_b_printf(file,"SET @@session.time_zone='%s'%s\n",
                  time_zone_str, print_event_info->delimiter);
      memcpy(print_event_info->time_zone_str, time_zone_str, time_zone_len+1);
    }
  }
  if (lc_time_names_number != print_event_info->lc_time_names_number)
  {
    my_b_printf(file, "SET @@session.lc_time_names=%d%s\n",
                lc_time_names_number, print_event_info->delimiter);
    print_event_info->lc_time_names_number= lc_time_names_number;
  }
  if (charset_database_number != print_event_info->charset_database_number)
  {
    if (charset_database_number)
      my_b_printf(file, "SET @@session.collation_database=%d%s\n",
                  charset_database_number, print_event_info->delimiter);
    else
      my_b_printf(file, "SET @@session.collation_database=DEFAULT%s\n",
                  print_event_info->delimiter);
    print_event_info->charset_database_number= charset_database_number;
  }
}


void Query_log_event::print(FILE* file, PRINT_EVENT_INFO* print_event_info)
{
  Write_on_release_cache cache(&print_event_info->head_cache, file);

  /**
    reduce the size of io cache so that the write function is called
    for every call to my_b_write().
   */
  DBUG_EXECUTE_IF ("simulate_file_write_error",
                   {(&cache)->write_pos= (&cache)->write_end- 500;});
  print_query_header(&cache, print_event_info);
  my_b_write(&cache, (uchar*) query, q_len);
  my_b_printf(&cache, "\n%s\n", print_event_info->delimiter);
}
#endif /* MYSQL_CLIENT */


/*
  Query_log_event::do_apply_event()
*/

#if defined(HAVE_REPLICATION) && !defined(MYSQL_CLIENT)

int Query_log_event::do_apply_event(rpl_group_info *rgi)
{
  return do_apply_event(rgi, query, q_len);
}

/**
   Compare if two errors should be regarded as equal.
   This is to handle the case when you can get slightly different errors
   on master and slave for the same thing.
   @param
   expected_error	Error we got on master
   actual_error		Error we got on slave

   @return
   1 Errors are equal
   0 Errors are different
*/

bool test_if_equal_repl_errors(int expected_error, int actual_error)
{
  if (expected_error == actual_error)
    return 1;
  switch (expected_error) {
  case ER_DUP_ENTRY:
  case ER_AUTOINC_READ_FAILED:
    return (actual_error == ER_AUTOINC_READ_FAILED ||
            actual_error == HA_ERR_AUTOINC_ERANGE);
  default:
    break;
  }
  return 0;
}


/**
  @todo
  Compare the values of "affected rows" around here. Something
  like:
  @code
     if ((uint32) affected_in_event != (uint32) affected_on_slave)
     {
     sql_print_error("Slave: did not get the expected number of affected \
     rows running query from master - expected %d, got %d (this numbers \
     should have matched modulo 4294967296).", 0, ...);
     thd->query_error = 1;
     }
  @endcode
  We may also want an option to tell the slave to ignore "affected"
  mismatch. This mismatch could be implemented with a new ER_ code, and
  to ignore it you would use --slave-skip-errors...
*/
int Query_log_event::do_apply_event(rpl_group_info *rgi,
                                    const char *query_arg, uint32 q_len_arg)
{
  LEX_STRING new_db;
  int expected_error,actual_error= 0;
  HA_CREATE_INFO db_options;
  uint64 sub_id= 0;
  rpl_gtid gtid;
  Relay_log_info const *rli= rgi->rli;
  Rpl_filter *rpl_filter= rli->mi->rpl_filter;
  DBUG_ENTER("Query_log_event::do_apply_event");

  /*
    Colleagues: please never free(thd->catalog) in MySQL. This would
    lead to bugs as here thd->catalog is a part of an alloced block,
    not an entire alloced block (see
    Query_log_event::do_apply_event()). Same for thd->db.  Thank
    you.
  */
  thd->catalog= catalog_len ? (char *) catalog : (char *)"";
  new_db.length= db_len;
  new_db.str= (char *) rpl_filter->get_rewrite_db(db, &new_db.length);
  thd->set_db(new_db.str, new_db.length);       /* allocates a copy of 'db' */

  /*
    Setting the character set and collation of the current database thd->db.
   */
  load_db_opt_by_name(thd, thd->db, &db_options);
  if (db_options.default_table_charset)
    thd->db_charset= db_options.default_table_charset;
  thd->variables.auto_increment_increment= auto_increment_increment;
  thd->variables.auto_increment_offset=    auto_increment_offset;

  DBUG_PRINT("info", ("log_pos: %lu", (ulong) log_pos));

  clear_all_errors(thd, const_cast<Relay_log_info*>(rli));
  if (strcmp("COMMIT", query) == 0 && rgi->tables_to_lock)
  {
    /*
      Cleaning-up the last statement context:
      the terminal event of the current statement flagged with
      STMT_END_F got filtered out in ndb circular replication.
    */
    int error;
    char llbuff[22];
    if ((error= rows_event_stmt_cleanup(rgi, thd)))
    {
      const_cast<Relay_log_info*>(rli)->report(ERROR_LEVEL, error,
                  "Error in cleaning up after an event preceeding the commit; "
                  "the group log file/position: %s %s",
                  const_cast<Relay_log_info*>(rli)->group_master_log_name,
                  llstr(const_cast<Relay_log_info*>(rli)->group_master_log_pos,
                        llbuff));
    }
    /*
      Executing a part of rli->stmt_done() logics that does not deal
      with group position change. The part is redundant now but is 
      future-change-proof addon, e.g if COMMIT handling will start checking
      invariants like IN_STMT flag must be off at committing the transaction.
    */
    rgi->inc_event_relay_log_pos();
  }
  else
  {
    rgi->slave_close_thread_tables(thd);
  }

  /*
    Note:   We do not need to execute reset_one_shot_variables() if this
            db_ok() test fails.
    Reason: The db stored in binlog events is the same for SET and for
            its companion query.  If the SET is ignored because of
            db_ok(), the companion query will also be ignored, and if
            the companion query is ignored in the db_ok() test of
            ::do_apply_event(), then the companion SET also have so
            we don't need to reset_one_shot_variables().
  */
  if (is_trans_keyword() || rpl_filter->db_ok(thd->db))
  {
    thd->set_time(when, when_sec_part);
    thd->set_query_and_id((char*)query_arg, q_len_arg,
                          thd->charset(), next_query_id());
    thd->variables.pseudo_thread_id= thread_id;		// for temp tables
    DBUG_PRINT("query",("%s", thd->query()));

    if (ignored_error_code((expected_error= error_code)) ||
	!unexpected_error_code(expected_error))
    {
      if (flags2_inited)
        /*
          all bits of thd->variables.option_bits which are 1 in OPTIONS_WRITTEN_TO_BIN_LOG
          must take their value from flags2.
        */
        thd->variables.option_bits= flags2|(thd->variables.option_bits & ~OPTIONS_WRITTEN_TO_BIN_LOG);
      /*
        else, we are in a 3.23/4.0 binlog; we previously received a
        Rotate_log_event which reset thd->variables.option_bits and sql_mode etc, so
        nothing to do.
      */
      /*
        We do not replicate IGNORE_DIR_IN_CREATE. That is, if the master is a
        slave which runs with SQL_MODE=IGNORE_DIR_IN_CREATE, this should not
        force us to ignore the dir too. Imagine you are a ring of machines, and
        one has a disk problem so that you temporarily need
        IGNORE_DIR_IN_CREATE on this machine; you don't want it to propagate
        elsewhere (you don't want all slaves to start ignoring the dirs).
      */
      if (sql_mode_inited)
        thd->variables.sql_mode=
          (ulong) ((thd->variables.sql_mode & MODE_NO_DIR_IN_CREATE) |
                   (sql_mode & ~(ulong) MODE_NO_DIR_IN_CREATE));
      if (charset_inited)
      {
        if (rli->cached_charset_compare(charset))
        {
          /* Verify that we support the charsets found in the event. */
          if (!(thd->variables.character_set_client=
                get_charset(uint2korr(charset), MYF(MY_WME))) ||
              !(thd->variables.collation_connection=
                get_charset(uint2korr(charset+2), MYF(MY_WME))) ||
              !(thd->variables.collation_server=
                get_charset(uint2korr(charset+4), MYF(MY_WME))))
          {
            /*
              We updated the thd->variables with nonsensical values (0). Let's
              set them to something safe (i.e. which avoids crash), and we'll
              stop with EE_UNKNOWN_CHARSET in compare_errors (unless set to
              ignore this error).
            */
            set_slave_thread_default_charset(thd, rli);
            goto compare_errors;
          }
          thd->update_charset(); // for the charset change to take effect
          /*
            Reset thd->query_string.cs to the newly set value.
            Note, there is a small flaw here. For a very short time frame
            if the new charset is different from the old charset and
            if another thread executes "SHOW PROCESSLIST" after
            the above thd->set_query_and_id() and before this thd->set_query(),
            and if the current query has some non-ASCII characters,
            the another thread may see some '?' marks in the PROCESSLIST
            result. This should be acceptable now. This is a reminder
            to fix this if any refactoring happens here sometime.
          */
          thd->set_query((char*) query_arg, q_len_arg, thd->charset());
        }
      }
      if (time_zone_len)
      {
        String tmp(time_zone_str, time_zone_len, &my_charset_bin);
        if (!(thd->variables.time_zone= my_tz_find(thd, &tmp)))
        {
          my_error(ER_UNKNOWN_TIME_ZONE, MYF(0), tmp.c_ptr());
          thd->variables.time_zone= global_system_variables.time_zone;
          goto compare_errors;
        }
      }
      if (lc_time_names_number)
      {
        if (!(thd->variables.lc_time_names=
              my_locale_by_number(lc_time_names_number)))
        {
          my_printf_error(ER_UNKNOWN_ERROR,
                      "Unknown locale: '%d'", MYF(0), lc_time_names_number);
          thd->variables.lc_time_names= &my_locale_en_US;
          goto compare_errors;
        }
      }
      else
        thd->variables.lc_time_names= &my_locale_en_US;
      if (charset_database_number)
      {
        CHARSET_INFO *cs;
        if (!(cs= get_charset(charset_database_number, MYF(0))))
        {
          char buf[20];
          int10_to_str((int) charset_database_number, buf, -10);
          my_error(ER_UNKNOWN_COLLATION, MYF(0), buf);
          goto compare_errors;
        }
        thd->variables.collation_database= cs;
      }
      else
        thd->variables.collation_database= thd->db_charset;
      
      /*
        Record any GTID in the same transaction, so slave state is
        transactionally consistent.
      */
      if (strcmp("COMMIT", query) == 0 && (sub_id= rgi->gtid_sub_id))
      {
        /* Clear the GTID from the RLI so we don't accidentally reuse it. */
        rgi->gtid_sub_id= 0;

        gtid= rgi->current_gtid;
        if (rpl_global_gtid_slave_state.record_gtid(thd, &gtid, sub_id, true, false))
        {
          rli->report(ERROR_LEVEL, ER_CANNOT_UPDATE_GTID_STATE,
                      "Error during COMMIT: failed to update GTID state in "
                    "%s.%s: %d: %s",
                      "mysql", rpl_gtid_slave_state_table_name.str,
                      thd->stmt_da->sql_errno(), thd->stmt_da->message());
          trans_rollback(thd);
          sub_id= 0;
          thd->is_slave_error= 1;
          goto end;
        }
      }

      thd->table_map_for_update= (table_map)table_map_for_update;
      thd->set_invoker(&user, &host);
      /*
        Flag if we need to rollback the statement transaction on
        slave if it by chance succeeds.
        If we expected a non-zero error code and get nothing and,
        it is a concurrency issue or ignorable issue, effects
        of the statement should be rolled back.
      */
      if (expected_error &&
          (ignored_error_code(expected_error) ||
           concurrency_error_code(expected_error)))
      {
        thd->variables.option_bits|= OPTION_MASTER_SQL_ERROR;
      }
      /* Execute the query (note that we bypass dispatch_command()) */
      Parser_state parser_state;
      if (!parser_state.init(thd, thd->query(), thd->query_length()))
      {
        mysql_parse(thd, thd->query(), thd->query_length(), &parser_state);
        /* Finalize server status flags after executing a statement. */
        thd->update_server_status();
        log_slow_statement(thd);
      }

      thd->variables.option_bits&= ~OPTION_MASTER_SQL_ERROR;

      /*
        Resetting the enable_slow_log thd variable.

        We need to reset it back to the opt_log_slow_slave_statements
        value after the statement execution (and slow logging
        is done). It might have changed if the statement was an
        admin statement (in which case, down in mysql_parse execution
        thd->enable_slow_log is set to the value of
        opt_log_slow_admin_statements).
      */
      thd->enable_slow_log= opt_log_slow_slave_statements;
    }
    else
    {
      /*
        The query got a really bad error on the master (thread killed etc),
        which could be inconsistent. Parse it to test the table names: if the
        replicate-*-do|ignore-table rules say "this query must be ignored" then
        we exit gracefully; otherwise we warn about the bad error and tell DBA
        to check/fix it.
      */
      if (mysql_test_parse_for_slave(thd, thd->query(), thd->query_length()))
        clear_all_errors(thd, const_cast<Relay_log_info*>(rli)); /* Can ignore query */
      else
      {
        rli->report(ERROR_LEVEL, expected_error, 
                          "\
Query partially completed on the master (error on master: %d) \
and was aborted. There is a chance that your master is inconsistent at this \
point. If you are sure that your master is ok, run this query manually on the \
slave and then restart the slave with SET GLOBAL SQL_SLAVE_SKIP_COUNTER=1; \
START SLAVE; . Query: '%s'", expected_error, thd->query());
        thd->is_slave_error= 1;
      }
      goto end;
    }

    /* If the query was not ignored, it is printed to the general log */
    if (!thd->is_error() || thd->stmt_da->sql_errno() != ER_SLAVE_IGNORED_TABLE)
      general_log_write(thd, COM_QUERY, thd->query(), thd->query_length());
    else
    {
      /*
        Bug#54201: If we skip an INSERT query that uses auto_increment, then we
        should reset any @@INSERT_ID set by an Intvar_log_event associated with
        the query; otherwise the @@INSERT_ID will linger until the next INSERT
        that uses auto_increment and may affect extra triggers on the slave etc.

        We reset INSERT_ID unconditionally; it is probably cheaper than
        checking if it is necessary.
      */
      thd->auto_inc_intervals_forced.empty();
    }

compare_errors:
    /*
      In the slave thread, we may sometimes execute some DROP / * 40005
      TEMPORARY * / TABLE that come from parts of binlogs (likely if we
      use RESET SLAVE or CHANGE MASTER TO), while the temporary table
      has already been dropped. To ignore such irrelevant "table does
      not exist errors", we silently clear the error if TEMPORARY was used.
    */
    if (thd->lex->sql_command == SQLCOM_DROP_TABLE && thd->lex->drop_temporary &&
        thd->is_error() && thd->stmt_da->sql_errno() == ER_BAD_TABLE_ERROR &&
        !expected_error)
      thd->stmt_da->reset_diagnostics_area();
    /*
      If we expected a non-zero error code, and we don't get the same error
      code, and it should be ignored or is related to a concurrency issue.
    */
    actual_error= thd->is_error() ? thd->stmt_da->sql_errno() : 0;
    DBUG_PRINT("info",("expected_error: %d  sql_errno: %d",
                       expected_error, actual_error));

    if ((expected_error &&
         !test_if_equal_repl_errors(expected_error, actual_error) &&
         !concurrency_error_code(expected_error)) &&
        !ignored_error_code(actual_error) &&
        !ignored_error_code(expected_error))
    {
      rli->report(ERROR_LEVEL, 0,
                      "\
Query caused different errors on master and slave.     \
Error on master: message (format)='%s' error code=%d ; \
Error on slave: actual message='%s', error code=%d. \
Default database: '%s'. Query: '%s'",
                      ER_SAFE(expected_error),
                      expected_error,
                      actual_error ? thd->stmt_da->message() : "no error",
                      actual_error,
                      print_slave_db_safe(db), query_arg);
      thd->is_slave_error= 1;
    }
    /*
      If we get the same error code as expected and it is not a concurrency
      issue, or should be ignored.
    */
    else if ((test_if_equal_repl_errors(expected_error, actual_error) &&
              !concurrency_error_code(expected_error)) ||
             ignored_error_code(actual_error))
    {
      DBUG_PRINT("info",("error ignored"));
      clear_all_errors(thd, const_cast<Relay_log_info*>(rli));
      thd->reset_killed();
    }
    /*
      Other cases: mostly we expected no error and get one.
    */
    else if (thd->is_slave_error || thd->is_fatal_error)
    {
      rli->report(ERROR_LEVEL, actual_error,
                      "Error '%s' on query. Default database: '%s'. Query: '%s'",
                      (actual_error ? thd->stmt_da->message() :
                       "unexpected success or fatal error"),
                      print_slave_db_safe(thd->db), query_arg);
      thd->is_slave_error= 1;
    }

    /*
      TODO: compare the values of "affected rows" around here. Something
      like:
      if ((uint32) affected_in_event != (uint32) affected_on_slave)
      {
      sql_print_error("Slave: did not get the expected number of affected \
      rows running query from master - expected %d, got %d (this numbers \
      should have matched modulo 4294967296).", 0, ...);
      thd->is_slave_error = 1;
      }
      We may also want an option to tell the slave to ignore "affected"
      mismatch. This mismatch could be implemented with a new ER_ code, and
      to ignore it you would use --slave-skip-errors...

      To do the comparison we need to know the value of "affected" which the
      above mysql_parse() computed. And we need to know the value of
      "affected" in the master's binlog. Both will be implemented later. The
      important thing is that we now have the format ready to log the values
      of "affected" in the binlog. So we can release 5.0.0 before effectively
      logging "affected" and effectively comparing it.
    */
  } /* End of if (db_ok(... */

  {
    /**
      The following failure injecion works in cooperation with tests
      setting @@global.debug= 'd,stop_slave_middle_group'.
      The sql thread receives the killed status and will proceed
      to shutdown trying to finish incomplete events group.
    */
    DBUG_EXECUTE_IF("stop_slave_middle_group",
                    if (strcmp("COMMIT", query) != 0 &&
                        strcmp("BEGIN", query) != 0)
                    {
                      if (thd->transaction.all.modified_non_trans_table)
                        const_cast<Relay_log_info*>(rli)->abort_slave= 1;
                    };);
  }

end:
  if (sub_id && !thd->is_slave_error)
    rpl_global_gtid_slave_state.update_state_hash(sub_id, &gtid);

  /*
    Probably we have set thd->query, thd->db, thd->catalog to point to places
    in the data_buf of this event. Now the event is going to be deleted
    probably, so data_buf will be freed, so the thd->... listed above will be
    pointers to freed memory.
    So we must set them to 0, so that those bad pointers values are not later
    used. Note that "cleanup" queries like automatic DROP TEMPORARY TABLE
    don't suffer from these assignments to 0 as DROP TEMPORARY
    TABLE uses the db.table syntax.
  */
  thd->catalog= 0;
  thd->set_db(NULL, 0);                 /* will free the current database */
  thd->reset_query();
  DBUG_PRINT("info", ("end: query= 0"));
  /*
    As a disk space optimization, future masters will not log an event for
    LAST_INSERT_ID() if that function returned 0 (and thus they will be able
    to replace the THD::stmt_depends_on_first_successful_insert_id_in_prev_stmt
    variable by (THD->first_successful_insert_id_in_prev_stmt > 0) ; with the
    resetting below we are ready to support that.
  */
  thd->first_successful_insert_id_in_prev_stmt_for_binlog= 0;
  thd->first_successful_insert_id_in_prev_stmt= 0;
  thd->stmt_depends_on_first_successful_insert_id_in_prev_stmt= 0;
  free_root(thd->mem_root,MYF(MY_KEEP_PREALLOC));
  DBUG_RETURN(thd->is_slave_error);
}

int Query_log_event::do_update_pos(rpl_group_info *rgi)
{
  /*
    Note that we will not increment group* positions if we are just
    after a SET ONE_SHOT, because SET ONE_SHOT should not be separated
    from its following updating query.
  */
  if (thd->one_shot_set)
  {
    rgi->inc_event_relay_log_pos();
    return 0;
  }
  else
    return Log_event::do_update_pos(rgi);
}


Log_event::enum_skip_reason
Query_log_event::do_shall_skip(rpl_group_info *rgi)
{
  Relay_log_info *rli= rgi->rli;
  DBUG_ENTER("Query_log_event::do_shall_skip");
  DBUG_PRINT("debug", ("query: %s; q_len: %d", query, q_len));
  DBUG_ASSERT(query && q_len > 0);
  DBUG_ASSERT(thd == rgi->thd);

  /*
    An event skipped due to @@skip_replication must not be counted towards the
    number of events to be skipped due to @@sql_slave_skip_counter.
  */
  if (flags & LOG_EVENT_SKIP_REPLICATION_F &&
      opt_replicate_events_marked_for_skip != RPL_SKIP_REPLICATE)
    DBUG_RETURN(Log_event::EVENT_SKIP_IGNORE);

  if (rli->slave_skip_counter > 0)
  {
    if (is_begin())
    {
      thd->variables.option_bits|= OPTION_BEGIN;
      DBUG_RETURN(Log_event::continue_group(rgi));
    }

    if (is_commit() || is_rollback())
    {
      thd->variables.option_bits&= ~OPTION_BEGIN;
      DBUG_RETURN(Log_event::EVENT_SKIP_COUNT);
    }
  }
  DBUG_RETURN(Log_event::do_shall_skip(rgi));
}


bool
Query_log_event::peek_is_commit_rollback(const char *event_start,
                                         size_t event_len, uint8 checksum_alg)
{
  if (checksum_alg == BINLOG_CHECKSUM_ALG_CRC32)
  {
    if (event_len > BINLOG_CHECKSUM_LEN)
      event_len-= BINLOG_CHECKSUM_LEN;
    else
      event_len= 0;
  }
  else
    DBUG_ASSERT(checksum_alg == BINLOG_CHECKSUM_ALG_UNDEF ||
                checksum_alg == BINLOG_CHECKSUM_ALG_OFF);

  if (event_len < LOG_EVENT_HEADER_LEN + QUERY_HEADER_LEN || event_len < 9)
    return false;
  return !memcmp(event_start + (event_len-7), "\0COMMIT", 7) ||
         !memcmp(event_start + (event_len-9), "\0ROLLBACK", 9);
}

#endif


/**************************************************************************
	Start_log_event_v3 methods
**************************************************************************/

#ifndef MYSQL_CLIENT
Start_log_event_v3::Start_log_event_v3()
  :Log_event(), created(0), binlog_version(BINLOG_VERSION),
   dont_set_created(0)
{
  memcpy(server_version, ::server_version, ST_SERVER_VER_LEN);
}
#endif

/*
  Start_log_event_v3::pack_info()
*/

#if defined(HAVE_REPLICATION) && !defined(MYSQL_CLIENT)
void Start_log_event_v3::pack_info(THD *thd, Protocol *protocol)
{
  char buf[12 + ST_SERVER_VER_LEN + 14 + 22], *pos;
  pos= strmov(buf, "Server ver: ");
  pos= strmov(pos, server_version);
  pos= strmov(pos, ", Binlog ver: ");
  pos= int10_to_str(binlog_version, pos, 10);
  protocol->store(buf, (uint) (pos-buf), &my_charset_bin);
}
#endif


/*
  Start_log_event_v3::print()
*/

#ifdef MYSQL_CLIENT
void Start_log_event_v3::print(FILE* file, PRINT_EVENT_INFO* print_event_info)
{
  DBUG_ENTER("Start_log_event_v3::print");

  Write_on_release_cache cache(&print_event_info->head_cache, file,
                               Write_on_release_cache::FLUSH_F);

  if (!print_event_info->short_form)
  {
    print_header(&cache, print_event_info, FALSE);
    my_b_printf(&cache, "\tStart: binlog v %d, server v %s created ",
                binlog_version, server_version);
    print_timestamp(&cache);
    if (created)
      my_b_printf(&cache," at startup");
    my_b_printf(&cache, "\n");
    if (flags & LOG_EVENT_BINLOG_IN_USE_F)
      my_b_printf(&cache, "# Warning: this binlog is either in use or was not "
                  "closed properly.\n");
  }
  if (!is_artificial_event() && created)
  {
#ifdef WHEN_WE_HAVE_THE_RESET_CONNECTION_SQL_COMMAND
    /*
      This is for mysqlbinlog: like in replication, we want to delete the stale
      tmp files left by an unclean shutdown of mysqld (temporary tables)
      and rollback unfinished transaction.
      Probably this can be done with RESET CONNECTION (syntax to be defined).
    */
    my_b_printf(&cache,"RESET CONNECTION%s\n", print_event_info->delimiter);
#else
    my_b_printf(&cache,"ROLLBACK%s\n", print_event_info->delimiter);
#endif
  }
  if (temp_buf &&
      print_event_info->base64_output_mode != BASE64_OUTPUT_NEVER &&
      !print_event_info->short_form)
  {
    if (print_event_info->base64_output_mode != BASE64_OUTPUT_DECODE_ROWS)
      my_b_printf(&cache, "BINLOG '\n");
    print_base64(&cache, print_event_info, FALSE);
    print_event_info->printed_fd_event= TRUE;
  }
  DBUG_VOID_RETURN;
}
#endif /* MYSQL_CLIENT */

/*
  Start_log_event_v3::Start_log_event_v3()
*/

Start_log_event_v3::Start_log_event_v3(const char* buf,
                                       const Format_description_log_event
                                       *description_event)
  :Log_event(buf, description_event)
{
  buf+= LOG_EVENT_MINIMAL_HEADER_LEN;
  binlog_version= uint2korr(buf+ST_BINLOG_VER_OFFSET);
  memcpy(server_version, buf+ST_SERVER_VER_OFFSET,
	 ST_SERVER_VER_LEN);
  // prevent overrun if log is corrupted on disk
  server_version[ST_SERVER_VER_LEN-1]= 0;
  created= uint4korr(buf+ST_CREATED_OFFSET);
  dont_set_created= 1;
}


/*
  Start_log_event_v3::write()
*/

#ifndef MYSQL_CLIENT
bool Start_log_event_v3::write(IO_CACHE* file)
{
  char buff[START_V3_HEADER_LEN];
  int2store(buff + ST_BINLOG_VER_OFFSET,binlog_version);
  memcpy(buff + ST_SERVER_VER_OFFSET,server_version,ST_SERVER_VER_LEN);
  if (!dont_set_created)
    created= get_time(); // this sets when and when_sec_part as a side effect
  int4store(buff + ST_CREATED_OFFSET,created);
  return (write_header(file, sizeof(buff)) ||
          wrapper_my_b_safe_write(file, (uchar*) buff, sizeof(buff)) ||
	  write_footer(file));
}
#endif


#if defined(HAVE_REPLICATION) && !defined(MYSQL_CLIENT)

/**
  Start_log_event_v3::do_apply_event() .
  The master started

    IMPLEMENTATION
    - To handle the case where the master died without having time to write
    DROP TEMPORARY TABLE, DO RELEASE_LOCK (prepared statements' deletion is
    TODO), we clean up all temporary tables that we got, if we are sure we
    can (see below).

  @todo
    - Remove all active user locks.
    Guilhem 2003-06: this is true but not urgent: the worst it can cause is
    the use of a bit of memory for a user lock which will not be used
    anymore. If the user lock is later used, the old one will be released. In
    other words, no deadlock problem.
*/

int Start_log_event_v3::do_apply_event(rpl_group_info *rgi)
{
  DBUG_ENTER("Start_log_event_v3::do_apply_event");
  int error= 0;
  Relay_log_info *rli= rgi->rli;

  switch (binlog_version)
  {
  case 3:
  case 4:
    /*
      This can either be 4.x (then a Start_log_event_v3 is only at master
      startup so we are sure the master has restarted and cleared his temp
      tables; the event always has 'created'>0) or 5.0 (then we have to test
      'created').
    */
    if (created)
    {
      rli->close_temporary_tables();
      
      /*
        The following is only false if we get here with a BINLOG statement
      */
      if (rli->mi)
        cleanup_load_tmpdir(&rli->mi->cmp_connection_name);
    }
    break;

    /*
       Now the older formats; in that case load_tmpdir is cleaned up by the I/O
       thread.
    */
  case 1:
    if (strncmp(rli->relay_log.description_event_for_exec->server_version,
                "3.23.57",7) >= 0 && created)
    {
      /*
        Can distinguish, based on the value of 'created': this event was
        generated at master startup.
      */
      rli->close_temporary_tables();
    }
    /*
      Otherwise, can't distinguish a Start_log_event generated at
      master startup and one generated by master FLUSH LOGS, so cannot
      be sure temp tables have to be dropped. So do nothing.
    */
    break;
  default:
    /* this case is impossible */
    DBUG_RETURN(1);
  }
  DBUG_RETURN(error);
}
#endif /* defined(HAVE_REPLICATION) && !defined(MYSQL_CLIENT) */

/***************************************************************************
       Format_description_log_event methods
****************************************************************************/

/**
  Format_description_log_event 1st ctor.

    Ctor. Can be used to create the event to write to the binary log (when the
    server starts or when FLUSH LOGS), or to create artificial events to parse
    binlogs from MySQL 3.23 or 4.x.
    When in a client, only the 2nd use is possible.

  @param binlog_version         the binlog version for which we want to build
                                an event. Can be 1 (=MySQL 3.23), 3 (=4.0.x
                                x>=2 and 4.1) or 4 (MySQL 5.0). Note that the
                                old 4.0 (binlog version 2) is not supported;
                                it should not be used for replication with
                                5.0.
  @param server_ver             a string containing the server version.
*/

Format_description_log_event::
Format_description_log_event(uint8 binlog_ver, const char* server_ver)
  :Start_log_event_v3(), event_type_permutation(0)
{
  binlog_version= binlog_ver;
  switch (binlog_ver) {
  case 4: /* MySQL 5.0 */
    memcpy(server_version, ::server_version, ST_SERVER_VER_LEN);
    DBUG_EXECUTE_IF("pretend_version_50034_in_binlog",
                    strmov(server_version, "5.0.34"););
    common_header_len= LOG_EVENT_HEADER_LEN;
    number_of_event_types= LOG_EVENT_TYPES;
    /* we'll catch my_malloc() error in is_valid() */
    post_header_len=(uint8*) my_malloc(number_of_event_types*sizeof(uint8)
                                       + BINLOG_CHECKSUM_ALG_DESC_LEN,
                                       MYF(0));
    /*
      This long list of assignments is not beautiful, but I see no way to
      make it nicer, as the right members are #defines, not array members, so
      it's impossible to write a loop.
    */
    if (post_header_len)
    {
#ifndef DBUG_OFF
      // Allows us to sanity-check that all events initialized their
      // events (see the end of this 'if' block).
      memset(post_header_len, 255, number_of_event_types*sizeof(uint8));
#endif

      /* Note: all event types must explicitly fill in their lengths here. */
      post_header_len[START_EVENT_V3-1]= START_V3_HEADER_LEN;
      post_header_len[QUERY_EVENT-1]= QUERY_HEADER_LEN;
      post_header_len[STOP_EVENT-1]= STOP_HEADER_LEN;
      post_header_len[ROTATE_EVENT-1]= ROTATE_HEADER_LEN;
      post_header_len[INTVAR_EVENT-1]= INTVAR_HEADER_LEN;
      post_header_len[LOAD_EVENT-1]= LOAD_HEADER_LEN;
      post_header_len[SLAVE_EVENT-1]= SLAVE_HEADER_LEN;
      post_header_len[CREATE_FILE_EVENT-1]= CREATE_FILE_HEADER_LEN;
      post_header_len[APPEND_BLOCK_EVENT-1]= APPEND_BLOCK_HEADER_LEN;
      post_header_len[EXEC_LOAD_EVENT-1]= EXEC_LOAD_HEADER_LEN;
      post_header_len[DELETE_FILE_EVENT-1]= DELETE_FILE_HEADER_LEN;
      post_header_len[NEW_LOAD_EVENT-1]= NEW_LOAD_HEADER_LEN;
      post_header_len[RAND_EVENT-1]= RAND_HEADER_LEN;
      post_header_len[USER_VAR_EVENT-1]= USER_VAR_HEADER_LEN;
      post_header_len[FORMAT_DESCRIPTION_EVENT-1]= FORMAT_DESCRIPTION_HEADER_LEN;
      post_header_len[XID_EVENT-1]= XID_HEADER_LEN;
      post_header_len[BEGIN_LOAD_QUERY_EVENT-1]= BEGIN_LOAD_QUERY_HEADER_LEN;
      post_header_len[EXECUTE_LOAD_QUERY_EVENT-1]= EXECUTE_LOAD_QUERY_HEADER_LEN;
      /*
        The PRE_GA events are never be written to any binlog, but
        their lengths are included in Format_description_log_event.
        Hence, we need to be assign some value here, to avoid reading
        uninitialized memory when the array is written to disk.
      */
      post_header_len[PRE_GA_WRITE_ROWS_EVENT-1] = 0;
      post_header_len[PRE_GA_UPDATE_ROWS_EVENT-1] = 0;
      post_header_len[PRE_GA_DELETE_ROWS_EVENT-1] = 0;

      post_header_len[TABLE_MAP_EVENT-1]=    TABLE_MAP_HEADER_LEN;
      post_header_len[WRITE_ROWS_EVENT-1]=   ROWS_HEADER_LEN;
      post_header_len[UPDATE_ROWS_EVENT-1]=  ROWS_HEADER_LEN;
      post_header_len[DELETE_ROWS_EVENT-1]=  ROWS_HEADER_LEN;
      /*
        We here have the possibility to simulate a master of before we changed
        the table map id to be stored in 6 bytes: when it was stored in 4
        bytes (=> post_header_len was 6). This is used to test backward
        compatibility.
        This code can be removed after a few months (today is Dec 21st 2005),
        when we know that the 4-byte masters are not deployed anymore (check
        with Tomas Ulin first!), and the accompanying test (rpl_row_4_bytes)
        too.
      */
      DBUG_EXECUTE_IF("old_row_based_repl_4_byte_map_id_master",
                      post_header_len[TABLE_MAP_EVENT-1]=
                      post_header_len[WRITE_ROWS_EVENT-1]=
                      post_header_len[UPDATE_ROWS_EVENT-1]=
                      post_header_len[DELETE_ROWS_EVENT-1]= 6;);
      post_header_len[INCIDENT_EVENT-1]= INCIDENT_HEADER_LEN;
      post_header_len[HEARTBEAT_LOG_EVENT-1]= 0;

      // Set header length of the reserved events to 0
      memset(post_header_len + MYSQL_EVENTS_END - 1, 0,
             (MARIA_EVENTS_BEGIN - MYSQL_EVENTS_END)*sizeof(uint8));

      // Set header lengths of Maria events
      post_header_len[ANNOTATE_ROWS_EVENT-1]= ANNOTATE_ROWS_HEADER_LEN;
      post_header_len[BINLOG_CHECKPOINT_EVENT-1]=
        BINLOG_CHECKPOINT_HEADER_LEN;
      post_header_len[GTID_EVENT-1]= GTID_HEADER_LEN;
      post_header_len[GTID_LIST_EVENT-1]= GTID_LIST_HEADER_LEN;

      // Sanity-check that all post header lengths are initialized.
      int i;
      for (i=0; i<number_of_event_types; i++)
        DBUG_ASSERT(post_header_len[i] != 255);
    }
    break;

  case 1: /* 3.23 */
  case 3: /* 4.0.x x>=2 */
    /*
      We build an artificial (i.e. not sent by the master) event, which
      describes what those old master versions send.
    */
    if (binlog_ver==1)
      strmov(server_version, server_ver ? server_ver : "3.23");
    else
      strmov(server_version, server_ver ? server_ver : "4.0");
    common_header_len= binlog_ver==1 ? OLD_HEADER_LEN :
      LOG_EVENT_MINIMAL_HEADER_LEN;
    /*
      The first new event in binlog version 4 is Format_desc. So any event type
      after that does not exist in older versions. We use the events known by
      version 3, even if version 1 had only a subset of them (this is not a
      problem: it uses a few bytes for nothing but unifies code; it does not
      make the slave detect less corruptions).
    */
    number_of_event_types= FORMAT_DESCRIPTION_EVENT - 1;
    post_header_len=(uint8*) my_malloc(number_of_event_types*sizeof(uint8),
                                       MYF(0));
    if (post_header_len)
    {
      post_header_len[START_EVENT_V3-1]= START_V3_HEADER_LEN;
      post_header_len[QUERY_EVENT-1]= QUERY_HEADER_MINIMAL_LEN;
      post_header_len[STOP_EVENT-1]= 0;
      post_header_len[ROTATE_EVENT-1]= (binlog_ver==1) ? 0 : ROTATE_HEADER_LEN;
      post_header_len[INTVAR_EVENT-1]= 0;
      post_header_len[LOAD_EVENT-1]= LOAD_HEADER_LEN;
      post_header_len[SLAVE_EVENT-1]= 0;
      post_header_len[CREATE_FILE_EVENT-1]= CREATE_FILE_HEADER_LEN;
      post_header_len[APPEND_BLOCK_EVENT-1]= APPEND_BLOCK_HEADER_LEN;
      post_header_len[EXEC_LOAD_EVENT-1]= EXEC_LOAD_HEADER_LEN;
      post_header_len[DELETE_FILE_EVENT-1]= DELETE_FILE_HEADER_LEN;
      post_header_len[NEW_LOAD_EVENT-1]= post_header_len[LOAD_EVENT-1];
      post_header_len[RAND_EVENT-1]= 0;
      post_header_len[USER_VAR_EVENT-1]= 0;
    }
    break;
  default: /* Includes binlog version 2 i.e. 4.0.x x<=1 */
    post_header_len= 0; /* will make is_valid() fail */
    break;
  }
  calc_server_version_split();
  checksum_alg= (uint8) BINLOG_CHECKSUM_ALG_UNDEF;
}


/**
  The problem with this constructor is that the fixed header may have a
  length different from this version, but we don't know this length as we
  have not read the Format_description_log_event which says it, yet. This
  length is in the post-header of the event, but we don't know where the
  post-header starts.

  So this type of event HAS to:
  - either have the header's length at the beginning (in the header, at a
  fixed position which will never be changed), not in the post-header. That
  would make the header be "shifted" compared to other events.
  - or have a header of size LOG_EVENT_MINIMAL_HEADER_LEN (19), in all future
  versions, so that we know for sure.

  I (Guilhem) chose the 2nd solution. Rotate has the same constraint (because
  it is sent before Format_description_log_event).
*/

Format_description_log_event::
Format_description_log_event(const char* buf,
                             uint event_len,
                             const
                             Format_description_log_event*
                             description_event)
  :Start_log_event_v3(buf, description_event), event_type_permutation(0)
{
  DBUG_ENTER("Format_description_log_event::Format_description_log_event(char*,...)");
  buf+= LOG_EVENT_MINIMAL_HEADER_LEN;
  if ((common_header_len=buf[ST_COMMON_HEADER_LEN_OFFSET]) < OLD_HEADER_LEN)
    DBUG_VOID_RETURN; /* sanity check */
  number_of_event_types=
    event_len - (LOG_EVENT_MINIMAL_HEADER_LEN + ST_COMMON_HEADER_LEN_OFFSET + 1);
  DBUG_PRINT("info", ("common_header_len=%d number_of_event_types=%d",
                      common_header_len, number_of_event_types));
  /* If alloc fails, we'll detect it in is_valid() */

  post_header_len= (uint8*) my_memdup((uchar*)buf+ST_COMMON_HEADER_LEN_OFFSET+1,
                                      number_of_event_types*
                                      sizeof(*post_header_len),
                                      MYF(0));
  calc_server_version_split();
  if (!is_version_before_checksum(&server_version_split))
  {
    /* the last bytes are the checksum alg desc and value (or value's room) */
    number_of_event_types -= BINLOG_CHECKSUM_ALG_DESC_LEN;
    checksum_alg= post_header_len[number_of_event_types];
  }
  else
  {
    checksum_alg= (uint8) BINLOG_CHECKSUM_ALG_UNDEF;
  }

  DBUG_VOID_RETURN;
}

#ifndef MYSQL_CLIENT
bool Format_description_log_event::write(IO_CACHE* file)
{
  bool ret;
  bool no_checksum;
  /*
    We don't call Start_log_event_v3::write() because this would make 2
    my_b_safe_write().
  */
  uchar buff[START_V3_HEADER_LEN+1];
  size_t rec_size= sizeof(buff) + BINLOG_CHECKSUM_ALG_DESC_LEN +
                   number_of_event_types;
  int2store(buff + ST_BINLOG_VER_OFFSET,binlog_version);
  memcpy((char*) buff + ST_SERVER_VER_OFFSET,server_version,ST_SERVER_VER_LEN);
  if (!dont_set_created)
    created= get_time();
  int4store(buff + ST_CREATED_OFFSET,created);
  buff[ST_COMMON_HEADER_LEN_OFFSET]= common_header_len;
  /*
    if checksum is requested
    record the checksum-algorithm descriptor next to
    post_header_len vector which will be followed by the checksum value.
    Master is supposed to trigger checksum computing by binlog_checksum_options,
    slave does it via marking the event according to
    FD_queue checksum_alg value.
  */
  compile_time_assert(sizeof(BINLOG_CHECKSUM_ALG_DESC_LEN == 1));
#ifndef DBUG_OFF
  data_written= 0; // to prepare for need_checksum assert
#endif
  uchar checksum_byte= need_checksum() ?
    checksum_alg : (uint8) BINLOG_CHECKSUM_ALG_OFF;
  /* 
     FD of checksum-aware server is always checksum-equipped, (V) is in,
     regardless of @@global.binlog_checksum policy.
     Thereby a combination of (A) == 0, (V) != 0 means
     it's the checksum-aware server's FD event that heads checksum-free binlog
     file. 
     Here 0 stands for checksumming OFF to evaluate (V) as 0 is that case.
     A combination of (A) != 0, (V) != 0 denotes FD of the checksum-aware server
     heading the checksummed binlog.
     (A), (V) presence in FD of the checksum-aware server makes the event
     1 + 4 bytes bigger comparing to the former FD.
  */

  if ((no_checksum= (checksum_alg == BINLOG_CHECKSUM_ALG_OFF)))
  {
    checksum_alg= BINLOG_CHECKSUM_ALG_CRC32;  // Forcing (V) room to fill anyway
  }
  ret= (write_header(file, rec_size) ||
        wrapper_my_b_safe_write(file, buff, sizeof(buff)) ||
        wrapper_my_b_safe_write(file, (uchar*)post_header_len,
                                number_of_event_types) ||
        wrapper_my_b_safe_write(file, &checksum_byte, sizeof(checksum_byte)) ||
        write_footer(file));
  if (no_checksum)
    checksum_alg= BINLOG_CHECKSUM_ALG_OFF;
  return ret;
}
#endif

#if defined(HAVE_REPLICATION) && !defined(MYSQL_CLIENT)
int Format_description_log_event::do_apply_event(rpl_group_info *rgi)
{
  int ret= 0;
  Relay_log_info const *rli= rgi->rli;
  DBUG_ENTER("Format_description_log_event::do_apply_event");

  /*
    As a transaction NEVER spans on 2 or more binlogs:
    if we have an active transaction at this point, the master died
    while writing the transaction to the binary log, i.e. while
    flushing the binlog cache to the binlog. XA guarantees that master has
    rolled back. So we roll back.
    Note: this event could be sent by the master to inform us of the
    format of its binlog; in other words maybe it is not at its
    original place when it comes to us; we'll know this by checking
    log_pos ("artificial" events have log_pos == 0).
  */
  if (!is_artificial_event() && created && thd->transaction.all.ha_list)
  {
    /* This is not an error (XA is safe), just an information */
    rli->report(INFORMATION_LEVEL, 0,
                "Rolling back unfinished transaction (no COMMIT "
                "or ROLLBACK in relay log). A probable cause is that "
                "the master died while writing the transaction to "
                "its binary log, thus rolled back too."); 
    rgi->cleanup_context(thd, 1);
  }

  /*
    If this event comes from ourselves, there is no cleaning task to
    perform, we don't call Start_log_event_v3::do_apply_event()
    (this was just to update the log's description event).
  */
  if (server_id != (uint32) global_system_variables.server_id)
  {
    /*
      If the event was not requested by the slave i.e. the master sent
      it while the slave asked for a position >4, the event will make
      rli->group_master_log_pos advance. Say that the slave asked for
      position 1000, and the Format_desc event's end is 96. Then in
      the beginning of replication rli->group_master_log_pos will be
      0, then 96, then jump to first really asked event (which is
      >96). So this is ok.
    */
    ret= Start_log_event_v3::do_apply_event(rgi);
  }

  if (!ret)
  {
    /* Save the information describing this binlog */
    delete rli->relay_log.description_event_for_exec;
    const_cast<Relay_log_info *>(rli)->relay_log.description_event_for_exec= this;
  }

  DBUG_RETURN(ret);
}

int Format_description_log_event::do_update_pos(rpl_group_info *rgi)
{
  if (server_id == (uint32) global_system_variables.server_id)
  {
    /*
      We only increase the relay log position if we are skipping
      events and do not touch any group_* variables, nor flush the
      relay log info.  If there is a crash, we will have to re-skip
      the events again, but that is a minor issue.

      If we do not skip stepping the group log position (and the
      server id was changed when restarting the server), it might well
      be that we start executing at a position that is invalid, e.g.,
      at a Rows_log_event or a Query_log_event preceeded by a
      Intvar_log_event instead of starting at a Table_map_log_event or
      the Intvar_log_event respectively.
     */
    rgi->inc_event_relay_log_pos();
    return 0;
  }
  else
  {
    return Log_event::do_update_pos(rgi);
  }
}

Log_event::enum_skip_reason
Format_description_log_event::do_shall_skip(rpl_group_info *rgi)
{
  return Log_event::EVENT_SKIP_NOT;
}

#endif

static inline void
do_server_version_split(char* version,
                        Format_description_log_event::master_version_split *split_versions)
{
  char *p= version, *r;
  ulong number;
  for (uint i= 0; i<=2; i++)
  {
    number= strtoul(p, &r, 10);
    /*
      It is an invalid version if any version number greater than 255 or
      first number is not followed by '.'.
    */
    if (number < 256 && (*r == '.' || i != 0))
      split_versions->ver[i]= (uchar) number;
    else
    {
      split_versions->ver[0]= 0;
      split_versions->ver[1]= 0;
      split_versions->ver[2]= 0;
      break;
    }

    p= r;
    if (*r == '.')
      p++; // skip the dot
  }
  if (strstr(p, "MariaDB") != 0 || strstr(p, "-maria-") != 0)
    split_versions->kind=
      Format_description_log_event::master_version_split::KIND_MARIADB;
  else
    split_versions->kind=
      Format_description_log_event::master_version_split::KIND_MYSQL;
}


/**
   Splits the event's 'server_version' string into three numeric pieces stored
   into 'server_version_split':
   X.Y.Zabc (X,Y,Z numbers, a not a digit) -> {X,Y,Z}
   X.Yabc -> {X,Y,0}
   'server_version_split' is then used for lookups to find if the server which
   created this event has some known bug.
*/
void Format_description_log_event::calc_server_version_split()
{
  do_server_version_split(server_version, &server_version_split);

  DBUG_PRINT("info",("Format_description_log_event::server_version_split:"
                     " '%s' %d %d %d", server_version,
                     server_version_split.ver[0],
                     server_version_split.ver[1], server_version_split.ver[2]));
}

static inline ulong
version_product(const Format_description_log_event::master_version_split* version_split)
{
  return ((version_split->ver[0] * 256 + version_split->ver[1]) * 256
          + version_split->ver[2]);
}

/**
   @return TRUE is the event's version is earlier than one that introduced
   the replication event checksum. FALSE otherwise.
*/
bool
Format_description_log_event::is_version_before_checksum(const master_version_split
                                                         *version_split)
{
  return version_product(version_split) <
    (version_split->kind == master_version_split::KIND_MARIADB ?
     checksum_version_product_mariadb : checksum_version_product_mysql);
}

/**
   @param buf buffer holding serialized FD event
   @param len netto (possible checksum is stripped off) length of the event buf
   
   @return  the version-safe checksum alg descriptor where zero
            designates no checksum, 255 - the orginator is
            checksum-unaware (effectively no checksum) and the actuall
            [1-254] range alg descriptor.
*/
uint8 get_checksum_alg(const char* buf, ulong len)
{
  uint8 ret;
  char version[ST_SERVER_VER_LEN];
  Format_description_log_event::master_version_split version_split;

  DBUG_ENTER("get_checksum_alg");
  DBUG_ASSERT(buf[EVENT_TYPE_OFFSET] == FORMAT_DESCRIPTION_EVENT);

  memcpy(version,
         buf + LOG_EVENT_MINIMAL_HEADER_LEN + ST_SERVER_VER_OFFSET,
         ST_SERVER_VER_LEN);
  version[ST_SERVER_VER_LEN - 1]= 0;
  
  do_server_version_split(version, &version_split);
  ret= Format_description_log_event::is_version_before_checksum(&version_split) ?
    (uint8) BINLOG_CHECKSUM_ALG_UNDEF :
    * (uint8*) (buf + len - BINLOG_CHECKSUM_LEN - BINLOG_CHECKSUM_ALG_DESC_LEN);
  DBUG_ASSERT(ret == BINLOG_CHECKSUM_ALG_OFF ||
              ret == BINLOG_CHECKSUM_ALG_UNDEF ||
              ret == BINLOG_CHECKSUM_ALG_CRC32);
  DBUG_RETURN(ret);
}
  

  /**************************************************************************
        Load_log_event methods
   General note about Load_log_event: the binlogging of LOAD DATA INFILE is
   going to be changed in 5.0 (or maybe in 5.1; not decided yet).
   However, the 5.0 slave could still have to read such events (from a 4.x
   master), convert them (which just means maybe expand the header, when 5.0
   servers have a UID in events) (remember that whatever is after the header
   will be like in 4.x, as this event's format is not modified in 5.0 as we
   will use new types of events to log the new LOAD DATA INFILE features).
   To be able to read/convert, we just need to not assume that the common
   header is of length LOG_EVENT_HEADER_LEN (we must use the description
   event).
   Note that I (Guilhem) manually tested replication of a big LOAD DATA INFILE
   between 3.23 and 5.0, and between 4.0 and 5.0, and it works fine (and the
   positions displayed in SHOW SLAVE STATUS then are fine too).
  **************************************************************************/

/*
  Load_log_event::pack_info()
*/

#if defined(HAVE_REPLICATION) && !defined(MYSQL_CLIENT)
void Load_log_event::print_query(THD *thd, bool need_db, const char *cs,
                                 String *buf, my_off_t *fn_start,
                                 my_off_t *fn_end, const char *qualify_db)
{
  if (need_db && db && db_len)
  {
    buf->append(STRING_WITH_LEN("use "));
    append_identifier(thd, buf, db, db_len);
    buf->append(STRING_WITH_LEN("; "));
  }

  buf->append(STRING_WITH_LEN("LOAD DATA "));

  if (is_concurrent)
    buf->append(STRING_WITH_LEN("CONCURRENT "));

  if (fn_start)
    *fn_start= buf->length();

  if (check_fname_outside_temp_buf())
    buf->append(STRING_WITH_LEN("LOCAL "));
  buf->append(STRING_WITH_LEN("INFILE '"));
  buf->append_for_single_quote(fname, fname_len);
  buf->append(STRING_WITH_LEN("' "));

  if (sql_ex.opt_flags & REPLACE_FLAG)
    buf->append(STRING_WITH_LEN("REPLACE "));
  else if (sql_ex.opt_flags & IGNORE_FLAG)
    buf->append(STRING_WITH_LEN("IGNORE "));

  buf->append(STRING_WITH_LEN("INTO"));

  if (fn_end)
    *fn_end= buf->length();

  buf->append(STRING_WITH_LEN(" TABLE "));
  if (qualify_db)
  {
    append_identifier(thd, buf, qualify_db, strlen(qualify_db));
    buf->append(STRING_WITH_LEN("."));
  }
  append_identifier(thd, buf, table_name, table_name_len);

  if (cs != NULL)
  {
    buf->append(STRING_WITH_LEN(" CHARACTER SET "));
    buf->append(cs, strlen(cs));
  }

  /* We have to create all optional fields as the default is not empty */
  buf->append(STRING_WITH_LEN(" FIELDS TERMINATED BY "));
  pretty_print_str(buf, sql_ex.field_term, sql_ex.field_term_len);
  if (sql_ex.opt_flags & OPT_ENCLOSED_FLAG)
    buf->append(STRING_WITH_LEN(" OPTIONALLY "));
  buf->append(STRING_WITH_LEN(" ENCLOSED BY "));
  pretty_print_str(buf, sql_ex.enclosed, sql_ex.enclosed_len);

  buf->append(STRING_WITH_LEN(" ESCAPED BY "));
  pretty_print_str(buf, sql_ex.escaped, sql_ex.escaped_len);

  buf->append(STRING_WITH_LEN(" LINES TERMINATED BY "));
  pretty_print_str(buf, sql_ex.line_term, sql_ex.line_term_len);
  if (sql_ex.line_start_len)
  {
    buf->append(STRING_WITH_LEN(" STARTING BY "));
    pretty_print_str(buf, sql_ex.line_start, sql_ex.line_start_len);
  }

  if ((long) skip_lines > 0)
  {
    buf->append(STRING_WITH_LEN(" IGNORE "));
    buf->append_ulonglong(skip_lines);
    buf->append(STRING_WITH_LEN(" LINES "));
  }

  if (num_fields)
  {
    uint i;
    const char *field= fields;
    buf->append(STRING_WITH_LEN(" ("));
    for (i = 0; i < num_fields; i++)
    {
      if (i)
      {
        /*
          Yes, the space and comma is reversed here. But this is mostly dead
          code, at most used when reading really old binlogs from old servers,
          so better just leave it as is...
        */
        buf->append(STRING_WITH_LEN(" ,"));
      }
      append_identifier(thd, buf, field, field_lens[i]);
      field+= field_lens[i]  + 1;
    }
    buf->append(STRING_WITH_LEN(")"));
  }
}


void Load_log_event::pack_info(THD *thd, Protocol *protocol)
{
  char query_buffer[1024];
  String query_str(query_buffer, sizeof(query_buffer), system_charset_info);

  query_str.length(0);
  print_query(thd, TRUE, NULL, &query_str, 0, 0, NULL);
  protocol->store(query_str.ptr(), query_str.length(), &my_charset_bin);
}
#endif /* defined(HAVE_REPLICATION) && !defined(MYSQL_CLIENT) */


#ifndef MYSQL_CLIENT

/*
  Load_log_event::write_data_header()
*/

bool Load_log_event::write_data_header(IO_CACHE* file)
{
  char buf[LOAD_HEADER_LEN];
  int4store(buf + L_THREAD_ID_OFFSET, slave_proxy_id);
  int4store(buf + L_EXEC_TIME_OFFSET, exec_time);
  int4store(buf + L_SKIP_LINES_OFFSET, skip_lines);
  buf[L_TBL_LEN_OFFSET] = (char)table_name_len;
  buf[L_DB_LEN_OFFSET] = (char)db_len;
  int4store(buf + L_NUM_FIELDS_OFFSET, num_fields);
  return my_b_safe_write(file, (uchar*)buf, LOAD_HEADER_LEN) != 0;
}


/*
  Load_log_event::write_data_body()
*/

bool Load_log_event::write_data_body(IO_CACHE* file)
{
  if (sql_ex.write_data(file))
    return 1;
  if (num_fields && fields && field_lens)
  {
    if (my_b_safe_write(file, (uchar*)field_lens, num_fields) ||
	my_b_safe_write(file, (uchar*)fields, field_block_len))
      return 1;
  }
  return (my_b_safe_write(file, (uchar*)table_name, table_name_len + 1) ||
	  my_b_safe_write(file, (uchar*)db, db_len + 1) ||
	  my_b_safe_write(file, (uchar*)fname, fname_len));
}


/*
  Load_log_event::Load_log_event()
*/

Load_log_event::Load_log_event(THD *thd_arg, sql_exchange *ex,
			       const char *db_arg, const char *table_name_arg,
			       List<Item> &fields_arg,
                               bool is_concurrent_arg,
			       enum enum_duplicates handle_dup,
			       bool ignore, bool using_trans)
  :Log_event(thd_arg,
             thd_arg->thread_specific_used ? LOG_EVENT_THREAD_SPECIFIC_F : 0,
             using_trans),
   thread_id(thd_arg->thread_id),
   slave_proxy_id(thd_arg->variables.pseudo_thread_id),
   num_fields(0),fields(0),
   field_lens(0),field_block_len(0),
   table_name(table_name_arg ? table_name_arg : ""),
   db(db_arg), fname(ex->file_name), local_fname(FALSE),
   is_concurrent(is_concurrent_arg)
{
  time_t end_time;
  time(&end_time);
  exec_time = (ulong) (end_time  - thd_arg->start_time);
  /* db can never be a zero pointer in 4.0 */
  db_len = (uint32) strlen(db);
  table_name_len = (uint32) strlen(table_name);
  fname_len = (fname) ? (uint) strlen(fname) : 0;
  sql_ex.field_term = (char*) ex->field_term->ptr();
  sql_ex.field_term_len = (uint8) ex->field_term->length();
  sql_ex.enclosed = (char*) ex->enclosed->ptr();
  sql_ex.enclosed_len = (uint8) ex->enclosed->length();
  sql_ex.line_term = (char*) ex->line_term->ptr();
  sql_ex.line_term_len = (uint8) ex->line_term->length();
  sql_ex.line_start = (char*) ex->line_start->ptr();
  sql_ex.line_start_len = (uint8) ex->line_start->length();
  sql_ex.escaped = (char*) ex->escaped->ptr();
  sql_ex.escaped_len = (uint8) ex->escaped->length();
  sql_ex.opt_flags = 0;
  sql_ex.cached_new_format = -1;
    
  if (ex->dumpfile)
    sql_ex.opt_flags|= DUMPFILE_FLAG;
  if (ex->opt_enclosed)
    sql_ex.opt_flags|= OPT_ENCLOSED_FLAG;

  sql_ex.empty_flags= 0;

  switch (handle_dup) {
  case DUP_REPLACE:
    sql_ex.opt_flags|= REPLACE_FLAG;
    break;
  case DUP_UPDATE:				// Impossible here
  case DUP_ERROR:
    break;	
  }
  if (ignore)
    sql_ex.opt_flags|= IGNORE_FLAG;

  if (!ex->field_term->length())
    sql_ex.empty_flags |= FIELD_TERM_EMPTY;
  if (!ex->enclosed->length())
    sql_ex.empty_flags |= ENCLOSED_EMPTY;
  if (!ex->line_term->length())
    sql_ex.empty_flags |= LINE_TERM_EMPTY;
  if (!ex->line_start->length())
    sql_ex.empty_flags |= LINE_START_EMPTY;
  if (!ex->escaped->length())
    sql_ex.empty_flags |= ESCAPED_EMPTY;
    
  skip_lines = ex->skip_lines;

  List_iterator<Item> li(fields_arg);
  field_lens_buf.length(0);
  fields_buf.length(0);
  Item* item;
  while ((item = li++))
  {
    num_fields++;
    uchar len = (uchar) strlen(item->name);
    field_block_len += len + 1;
    fields_buf.append(item->name, len + 1);
    field_lens_buf.append((char*)&len, 1);
  }

  field_lens = (const uchar*)field_lens_buf.ptr();
  fields = fields_buf.ptr();
}
#endif /* !MYSQL_CLIENT */


/**
  @note
    The caller must do buf[event_len] = 0 before he starts using the
    constructed event.
*/
Load_log_event::Load_log_event(const char *buf, uint event_len,
                               const Format_description_log_event *description_event)
  :Log_event(buf, description_event), num_fields(0), fields(0),
   field_lens(0),field_block_len(0),
   table_name(0), db(0), fname(0), local_fname(FALSE),
   /*
     Load_log_event which comes from the binary log does not contain
     information about the type of insert which was used on the master.
     Assume that it was an ordinary, non-concurrent LOAD DATA.
    */
   is_concurrent(FALSE)
{
  DBUG_ENTER("Load_log_event");
  /*
    I (Guilhem) manually tested replication of LOAD DATA INFILE for 3.23->5.0,
    4.0->5.0 and 5.0->5.0 and it works.
  */
  if (event_len)
    copy_log_event(buf, event_len,
                   (((uchar)buf[EVENT_TYPE_OFFSET] == LOAD_EVENT) ?
                   LOAD_HEADER_LEN + 
                    description_event->common_header_len :
                    LOAD_HEADER_LEN + LOG_EVENT_HEADER_LEN),
                   description_event);
  /* otherwise it's a derived class, will call copy_log_event() itself */
  DBUG_VOID_RETURN;
}


/*
  Load_log_event::copy_log_event()
*/

int Load_log_event::copy_log_event(const char *buf, ulong event_len,
                                   int body_offset,
                                   const Format_description_log_event *description_event)
{
  DBUG_ENTER("Load_log_event::copy_log_event");
  uint data_len;
  char* buf_end = (char*)buf + event_len;
  /* this is the beginning of the post-header */
  const char* data_head = buf + description_event->common_header_len;
  slave_proxy_id= thread_id= uint4korr(data_head + L_THREAD_ID_OFFSET);
  exec_time = uint4korr(data_head + L_EXEC_TIME_OFFSET);
  skip_lines = uint4korr(data_head + L_SKIP_LINES_OFFSET);
  table_name_len = (uint)data_head[L_TBL_LEN_OFFSET];
  db_len = (uint)data_head[L_DB_LEN_OFFSET];
  num_fields = uint4korr(data_head + L_NUM_FIELDS_OFFSET);
	  
  if ((int) event_len < body_offset)
    DBUG_RETURN(1);
  /*
    Sql_ex.init() on success returns the pointer to the first byte after
    the sql_ex structure, which is the start of field lengths array.
  */
  if (!(field_lens= (uchar*)sql_ex.init((char*)buf + body_offset,
                                        buf_end,
                                        (uchar)buf[EVENT_TYPE_OFFSET] != LOAD_EVENT)))
    DBUG_RETURN(1);
  
  data_len = event_len - body_offset;
  if (num_fields > data_len) // simple sanity check against corruption
    DBUG_RETURN(1);
  for (uint i = 0; i < num_fields; i++)
    field_block_len += (uint)field_lens[i] + 1;

  fields = (char*)field_lens + num_fields;
  table_name  = fields + field_block_len;
  db = table_name + table_name_len + 1;
  fname = db + db_len + 1;
  fname_len = (uint) strlen(fname);
  // null termination is accomplished by the caller doing buf[event_len]=0

  DBUG_RETURN(0);
}


/*
  Load_log_event::print()
*/

#ifdef MYSQL_CLIENT
void Load_log_event::print(FILE* file, PRINT_EVENT_INFO* print_event_info)
{
  print(file, print_event_info, 0);
}


void Load_log_event::print(FILE* file_arg, PRINT_EVENT_INFO* print_event_info,
			   bool commented)
{
  Write_on_release_cache cache(&print_event_info->head_cache, file_arg);

  DBUG_ENTER("Load_log_event::print");
  if (!print_event_info->short_form)
  {
    print_header(&cache, print_event_info, FALSE);
    my_b_printf(&cache, "\tQuery\tthread_id=%ld\texec_time=%ld\n",
                thread_id, exec_time);
  }

  bool different_db= 1;
  if (db)
  {
    /*
      If the database is different from the one of the previous statement, we
      need to print the "use" command, and we update the last_db.
      But if commented, the "use" is going to be commented so we should not
      update the last_db.
    */
    if ((different_db= memcmp(print_event_info->db, db, db_len + 1)) &&
        !commented)
      memcpy(print_event_info->db, db, db_len + 1);
  }
  
  if (db && db[0] && different_db)
    my_b_printf(&cache, "%suse %`s%s\n",
            commented ? "# " : "",
            db, print_event_info->delimiter);

  if (flags & LOG_EVENT_THREAD_SPECIFIC_F)
    my_b_printf(&cache,"%sSET @@session.pseudo_thread_id=%lu%s\n",
            commented ? "# " : "", (ulong)thread_id,
            print_event_info->delimiter);
  my_b_printf(&cache, "%sLOAD DATA ",
              commented ? "# " : "");
  if (check_fname_outside_temp_buf())
    my_b_printf(&cache, "LOCAL ");
  my_b_printf(&cache, "INFILE '%-*s' ", fname_len, fname);

  if (sql_ex.opt_flags & REPLACE_FLAG)
    my_b_printf(&cache,"REPLACE ");
  else if (sql_ex.opt_flags & IGNORE_FLAG)
    my_b_printf(&cache,"IGNORE ");
  
  my_b_printf(&cache, "INTO TABLE `%s`", table_name);
  my_b_printf(&cache, " FIELDS TERMINATED BY ");
  pretty_print_str(&cache, sql_ex.field_term, sql_ex.field_term_len);

  if (sql_ex.opt_flags & OPT_ENCLOSED_FLAG)
    my_b_printf(&cache," OPTIONALLY ");
  my_b_printf(&cache, " ENCLOSED BY ");
  pretty_print_str(&cache, sql_ex.enclosed, sql_ex.enclosed_len);
     
  my_b_printf(&cache, " ESCAPED BY ");
  pretty_print_str(&cache, sql_ex.escaped, sql_ex.escaped_len);
     
  my_b_printf(&cache," LINES TERMINATED BY ");
  pretty_print_str(&cache, sql_ex.line_term, sql_ex.line_term_len);


  if (sql_ex.line_start)
  {
    my_b_printf(&cache," STARTING BY ");
    pretty_print_str(&cache, sql_ex.line_start, sql_ex.line_start_len);
  }
  if ((long) skip_lines > 0)
    my_b_printf(&cache, " IGNORE %ld LINES", (long) skip_lines);

  if (num_fields)
  {
    uint i;
    const char* field = fields;
    my_b_printf(&cache, " (");
    for (i = 0; i < num_fields; i++)
    {
      if (i)
        my_b_printf(&cache, ",");
      my_b_printf(&cache, "%`s", field);

      field += field_lens[i]  + 1;
    }
    my_b_printf(&cache, ")");
  }

  my_b_printf(&cache, "%s\n", print_event_info->delimiter);
  DBUG_VOID_RETURN;
}
#endif /* MYSQL_CLIENT */

#ifndef MYSQL_CLIENT

/**
  Load_log_event::set_fields()

  @note
    This function can not use the member variable 
    for the database, since LOAD DATA INFILE on the slave
    can be for a different database than the current one.
    This is the reason for the affected_db argument to this method.
*/

void Load_log_event::set_fields(const char* affected_db, 
				List<Item> &field_list,
                                Name_resolution_context *context)
{
  uint i;
  const char* field = fields;
  for (i= 0; i < num_fields; i++)
  {
    field_list.push_back(new Item_field(context,
                                        affected_db, table_name, field));
    field+= field_lens[i]  + 1;
  }
}
#endif /* !MYSQL_CLIENT */


#if defined(HAVE_REPLICATION) && !defined(MYSQL_CLIENT)
/**
  Does the data loading job when executing a LOAD DATA on the slave.

  @param net
  @param rli
  @param use_rli_only_for_errors     If set to 1, rli is provided to
                                     Load_log_event::exec_event only for this
                                     function to have RPL_LOG_NAME and
                                     rli->last_slave_error, both being used by
                                     error reports. rli's position advancing
                                     is skipped (done by the caller which is
                                     Execute_load_log_event::exec_event).
                                     If set to 0, rli is provided for full use,
                                     i.e. for error reports and position
                                     advancing.

  @todo
    fix this; this can be done by testing rules in
    Create_file_log_event::exec_event() and then discarding Append_block and
    al.
  @todo
    this is a bug - this needs to be moved to the I/O thread

  @retval
    0           Success
  @retval
    1           Failure
*/

int Load_log_event::do_apply_event(NET* net, rpl_group_info *rgi,
                                   bool use_rli_only_for_errors)
{
  LEX_STRING new_db;
  Relay_log_info const *rli= rgi->rli;
  Rpl_filter *rpl_filter= rli->mi->rpl_filter;
  DBUG_ENTER("Load_log_event::do_apply_event");

  new_db.length= db_len;
  new_db.str= (char *) rpl_filter->get_rewrite_db(db, &new_db.length);
  thd->set_db(new_db.str, new_db.length);
  DBUG_ASSERT(thd->query() == 0);
  thd->reset_query_inner();                    // Should not be needed
  thd->is_slave_error= 0;
  clear_all_errors(thd, const_cast<Relay_log_info*>(rli));

  /* see Query_log_event::do_apply_event() and BUG#13360 */
  DBUG_ASSERT(!rgi->m_table_map.count());
  /*
    Usually lex_start() is called by mysql_parse(), but we need it here
    as the present method does not call mysql_parse().
  */
  lex_start(thd);
  thd->lex->local_file= local_fname;
  mysql_reset_thd_for_next_command(thd, 0);

   /*
    We test replicate_*_db rules. Note that we have already prepared
    the file to load, even if we are going to ignore and delete it
    now. So it is possible that we did a lot of disk writes for
    nothing. In other words, a big LOAD DATA INFILE on the master will
    still consume a lot of space on the slave (space in the relay log
    + space of temp files: twice the space of the file to load...)
    even if it will finally be ignored.  TODO: fix this; this can be
    done by testing rules in Create_file_log_event::do_apply_event()
    and then discarding Append_block and al. Another way is do the
    filtering in the I/O thread (more efficient: no disk writes at
    all).


    Note:   We do not need to execute reset_one_shot_variables() if this
            db_ok() test fails.
    Reason: The db stored in binlog events is the same for SET and for
            its companion query.  If the SET is ignored because of
            db_ok(), the companion query will also be ignored, and if
            the companion query is ignored in the db_ok() test of
            ::do_apply_event(), then the companion SET also have so
            we don't need to reset_one_shot_variables().
  */
  if (rpl_filter->db_ok(thd->db))
  {
    thd->set_time(when, when_sec_part);
    thd->set_query_id(next_query_id());
    thd->warning_info->opt_clear_warning_info(thd->query_id);

    TABLE_LIST tables;
    tables.init_one_table(thd->strmake(thd->db, thd->db_length),
                          thd->db_length,
                          table_name, strlen(table_name),
                          table_name, TL_WRITE);
    tables.updating= 1;

    // the table will be opened in mysql_load    
    if (rpl_filter->is_on() && !rpl_filter->tables_ok(thd->db, &tables))
    {
      // TODO: this is a bug - this needs to be moved to the I/O thread
      if (net)
        skip_load_data_infile(net);
    }
    else
    {
      char llbuff[22];
      enum enum_duplicates handle_dup;
      bool ignore= 0;
      char query_buffer[1024];
      String query_str(query_buffer, sizeof(query_buffer), system_charset_info);
      char *load_data_query;

      query_str.length(0);
      /*
        Forge LOAD DATA INFILE query which will be used in SHOW PROCESS LIST
        and written to slave's binlog if binlogging is on.
      */
      print_query(thd, FALSE, NULL, &query_str, NULL, NULL, NULL);
      if (!(load_data_query= (char *)thd->strmake(query_str.ptr(),
                                                  query_str.length())))
      {
        /*
          This will set thd->fatal_error in case of OOM. So we surely will notice
          that something is wrong.
        */
        goto error;
      }

      thd->set_query(load_data_query, (uint) (query_str.length()));

      if (sql_ex.opt_flags & REPLACE_FLAG)
        handle_dup= DUP_REPLACE;
      else if (sql_ex.opt_flags & IGNORE_FLAG)
      {
        ignore= 1;
        handle_dup= DUP_ERROR;
      }
      else
      {
        /*
          When replication is running fine, if it was DUP_ERROR on the
          master then we could choose IGNORE here, because if DUP_ERROR
          suceeded on master, and data is identical on the master and slave,
          then there should be no uniqueness errors on slave, so IGNORE is
          the same as DUP_ERROR. But in the unlikely case of uniqueness errors
          (because the data on the master and slave happen to be different
          (user error or bug), we want LOAD DATA to print an error message on
          the slave to discover the problem.

          If reading from net (a 3.23 master), mysql_load() will change this
          to IGNORE.
        */
        handle_dup= DUP_ERROR;
      }
      /*
        We need to set thd->lex->sql_command and thd->lex->duplicates
        since InnoDB tests these variables to decide if this is a LOAD
        DATA ... REPLACE INTO ... statement even though mysql_parse()
        is not called.  This is not needed in 5.0 since there the LOAD
        DATA ... statement is replicated using mysql_parse(), which
        sets the thd->lex fields correctly.
      */
      thd->lex->sql_command= SQLCOM_LOAD;
      thd->lex->duplicates= handle_dup;

      sql_exchange ex((char*)fname, sql_ex.opt_flags & DUMPFILE_FLAG);
      String field_term(sql_ex.field_term,sql_ex.field_term_len,log_cs);
      String enclosed(sql_ex.enclosed,sql_ex.enclosed_len,log_cs);
      String line_term(sql_ex.line_term,sql_ex.line_term_len,log_cs);
      String line_start(sql_ex.line_start,sql_ex.line_start_len,log_cs);
      String escaped(sql_ex.escaped,sql_ex.escaped_len, log_cs);
      ex.field_term= &field_term;
      ex.enclosed= &enclosed;
      ex.line_term= &line_term;
      ex.line_start= &line_start;
      ex.escaped= &escaped;

      ex.opt_enclosed = (sql_ex.opt_flags & OPT_ENCLOSED_FLAG);
      if (sql_ex.empty_flags & FIELD_TERM_EMPTY)
        ex.field_term->length(0);

      ex.skip_lines = skip_lines;
      List<Item> field_list;
      thd->lex->select_lex.context.resolve_in_table_list_only(&tables);
      set_fields(tables.db, field_list, &thd->lex->select_lex.context);
      thd->variables.pseudo_thread_id= thread_id;
      if (net)
      {
        // mysql_load will use thd->net to read the file
        thd->net.vio = net->vio;
        // Make sure the client does not get confused about the packet sequence
        thd->net.pkt_nr = net->pkt_nr;
      }
      /*
        It is safe to use tmp_list twice because we are not going to
        update it inside mysql_load().
      */
      List<Item> tmp_list;
      if (mysql_load(thd, &ex, &tables, field_list, tmp_list, tmp_list,
                     handle_dup, ignore, net != 0))
        thd->is_slave_error= 1;
      if (thd->cuted_fields)
      {
        /* log_pos is the position of the LOAD event in the master log */
        sql_print_warning("Slave: load data infile on table '%s' at "
                          "log position %s in log '%s' produced %ld "
                          "warning(s). Default database: '%s'",
                          (char*) table_name,
                          llstr(log_pos,llbuff), RPL_LOG_NAME, 
                          (ulong) thd->cuted_fields,
                          print_slave_db_safe(thd->db));
      }
      if (net)
        net->pkt_nr= thd->net.pkt_nr;
    }
  }
  else
  {
    /*
      We will just ask the master to send us /dev/null if we do not
      want to load the data.
      TODO: this a bug - needs to be done in I/O thread
    */
    if (net)
      skip_load_data_infile(net);
  }

error:
  thd->net.vio = 0; 
  const char *remember_db= thd->db;
  thd->catalog= 0;
  thd->set_db(NULL, 0);                   /* will free the current database */
  thd->reset_query();
  thd->stmt_da->can_overwrite_status= TRUE;
  thd->is_error() ? trans_rollback_stmt(thd) : trans_commit_stmt(thd);
  thd->stmt_da->can_overwrite_status= FALSE;
  close_thread_tables(thd);
  /*
    - If inside a multi-statement transaction,
    defer the release of metadata locks until the current
    transaction is either committed or rolled back. This prevents
    other statements from modifying the table for the entire
    duration of this transaction.  This provides commit ordering
    and guarantees serializability across multiple transactions.
    - If in autocommit mode, or outside a transactional context,
    automatically release metadata locks of the current statement.
  */
  if (! thd->in_multi_stmt_transaction_mode())
    thd->mdl_context.release_transactional_locks();
  else
    thd->mdl_context.release_statement_locks();

  DBUG_EXECUTE_IF("LOAD_DATA_INFILE_has_fatal_error",
                  thd->is_slave_error= 0; thd->is_fatal_error= 1;);

  if (thd->is_slave_error)
  {
    /* this err/sql_errno code is copy-paste from net_send_error() */
    const char *err;
    int sql_errno;
    if (thd->is_error())
    {
      err= thd->stmt_da->message();
      sql_errno= thd->stmt_da->sql_errno();
    }
    else
    {
      sql_errno=ER_UNKNOWN_ERROR;
      err=ER(sql_errno);       
    }
    rli->report(ERROR_LEVEL, sql_errno,"\
Error '%s' running LOAD DATA INFILE on table '%s'. Default database: '%s'",
                    err, (char*)table_name, print_slave_db_safe(remember_db));
    free_root(thd->mem_root,MYF(MY_KEEP_PREALLOC));
    DBUG_RETURN(1);
  }
  free_root(thd->mem_root,MYF(MY_KEEP_PREALLOC));

  if (thd->is_fatal_error)
  {
    char buf[256];
    my_snprintf(buf, sizeof(buf),
                "Running LOAD DATA INFILE on table '%-.64s'."
                " Default database: '%-.64s'",
                (char*)table_name,
                print_slave_db_safe(remember_db));

    rli->report(ERROR_LEVEL, ER_SLAVE_FATAL_ERROR,
                ER(ER_SLAVE_FATAL_ERROR), buf);
    DBUG_RETURN(1);
  }

  DBUG_RETURN( use_rli_only_for_errors ? 0 : Log_event::do_apply_event(rgi) );
}
#endif


/**************************************************************************
  Rotate_log_event methods
**************************************************************************/

/*
  Rotate_log_event::pack_info()
*/

#if defined(HAVE_REPLICATION) && !defined(MYSQL_CLIENT)
void Rotate_log_event::pack_info(THD *thd, Protocol *protocol)
{
  char buf1[256], buf[22];
  String tmp(buf1, sizeof(buf1), log_cs);
  tmp.length(0);
  tmp.append(new_log_ident, ident_len);
  tmp.append(STRING_WITH_LEN(";pos="));
  tmp.append(llstr(pos,buf));
  protocol->store(tmp.ptr(), tmp.length(), &my_charset_bin);
}
#endif


/*
  Rotate_log_event::print()
*/

#ifdef MYSQL_CLIENT
void Rotate_log_event::print(FILE* file, PRINT_EVENT_INFO* print_event_info)
{
  char buf[22];
  Write_on_release_cache cache(&print_event_info->head_cache, file,
                               Write_on_release_cache::FLUSH_F);

  if (print_event_info->short_form)
    return;
  print_header(&cache, print_event_info, FALSE);
  my_b_printf(&cache, "\tRotate to ");
  if (new_log_ident)
    my_b_write(&cache, (uchar*) new_log_ident, (uint)ident_len);
  my_b_printf(&cache, "  pos: %s\n", llstr(pos, buf));
}
#endif /* MYSQL_CLIENT */



/*
  Rotate_log_event::Rotate_log_event() (2 constructors)
*/


#ifndef MYSQL_CLIENT
Rotate_log_event::Rotate_log_event(const char* new_log_ident_arg,
                                   uint ident_len_arg, ulonglong pos_arg,
                                   uint flags_arg)
  :Log_event(), new_log_ident(new_log_ident_arg),
   pos(pos_arg),ident_len(ident_len_arg ? ident_len_arg :
                          (uint) strlen(new_log_ident_arg)), flags(flags_arg)
{
#ifndef DBUG_OFF
  char buff[22];
  DBUG_ENTER("Rotate_log_event::Rotate_log_event(...,flags)");
  DBUG_PRINT("enter",("new_log_ident: %s  pos: %s  flags: %lu", new_log_ident_arg,
                      llstr(pos_arg, buff), (ulong) flags));
#endif
  cache_type= EVENT_NO_CACHE;
  if (flags & DUP_NAME)
    new_log_ident= my_strndup(new_log_ident_arg, ident_len, MYF(MY_WME));
  if (flags & RELAY_LOG)
    set_relay_log_event();
  DBUG_VOID_RETURN;
}
#endif


Rotate_log_event::Rotate_log_event(const char* buf, uint event_len,
                                   const Format_description_log_event* description_event)
  :Log_event(buf, description_event) ,new_log_ident(0), flags(DUP_NAME)
{
  DBUG_ENTER("Rotate_log_event::Rotate_log_event(char*,...)");
  // The caller will ensure that event_len is what we have at EVENT_LEN_OFFSET
  uint8 post_header_len= description_event->post_header_len[ROTATE_EVENT-1];
  uint ident_offset;
  if (event_len < LOG_EVENT_MINIMAL_HEADER_LEN)
    DBUG_VOID_RETURN;
  buf+= LOG_EVENT_MINIMAL_HEADER_LEN;
  pos= post_header_len ? uint8korr(buf + R_POS_OFFSET) : 4;
  ident_len= (uint)(event_len - (LOG_EVENT_MINIMAL_HEADER_LEN + post_header_len));
  ident_offset= post_header_len;
  set_if_smaller(ident_len,FN_REFLEN-1);
  new_log_ident= my_strndup(buf + ident_offset, (uint) ident_len, MYF(MY_WME));
  DBUG_PRINT("debug", ("new_log_ident: '%s'", new_log_ident));
  DBUG_VOID_RETURN;
}


/*
  Rotate_log_event::write()
*/

#ifndef MYSQL_CLIENT
bool Rotate_log_event::write(IO_CACHE* file)
{
  char buf[ROTATE_HEADER_LEN];
  int8store(buf + R_POS_OFFSET, pos);
  return (write_header(file, ROTATE_HEADER_LEN + ident_len) || 
          wrapper_my_b_safe_write(file, (uchar*) buf, ROTATE_HEADER_LEN) ||
          wrapper_my_b_safe_write(file, (uchar*) new_log_ident,
                                     (uint) ident_len) ||
          write_footer(file));
}
#endif


#if defined(HAVE_REPLICATION) && !defined(MYSQL_CLIENT)

/*
  Got a rotate log event from the master.

  This is mainly used so that we can later figure out the logname and
  position for the master.

  We can't rotate the slave's BINlog as this will cause infinitive rotations
  in a A -> B -> A setup.
  The NOTES below is a wrong comment which will disappear when 4.1 is merged.

  @retval
    0	ok
*/
int Rotate_log_event::do_update_pos(rpl_group_info *rgi)
{
  Relay_log_info *rli= rgi->rli;
  DBUG_ENTER("Rotate_log_event::do_update_pos");
#ifndef DBUG_OFF
  char buf[32];
#endif

  DBUG_PRINT("info", ("server_id=%lu; ::server_id=%lu",
                      (ulong) this->server_id, (ulong) global_system_variables.server_id));
  DBUG_PRINT("info", ("new_log_ident: %s", this->new_log_ident));
  DBUG_PRINT("info", ("pos: %s", llstr(this->pos, buf)));

  /*
    If we are in a transaction or in a group: the only normal case is
    when the I/O thread was copying a big transaction, then it was
    stopped and restarted: we have this in the relay log:

    BEGIN
    ...
    ROTATE (a fake one)
    ...
    COMMIT or ROLLBACK

    In that case, we don't want to touch the coordinates which
    correspond to the beginning of the transaction.  Starting from
    5.0.0, there also are some rotates from the slave itself, in the
    relay log, which shall not change the group positions.

    In parallel replication, rotate event is executed out-of-band with normal
    events, so we cannot update group_master_log_name or _pos here, it will
    be updated with the next normal event instead.
  */
  if ((server_id != global_system_variables.server_id ||
       rli->replicate_same_server_id) &&
      !is_relay_log_event() &&
      !rli->is_in_group() &&
      !rgi->is_parallel_exec)
  {
    mysql_mutex_lock(&rli->data_lock);
    DBUG_PRINT("info", ("old group_master_log_name: '%s'  "
                        "old group_master_log_pos: %lu",
                        rli->group_master_log_name,
                        (ulong) rli->group_master_log_pos));
    memcpy(rli->group_master_log_name, new_log_ident, ident_len+1);
    rli->notify_group_master_log_name_update();
    rli->inc_group_relay_log_pos(pos, rgi, TRUE /* skip_lock */);
    DBUG_PRINT("info", ("new group_master_log_name: '%s'  "
                        "new group_master_log_pos: %lu",
                        rli->group_master_log_name,
                        (ulong) rli->group_master_log_pos));
    mysql_mutex_unlock(&rli->data_lock);
    rpl_global_gtid_slave_state.record_and_update_gtid(thd, rgi);
    flush_relay_log_info(rli);
    
    /*
      Reset thd->variables.option_bits and sql_mode etc, because this could
      be the signal of a master's downgrade from 5.0 to 4.0.
      However, no need to reset description_event_for_exec: indeed, if the next
      master is 5.0 (even 5.0.1) we will soon get a Format_desc; if the next
      master is 4.0 then the events are in the slave's format (conversion).
    */
    set_slave_thread_options(thd);
    set_slave_thread_default_charset(thd, rli);
    thd->variables.sql_mode= global_system_variables.sql_mode;
    thd->variables.auto_increment_increment=
      thd->variables.auto_increment_offset= 1;
  }
  else
    rgi->inc_event_relay_log_pos();


  DBUG_RETURN(0);
}


Log_event::enum_skip_reason
Rotate_log_event::do_shall_skip(rpl_group_info *rgi)
{
  enum_skip_reason reason= Log_event::do_shall_skip(rgi);

  switch (reason) {
  case Log_event::EVENT_SKIP_NOT:
  case Log_event::EVENT_SKIP_COUNT:
    return Log_event::EVENT_SKIP_NOT;

  case Log_event::EVENT_SKIP_IGNORE:
    return Log_event::EVENT_SKIP_IGNORE;
  }
  DBUG_ASSERT(0);
  return Log_event::EVENT_SKIP_NOT;             // To keep compiler happy
}

#endif


/**************************************************************************
  Binlog_checkpoint_log_event methods
**************************************************************************/

#if defined(HAVE_REPLICATION) && !defined(MYSQL_CLIENT)
void Binlog_checkpoint_log_event::pack_info(THD *thd, Protocol *protocol)
{
  protocol->store(binlog_file_name, binlog_file_len, &my_charset_bin);
}
#endif


#ifdef MYSQL_CLIENT
void Binlog_checkpoint_log_event::print(FILE *file,
                                        PRINT_EVENT_INFO *print_event_info)
{
  Write_on_release_cache cache(&print_event_info->head_cache, file,
                               Write_on_release_cache::FLUSH_F);

  if (print_event_info->short_form)
    return;
  print_header(&cache, print_event_info, FALSE);
  my_b_printf(&cache, "\tBinlog checkpoint ");
  my_b_write(&cache, (uchar*)binlog_file_name, binlog_file_len);
  my_b_printf(&cache, "\n");
}
#endif  /* MYSQL_CLIENT */


#ifdef MYSQL_SERVER
Binlog_checkpoint_log_event::Binlog_checkpoint_log_event(
        const char *binlog_file_name_arg,
        uint binlog_file_len_arg)
  :Log_event(),
   binlog_file_name(my_strndup(binlog_file_name_arg, binlog_file_len_arg,
                               MYF(MY_WME))),
   binlog_file_len(binlog_file_len_arg)
{
  cache_type= EVENT_NO_CACHE;
}
#endif  /* MYSQL_SERVER */


Binlog_checkpoint_log_event::Binlog_checkpoint_log_event(
       const char *buf, uint event_len,
       const Format_description_log_event *description_event)
  :Log_event(buf, description_event), binlog_file_name(0)
{
  uint8 header_size= description_event->common_header_len;
  uint8 post_header_len=
    description_event->post_header_len[BINLOG_CHECKPOINT_EVENT-1];
  if (event_len < header_size + post_header_len ||
      post_header_len < BINLOG_CHECKPOINT_HEADER_LEN)
    return;
  buf+= header_size;
  /* See uint4korr and int4store below */
  compile_time_assert(BINLOG_CHECKPOINT_HEADER_LEN == 4);
  binlog_file_len= uint4korr(buf);
  if (event_len - (header_size + post_header_len) < binlog_file_len)
    return;
  binlog_file_name= my_strndup(buf + post_header_len, binlog_file_len,
                               MYF(MY_WME));
  return;
}


#ifndef MYSQL_CLIENT
bool Binlog_checkpoint_log_event::write(IO_CACHE *file)
{
  uchar buf[BINLOG_CHECKPOINT_HEADER_LEN];
  int4store(buf, binlog_file_len);
  return write_header(file, BINLOG_CHECKPOINT_HEADER_LEN + binlog_file_len) ||
    wrapper_my_b_safe_write(file, buf, BINLOG_CHECKPOINT_HEADER_LEN) ||
    wrapper_my_b_safe_write(file, (const uchar *)binlog_file_name,
                            binlog_file_len) ||
    write_footer(file);
}
#endif  /* MYSQL_CLIENT */


/**************************************************************************
        Global transaction ID stuff
**************************************************************************/

Gtid_log_event::Gtid_log_event(const char *buf, uint event_len,
               const Format_description_log_event *description_event)
  : Log_event(buf, description_event), seq_no(0), commit_id(0)
{
  uint8 header_size= description_event->common_header_len;
  uint8 post_header_len= description_event->post_header_len[GTID_EVENT-1];
  if (event_len < header_size + post_header_len ||
      post_header_len < GTID_HEADER_LEN)
    return;

  buf+= header_size;
  seq_no= uint8korr(buf);
  buf+= 8;
  domain_id= uint4korr(buf);
  buf+= 4;
  flags2= *buf;
  if (flags2 & FL_GROUP_COMMIT_ID)
  {
    if (event_len < (uint)header_size + GTID_HEADER_LEN + 2)
    {
      seq_no= 0;                                // So is_valid() returns false
      return;
    }
    ++buf;
    commit_id= uint8korr(buf);
  }
}


#ifdef MYSQL_SERVER

Gtid_log_event::Gtid_log_event(THD *thd_arg, uint64 seq_no_arg,
                               uint32 domain_id_arg, bool standalone,
                               uint16 flags_arg, bool is_transactional,
                               uint64 commit_id_arg)
  : Log_event(thd_arg, flags_arg, is_transactional),
    seq_no(seq_no_arg), commit_id(commit_id_arg), domain_id(domain_id_arg),
    flags2((standalone ? FL_STANDALONE : 0) | (commit_id_arg ? FL_GROUP_COMMIT_ID : 0))
{
  cache_type= Log_event::EVENT_NO_CACHE;
}


/*
  Used to record GTID while sending binlog to slave, without having to
  fully contruct every Gtid_log_event() needlessly.
*/
bool
Gtid_log_event::peek(const char *event_start, size_t event_len,
                     uint8 checksum_alg,
                     uint32 *domain_id, uint32 *server_id, uint64 *seq_no,
                     uchar *flags2, const Format_description_log_event *fdev)
{
  const char *p;

  if (checksum_alg == BINLOG_CHECKSUM_ALG_CRC32)
  {
    if (event_len > BINLOG_CHECKSUM_LEN)
      event_len-= BINLOG_CHECKSUM_LEN;
    else
      event_len= 0;
  }
  else
    DBUG_ASSERT(checksum_alg == BINLOG_CHECKSUM_ALG_UNDEF ||
                checksum_alg == BINLOG_CHECKSUM_ALG_OFF);

  if (event_len < (uint32)fdev->common_header_len + GTID_HEADER_LEN)
    return true;
  *server_id= uint4korr(event_start + SERVER_ID_OFFSET);
  p= event_start + fdev->common_header_len;
  *seq_no= uint8korr(p);
  p+= 8;
  *domain_id= uint4korr(p);
  p+= 4;
  *flags2= (uchar)*p;
  return false;
}


bool
Gtid_log_event::write(IO_CACHE *file)
{
  uchar buf[GTID_HEADER_LEN+2];
  size_t write_len;

  int8store(buf, seq_no);
  int4store(buf+8, domain_id);
  buf[12]= flags2;
  if (flags2 & FL_GROUP_COMMIT_ID)
  {
    int8store(buf+13, commit_id);
    write_len= GTID_HEADER_LEN + 2;
  }
  else
  {
    bzero(buf+13, GTID_HEADER_LEN-13);
    write_len= GTID_HEADER_LEN;
  }
  return write_header(file, write_len) ||
    wrapper_my_b_safe_write(file, buf, write_len) ||
    write_footer(file);
}


/*
  Replace a GTID event with either a BEGIN event, dummy event, or nothing, as
  appropriate to work with old slave that does not know global transaction id.

  The need_dummy_event argument is an IN/OUT argument. It is passed as TRUE
  if slave has capability lower than MARIA_SLAVE_CAPABILITY_TOLERATE_HOLES.
  It is returned TRUE if we return a BEGIN (or dummy) event to be sent to the
  slave, FALSE if event should be skipped completely.
*/
int
Gtid_log_event::make_compatible_event(String *packet, bool *need_dummy_event,
                                      ulong ev_offset, uint8 checksum_alg)
{
  uchar flags2;
  if (packet->length() - ev_offset < LOG_EVENT_HEADER_LEN + GTID_HEADER_LEN)
    return 1;
  flags2= (*packet)[ev_offset + LOG_EVENT_HEADER_LEN + 12];
  if (flags2 & FL_STANDALONE)
  {
    if (*need_dummy_event)
      return Query_log_event::dummy_event(packet, ev_offset, checksum_alg);
    else
      return 0;
  }

  *need_dummy_event= true;
  return Query_log_event::begin_event(packet, ev_offset, checksum_alg);
}


#ifdef HAVE_REPLICATION
void
Gtid_log_event::pack_info(THD *thd, Protocol *protocol)
{
  char buf[6+5+10+1+10+1+20+1+4+20+1];
  char *p;
  p = strmov(buf, (flags2 & FL_STANDALONE ? "GTID " : "BEGIN GTID "));
  p= longlong10_to_str(domain_id, p, 10);
  *p++= '-';
  p= longlong10_to_str(server_id, p, 10);
  *p++= '-';
  p= longlong10_to_str(seq_no, p, 10);
  if (flags2 & FL_GROUP_COMMIT_ID)
  {
    p= strmov(p, " cid=");
    p= longlong10_to_str(commit_id, p, 10);
  }

  protocol->store(buf, p-buf, &my_charset_bin);
}

static char gtid_begin_string[] = "BEGIN";

int
Gtid_log_event::do_apply_event(rpl_group_info *rgi)
{
  thd->variables.server_id= this->server_id;
  thd->variables.gtid_domain_id= this->domain_id;
  thd->variables.gtid_seq_no= this->seq_no;

  if (opt_gtid_strict_mode && opt_bin_log && opt_log_slave_updates)
  {
    /* Need to reset prior "ok" status to give an error. */
    thd->clear_error();
    thd->stmt_da->reset_diagnostics_area();
    if (mysql_bin_log.check_strict_gtid_sequence(this->domain_id,
                                                 this->server_id, this->seq_no))
      return 1;
  }
  if (flags2 & FL_STANDALONE)
    return 0;

  /* Execute this like a BEGIN query event. */
  thd->set_query_and_id(gtid_begin_string, sizeof(gtid_begin_string)-1,
                        &my_charset_bin, next_query_id());
  Parser_state parser_state;
  if (!parser_state.init(thd, thd->query(), thd->query_length()))
  {
    mysql_parse(thd, thd->query(), thd->query_length(), &parser_state);
    /* Finalize server status flags after executing a statement. */
    thd->update_server_status();
    log_slow_statement(thd);
    if (unlikely(thd->is_fatal_error))
      thd->is_slave_error= 1;
    else if (likely(!thd->is_slave_error))
      general_log_write(thd, COM_QUERY, thd->query(), thd->query_length());
  }

  thd->reset_query();
  free_root(thd->mem_root,MYF(MY_KEEP_PREALLOC));
  return thd->is_slave_error;
}


int
Gtid_log_event::do_update_pos(rpl_group_info *rgi)
{
  rgi->inc_event_relay_log_pos();
  return 0;
}


Log_event::enum_skip_reason
Gtid_log_event::do_shall_skip(rpl_group_info *rgi)
{
  Relay_log_info *rli= rgi->rli;
  /*
    An event skipped due to @@skip_replication must not be counted towards the
    number of events to be skipped due to @@sql_slave_skip_counter.
  */
  if (flags & LOG_EVENT_SKIP_REPLICATION_F &&
      opt_replicate_events_marked_for_skip != RPL_SKIP_REPLICATE)
    return Log_event::EVENT_SKIP_IGNORE;

  if (rli->slave_skip_counter > 0)
  {
    if (!(flags2 & FL_STANDALONE))
    {
      thd->variables.option_bits|= OPTION_BEGIN;
      DBUG_ASSERT(rgi->rli->get_flag(Relay_log_info::IN_TRANSACTION));
    }
    return Log_event::continue_group(rgi);
  }
  return Log_event::do_shall_skip(rgi);
}


#endif  /* HAVE_REPLICATION */

#else  /* !MYSQL_SERVER */

void
Gtid_log_event::print(FILE *file, PRINT_EVENT_INFO *print_event_info)
{
  Write_on_release_cache cache(&print_event_info->head_cache, file,
                               Write_on_release_cache::FLUSH_F);
  char buf[21];
  char buf2[21];

  if (!print_event_info->short_form)
  {
    print_header(&cache, print_event_info, FALSE);
    longlong10_to_str(seq_no, buf, 10);
    if (flags2 & FL_GROUP_COMMIT_ID)
    {
      longlong10_to_str(commit_id, buf2, 10);
      my_b_printf(&cache, "\tGTID %u-%u-%s cid=%s\n",
                  domain_id, server_id, buf, buf2);
    }
    else
      my_b_printf(&cache, "\tGTID %u-%u-%s\n", domain_id, server_id, buf);

    if (!print_event_info->domain_id_printed ||
        print_event_info->domain_id != domain_id)
    {
      my_b_printf(&cache, "/*!100001 SET @@session.gtid_domain_id=%u*/%s\n",
                  domain_id, print_event_info->delimiter);
      print_event_info->domain_id= domain_id;
      print_event_info->domain_id_printed= true;
    }

    if (!print_event_info->server_id_printed ||
        print_event_info->server_id != server_id)
    {
      my_b_printf(&cache, "/*!100001 SET @@session.server_id=%u*/%s\n",
                  server_id, print_event_info->delimiter);
      print_event_info->server_id= server_id;
      print_event_info->server_id_printed= true;
    }

    my_b_printf(&cache, "/*!100001 SET @@session.gtid_seq_no=%s*/%s\n",
                buf, print_event_info->delimiter);
  }
  if (!(flags2 & FL_STANDALONE))
    my_b_printf(&cache, "BEGIN\n%s\n", print_event_info->delimiter);
}

#endif  /* MYSQL_SERVER */


/* GTID list. */

Gtid_list_log_event::Gtid_list_log_event(const char *buf, uint event_len,
               const Format_description_log_event *description_event)
  : Log_event(buf, description_event), count(0), list(0), sub_id_list(0)
{
  uint32 i;
  uint32 val;
  uint8 header_size= description_event->common_header_len;
  uint8 post_header_len= description_event->post_header_len[GTID_LIST_EVENT-1];
  if (event_len < header_size + post_header_len ||
      post_header_len < GTID_LIST_HEADER_LEN)
    return;

  buf+= header_size;
  val= uint4korr(buf);
  count= val & ((1<<28)-1);
  gl_flags= val & ((uint32)0xf << 28);
  buf+= 4;
  if (event_len - (header_size + post_header_len) < count*element_size ||
      (!(list= (rpl_gtid *)my_malloc(count*sizeof(*list) + (count == 0),
                                     MYF(MY_WME)))))
    return;

  for (i= 0; i < count; ++i)
  {
    list[i].domain_id= uint4korr(buf);
    buf+= 4;
    list[i].server_id= uint4korr(buf);
    buf+= 4;
    list[i].seq_no= uint8korr(buf);
    buf+= 8;
  }

#if defined(HAVE_REPLICATION) && !defined(MYSQL_CLIENT)
  if ((gl_flags & FLAG_IGN_GTIDS))
  {
    uint32 i;
    if (!(sub_id_list= (uint64 *)my_malloc(count*sizeof(uint64), MYF(MY_WME))))
    {
      my_free(list);
      list= NULL;
      return;
    }
    for (i= 0; i < count; ++i)
    {
      if (!(sub_id_list[i]=
            rpl_global_gtid_slave_state.next_sub_id(list[i].domain_id)))
      {
        my_free(list);
        my_free(sub_id_list);
        list= NULL;
        sub_id_list= NULL;
        return;
      }
    }
  }
#endif
}


#ifdef MYSQL_SERVER

Gtid_list_log_event::Gtid_list_log_event(rpl_binlog_state *gtid_set,
                                         uint32 gl_flags_)
  : count(gtid_set->count()), gl_flags(gl_flags_), list(0), sub_id_list(0)
{
  cache_type= EVENT_NO_CACHE;
  /* Failure to allocate memory will be caught by is_valid() returning false. */
  if (count < (1<<28) &&
      (list = (rpl_gtid *)my_malloc(count * sizeof(*list) + (count == 0),
                                    MYF(MY_WME))))
    gtid_set->get_gtid_list(list, count);
}


Gtid_list_log_event::Gtid_list_log_event(slave_connection_state *gtid_set,
                                         uint32 gl_flags_)
  : count(gtid_set->count()), gl_flags(gl_flags_), list(0), sub_id_list(0)
{
  cache_type= EVENT_NO_CACHE;
  /* Failure to allocate memory will be caught by is_valid() returning false. */
  if (count < (1<<28) &&
      (list = (rpl_gtid *)my_malloc(count * sizeof(*list) + (count == 0),
                                    MYF(MY_WME))))
  {
    gtid_set->get_gtid_list(list, count);
#if defined(HAVE_REPLICATION) && !defined(MYSQL_CLIENT)
    if (gl_flags & FLAG_IGN_GTIDS)
    {
      uint32 i;

      if (!(sub_id_list= (uint64 *)my_malloc(count * sizeof(uint64),
                                             MYF(MY_WME))))
      {
        my_free(list);
        list= NULL;
        return;
      }
      for (i= 0; i < count; ++i)
      {
        if (!(sub_id_list[i]=
              rpl_global_gtid_slave_state.next_sub_id(list[i].domain_id)))
        {
          my_free(list);
          my_free(sub_id_list);
          list= NULL;
          sub_id_list= NULL;
          return;
        }
      }
    }
#endif
  }
}


#if defined(HAVE_REPLICATION) && !defined(MYSQL_CLIENT)
bool
Gtid_list_log_event::to_packet(String *packet)
{
  uint32 i;
  uchar *p;
  uint32 needed_length;

  DBUG_ASSERT(count < 1<<28);

  needed_length= packet->length() + get_data_size();
  if (packet->reserve(needed_length))
    return true;
  p= (uchar *)packet->ptr() + packet->length();;
  packet->length(needed_length);
  int4store(p, (count & ((1<<28)-1)) | gl_flags);
  p += 4;
  /* Initialise the padding for empty Gtid_list. */
  if (count == 0)
    int2store(p, 0);
  for (i= 0; i < count; ++i)
  {
    int4store(p, list[i].domain_id);
    int4store(p+4, list[i].server_id);
    int8store(p+8, list[i].seq_no);
    p += 16;
  }

  return false;
}


bool
Gtid_list_log_event::write(IO_CACHE *file)
{
  char buf[128];
  String packet(buf, sizeof(buf), system_charset_info);

  packet.length(0);
  if (to_packet(&packet))
    return true;
  return
    write_header(file, get_data_size()) ||
    wrapper_my_b_safe_write(file, (uchar *)packet.ptr(), packet.length()) ||
    write_footer(file);
}


int
Gtid_list_log_event::do_apply_event(rpl_group_info *rgi)
{
<<<<<<< HEAD
  int ret;
  if (gl_flags & FLAG_IGN_GTIDS)
  {
    uint32 i;
    for (i= 0; i < count; ++i)
    {
      if ((ret= rpl_global_gtid_slave_state.record_gtid(thd, &list[i],
                                                        sub_id_list[i],
                                                        false, false)))
        return ret;
      rpl_global_gtid_slave_state.update_state_hash(sub_id_list[i], &list[i]);
    }
  }
  ret= Log_event::do_apply_event(rli);
=======
  Relay_log_info const *rli= rgi->rli;
  int ret= Log_event::do_apply_event(rgi);
>>>>>>> 39df665a
  if (rli->until_condition == Relay_log_info::UNTIL_GTID &&
      (gl_flags & FLAG_UNTIL_REACHED))
  {
    char str_buf[128];
    String str(str_buf, sizeof(str_buf), system_charset_info);
    const_cast<Relay_log_info*>(rli)->until_gtid_pos.to_string(&str);
    sql_print_information("Slave SQL thread stops because it reached its"
                          " UNTIL master_gtid_pos %s", str.c_ptr_safe());
    const_cast<Relay_log_info*>(rli)->abort_slave= true;
  }
  return ret;
}


void
Gtid_list_log_event::pack_info(THD *thd, Protocol *protocol)
{
  char buf_mem[1024];
  String buf(buf_mem, sizeof(buf_mem), system_charset_info);
  uint32 i;
  bool first;

  buf.length(0);
  buf.append(STRING_WITH_LEN("["));
  first= true;
  for (i= 0; i < count; ++i)
    rpl_slave_state_tostring_helper(&buf, &list[i], &first);
  buf.append(STRING_WITH_LEN("]"));

  protocol->store(&buf);
}
#endif  /* HAVE_REPLICATION */

#else  /* !MYSQL_SERVER */

void
Gtid_list_log_event::print(FILE *file, PRINT_EVENT_INFO *print_event_info)
{
  if (!print_event_info->short_form)
  {
    Write_on_release_cache cache(&print_event_info->head_cache, file,
                                 Write_on_release_cache::FLUSH_F);
    char buf[21];
    uint32 i;

    print_header(&cache, print_event_info, FALSE);
    my_b_printf(&cache, "\tGtid list [");
    for (i= 0; i < count; ++i)
    {
      longlong10_to_str(list[i].seq_no, buf, 10);
      my_b_printf(&cache, "%u-%u-%s", list[i].domain_id,
                  list[i].server_id, buf);
      if (i < count-1)
        my_b_printf(&cache, ",\n# ");
    }
    my_b_printf(&cache, "]\n");
  }
}

#endif  /* MYSQL_SERVER */


/*
  Used to record gtid_list event while sending binlog to slave, without having to
  fully contruct the event object.
*/
bool
Gtid_list_log_event::peek(const char *event_start, uint32 event_len,
                          uint8 checksum_alg,
                          rpl_gtid **out_gtid_list, uint32 *out_list_len,
                          const Format_description_log_event *fdev)
{
  const char *p;
  uint32 count_field, count;
  rpl_gtid *gtid_list;

  if (checksum_alg == BINLOG_CHECKSUM_ALG_CRC32)
  {
    if (event_len > BINLOG_CHECKSUM_LEN)
      event_len-= BINLOG_CHECKSUM_LEN;
    else
      event_len= 0;
  }
  else
    DBUG_ASSERT(checksum_alg == BINLOG_CHECKSUM_ALG_UNDEF ||
                checksum_alg == BINLOG_CHECKSUM_ALG_OFF);

  if (event_len < (uint32)fdev->common_header_len + GTID_LIST_HEADER_LEN)
    return true;
  p= event_start + fdev->common_header_len;
  count_field= uint4korr(p);
  p+= 4;
  count= count_field & ((1<<28)-1);
  if (event_len < (uint32)fdev->common_header_len + GTID_LIST_HEADER_LEN +
      16 * count)
    return true;
  if (!(gtid_list= (rpl_gtid *)my_malloc(sizeof(rpl_gtid)*count + (count == 0),
                                         MYF(MY_WME))))
    return true;
  *out_gtid_list= gtid_list;
  *out_list_len= count;
  while (count--)
  {
    gtid_list->domain_id= uint4korr(p);
    p+= 4;
    gtid_list->server_id= uint4korr(p);
    p+= 4;
    gtid_list->seq_no= uint8korr(p);
    p+= 8;
    ++gtid_list;
  }

  return false;
}


/**************************************************************************
	Intvar_log_event methods
**************************************************************************/

/*
  Intvar_log_event::pack_info()
*/

#if defined(HAVE_REPLICATION) && !defined(MYSQL_CLIENT)
void Intvar_log_event::pack_info(THD *thd, Protocol *protocol)
{
  char buf[256], *pos;
  pos= strmake(buf, get_var_type_name(), sizeof(buf)-23);
  *pos++= '=';
  pos= longlong10_to_str(val, pos, -10);
  protocol->store(buf, (uint) (pos-buf), &my_charset_bin);
}
#endif


/*
  Intvar_log_event::Intvar_log_event()
*/

Intvar_log_event::Intvar_log_event(const char* buf,
                                   const Format_description_log_event* description_event)
  :Log_event(buf, description_event)
{
  /* The Post-Header is empty. The Varible Data part begins immediately. */
  buf+= description_event->common_header_len +
    description_event->post_header_len[INTVAR_EVENT-1];
  type= buf[I_TYPE_OFFSET];
  val= uint8korr(buf+I_VAL_OFFSET);
}


/*
  Intvar_log_event::get_var_type_name()
*/

const char* Intvar_log_event::get_var_type_name()
{
  switch(type) {
  case LAST_INSERT_ID_EVENT: return "LAST_INSERT_ID";
  case INSERT_ID_EVENT: return "INSERT_ID";
  default: /* impossible */ return "UNKNOWN";
  }
}


/*
  Intvar_log_event::write()
*/

#ifndef MYSQL_CLIENT
bool Intvar_log_event::write(IO_CACHE* file)
{
  uchar buf[9];
  buf[I_TYPE_OFFSET]= (uchar) type;
  int8store(buf + I_VAL_OFFSET, val);
  return (write_header(file, sizeof(buf)) ||
          wrapper_my_b_safe_write(file, buf, sizeof(buf)) ||
	  write_footer(file));
}
#endif


/*
  Intvar_log_event::print()
*/

#ifdef MYSQL_CLIENT
void Intvar_log_event::print(FILE* file, PRINT_EVENT_INFO* print_event_info)
{
  char llbuff[22];
  const char *msg;
  LINT_INIT(msg);
  Write_on_release_cache cache(&print_event_info->head_cache, file,
                               Write_on_release_cache::FLUSH_F);

  if (!print_event_info->short_form)
  {
    print_header(&cache, print_event_info, FALSE);
    my_b_printf(&cache, "\tIntvar\n");
  }

  my_b_printf(&cache, "SET ");
  switch (type) {
  case LAST_INSERT_ID_EVENT:
    msg="LAST_INSERT_ID";
    break;
  case INSERT_ID_EVENT:
    msg="INSERT_ID";
    break;
  case INVALID_INT_EVENT:
  default: // cannot happen
    msg="INVALID_INT";
    break;
  }
  my_b_printf(&cache, "%s=%s%s\n",
              msg, llstr(val,llbuff), print_event_info->delimiter);
}
#endif


#if defined(HAVE_REPLICATION)&& !defined(MYSQL_CLIENT)

/*
  Intvar_log_event::do_apply_event()
*/

int Intvar_log_event::do_apply_event(rpl_group_info *rgi)
{
<<<<<<< HEAD
  DBUG_ENTER("Intvar_log_event::do_apply_event");
  /*
    We are now in a statement until the associated query log event has
    been processed.
   */
  const_cast<Relay_log_info*>(rli)->set_flag(Relay_log_info::IN_STMT);

  if (rli->deferred_events_collecting)
  {
    DBUG_PRINT("info",("deferring event"));
    DBUG_RETURN(rli->deferred_events->add(this));
  }
=======
  if (rgi->deferred_events_collecting)
    return rgi->deferred_events->add(this);
>>>>>>> 39df665a

  switch (type) {
  case LAST_INSERT_ID_EVENT:
    thd->stmt_depends_on_first_successful_insert_id_in_prev_stmt= 1;
    thd->first_successful_insert_id_in_prev_stmt_for_binlog=
      thd->first_successful_insert_id_in_prev_stmt= val;
    DBUG_PRINT("info",("last_insert_id_event: %ld", (long) val));
    break;
  case INSERT_ID_EVENT:
    thd->force_one_auto_inc_interval(val);
    break;
  }
  DBUG_RETURN(0);
}

int Intvar_log_event::do_update_pos(rpl_group_info *rgi)
{
  rgi->inc_event_relay_log_pos();
  return 0;
}


Log_event::enum_skip_reason
Intvar_log_event::do_shall_skip(rpl_group_info *rgi)
{
  /*
    It is a common error to set the slave skip counter to 1 instead of
    2 when recovering from an insert which used a auto increment,
    rand, or user var.  Therefore, if the slave skip counter is 1, we
    just say that this event should be skipped by ignoring it, meaning
    that we do not change the value of the slave skip counter since it
    will be decreased by the following insert event.
  */
  return continue_group(rgi);
}

#endif


/**************************************************************************
  Rand_log_event methods
**************************************************************************/

#if defined(HAVE_REPLICATION) && !defined(MYSQL_CLIENT)
void Rand_log_event::pack_info(THD *thd, Protocol *protocol)
{
  char buf1[256], *pos;
  pos= strmov(buf1,"rand_seed1=");
  pos= int10_to_str((long) seed1, pos, 10);
  pos= strmov(pos, ",rand_seed2=");
  pos= int10_to_str((long) seed2, pos, 10);
  protocol->store(buf1, (uint) (pos-buf1), &my_charset_bin);
}
#endif


Rand_log_event::Rand_log_event(const char* buf,
                               const Format_description_log_event* description_event)
  :Log_event(buf, description_event)
{
  /* The Post-Header is empty. The Variable Data part begins immediately. */
  buf+= description_event->common_header_len +
    description_event->post_header_len[RAND_EVENT-1];
  seed1= uint8korr(buf+RAND_SEED1_OFFSET);
  seed2= uint8korr(buf+RAND_SEED2_OFFSET);
}


#ifndef MYSQL_CLIENT
bool Rand_log_event::write(IO_CACHE* file)
{
  uchar buf[16];
  int8store(buf + RAND_SEED1_OFFSET, seed1);
  int8store(buf + RAND_SEED2_OFFSET, seed2);
  return (write_header(file, sizeof(buf)) ||
          wrapper_my_b_safe_write(file, buf, sizeof(buf)) ||
	  write_footer(file));
}
#endif


#ifdef MYSQL_CLIENT
void Rand_log_event::print(FILE* file, PRINT_EVENT_INFO* print_event_info)
{
  Write_on_release_cache cache(&print_event_info->head_cache, file,
                               Write_on_release_cache::FLUSH_F);

  char llbuff[22],llbuff2[22];
  if (!print_event_info->short_form)
  {
    print_header(&cache, print_event_info, FALSE);
    my_b_printf(&cache, "\tRand\n");
  }
  my_b_printf(&cache, "SET @@RAND_SEED1=%s, @@RAND_SEED2=%s%s\n",
              llstr(seed1, llbuff),llstr(seed2, llbuff2),
              print_event_info->delimiter);
}
#endif /* MYSQL_CLIENT */


#if defined(HAVE_REPLICATION) && !defined(MYSQL_CLIENT)
int Rand_log_event::do_apply_event(rpl_group_info *rgi)
{
  if (rgi->deferred_events_collecting)
    return rgi->deferred_events->add(this);

  thd->rand.seed1= (ulong) seed1;
  thd->rand.seed2= (ulong) seed2;
  return 0;
}

int Rand_log_event::do_update_pos(rpl_group_info *rgi)
{
  rgi->inc_event_relay_log_pos();
  return 0;
}


Log_event::enum_skip_reason
Rand_log_event::do_shall_skip(rpl_group_info *rgi)
{
  /*
    It is a common error to set the slave skip counter to 1 instead of
    2 when recovering from an insert which used a auto increment,
    rand, or user var.  Therefore, if the slave skip counter is 1, we
    just say that this event should be skipped by ignoring it, meaning
    that we do not change the value of the slave skip counter since it
    will be decreased by the following insert event.
  */
  return continue_group(rgi);
}

/**
   Exec deferred Int-, Rand- and User- var events prefixing
   a Query-log-event event.

   @param thd THD handle

   @return false on success, true if a failure in an event applying occurred.
*/
bool slave_execute_deferred_events(THD *thd)
{
  bool res= false;
  rpl_group_info *rgi= thd->rgi_slave;

  DBUG_ASSERT(rgi && (!rgi->deferred_events_collecting || rgi->deferred_events));

  if (!rgi->deferred_events_collecting || rgi->deferred_events->is_empty())
    return res;

  res= rgi->deferred_events->execute(rgi);

  return res;
}

#endif /* !MYSQL_CLIENT */


/**************************************************************************
  Xid_log_event methods
**************************************************************************/

#if defined(HAVE_REPLICATION) && !defined(MYSQL_CLIENT)
void Xid_log_event::pack_info(THD *thd, Protocol *protocol)
{
  char buf[128], *pos;
  pos= strmov(buf, "COMMIT /* xid=");
  pos= longlong10_to_str(xid, pos, 10);
  pos= strmov(pos, " */");
  protocol->store(buf, (uint) (pos-buf), &my_charset_bin);
}
#endif

/**
  @note
  It's ok not to use int8store here,
  as long as xid_t::set(ulonglong) and
  xid_t::get_my_xid doesn't do it either.
  We don't care about actual values of xids as long as
  identical numbers compare identically
*/

Xid_log_event::
Xid_log_event(const char* buf,
              const Format_description_log_event *description_event)
  :Log_event(buf, description_event)
{
  /* The Post-Header is empty. The Variable Data part begins immediately. */
  buf+= description_event->common_header_len +
    description_event->post_header_len[XID_EVENT-1];
  memcpy((char*) &xid, buf, sizeof(xid));
}


#ifndef MYSQL_CLIENT
bool Xid_log_event::write(IO_CACHE* file)
{
  DBUG_EXECUTE_IF("do_not_write_xid", return 0;);
  return (write_header(file, sizeof(xid)) ||
	  wrapper_my_b_safe_write(file, (uchar*) &xid, sizeof(xid)) ||
	  write_footer(file));
}
#endif


#ifdef MYSQL_CLIENT
void Xid_log_event::print(FILE* file, PRINT_EVENT_INFO* print_event_info)
{
  Write_on_release_cache cache(&print_event_info->head_cache, file,
                               Write_on_release_cache::FLUSH_F);

  if (!print_event_info->short_form)
  {
    char buf[64];
    longlong10_to_str(xid, buf, 10);

    print_header(&cache, print_event_info, FALSE);
    my_b_printf(&cache, "\tXid = %s\n", buf);
  }
  my_b_printf(&cache, "COMMIT%s\n", print_event_info->delimiter);
}
#endif /* MYSQL_CLIENT */


#if defined(HAVE_REPLICATION) && !defined(MYSQL_CLIENT)
int Xid_log_event::do_apply_event(rpl_group_info *rgi)
{
  bool res;
  int err;
  rpl_gtid gtid;
  uint64 sub_id;
  Relay_log_info const *rli= rgi->rli;

  /*
    Record any GTID in the same transaction, so slave state is transactionally
    consistent.
  */
  if ((sub_id= rgi->gtid_sub_id))
  {
    /* Clear the GTID from the RLI so we don't accidentally reuse it. */
    rgi->gtid_sub_id= 0;

    gtid= rgi->current_gtid;
    err= rpl_global_gtid_slave_state.record_gtid(thd, &gtid, sub_id, true, false);
    if (err)
    {
      rli->report(ERROR_LEVEL, ER_CANNOT_UPDATE_GTID_STATE,
                  "Error during XID COMMIT: failed to update GTID state in "
                  "%s.%s: %d: %s",
                  "mysql", rpl_gtid_slave_state_table_name.str,
                  thd->stmt_da->sql_errno(), thd->stmt_da->message());
      trans_rollback(thd);
      thd->is_slave_error= 1;
      return err;
    }

    DBUG_EXECUTE_IF("gtid_fail_after_record_gtid",
        { my_error(ER_ERROR_DURING_COMMIT, MYF(0), HA_ERR_WRONG_COMMAND);
          thd->is_slave_error= 1;
          return 1;
        });
  }

  /* For a slave Xid_log_event is COMMIT */
  general_log_print(thd, COM_QUERY,
                    "COMMIT /* implicit, from Xid_log_event */");
  res= trans_commit(thd); /* Automatically rolls back on error. */
  thd->mdl_context.release_transactional_locks();

  if (sub_id)
    rpl_global_gtid_slave_state.update_state_hash(sub_id, &gtid);

  /*
    Increment the global status commit count variable
  */
  status_var_increment(thd->status_var.com_stat[SQLCOM_COMMIT]);

  return res;
}

Log_event::enum_skip_reason
Xid_log_event::do_shall_skip(rpl_group_info *rgi)
{
  DBUG_ENTER("Xid_log_event::do_shall_skip");
  if (rgi->rli->slave_skip_counter > 0)
  {
    DBUG_ASSERT(!rgi->rli->get_flag(Relay_log_info::IN_TRANSACTION));
    thd->variables.option_bits&= ~OPTION_BEGIN;
    DBUG_RETURN(Log_event::EVENT_SKIP_COUNT);
  }
  DBUG_RETURN(Log_event::do_shall_skip(rgi));
}
#endif /* !MYSQL_CLIENT */


/**************************************************************************
  User_var_log_event methods
**************************************************************************/

#if defined(HAVE_REPLICATION) && !defined(MYSQL_CLIENT)
static bool
user_var_append_name_part(THD *thd, String *buf,
                          const char *name, size_t name_len)
{
  return buf->append("@") ||
    append_identifier(thd, buf, name, name_len) ||
    buf->append("=");
}

void User_var_log_event::pack_info(THD *thd, Protocol* protocol)
{
  if (is_null)
  {
    char buf_mem[FN_REFLEN+7];
    String buf(buf_mem, sizeof(buf_mem), system_charset_info);
    buf.length(0);
    if (user_var_append_name_part(thd, &buf, name, name_len) ||
        buf.append("NULL"))
      return;
    protocol->store(buf.ptr(), buf.length(), &my_charset_bin);
  }
  else
  {
    switch (type) {
    case REAL_RESULT:
    {
      double real_val;
      char buf2[MY_GCVT_MAX_FIELD_WIDTH+1];
      char buf_mem[FN_REFLEN + MY_GCVT_MAX_FIELD_WIDTH + 1];
      String buf(buf_mem, sizeof(buf_mem), system_charset_info);
      float8get(real_val, val);
      buf.length(0);
      if (user_var_append_name_part(thd, &buf, name, name_len) ||
          buf.append(buf2, my_gcvt(real_val, MY_GCVT_ARG_DOUBLE,
                                   MY_GCVT_MAX_FIELD_WIDTH, buf2, NULL)))
        return;
      protocol->store(buf.ptr(), buf.length(), &my_charset_bin);
      break;
    }
    case INT_RESULT:
    {
      char buf2[22];
      char buf_mem[FN_REFLEN + 22];
      String buf(buf_mem, sizeof(buf_mem), system_charset_info);
      buf.length(0);
      if (user_var_append_name_part(thd, &buf, name, name_len) ||
          buf.append(buf2,
                 longlong10_to_str(uint8korr(val), buf2,
                   ((flags & User_var_log_event::UNSIGNED_F) ? 10 : -10))-buf2))
        return;
      protocol->store(buf.ptr(), buf.length(), &my_charset_bin);
      break;
    }
    case DECIMAL_RESULT:
    {
      char buf_mem[FN_REFLEN + DECIMAL_MAX_STR_LENGTH];
      String buf(buf_mem, sizeof(buf_mem), system_charset_info);
      char buf2[DECIMAL_MAX_STR_LENGTH+1];
      String str(buf2, sizeof(buf2), &my_charset_bin);
      my_decimal dec;
      buf.length(0);
      binary2my_decimal(E_DEC_FATAL_ERROR, (uchar*) (val+2), &dec, val[0],
                        val[1]);
      my_decimal2string(E_DEC_FATAL_ERROR, &dec, 0, 0, 0, &str);
      if (user_var_append_name_part(thd, &buf, name, name_len) ||
          buf.append(buf2))
        return;
      protocol->store(buf.ptr(), buf.length(), &my_charset_bin);
      break;
    }
    case STRING_RESULT:
    {
      /* 15 is for 'COLLATE' and other chars */
      char buf_mem[FN_REFLEN + 512 + 1 + 2*MY_CS_NAME_SIZE+15];
      String buf(buf_mem, sizeof(buf_mem), system_charset_info);
      CHARSET_INFO *cs;
      buf.length(0);
      if (!(cs= get_charset(charset_number, MYF(0))))
      {
        if (buf.append("???"))
          return;
      }
      else
      {
        size_t old_len;
        char *beg, *end;
        if (user_var_append_name_part(thd, &buf, name, name_len) ||
            buf.append("_") ||
            buf.append(cs->csname) ||
            buf.append(" "))
          return;
        old_len= buf.length();
        if (buf.reserve(old_len + val_len * 2 + 3 + sizeof(" COLLATE ") +
                        MY_CS_NAME_SIZE))
          return;
        beg= const_cast<char *>(buf.ptr()) + old_len;
        end= str_to_hex(beg, val, val_len);
        buf.length(old_len + (end - beg));
        if (buf.append(" COLLATE ") ||
            buf.append(cs->name))
          return;
      }
      protocol->store(buf.ptr(), buf.length(), &my_charset_bin);
      break;
    }
    case ROW_RESULT:
    default:
      DBUG_ASSERT(0);
      return;
    }
  }
}
#endif /* !MYSQL_CLIENT */


User_var_log_event::
User_var_log_event(const char* buf, uint event_len,
                   const Format_description_log_event* description_event)
  :Log_event(buf, description_event)
#ifndef MYSQL_CLIENT
  , deferred(false), query_id(0)
#endif
{
  bool error= false;
  const char* buf_start= buf;
  /* The Post-Header is empty. The Variable Data part begins immediately. */
  const char *start= buf;
  buf+= description_event->common_header_len +
    description_event->post_header_len[USER_VAR_EVENT-1];
  name_len= uint4korr(buf);
  name= (char *) buf + UV_NAME_LEN_SIZE;

  /*
    We don't know yet is_null value, so we must assume that name_len
    may have the bigger value possible, is_null= True and there is no
    payload for val, or even that name_len is 0.
  */
  if (!valid_buffer_range<uint>(name_len, buf_start, name,
                                event_len - UV_VAL_IS_NULL))
  {
    error= true;
    goto err;
  }

  buf+= UV_NAME_LEN_SIZE + name_len;
  is_null= (bool) *buf;
  flags= User_var_log_event::UNDEF_F;    // defaults to UNDEF_F
  if (is_null)
  {
    type= STRING_RESULT;
    charset_number= my_charset_bin.number;
    val_len= 0;
    val= 0;  
  }
  else
  {
    if (!valid_buffer_range<uint>(UV_VAL_IS_NULL + UV_VAL_TYPE_SIZE
                                  + UV_CHARSET_NUMBER_SIZE + UV_VAL_LEN_SIZE,
                                  buf_start, buf, event_len))
    {
      error= true;
      goto err;
    }

    type= (Item_result) buf[UV_VAL_IS_NULL];
    charset_number= uint4korr(buf + UV_VAL_IS_NULL + UV_VAL_TYPE_SIZE);
    val_len= uint4korr(buf + UV_VAL_IS_NULL + UV_VAL_TYPE_SIZE +
                       UV_CHARSET_NUMBER_SIZE);
    val= (char *) (buf + UV_VAL_IS_NULL + UV_VAL_TYPE_SIZE +
                   UV_CHARSET_NUMBER_SIZE + UV_VAL_LEN_SIZE);

    if (!valid_buffer_range<uint>(val_len, buf_start, val, event_len))
    {
      error= true;
      goto err;
    }

    /**
      We need to check if this is from an old server
      that did not pack information for flags.
      We do this by checking if there are extra bytes
      after the packed value. If there are we take the
      extra byte and it's value is assumed to contain
      the flags value.

      Old events will not have this extra byte, thence,
      we keep the flags set to UNDEF_F.
    */
    uint bytes_read= ((val + val_len) - start);
#ifndef DBUG_OFF
    bool old_pre_checksum_fd= description_event->is_version_before_checksum(
        &description_event->server_version_split);
#endif
    DBUG_ASSERT((bytes_read == data_written -
                 (old_pre_checksum_fd ||
                  (description_event->checksum_alg ==
                   BINLOG_CHECKSUM_ALG_OFF)) ?
                 0 : BINLOG_CHECKSUM_LEN)
                ||
                (bytes_read == data_written -1 -
                 (old_pre_checksum_fd ||
                  (description_event->checksum_alg ==
                   BINLOG_CHECKSUM_ALG_OFF)) ?
                 0 : BINLOG_CHECKSUM_LEN));
    if ((data_written - bytes_read) > 0)
    {
      flags= (uint) *(buf + UV_VAL_IS_NULL + UV_VAL_TYPE_SIZE +
                    UV_CHARSET_NUMBER_SIZE + UV_VAL_LEN_SIZE +
                    val_len);
    }
  }

err:
  if (error)
    name= 0;
}


#ifndef MYSQL_CLIENT
bool User_var_log_event::write(IO_CACHE* file)
{
  char buf[UV_NAME_LEN_SIZE];
  char buf1[UV_VAL_IS_NULL + UV_VAL_TYPE_SIZE + 
	    UV_CHARSET_NUMBER_SIZE + UV_VAL_LEN_SIZE];
  uchar buf2[max(8, DECIMAL_MAX_FIELD_SIZE + 2)], *pos= buf2;
  uint unsigned_len= 0;
  uint buf1_length;
  ulong event_length;

  int4store(buf, name_len);
  
  if ((buf1[0]= is_null))
  {
    buf1_length= 1;
    val_len= 0;                                 // Length of 'pos'
  }    
  else
  {
    buf1[1]= type;
    int4store(buf1 + 2, charset_number);

    switch (type) {
    case REAL_RESULT:
      float8store(buf2, *(double*) val);
      break;
    case INT_RESULT:
      int8store(buf2, *(longlong*) val);
      unsigned_len= 1;
      break;
    case DECIMAL_RESULT:
    {
      my_decimal *dec= (my_decimal *)val;
      dec->fix_buffer_pointer();
      buf2[0]= (char)(dec->intg + dec->frac);
      buf2[1]= (char)dec->frac;
      decimal2bin((decimal_t*)val, buf2+2, buf2[0], buf2[1]);
      val_len= decimal_bin_size(buf2[0], buf2[1]) + 2;
      break;
    }
    case STRING_RESULT:
      pos= (uchar*) val;
      break;
    case ROW_RESULT:
    default:
      DBUG_ASSERT(0);
      return 0;
    }
    int4store(buf1 + 2 + UV_CHARSET_NUMBER_SIZE, val_len);
    buf1_length= 10;
  }

  /* Length of the whole event */
  event_length= sizeof(buf)+ name_len + buf1_length + val_len + unsigned_len;

  return (write_header(file, event_length) ||
          wrapper_my_b_safe_write(file, (uchar*) buf, sizeof(buf))   ||
	  wrapper_my_b_safe_write(file, (uchar*) name, name_len)     ||
	  wrapper_my_b_safe_write(file, (uchar*) buf1, buf1_length) ||
	  wrapper_my_b_safe_write(file, pos, val_len) ||
          wrapper_my_b_safe_write(file, &flags, unsigned_len) ||
          write_footer(file));
}
#endif


/*
  User_var_log_event::print()
*/

#ifdef MYSQL_CLIENT
void User_var_log_event::print(FILE* file, PRINT_EVENT_INFO* print_event_info)
{
  Write_on_release_cache cache(&print_event_info->head_cache, file,
                               Write_on_release_cache::FLUSH_F);

  if (!print_event_info->short_form)
  {
    print_header(&cache, print_event_info, FALSE);
    my_b_printf(&cache, "\tUser_var\n");
  }

  my_b_printf(&cache, "SET @");
  my_b_write_backtick_quote(&cache, name, name_len);

  if (is_null)
  {
    my_b_printf(&cache, ":=NULL%s\n", print_event_info->delimiter);
  }
  else
  {
    switch (type) {
    case REAL_RESULT:
      double real_val;
      char real_buf[FMT_G_BUFSIZE(14)];
      float8get(real_val, val);
      sprintf(real_buf, "%.14g", real_val);
      my_b_printf(&cache, ":=%s%s\n", real_buf, print_event_info->delimiter);
      break;
    case INT_RESULT:
      char int_buf[22];
      longlong10_to_str(uint8korr(val), int_buf, 
                        ((flags & User_var_log_event::UNSIGNED_F) ? 10 : -10));
      my_b_printf(&cache, ":=%s%s\n", int_buf, print_event_info->delimiter);
      break;
    case DECIMAL_RESULT:
    {
      char str_buf[200];
      int str_len= sizeof(str_buf) - 1;
      int precision= (int)val[0];
      int scale= (int)val[1];
      decimal_digit_t dec_buf[10];
      decimal_t dec;
      dec.len= 10;
      dec.buf= dec_buf;

      bin2decimal((uchar*) val+2, &dec, precision, scale);
      decimal2string(&dec, str_buf, &str_len, 0, 0, 0);
      str_buf[str_len]= 0;
      my_b_printf(&cache, ":=%s%s\n", str_buf, print_event_info->delimiter);
      break;
    }
    case STRING_RESULT:
    {
      /*
        Let's express the string in hex. That's the most robust way. If we
        print it in character form instead, we need to escape it with
        character_set_client which we don't know (we will know it in 5.0, but
        in 4.1 we don't know it easily when we are printing
        User_var_log_event). Explanation why we would need to bother with
        character_set_client (quoting Bar):
        > Note, the parser doesn't switch to another unescaping mode after
        > it has met a character set introducer.
        > For example, if an SJIS client says something like:
        > SET @a= _ucs2 \0a\0b'
        > the string constant is still unescaped according to SJIS, not
        > according to UCS2.
      */
      char *hex_str;
      CHARSET_INFO *cs;

      // 2 hex digits / byte
      hex_str= (char *) my_malloc(2 * val_len + 1 + 3, MYF(MY_WME));
      if (!hex_str)
        return;
      str_to_hex(hex_str, val, val_len);
      /*
        For proper behaviour when mysqlbinlog|mysql, we need to explicitely
        specify the variable's collation. It will however cause problems when
        people want to mysqlbinlog|mysql into another server not supporting the
        character set. But there's not much to do about this and it's unlikely.
      */
      if (!(cs= get_charset(charset_number, MYF(0))))
        /*
          Generate an unusable command (=> syntax error) is probably the best
          thing we can do here.
        */
        my_b_printf(&cache, ":=???%s\n", print_event_info->delimiter);
      else
        my_b_printf(&cache, ":=_%s %s COLLATE `%s`%s\n",
                    cs->csname, hex_str, cs->name,
                    print_event_info->delimiter);
      my_free(hex_str);
    }
      break;
    case ROW_RESULT:
    default:
      DBUG_ASSERT(0);
      return;
    }
  }
}
#endif


/*
  User_var_log_event::do_apply_event()
*/

#if defined(HAVE_REPLICATION) && !defined(MYSQL_CLIENT)
int User_var_log_event::do_apply_event(rpl_group_info *rgi)
{
  Item *it= 0;
  CHARSET_INFO *charset;
  DBUG_ENTER("User_var_log_event::do_apply_event");
  query_id_t sav_query_id= 0; /* memorize orig id when deferred applying */

  if (rgi->deferred_events_collecting)
  {
<<<<<<< HEAD
    set_deferred(current_thd->query_id);
    DBUG_RETURN(rli->deferred_events->add(this));
=======
    set_deferred();
    DBUG_RETURN(rgi->deferred_events->add(this));
>>>>>>> 39df665a
  }
  else if (is_deferred())
  {
    sav_query_id= current_thd->query_id;
    current_thd->query_id= query_id; /* recreating original time context */
  }

  if (!(charset= get_charset(charset_number, MYF(MY_WME))))
    DBUG_RETURN(1);
  LEX_STRING user_var_name;
  user_var_name.str= name;
  user_var_name.length= name_len;
  double real_val;
  longlong int_val;

  if (is_null)
  {
    it= new Item_null();
  }
  else
  {
    switch (type) {
    case REAL_RESULT:
      float8get(real_val, val);
      it= new Item_float(real_val, 0);
      val= (char*) &real_val;		// Pointer to value in native format
      val_len= 8;
      break;
    case INT_RESULT:
      int_val= (longlong) uint8korr(val);
      it= new Item_int(int_val);
      val= (char*) &int_val;		// Pointer to value in native format
      val_len= 8;
      break;
    case DECIMAL_RESULT:
    {
      Item_decimal *dec= new Item_decimal((uchar*) val+2, val[0], val[1]);
      it= dec;
      val= (char *)dec->val_decimal(NULL);
      val_len= sizeof(my_decimal);
      break;
    }
    case STRING_RESULT:
      it= new Item_string(val, val_len, charset);
      break;
    case ROW_RESULT:
    default:
      DBUG_ASSERT(0);
      DBUG_RETURN(0);
    }
  }

  Item_func_set_user_var *e= new Item_func_set_user_var(user_var_name, it);
  /*
    Item_func_set_user_var can't substitute something else on its place =>
    0 can be passed as last argument (reference on item)

    Fix_fields() can fail, in which case a call of update_hash() might
    crash the server, so if fix fields fails, we just return with an
    error.
  */
  if (e->fix_fields(thd, 0))
    DBUG_RETURN(1);

  /*
    A variable can just be considered as a table with
    a single record and with a single column. Thus, like
    a column value, it could always have IMPLICIT derivation.
   */
  e->update_hash(val, val_len, type, charset, DERIVATION_IMPLICIT,
                 (flags & User_var_log_event::UNSIGNED_F));
  if (!is_deferred())
    free_root(thd->mem_root, 0);
  else
    current_thd->query_id= sav_query_id; /* restore current query's context */

  DBUG_RETURN(0);
}

int User_var_log_event::do_update_pos(rpl_group_info *rgi)
{
  rgi->inc_event_relay_log_pos();
  return 0;
}

Log_event::enum_skip_reason
User_var_log_event::do_shall_skip(rpl_group_info *rgi)
{
  /*
    It is a common error to set the slave skip counter to 1 instead
    of 2 when recovering from an insert which used a auto increment,
    rand, or user var.  Therefore, if the slave skip counter is 1, we
    just say that this event should be skipped by ignoring it, meaning
    that we do not change the value of the slave skip counter since it
    will be decreased by the following insert event.
  */
  return continue_group(rgi);
}
#endif /* !MYSQL_CLIENT */


/**************************************************************************
  Slave_log_event methods
**************************************************************************/

#ifdef HAVE_REPLICATION
#ifdef MYSQL_CLIENT
void Unknown_log_event::print(FILE* file_arg, PRINT_EVENT_INFO* print_event_info)
{
  Write_on_release_cache cache(&print_event_info->head_cache, file_arg);

  if (print_event_info->short_form)
    return;
  print_header(&cache, print_event_info, FALSE);
  my_b_printf(&cache, "\n# %s", "Unknown event\n");
}
#endif  

#ifndef MYSQL_CLIENT
void Slave_log_event::pack_info(THD *thd, Protocol *protocol)
{
  char buf[256+HOSTNAME_LENGTH], *pos;
  pos= strmov(buf, "host=");
  pos= strnmov(pos, master_host, HOSTNAME_LENGTH);
  pos= strmov(pos, ",port=");
  pos= int10_to_str((long) master_port, pos, 10);
  pos= strmov(pos, ",log=");
  pos= strmov(pos, master_log);
  pos= strmov(pos, ",pos=");
  pos= longlong10_to_str(master_pos, pos, 10);
  protocol->store(buf, pos-buf, &my_charset_bin);
}
#endif /* !MYSQL_CLIENT */


#ifndef MYSQL_CLIENT
/**
  @todo
  re-write this better without holding both locks at the same time
*/
Slave_log_event::Slave_log_event(THD* thd_arg,
				 Relay_log_info* rli)
  :Log_event(thd_arg, 0, 0) , mem_pool(0), master_host(0)
{
  DBUG_ENTER("Slave_log_event");
  if (!rli->inited)				// QQ When can this happen ?
    DBUG_VOID_RETURN;

  Master_info* mi = rli->mi;
  // TODO: re-write this better without holding both locks at the same time
  mysql_mutex_lock(&mi->data_lock);
  mysql_mutex_lock(&rli->data_lock);
  master_host_len = strlen(mi->host);
  master_log_len = strlen(rli->group_master_log_name);
  // on OOM, just do not initialize the structure and print the error
  if ((mem_pool = (char*)my_malloc(get_data_size() + 1,
                                   MYF(MY_WME))))
  {
    master_host = mem_pool + SL_MASTER_HOST_OFFSET ;
    memcpy(master_host, mi->host, master_host_len + 1);
    master_log = master_host + master_host_len + 1;
    memcpy(master_log, rli->group_master_log_name, master_log_len + 1);
    master_port = mi->port;
    master_pos = rli->group_master_log_pos;
    DBUG_PRINT("info", ("master_log: %s  pos: %lu", master_log,
                        (ulong) master_pos));
  }
  else
    sql_print_error("Out of memory while recording slave event");
  mysql_mutex_unlock(&rli->data_lock);
  mysql_mutex_unlock(&mi->data_lock);
  DBUG_VOID_RETURN;
}
#endif /* !MYSQL_CLIENT */


Slave_log_event::~Slave_log_event()
{
  my_free(mem_pool);
}


#ifdef MYSQL_CLIENT
void Slave_log_event::print(FILE* file, PRINT_EVENT_INFO* print_event_info)
{
  Write_on_release_cache cache(&print_event_info->head_cache, file);

  char llbuff[22];
  if (print_event_info->short_form)
    return;
  print_header(&cache, print_event_info, FALSE);
  my_b_printf(&cache, "\n\
Slave: master_host: '%s'  master_port: %d  master_log: '%s'  master_pos: %s\n",
	  master_host, master_port, master_log, llstr(master_pos, llbuff));
}
#endif /* MYSQL_CLIENT */


int Slave_log_event::get_data_size()
{
  return master_host_len + master_log_len + 1 + SL_MASTER_HOST_OFFSET;
}


#ifndef MYSQL_CLIENT
bool Slave_log_event::write(IO_CACHE* file)
{
  ulong event_length= get_data_size();
  int8store(mem_pool + SL_MASTER_POS_OFFSET, master_pos);
  int2store(mem_pool + SL_MASTER_PORT_OFFSET, master_port);
  // log and host are already there

  return (write_header(file, event_length) ||
          my_b_safe_write(file, (uchar*) mem_pool, event_length));
}
#endif


void Slave_log_event::init_from_mem_pool(int data_size)
{
  master_pos = uint8korr(mem_pool + SL_MASTER_POS_OFFSET);
  master_port = uint2korr(mem_pool + SL_MASTER_PORT_OFFSET);
  master_host = mem_pool + SL_MASTER_HOST_OFFSET;
  master_host_len = (uint) strlen(master_host);
  // safety
  master_log = master_host + master_host_len + 1;
  if (master_log > mem_pool + data_size)
  {
    master_host = 0;
    return;
  }
  master_log_len = (uint) strlen(master_log);
}


/** This code is not used, so has not been updated to be format-tolerant. */
/* We are using description_event so that slave does not crash on Log_event
  constructor */
Slave_log_event::Slave_log_event(const char* buf, 
                                 uint event_len,
                                 const Format_description_log_event* description_event)
  :Log_event(buf,description_event),mem_pool(0),master_host(0)
{
  if (event_len < LOG_EVENT_HEADER_LEN)
    return;
  event_len -= LOG_EVENT_HEADER_LEN;
  if (!(mem_pool = (char*) my_malloc(event_len + 1, MYF(MY_WME))))
    return;
  memcpy(mem_pool, buf + LOG_EVENT_HEADER_LEN, event_len);
  mem_pool[event_len] = 0;
  init_from_mem_pool(event_len);
}


#ifndef MYSQL_CLIENT
int Slave_log_event::do_apply_event(rpl_group_info *rgi)
{
  if (mysql_bin_log.is_open())
    return mysql_bin_log.write(this);
  return 0;
}
#endif /* !MYSQL_CLIENT */


/**************************************************************************
	Stop_log_event methods
**************************************************************************/

/*
  Stop_log_event::print()
*/

#ifdef MYSQL_CLIENT
void Stop_log_event::print(FILE* file, PRINT_EVENT_INFO* print_event_info)
{
  Write_on_release_cache cache(&print_event_info->head_cache, file,
                               Write_on_release_cache::FLUSH_F);

  if (print_event_info->short_form)
    return;

  print_header(&cache, print_event_info, FALSE);
  my_b_printf(&cache, "\tStop\n");
}
#endif /* MYSQL_CLIENT */


#ifndef MYSQL_CLIENT
/*
  The master stopped.  We used to clean up all temporary tables but
  this is useless as, as the master has shut down properly, it has
  written all DROP TEMPORARY TABLE (prepared statements' deletion is
  TODO only when we binlog prep stmts).  We used to clean up
  slave_load_tmpdir, but this is useless as it has been cleared at the
  end of LOAD DATA INFILE.  So we have nothing to do here.  The place
  were we must do this cleaning is in
  Start_log_event_v3::do_apply_event(), not here. Because if we come
  here, the master was sane.
*/

int Stop_log_event::do_update_pos(rpl_group_info *rgi)
{
  Relay_log_info *rli= rgi->rli;
  DBUG_ENTER("Stop_log_event::do_update_pos");
  /*
    We do not want to update master_log pos because we get a rotate event
    before stop, so by now group_master_log_name is set to the next log.
    If we updated it, we will have incorrect master coordinates and this
    could give false triggers in MASTER_POS_WAIT() that we have reached
    the target position when in fact we have not.
  */
  if (rli->get_flag(Relay_log_info::IN_TRANSACTION))
    rgi->inc_event_relay_log_pos();
  else if (!rgi->is_parallel_exec)
  {
    rpl_global_gtid_slave_state.record_and_update_gtid(thd, rgi);
    rli->inc_group_relay_log_pos(0, rgi);
    flush_relay_log_info(rli);
  }
  DBUG_RETURN(0);
}

#endif /* !MYSQL_CLIENT */
#endif /* HAVE_REPLICATION */


/**************************************************************************
	Create_file_log_event methods
**************************************************************************/

/*
  Create_file_log_event ctor
*/

#ifndef MYSQL_CLIENT
Create_file_log_event::
Create_file_log_event(THD* thd_arg, sql_exchange* ex,
		      const char* db_arg, const char* table_name_arg,
                      List<Item>& fields_arg,
                      bool is_concurrent_arg,
                      enum enum_duplicates handle_dup,
                      bool ignore,
		      uchar* block_arg, uint block_len_arg, bool using_trans)
  :Load_log_event(thd_arg, ex, db_arg, table_name_arg, fields_arg,
                  is_concurrent_arg,
                  handle_dup, ignore, using_trans),
   fake_base(0), block(block_arg), event_buf(0), block_len(block_len_arg),
   file_id(thd_arg->file_id = mysql_bin_log.next_file_id())
{
  DBUG_ENTER("Create_file_log_event");
  sql_ex.force_new_format();
  DBUG_VOID_RETURN;
}


/*
  Create_file_log_event::write_data_body()
*/

bool Create_file_log_event::write_data_body(IO_CACHE* file)
{
  bool res;
  if ((res= Load_log_event::write_data_body(file)) || fake_base)
    return res;
  return (my_b_safe_write(file, (uchar*) "", 1) ||
          my_b_safe_write(file, (uchar*) block, block_len));
}


/*
  Create_file_log_event::write_data_header()
*/

bool Create_file_log_event::write_data_header(IO_CACHE* file)
{
  bool res;
  uchar buf[CREATE_FILE_HEADER_LEN];
  if ((res= Load_log_event::write_data_header(file)) || fake_base)
    return res;
  int4store(buf + CF_FILE_ID_OFFSET, file_id);
  return my_b_safe_write(file, buf, CREATE_FILE_HEADER_LEN) != 0;
}


/*
  Create_file_log_event::write_base()
*/

bool Create_file_log_event::write_base(IO_CACHE* file)
{
  bool res;
  fake_base= 1;                                 // pretend we are Load event
  res= write(file);
  fake_base= 0;
  return res;
}

#endif /* !MYSQL_CLIENT */

/*
  Create_file_log_event ctor
*/

Create_file_log_event::Create_file_log_event(const char* buf, uint len,
                                             const Format_description_log_event* description_event)
  :Load_log_event(buf,0,description_event),fake_base(0),block(0),inited_from_old(0)
{
  DBUG_ENTER("Create_file_log_event::Create_file_log_event(char*,...)");
  uint block_offset;
  uint header_len= description_event->common_header_len;
  uint8 load_header_len= description_event->post_header_len[LOAD_EVENT-1];
  uint8 create_file_header_len= description_event->post_header_len[CREATE_FILE_EVENT-1];
  if (!(event_buf= (char*) my_memdup(buf, len, MYF(MY_WME))) ||
      copy_log_event(event_buf,len,
                     (((uchar)buf[EVENT_TYPE_OFFSET] == LOAD_EVENT) ?
                      load_header_len + header_len :
                      (fake_base ? (header_len+load_header_len) :
                       (header_len+load_header_len) +
                       create_file_header_len)),
                     description_event))
    DBUG_VOID_RETURN;
  if (description_event->binlog_version!=1)
  {
    file_id= uint4korr(buf + 
                       header_len +
		       load_header_len + CF_FILE_ID_OFFSET);
    /*
      Note that it's ok to use get_data_size() below, because it is computed
      with values we have already read from this event (because we called
      copy_log_event()); we are not using slave's format info to decode
      master's format, we are really using master's format info.
      Anyway, both formats should be identical (except the common_header_len)
      as these Load events are not changed between 4.0 and 5.0 (as logging of
      LOAD DATA INFILE does not use Load_log_event in 5.0).

      The + 1 is for \0 terminating fname  
    */
    block_offset= (description_event->common_header_len +
                   Load_log_event::get_data_size() +
                   create_file_header_len + 1);
    if (len < block_offset)
      DBUG_VOID_RETURN;
    block = (uchar*)buf + block_offset;
    block_len = len - block_offset;
  }
  else
  {
    sql_ex.force_new_format();
    inited_from_old = 1;
  }
  DBUG_VOID_RETURN;
}


/*
  Create_file_log_event::print()
*/

#ifdef MYSQL_CLIENT
void Create_file_log_event::print(FILE* file, PRINT_EVENT_INFO* print_event_info,
				  bool enable_local)
{
  Write_on_release_cache cache(&print_event_info->head_cache, file);

  if (print_event_info->short_form)
  {
    if (enable_local && check_fname_outside_temp_buf())
      Load_log_event::print(file, print_event_info);
    return;
  }

  if (enable_local)
  {
    Load_log_event::print(file, print_event_info,
			  !check_fname_outside_temp_buf());
    /**
      reduce the size of io cache so that the write function is called
      for every call to my_b_printf().
     */
    DBUG_EXECUTE_IF ("simulate_create_event_write_error",
                     {(&cache)->write_pos= (&cache)->write_end;
                     DBUG_SET("+d,simulate_file_write_error");});
    /*
      That one is for "file_id: etc" below: in mysqlbinlog we want the #, in
      SHOW BINLOG EVENTS we don't.
     */
    my_b_printf(&cache, "#");
  }

  my_b_printf(&cache, " file_id: %d  block_len: %d\n", file_id, block_len);
}


void Create_file_log_event::print(FILE* file, PRINT_EVENT_INFO* print_event_info)
{
  print(file, print_event_info, 0);
}
#endif /* MYSQL_CLIENT */


/*
  Create_file_log_event::pack_info()
*/

#if defined(HAVE_REPLICATION) && !defined(MYSQL_CLIENT)
void Create_file_log_event::pack_info(THD *thd, Protocol *protocol)
{
  char buf[SAFE_NAME_LEN*2 + 30 + 21*2], *pos;
  pos= strmov(buf, "db=");
  memcpy(pos, db, db_len);
  pos= strmov(pos + db_len, ";table=");
  memcpy(pos, table_name, table_name_len);
  pos= strmov(pos + table_name_len, ";file_id=");
  pos= int10_to_str((long) file_id, pos, 10);
  pos= strmov(pos, ";block_len=");
  pos= int10_to_str((long) block_len, pos, 10);
  protocol->store(buf, (uint) (pos-buf), &my_charset_bin);
}
#endif /* defined(HAVE_REPLICATION) && !defined(MYSQL_CLIENT) */


/**
  Create_file_log_event::do_apply_event()
  Constructor for Create_file_log_event to intantiate an event
  from the relay log on the slave.

  @retval
    0           Success
  @retval
    1           Failure
*/

#if defined(HAVE_REPLICATION) && !defined(MYSQL_CLIENT)
int Create_file_log_event::do_apply_event(rpl_group_info *rgi)
{
  char proc_info[17+FN_REFLEN+10], *fname_buf;
  char *ext;
  int fd = -1;
  IO_CACHE file;
  int error = 1;
  Relay_log_info const *rli= rgi->rli;

  bzero((char*)&file, sizeof(file));
  fname_buf= strmov(proc_info, "Making temp file ");
  ext= slave_load_file_stem(fname_buf, file_id, server_id, ".info",
                            &rli->mi->connection_name);
  thd_proc_info(thd, proc_info);
  /* old copy may exist already */
  mysql_file_delete(key_file_log_event_info, fname_buf, MYF(0));
  if ((fd= mysql_file_create(key_file_log_event_info,
                             fname_buf, CREATE_MODE,
                             O_WRONLY | O_BINARY | O_EXCL | O_NOFOLLOW,
                             MYF(MY_WME))) < 0 ||
      init_io_cache(&file, fd, IO_SIZE, WRITE_CACHE, (my_off_t)0, 0,
		    MYF(MY_WME|MY_NABP)))
  {
    rli->report(ERROR_LEVEL, my_errno,
                "Error in Create_file event: could not open file '%s'",
                fname_buf);
    goto err;
  }
  
  // a trick to avoid allocating another buffer
  fname= fname_buf;
  fname_len= (uint) (strmov(ext, ".data") - fname);
  if (write_base(&file))
  {
    strmov(ext, ".info"); // to have it right in the error message
    rli->report(ERROR_LEVEL, my_errno,
                "Error in Create_file event: could not write to file '%s'",
                fname_buf);
    goto err;
  }
  end_io_cache(&file);
  mysql_file_close(fd, MYF(0));
  
  // fname_buf now already has .data, not .info, because we did our trick
  /* old copy may exist already */
  mysql_file_delete(key_file_log_event_data, fname_buf, MYF(0));
  if ((fd= mysql_file_create(key_file_log_event_data,
                             fname_buf, CREATE_MODE,
                             O_WRONLY | O_BINARY | O_EXCL | O_NOFOLLOW,
                             MYF(MY_WME))) < 0)
  {
    rli->report(ERROR_LEVEL, my_errno,
                "Error in Create_file event: could not open file '%s'",
                fname_buf);
    goto err;
  }
  if (mysql_file_write(fd, (uchar*) block, block_len, MYF(MY_WME+MY_NABP)))
  {
    rli->report(ERROR_LEVEL, my_errno,
                "Error in Create_file event: write to '%s' failed",
                fname_buf);
    goto err;
  }
  error=0;					// Everything is ok

err:
  if (error)
    end_io_cache(&file);
  if (fd >= 0)
    mysql_file_close(fd, MYF(0));
  thd_proc_info(thd, 0);
  return error != 0;
}
#endif /* defined(HAVE_REPLICATION) && !defined(MYSQL_CLIENT) */


/**************************************************************************
	Append_block_log_event methods
**************************************************************************/

/*
  Append_block_log_event ctor
*/

#ifndef MYSQL_CLIENT  
Append_block_log_event::Append_block_log_event(THD *thd_arg,
                                               const char *db_arg,
					       uchar *block_arg,
					       uint block_len_arg,
					       bool using_trans)
  :Log_event(thd_arg,0, using_trans), block(block_arg),
   block_len(block_len_arg), file_id(thd_arg->file_id), db(db_arg)
{
}
#endif


/*
  Append_block_log_event ctor
*/

Append_block_log_event::Append_block_log_event(const char* buf, uint len,
                                               const Format_description_log_event* description_event)
  :Log_event(buf, description_event),block(0)
{
  DBUG_ENTER("Append_block_log_event::Append_block_log_event(char*,...)");
  uint8 common_header_len= description_event->common_header_len; 
  uint8 append_block_header_len=
    description_event->post_header_len[APPEND_BLOCK_EVENT-1];
  uint total_header_len= common_header_len+append_block_header_len;
  if (len < total_header_len)
    DBUG_VOID_RETURN;
  file_id= uint4korr(buf + common_header_len + AB_FILE_ID_OFFSET);
  block= (uchar*)buf + total_header_len;
  block_len= len - total_header_len;
  DBUG_VOID_RETURN;
}


/*
  Append_block_log_event::write()
*/

#ifndef MYSQL_CLIENT
bool Append_block_log_event::write(IO_CACHE* file)
{
  uchar buf[APPEND_BLOCK_HEADER_LEN];
  int4store(buf + AB_FILE_ID_OFFSET, file_id);
  return (write_header(file, APPEND_BLOCK_HEADER_LEN + block_len) ||
          wrapper_my_b_safe_write(file, buf, APPEND_BLOCK_HEADER_LEN) ||
	  wrapper_my_b_safe_write(file, (uchar*) block, block_len) ||
	  write_footer(file));
}
#endif


/*
  Append_block_log_event::print()
*/

#ifdef MYSQL_CLIENT  
void Append_block_log_event::print(FILE* file,
				   PRINT_EVENT_INFO* print_event_info)
{
  Write_on_release_cache cache(&print_event_info->head_cache, file);

  if (print_event_info->short_form)
    return;
  print_header(&cache, print_event_info, FALSE);
  my_b_printf(&cache, "\n#%s: file_id: %d  block_len: %d\n",
              get_type_str(), file_id, block_len);
}
#endif /* MYSQL_CLIENT */


/*
  Append_block_log_event::pack_info()
*/

#if defined(HAVE_REPLICATION) && !defined(MYSQL_CLIENT)
void Append_block_log_event::pack_info(THD *thd, Protocol *protocol)
{
  char buf[256];
  uint length;
  length= (uint) sprintf(buf, ";file_id=%u;block_len=%u", file_id, block_len);
  protocol->store(buf, length, &my_charset_bin);
}


/*
  Append_block_log_event::get_create_or_append()
*/

int Append_block_log_event::get_create_or_append() const
{
  return 0; /* append to the file, fail if not exists */
}

/*
  Append_block_log_event::do_apply_event()
*/

int Append_block_log_event::do_apply_event(rpl_group_info *rgi)
{
  char proc_info[17+FN_REFLEN+10], *fname= proc_info+17;
  int fd;
  int error = 1;
  Relay_log_info const *rli= rgi->rli;
  DBUG_ENTER("Append_block_log_event::do_apply_event");

  fname= strmov(proc_info, "Making temp file ");
  slave_load_file_stem(fname, file_id, server_id, ".data",
                       &rli->mi->cmp_connection_name);
  thd_proc_info(thd, proc_info);
  if (get_create_or_append())
  {
    /*
      Usually lex_start() is called by mysql_parse(), but we need it here
      as the present method does not call mysql_parse().
    */
    lex_start(thd);
    mysql_reset_thd_for_next_command(thd, 0);
    /* old copy may exist already */
    mysql_file_delete(key_file_log_event_data, fname, MYF(0));
    if ((fd= mysql_file_create(key_file_log_event_data,
                               fname, CREATE_MODE,
                               O_WRONLY | O_BINARY | O_EXCL | O_NOFOLLOW,
                               MYF(MY_WME))) < 0)
    {
      rli->report(ERROR_LEVEL, my_errno,
                  "Error in %s event: could not create file '%s'",
                  get_type_str(), fname);
      goto err;
    }
  }
  else if ((fd= mysql_file_open(key_file_log_event_data,
                                fname,
                                O_WRONLY | O_APPEND | O_BINARY | O_NOFOLLOW,
                                MYF(MY_WME))) < 0)
  {
    rli->report(ERROR_LEVEL, my_errno,
                "Error in %s event: could not open file '%s'",
                get_type_str(), fname);
    goto err;
  }

  DBUG_EXECUTE_IF("remove_slave_load_file_before_write",
                  {
                    my_delete(fname, MYF(0));
                  });

  if (mysql_file_write(fd, (uchar*) block, block_len, MYF(MY_WME+MY_NABP)))
  {
    rli->report(ERROR_LEVEL, my_errno,
                "Error in %s event: write to '%s' failed",
                get_type_str(), fname);
    goto err;
  }
  error=0;

err:
  if (fd >= 0)
    mysql_file_close(fd, MYF(0));
  thd_proc_info(thd, 0);
  DBUG_RETURN(error);
}
#endif


/**************************************************************************
	Delete_file_log_event methods
**************************************************************************/

/*
  Delete_file_log_event ctor
*/

#ifndef MYSQL_CLIENT
Delete_file_log_event::Delete_file_log_event(THD *thd_arg, const char* db_arg,
					     bool using_trans)
  :Log_event(thd_arg, 0, using_trans), file_id(thd_arg->file_id), db(db_arg)
{
}
#endif

/*
  Delete_file_log_event ctor
*/

Delete_file_log_event::Delete_file_log_event(const char* buf, uint len,
                                             const Format_description_log_event* description_event)
  :Log_event(buf, description_event),file_id(0)
{
  uint8 common_header_len= description_event->common_header_len;
  uint8 delete_file_header_len= description_event->post_header_len[DELETE_FILE_EVENT-1];
  if (len < (uint)(common_header_len + delete_file_header_len))
    return;
  file_id= uint4korr(buf + common_header_len + DF_FILE_ID_OFFSET);
}


/*
  Delete_file_log_event::write()
*/

#ifndef MYSQL_CLIENT
bool Delete_file_log_event::write(IO_CACHE* file)
{
 uchar buf[DELETE_FILE_HEADER_LEN];
 int4store(buf + DF_FILE_ID_OFFSET, file_id);
 return (write_header(file, sizeof(buf)) ||
         wrapper_my_b_safe_write(file, buf, sizeof(buf)) ||
	 write_footer(file));
}
#endif


/*
  Delete_file_log_event::print()
*/

#ifdef MYSQL_CLIENT  
void Delete_file_log_event::print(FILE* file,
				  PRINT_EVENT_INFO* print_event_info)
{
  Write_on_release_cache cache(&print_event_info->head_cache, file);

  if (print_event_info->short_form)
    return;
  print_header(&cache, print_event_info, FALSE);
  my_b_printf(&cache, "\n#Delete_file: file_id=%u\n", file_id);
}
#endif /* MYSQL_CLIENT */

/*
  Delete_file_log_event::pack_info()
*/

#if defined(HAVE_REPLICATION) && !defined(MYSQL_CLIENT)
void Delete_file_log_event::pack_info(THD *thd, Protocol *protocol)
{
  char buf[64];
  uint length;
  length= (uint) sprintf(buf, ";file_id=%u", (uint) file_id);
  protocol->store(buf, (int32) length, &my_charset_bin);
}
#endif

/*
  Delete_file_log_event::do_apply_event()
*/

#if defined(HAVE_REPLICATION) && !defined(MYSQL_CLIENT)
int Delete_file_log_event::do_apply_event(rpl_group_info *rgi)
{
  char fname[FN_REFLEN+10];
  Relay_log_info const *rli= rgi->rli;
  char *ext= slave_load_file_stem(fname, file_id, server_id, ".data",
                                  &rli->mi->cmp_connection_name);
  mysql_file_delete(key_file_log_event_data, fname, MYF(MY_WME));
  strmov(ext, ".info");
  mysql_file_delete(key_file_log_event_info, fname, MYF(MY_WME));
  return 0;
}
#endif /* defined(HAVE_REPLICATION) && !defined(MYSQL_CLIENT) */


/**************************************************************************
	Execute_load_log_event methods
**************************************************************************/

/*
  Execute_load_log_event ctor
*/

#ifndef MYSQL_CLIENT  
Execute_load_log_event::Execute_load_log_event(THD *thd_arg,
                                               const char* db_arg,
					       bool using_trans)
  :Log_event(thd_arg, 0, using_trans), file_id(thd_arg->file_id), db(db_arg)
{
}
#endif
  

/*
  Execute_load_log_event ctor
*/

Execute_load_log_event::Execute_load_log_event(const char* buf, uint len,
                                               const Format_description_log_event* description_event)
  :Log_event(buf, description_event), file_id(0)
{
  uint8 common_header_len= description_event->common_header_len;
  uint8 exec_load_header_len= description_event->post_header_len[EXEC_LOAD_EVENT-1];
  if (len < (uint)(common_header_len+exec_load_header_len))
    return;
  file_id= uint4korr(buf + common_header_len + EL_FILE_ID_OFFSET);
}


/*
  Execute_load_log_event::write()
*/

#ifndef MYSQL_CLIENT
bool Execute_load_log_event::write(IO_CACHE* file)
{
  uchar buf[EXEC_LOAD_HEADER_LEN];
  int4store(buf + EL_FILE_ID_OFFSET, file_id);
  return (write_header(file, sizeof(buf)) || 
          wrapper_my_b_safe_write(file, buf, sizeof(buf)) ||
	  write_footer(file));
}
#endif


/*
  Execute_load_log_event::print()
*/

#ifdef MYSQL_CLIENT  
void Execute_load_log_event::print(FILE* file,
				   PRINT_EVENT_INFO* print_event_info)
{
  Write_on_release_cache cache(&print_event_info->head_cache, file);

  if (print_event_info->short_form)
    return;
  print_header(&cache, print_event_info, FALSE);
  my_b_printf(&cache, "\n#Exec_load: file_id=%d\n",
              file_id);
}
#endif

/*
  Execute_load_log_event::pack_info()
*/

#if defined(HAVE_REPLICATION) && !defined(MYSQL_CLIENT)
void Execute_load_log_event::pack_info(THD *thd, Protocol *protocol)
{
  char buf[64];
  uint length;
  length= (uint) sprintf(buf, ";file_id=%u", (uint) file_id);
  protocol->store(buf, (int32) length, &my_charset_bin);
}


/*
  Execute_load_log_event::do_apply_event()
*/

int Execute_load_log_event::do_apply_event(rpl_group_info *rgi)
{
  char fname[FN_REFLEN+10];
  char *ext;
  int fd;
  int error= 1;
  IO_CACHE file;
  Load_log_event *lev= 0;
  Relay_log_info const *rli= rgi->rli;

  ext= slave_load_file_stem(fname, file_id, server_id, ".info",
                            &rli->mi->cmp_connection_name);
  if ((fd= mysql_file_open(key_file_log_event_info,
                           fname, O_RDONLY | O_BINARY | O_NOFOLLOW,
                           MYF(MY_WME))) < 0 ||
      init_io_cache(&file, fd, IO_SIZE, READ_CACHE, (my_off_t)0, 0,
		    MYF(MY_WME|MY_NABP)))
  {
    rli->report(ERROR_LEVEL, my_errno,
                "Error in Exec_load event: could not open file '%s'",
                fname);
    goto err;
  }
  if (!(lev= (Load_log_event*)
        Log_event::read_log_event(&file,
                                  (mysql_mutex_t*)0,
                                  rli->relay_log.description_event_for_exec,
                                  opt_slave_sql_verify_checksum)) ||
      lev->get_type_code() != NEW_LOAD_EVENT)
  {
    rli->report(ERROR_LEVEL, 0, "Error in Exec_load event: "
                    "file '%s' appears corrupted", fname);
    goto err;
  }
  lev->thd = thd;
  /*
    lev->do_apply_event should use rli only for errors i.e. should
    not advance rli's position.

    lev->do_apply_event is the place where the table is loaded (it
    calls mysql_load()).
  */

  if (lev->do_apply_event(0,rgi,1)) 
  {
    /*
      We want to indicate the name of the file that could not be loaded
      (SQL_LOADxxx).
      But as we are here we are sure the error is in rli->last_slave_error and
      rli->last_slave_errno (example of error: duplicate entry for key), so we
      don't want to overwrite it with the filename.
      What we want instead is add the filename to the current error message.
    */
    char *tmp= my_strdup(rli->last_error().message, MYF(MY_WME));
    if (tmp)
    {
      rli->report(ERROR_LEVEL, rli->last_error().number,
                  "%s. Failed executing load from '%s'", tmp, fname);
      my_free(tmp);
    }
    goto err;
  }
  /*
    We have an open file descriptor to the .info file; we need to close it
    or Windows will refuse to delete the file in mysql_file_delete().
  */
  if (fd >= 0)
  {
    mysql_file_close(fd, MYF(0));
    end_io_cache(&file);
    fd= -1;
  }
  mysql_file_delete(key_file_log_event_info, fname, MYF(MY_WME));
  memcpy(ext, ".data", 6);
  mysql_file_delete(key_file_log_event_data, fname, MYF(MY_WME));
  error = 0;

err:
  delete lev;
  if (fd >= 0)
  {
    mysql_file_close(fd, MYF(0));
    end_io_cache(&file);
  }
  return error;
}

#endif /* defined(HAVE_REPLICATION) && !defined(MYSQL_CLIENT) */


/**************************************************************************
	Begin_load_query_log_event methods
**************************************************************************/

#ifndef MYSQL_CLIENT
Begin_load_query_log_event::
Begin_load_query_log_event(THD* thd_arg, const char* db_arg, uchar* block_arg,
                           uint block_len_arg, bool using_trans)
  :Append_block_log_event(thd_arg, db_arg, block_arg, block_len_arg,
                          using_trans)
{
   file_id= thd_arg->file_id= mysql_bin_log.next_file_id();
}
#endif


Begin_load_query_log_event::
Begin_load_query_log_event(const char* buf, uint len,
                           const Format_description_log_event* desc_event)
  :Append_block_log_event(buf, len, desc_event)
{
}


#if defined( HAVE_REPLICATION) && !defined(MYSQL_CLIENT)
int Begin_load_query_log_event::get_create_or_append() const
{
  return 1; /* create the file */
}
#endif /* defined( HAVE_REPLICATION) && !defined(MYSQL_CLIENT) */


#if !defined(MYSQL_CLIENT) && defined(HAVE_REPLICATION)
Log_event::enum_skip_reason
Begin_load_query_log_event::do_shall_skip(rpl_group_info *rgi)
{
  /*
    If the slave skip counter is 1, then we should not start executing
    on the next event.
  */
  return continue_group(rgi);
}
#endif


/**************************************************************************
	Execute_load_query_log_event methods
**************************************************************************/


#ifndef MYSQL_CLIENT
Execute_load_query_log_event::
Execute_load_query_log_event(THD *thd_arg, const char* query_arg,
                             ulong query_length_arg, uint fn_pos_start_arg,
                             uint fn_pos_end_arg,
                             enum_load_dup_handling dup_handling_arg,
                             bool using_trans, bool direct, bool suppress_use,
                             int errcode):
  Query_log_event(thd_arg, query_arg, query_length_arg, using_trans, direct,
                  suppress_use, errcode),
  file_id(thd_arg->file_id), fn_pos_start(fn_pos_start_arg),
  fn_pos_end(fn_pos_end_arg), dup_handling(dup_handling_arg)
{
}
#endif /* !MYSQL_CLIENT */


Execute_load_query_log_event::
Execute_load_query_log_event(const char* buf, uint event_len,
                             const Format_description_log_event* desc_event):
  Query_log_event(buf, event_len, desc_event, EXECUTE_LOAD_QUERY_EVENT),
  file_id(0), fn_pos_start(0), fn_pos_end(0)
{
  if (!Query_log_event::is_valid())
    return;

  buf+= desc_event->common_header_len;

  fn_pos_start= uint4korr(buf + ELQ_FN_POS_START_OFFSET);
  fn_pos_end= uint4korr(buf + ELQ_FN_POS_END_OFFSET);
  dup_handling= (enum_load_dup_handling)(*(buf + ELQ_DUP_HANDLING_OFFSET));

  if (fn_pos_start > q_len || fn_pos_end > q_len ||
      dup_handling > LOAD_DUP_REPLACE)
    return;

  file_id= uint4korr(buf + ELQ_FILE_ID_OFFSET);
}


ulong Execute_load_query_log_event::get_post_header_size_for_derived()
{
  return EXECUTE_LOAD_QUERY_EXTRA_HEADER_LEN;
}


#ifndef MYSQL_CLIENT
bool
Execute_load_query_log_event::write_post_header_for_derived(IO_CACHE* file)
{
  uchar buf[EXECUTE_LOAD_QUERY_EXTRA_HEADER_LEN];
  int4store(buf, file_id);
  int4store(buf + 4, fn_pos_start);
  int4store(buf + 4 + 4, fn_pos_end);
  *(buf + 4 + 4 + 4)= (uchar) dup_handling;
  return wrapper_my_b_safe_write(file, buf, EXECUTE_LOAD_QUERY_EXTRA_HEADER_LEN);
}
#endif


#ifdef MYSQL_CLIENT
void Execute_load_query_log_event::print(FILE* file,
                                         PRINT_EVENT_INFO* print_event_info)
{
  print(file, print_event_info, 0);
}

/**
  Prints the query as LOAD DATA LOCAL and with rewritten filename.
*/
void Execute_load_query_log_event::print(FILE* file,
                                         PRINT_EVENT_INFO* print_event_info,
                                         const char *local_fname)
{
  Write_on_release_cache cache(&print_event_info->head_cache, file);

  print_query_header(&cache, print_event_info);
  /**
    reduce the size of io cache so that the write function is called
    for every call to my_b_printf().
   */
  DBUG_EXECUTE_IF ("simulate_execute_event_write_error",
                   {(&cache)->write_pos= (&cache)->write_end;
                   DBUG_SET("+d,simulate_file_write_error");});

  if (local_fname)
  {
    my_b_write(&cache, (uchar*) query, fn_pos_start);
    my_b_printf(&cache, " LOCAL INFILE \'");
    my_b_printf(&cache, "%s", local_fname);
    my_b_printf(&cache, "\'");
    if (dup_handling == LOAD_DUP_REPLACE)
      my_b_printf(&cache, " REPLACE");
    my_b_printf(&cache, " INTO");
    my_b_write(&cache, (uchar*) query + fn_pos_end, q_len-fn_pos_end);
    my_b_printf(&cache, "\n%s\n", print_event_info->delimiter);
  }
  else
  {
    my_b_write(&cache, (uchar*) query, q_len);
    my_b_printf(&cache, "\n%s\n", print_event_info->delimiter);
  }

  if (!print_event_info->short_form)
    my_b_printf(&cache, "# file_id: %d \n", file_id);
}
#endif


#if defined(HAVE_REPLICATION) && !defined(MYSQL_CLIENT)
void Execute_load_query_log_event::pack_info(THD *thd, Protocol *protocol)
{
  char buf_mem[1024];
  String buf(buf_mem, sizeof(buf_mem), system_charset_info);
  buf.real_alloc(9 + db_len + q_len + 10 + 21);
  if (db && db_len)
  {
    if (buf.append(STRING_WITH_LEN("use ")) ||
        append_identifier(thd, &buf, db, db_len) ||
        buf.append(STRING_WITH_LEN("; ")))
      return;
  }
  if (query && q_len && buf.append(query, q_len))
    return;
  if (buf.append(" ;file_id=") ||
      buf.append_ulonglong(file_id))
    return;
  protocol->store(buf.ptr(), buf.length(), &my_charset_bin);
}


int
Execute_load_query_log_event::do_apply_event(rpl_group_info *rgi)
{
  char *p;
  char *buf;
  char *fname;
  char *fname_end;
  int error;
  Relay_log_info const *rli= rgi->rli;

  buf= (char*) my_malloc(q_len + 1 - (fn_pos_end - fn_pos_start) +
                         (FN_REFLEN + 10) + 10 + 8 + 5, MYF(MY_WME));

  DBUG_EXECUTE_IF("LOAD_DATA_INFILE_has_fatal_error", my_free(buf); buf= NULL;);

  /* Replace filename and LOCAL keyword in query before executing it */
  if (buf == NULL)
  {
    rli->report(ERROR_LEVEL, ER_SLAVE_FATAL_ERROR,
                ER(ER_SLAVE_FATAL_ERROR), "Not enough memory");
    return 1;
  }

  p= buf;
  memcpy(p, query, fn_pos_start);
  p+= fn_pos_start;
  fname= (p= strmake(p, STRING_WITH_LEN(" INFILE \'")));
  p= slave_load_file_stem(p, file_id, server_id, ".data",
                          &rli->mi->cmp_connection_name);
  fname_end= p= strend(p);                      // Safer than p=p+5
  *(p++)='\'';
  switch (dup_handling) {
  case LOAD_DUP_IGNORE:
    p= strmake(p, STRING_WITH_LEN(" IGNORE"));
    break;
  case LOAD_DUP_REPLACE:
    p= strmake(p, STRING_WITH_LEN(" REPLACE"));
    break;
  default:
    /* Ordinary load data */
    break;
  }
  p= strmake(p, STRING_WITH_LEN(" INTO "));
  p= strmake(p, query+fn_pos_end, q_len-fn_pos_end);

  error= Query_log_event::do_apply_event(rgi, buf, p-buf);

  /* Forging file name for deletion in same buffer */
  *fname_end= 0;

  /*
    If there was an error the slave is going to stop, leave the
    file so that we can re-execute this event at START SLAVE.
  */
  if (!error)
    mysql_file_delete(key_file_log_event_data, fname, MYF(MY_WME));

  my_free(buf);
  return error;
}
#endif


/**************************************************************************
	sql_ex_info methods
**************************************************************************/

/*
  sql_ex_info::write_data()
*/

bool sql_ex_info::write_data(IO_CACHE* file)
{
  if (new_format())
  {
    return (write_str(file, field_term, (uint) field_term_len) ||
	    write_str(file, enclosed,   (uint) enclosed_len) ||
	    write_str(file, line_term,  (uint) line_term_len) ||
	    write_str(file, line_start, (uint) line_start_len) ||
	    write_str(file, escaped,    (uint) escaped_len) ||
	    my_b_safe_write(file,(uchar*) &opt_flags,1));
  }
  else
  {
    /**
      @todo This is sensitive to field padding. We should write a
      char[7], not an old_sql_ex. /sven
    */
    old_sql_ex old_ex;
    old_ex.field_term= *field_term;
    old_ex.enclosed=   *enclosed;
    old_ex.line_term=  *line_term;
    old_ex.line_start= *line_start;
    old_ex.escaped=    *escaped;
    old_ex.opt_flags=  opt_flags;
    old_ex.empty_flags=empty_flags;
    return my_b_safe_write(file, (uchar*) &old_ex, sizeof(old_ex)) != 0;
  }
}


/*
  sql_ex_info::init()
*/

const char *sql_ex_info::init(const char *buf, const char *buf_end,
                              bool use_new_format)
{
  cached_new_format = use_new_format;
  if (use_new_format)
  {
    empty_flags=0;
    /*
      The code below assumes that buf will not disappear from
      under our feet during the lifetime of the event. This assumption
      holds true in the slave thread if the log is in new format, but is not
      the case when we have old format because we will be reusing net buffer
      to read the actual file before we write out the Create_file event.
    */
    if (read_str(&buf, buf_end, &field_term, &field_term_len) ||
        read_str(&buf, buf_end, &enclosed,   &enclosed_len) ||
        read_str(&buf, buf_end, &line_term,  &line_term_len) ||
        read_str(&buf, buf_end, &line_start, &line_start_len) ||
        read_str(&buf, buf_end, &escaped,    &escaped_len))
      return 0;
    opt_flags = *buf++;
  }
  else
  {
    field_term_len= enclosed_len= line_term_len= line_start_len= escaped_len=1;
    field_term = buf++;			// Use first byte in string
    enclosed=	 buf++;
    line_term=   buf++;
    line_start=  buf++;
    escaped=     buf++;
    opt_flags =  *buf++;
    empty_flags= *buf++;
    if (empty_flags & FIELD_TERM_EMPTY)
      field_term_len=0;
    if (empty_flags & ENCLOSED_EMPTY)
      enclosed_len=0;
    if (empty_flags & LINE_TERM_EMPTY)
      line_term_len=0;
    if (empty_flags & LINE_START_EMPTY)
      line_start_len=0;
    if (empty_flags & ESCAPED_EMPTY)
      escaped_len=0;
  }
  return buf;
}


/**************************************************************************
	Rows_log_event member functions
**************************************************************************/

#ifndef MYSQL_CLIENT
Rows_log_event::Rows_log_event(THD *thd_arg, TABLE *tbl_arg, ulong tid,
                               MY_BITMAP const *cols, bool is_transactional)
  : Log_event(thd_arg, 0, is_transactional),
    m_row_count(0),
    m_table(tbl_arg),
    m_table_id(tid),
    m_width(tbl_arg ? tbl_arg->s->fields : 1),
    m_rows_buf(0), m_rows_cur(0), m_rows_end(0), m_flags(0) 
#ifdef HAVE_REPLICATION
    , m_curr_row(NULL), m_curr_row_end(NULL),
    m_key(NULL), m_key_info(NULL), m_key_nr(0)
#endif
{
  /*
    We allow a special form of dummy event when the table, and cols
    are null and the table id is ~0UL.  This is a temporary
    solution, to be able to terminate a started statement in the
    binary log: the extraneous events will be removed in the future.
   */
  DBUG_ASSERT((tbl_arg && tbl_arg->s && tid != ~0UL) ||
              (!tbl_arg && !cols && tid == ~0UL));

  if (thd_arg->variables.option_bits & OPTION_NO_FOREIGN_KEY_CHECKS)
      set_flags(NO_FOREIGN_KEY_CHECKS_F);
  if (thd_arg->variables.option_bits & OPTION_RELAXED_UNIQUE_CHECKS)
      set_flags(RELAXED_UNIQUE_CHECKS_F);
  /* if bitmap_init fails, caught in is_valid() */
  if (likely(!bitmap_init(&m_cols,
                          m_width <= sizeof(m_bitbuf)*8 ? m_bitbuf : NULL,
                          m_width,
                          false)))
  {
    /* Cols can be zero if this is a dummy binrows event */
    if (likely(cols != NULL))
    {
      memcpy(m_cols.bitmap, cols->bitmap, no_bytes_in_map(cols));
      create_last_word_mask(&m_cols);
    }
  }
  else
  {
    // Needed because bitmap_init() does not set it to null on failure
    m_cols.bitmap= 0;
  }
}
#endif

Rows_log_event::Rows_log_event(const char *buf, uint event_len,
                               Log_event_type event_type,
                               const Format_description_log_event
                               *description_event)
  : Log_event(buf, description_event),
    m_row_count(0),
#ifndef MYSQL_CLIENT
    m_table(NULL),
#endif
    m_table_id(0), m_rows_buf(0), m_rows_cur(0), m_rows_end(0)
#if !defined(MYSQL_CLIENT) && defined(HAVE_REPLICATION)
    , m_curr_row(NULL), m_curr_row_end(NULL),
    m_key(NULL), m_key_info(NULL), m_key_nr(0)
#endif
{
  DBUG_ENTER("Rows_log_event::Rows_log_event(const char*,...)");
  uint8 const common_header_len= description_event->common_header_len;
  uint8 const post_header_len= description_event->post_header_len[event_type-1];

  DBUG_PRINT("enter",("event_len: %u  common_header_len: %d  "
		      "post_header_len: %d",
		      event_len, common_header_len,
		      post_header_len));

  const char *post_start= buf + common_header_len;
  post_start+= RW_MAPID_OFFSET;
  if (post_header_len == 6)
  {
    /* Master is of an intermediate source tree before 5.1.4. Id is 4 bytes */
    m_table_id= uint4korr(post_start);
    post_start+= 4;
  }
  else
  {
    m_table_id= (ulong) uint6korr(post_start);
    post_start+= RW_FLAGS_OFFSET;
  }

  m_flags= uint2korr(post_start);

  uchar const *const var_start=
    (const uchar *)buf + common_header_len + post_header_len;
  uchar const *const ptr_width= var_start;
  uchar *ptr_after_width= (uchar*) ptr_width;
  DBUG_PRINT("debug", ("Reading from %p", ptr_after_width));
  m_width = net_field_length(&ptr_after_width);
  DBUG_PRINT("debug", ("m_width=%lu", m_width));
  /* if bitmap_init fails, catched in is_valid() */
  if (likely(!bitmap_init(&m_cols,
                          m_width <= sizeof(m_bitbuf)*8 ? m_bitbuf : NULL,
                          m_width,
                          false)))
  {
    DBUG_PRINT("debug", ("Reading from %p", ptr_after_width));
    memcpy(m_cols.bitmap, ptr_after_width, (m_width + 7) / 8);
    create_last_word_mask(&m_cols);
    ptr_after_width+= (m_width + 7) / 8;
    DBUG_DUMP("m_cols", (uchar*) m_cols.bitmap, no_bytes_in_map(&m_cols));
  }
  else
  {
    // Needed because bitmap_init() does not set it to null on failure
    m_cols.bitmap= NULL;
    DBUG_VOID_RETURN;
  }

  m_cols_ai.bitmap= m_cols.bitmap; /* See explanation in is_valid() */

  if (event_type == UPDATE_ROWS_EVENT)
  {
    DBUG_PRINT("debug", ("Reading from %p", ptr_after_width));

    /* if bitmap_init fails, caught in is_valid() */
    if (likely(!bitmap_init(&m_cols_ai,
                            m_width <= sizeof(m_bitbuf_ai)*8 ? m_bitbuf_ai : NULL,
                            m_width,
                            false)))
    {
      DBUG_PRINT("debug", ("Reading from %p", ptr_after_width));
      memcpy(m_cols_ai.bitmap, ptr_after_width, (m_width + 7) / 8);
      create_last_word_mask(&m_cols_ai);
      ptr_after_width+= (m_width + 7) / 8;
      DBUG_DUMP("m_cols_ai", (uchar*) m_cols_ai.bitmap,
                no_bytes_in_map(&m_cols_ai));
    }
    else
    {
      // Needed because bitmap_init() does not set it to null on failure
      m_cols_ai.bitmap= 0;
      DBUG_VOID_RETURN;
    }
  }

  const uchar* const ptr_rows_data= (const uchar*) ptr_after_width;

  size_t const data_size= event_len - (ptr_rows_data - (const uchar *) buf);
  DBUG_PRINT("info",("m_table_id: %lu  m_flags: %d  m_width: %lu  data_size: %lu",
                     m_table_id, m_flags, m_width, (ulong) data_size));

  m_rows_buf= (uchar*) my_malloc(data_size, MYF(MY_WME));
  if (likely((bool)m_rows_buf))
  {
#if !defined(MYSQL_CLIENT) && defined(HAVE_REPLICATION)
    m_curr_row= m_rows_buf;
#endif
    m_rows_end= m_rows_buf + data_size;
    m_rows_cur= m_rows_end;
    memcpy(m_rows_buf, ptr_rows_data, data_size);
  }
  else
    m_cols.bitmap= 0; // to not free it

  DBUG_VOID_RETURN;
}

Rows_log_event::~Rows_log_event()
{
  if (m_cols.bitmap == m_bitbuf) // no my_malloc happened
    m_cols.bitmap= 0; // so no my_free in bitmap_free
  bitmap_free(&m_cols); // To pair with bitmap_init().
  my_free(m_rows_buf);
}

int Rows_log_event::get_data_size()
{
  int const type_code= get_type_code();

  uchar buf[sizeof(m_width) + 1];
  uchar *end= net_store_length(buf, m_width);

  DBUG_EXECUTE_IF("old_row_based_repl_4_byte_map_id_master",
                  return 6 + no_bytes_in_map(&m_cols) + (end - buf) +
                  (type_code == UPDATE_ROWS_EVENT ? no_bytes_in_map(&m_cols_ai) : 0) +
                  (m_rows_cur - m_rows_buf););
  int data_size= ROWS_HEADER_LEN;
  data_size+= no_bytes_in_map(&m_cols);
  data_size+= (uint) (end - buf);

  if (type_code == UPDATE_ROWS_EVENT)
    data_size+= no_bytes_in_map(&m_cols_ai);

  data_size+= (uint) (m_rows_cur - m_rows_buf);
  return data_size; 
}


#ifndef MYSQL_CLIENT
int Rows_log_event::do_add_row_data(uchar *row_data, size_t length)
{
  /*
    When the table has a primary key, we would probably want, by default, to
    log only the primary key value instead of the entire "before image". This
    would save binlog space. TODO
  */
  DBUG_ENTER("Rows_log_event::do_add_row_data");
  DBUG_PRINT("enter", ("row_data: 0x%lx  length: %lu", (ulong) row_data,
                       (ulong) length));
  /*
    Don't print debug messages when running valgrind since they can
    trigger false warnings.
   */
#ifndef HAVE_valgrind
  DBUG_DUMP("row_data", row_data, min(length, 32));
#endif

  DBUG_ASSERT(m_rows_buf <= m_rows_cur);
  DBUG_ASSERT(!m_rows_buf || (m_rows_end && m_rows_buf < m_rows_end));
  DBUG_ASSERT(m_rows_cur <= m_rows_end);

  /* The cast will always work since m_rows_cur <= m_rows_end */
  if (static_cast<size_t>(m_rows_end - m_rows_cur) <= length)
  {
    size_t const block_size= 1024;
    my_ptrdiff_t const cur_size= m_rows_cur - m_rows_buf;
    my_ptrdiff_t const new_alloc= 
        block_size * ((cur_size + length + block_size - 1) / block_size);

    uchar* const new_buf= (uchar*)my_realloc((uchar*)m_rows_buf, (uint) new_alloc,
                                           MYF(MY_ALLOW_ZERO_PTR|MY_WME));
    if (unlikely(!new_buf))
      DBUG_RETURN(HA_ERR_OUT_OF_MEM);

    /* If the memory moved, we need to move the pointers */
    if (new_buf != m_rows_buf)
    {
      m_rows_buf= new_buf;
      m_rows_cur= m_rows_buf + cur_size;
    }

    /*
       The end pointer should always be changed to point to the end of
       the allocated memory.
    */
    m_rows_end= m_rows_buf + new_alloc;
  }

  DBUG_ASSERT(m_rows_cur + length <= m_rows_end);
  memcpy(m_rows_cur, row_data, length);
  m_rows_cur+= length;
  m_row_count++;
  DBUG_RETURN(0);
}
#endif

#if !defined(MYSQL_CLIENT) && defined(HAVE_REPLICATION)
int Rows_log_event::do_apply_event(rpl_group_info *rgi)
{
  Relay_log_info const *rli= rgi->rli;
  DBUG_ENTER("Rows_log_event::do_apply_event(Relay_log_info*)");
  int error= 0;
  /*
    If m_table_id == ~0UL, then we have a dummy event that does not
    contain any data.  In that case, we just remove all tables in the
    tables_to_lock list, close the thread tables, and return with
    success.
   */
  if (m_table_id == ~0UL)
  {
    /*
       This one is supposed to be set: just an extra check so that
       nothing strange has happened.
     */
    DBUG_ASSERT(get_flags(STMT_END_F));

    rgi->slave_close_thread_tables(thd);
    thd->clear_error();
    DBUG_RETURN(0);
  }

  /*
    'thd' has been set by exec_relay_log_event(), just before calling
    do_apply_event(). We still check here to prevent future coding
    errors.
  */
  DBUG_ASSERT(rgi->thd == thd);

  /*
    If there is no locks taken, this is the first binrow event seen
    after the table map events.  We should then lock all the tables
    used in the transaction and proceed with execution of the actual
    event.
  */
  if (!thd->lock)
  {
    /*
      Lock_tables() reads the contents of thd->lex, so they must be
      initialized.

      We also call the mysql_reset_thd_for_next_command(), since this
      is the logical start of the next "statement". Note that this
      call might reset the value of current_stmt_binlog_format, so
      we need to do any changes to that value after this function.
    */
    delete_explain_query(thd->lex);
    lex_start(thd);
    mysql_reset_thd_for_next_command(thd, 0);
    /*
      The current statement is just about to begin and 
      has not yet modified anything. Note, all.modified is reset
      by mysql_reset_thd_for_next_command.
    */
    thd->transaction.stmt.modified_non_trans_table= FALSE;
    /*
      This is a row injection, so we flag the "statement" as
      such. Note that this code is called both when the slave does row
      injections and when the BINLOG statement is used to do row
      injections.
    */
    thd->lex->set_stmt_row_injection();

    /*
      There are a few flags that are replicated with each row event.
      Make sure to set/clear them before executing the main body of
      the event.
    */
    if (get_flags(NO_FOREIGN_KEY_CHECKS_F))
        thd->variables.option_bits|= OPTION_NO_FOREIGN_KEY_CHECKS;
    else
        thd->variables.option_bits&= ~OPTION_NO_FOREIGN_KEY_CHECKS;

    if (get_flags(RELAXED_UNIQUE_CHECKS_F))
        thd->variables.option_bits|= OPTION_RELAXED_UNIQUE_CHECKS;
    else
        thd->variables.option_bits&= ~OPTION_RELAXED_UNIQUE_CHECKS;
    /* A small test to verify that objects have consistent types */
    DBUG_ASSERT(sizeof(thd->variables.option_bits) == sizeof(OPTION_RELAXED_UNIQUE_CHECKS));

    if (open_and_lock_tables(thd, rgi->tables_to_lock, FALSE, 0))
    {
      uint actual_error= thd->stmt_da->sql_errno();
      if (thd->is_slave_error || thd->is_fatal_error)
      {
        /*
          Error reporting borrowed from Query_log_event with many excessive
          simplifications. 
          We should not honour --slave-skip-errors at this point as we are
          having severe errors which should not be skiped.
        */
        rli->report(ERROR_LEVEL, actual_error,
                    "Error executing row event: '%s'",
                    (actual_error ? thd->stmt_da->message() :
                     "unexpected success or fatal error"));
        thd->is_slave_error= 1;
      }
      rgi->slave_close_thread_tables(thd);
      DBUG_RETURN(actual_error);
    }

    /*
      When the open and locking succeeded, we check all tables to
      ensure that they still have the correct type.

      We can use a down cast here since we know that every table added
      to the tables_to_lock is a RPL_TABLE_LIST.
    */

    {
      DBUG_PRINT("debug", ("Checking compability of tables to lock - tables_to_lock: %p",
                           rgi->tables_to_lock));

      /**
        When using RBR and MyISAM MERGE tables the base tables that make
        up the MERGE table can be appended to the list of tables to lock.
  
        Thus, we just check compatibility for those that tables that have
        a correspondent table map event (ie, those that are actually going
        to be accessed while applying the event). That's why the loop stops
        at rli->tables_to_lock_count .

        NOTE: The base tables are added here are removed when 
              close_thread_tables is called.
       */
      RPL_TABLE_LIST *ptr= rgi->tables_to_lock;
      for (uint i= 0 ; ptr && (i < rgi->tables_to_lock_count);
           ptr= static_cast<RPL_TABLE_LIST*>(ptr->next_global), i++)
      {
        DBUG_ASSERT(ptr->m_tabledef_valid);
        TABLE *conv_table;
        if (!ptr->m_tabledef.compatible_with(thd, const_cast<Relay_log_info*>(rli),
                                             ptr->table, &conv_table))
        {
          DBUG_PRINT("debug", ("Table: %s.%s is not compatible with master",
                               ptr->table->s->db.str,
                               ptr->table->s->table_name.str));
          /*
            We should not honour --slave-skip-errors at this point as we are
            having severe errors which should not be skiped.
          */
          thd->is_slave_error= 1;
          rgi->slave_close_thread_tables(thd);
          DBUG_RETURN(ERR_BAD_TABLE_DEF);
        }
        DBUG_PRINT("debug", ("Table: %s.%s is compatible with master"
                             " - conv_table: %p",
                             ptr->table->s->db.str,
                             ptr->table->s->table_name.str, conv_table));
        ptr->m_conv_table= conv_table;
      }
    }

    /*
      ... and then we add all the tables to the table map and but keep
      them in the tables to lock list.

      We also invalidate the query cache for all the tables, since
      they will now be changed.

      TODO [/Matz]: Maybe the query cache should not be invalidated
      here? It might be that a table is not changed, even though it
      was locked for the statement.  We do know that each
      Rows_log_event contain at least one row, so after processing one
      Rows_log_event, we can invalidate the query cache for the
      associated table.
     */
    TABLE_LIST *ptr= rgi->tables_to_lock;
    for (uint i=0 ;  ptr && (i < rgi->tables_to_lock_count); ptr= ptr->next_global, i++)
      rgi->m_table_map.set_table(ptr->table_id, ptr->table);

#ifdef HAVE_QUERY_CACHE
    query_cache.invalidate_locked_for_write(thd, rgi->tables_to_lock);
#endif
  }

  TABLE* 
    table= 
    m_table= rgi->m_table_map.get_table(m_table_id);

  DBUG_PRINT("debug", ("m_table: 0x%lx, m_table_id: %lu", (ulong) m_table, m_table_id));

  if (table)
  {
    bool transactional_table= table->file->has_transactions();
    /*
      table == NULL means that this table should not be replicated
      (this was set up by Table_map_log_event::do_apply_event()
      which tested replicate-* rules).
    */

    /*
      It's not needed to set_time() but
      1) it continues the property that "Time" in SHOW PROCESSLIST shows how
      much slave is behind
      2) it will be needed when we allow replication from a table with no
      TIMESTAMP column to a table with one.
      So we call set_time(), like in SBR. Presently it changes nothing.
    */
    thd->set_time(when, when_sec_part);

     if ( m_width == table->s->fields && bitmap_is_set_all(&m_cols))
      set_flags(COMPLETE_ROWS_F);

    /* 
      Set tables write and read sets.
      
      Read_set contains all slave columns (in case we are going to fetch
      a complete record from slave)
      
      Write_set equals the m_cols bitmap sent from master but it can be 
      longer if slave has extra columns. 
     */ 

    DBUG_PRINT_BITSET("debug", "Setting table's write_set from: %s", &m_cols);
    
    bitmap_set_all(table->read_set);
    bitmap_set_all(table->write_set);
    if (!get_flags(COMPLETE_ROWS_F))
      bitmap_intersect(table->write_set,&m_cols);

    this->slave_exec_mode= slave_exec_mode_options; // fix the mode

    // Do event specific preparations 
    error= do_before_row_operations(rli);

    /*
      Bug#56662 Assertion failed: next_insert_id == 0, file handler.cc
      Don't allow generation of auto_increment value when processing
      rows event by setting 'MODE_NO_AUTO_VALUE_ON_ZERO'.
    */
    ulonglong saved_sql_mode= thd->variables.sql_mode;
    thd->variables.sql_mode= MODE_NO_AUTO_VALUE_ON_ZERO;

    // row processing loop

    /* 
      set the initial time of this ROWS statement if it was not done
      before in some other ROWS event. 
     */
    rgi->set_row_stmt_start_timestamp();

    while (error == 0 && m_curr_row < m_rows_end)
    {
      /* in_use can have been set to NULL in close_tables_for_reopen */
      THD* old_thd= table->in_use;
      if (!table->in_use)
        table->in_use= thd;

      error= do_exec_row(rgi);

      if (error)
        DBUG_PRINT("info", ("error: %s", HA_ERR(error)));
      DBUG_ASSERT(error != HA_ERR_RECORD_DELETED);

      table->in_use = old_thd;

      if (error)
      {
        int actual_error= convert_handler_error(error, thd, table);
        bool idempotent_error= (idempotent_error_code(error) &&
                               (slave_exec_mode == SLAVE_EXEC_MODE_IDEMPOTENT));
        bool ignored_error= (idempotent_error == 0 ?
                             ignored_error_code(actual_error) : 0);

        if (idempotent_error || ignored_error)
        {
          if (global_system_variables.log_warnings)
            slave_rows_error_report(WARNING_LEVEL, error, rli, thd, table,
                                    get_type_str(),
                                    RPL_LOG_NAME, (ulong) log_pos);
          clear_all_errors(thd, const_cast<Relay_log_info*>(rli));
          error= 0;
          if (idempotent_error == 0)
            break;
        }
      }

      /*
       If m_curr_row_end  was not set during event execution (e.g., because
       of errors) we can't proceed to the next row. If the error is transient
       (i.e., error==0 at this point) we must call unpack_current_row() to set 
       m_curr_row_end.
      */ 
   
      DBUG_PRINT("info", ("curr_row: 0x%lu; curr_row_end: 0x%lu; rows_end: 0x%lu",
                          (ulong) m_curr_row, (ulong) m_curr_row_end, (ulong) m_rows_end));

      if (!m_curr_row_end && !error)
        error= unpack_current_row(rgi);
  
      // at this moment m_curr_row_end should be set
      DBUG_ASSERT(error || m_curr_row_end != NULL); 
      DBUG_ASSERT(error || m_curr_row < m_curr_row_end);
      DBUG_ASSERT(error || m_curr_row_end <= m_rows_end);
  
      m_curr_row= m_curr_row_end;
 
      if (error == 0 && !transactional_table)
        thd->transaction.all.modified_non_trans_table=
          thd->transaction.stmt.modified_non_trans_table= TRUE;
    } // row processing loop

    /*
      Restore the sql_mode after the rows event is processed.
    */
    thd->variables.sql_mode= saved_sql_mode;

    {/**
         The following failure injecion works in cooperation with tests 
         setting @@global.debug= 'd,stop_slave_middle_group'.
         The sql thread receives the killed status and will proceed 
         to shutdown trying to finish incomplete events group.
     */
      DBUG_EXECUTE_IF("stop_slave_middle_group",
                      if (thd->transaction.all.modified_non_trans_table)
                        const_cast<Relay_log_info*>(rli)->abort_slave= 1;);
    }

    if ((error= do_after_row_operations(rli, error)) &&
        ignored_error_code(convert_handler_error(error, thd, table)))
    {

      if (global_system_variables.log_warnings)
        slave_rows_error_report(WARNING_LEVEL, error, rli, thd, table,
                                get_type_str(),
                                RPL_LOG_NAME, (ulong) log_pos);
      clear_all_errors(thd, const_cast<Relay_log_info*>(rli));
      error= 0;
    }
  } // if (table)

  
  if (error)
  {
    slave_rows_error_report(ERROR_LEVEL, error, rli, thd, table,
                             get_type_str(),
                             RPL_LOG_NAME, (ulong) log_pos);
    /*
      @todo We should probably not call
      reset_current_stmt_binlog_format_row() from here.

      Note: this applies to log_event_old.cc too.
      /Sven
    */
    thd->reset_current_stmt_binlog_format_row();
    thd->is_slave_error= 1;
    DBUG_RETURN(error);
  }

  if (get_flags(STMT_END_F) && (error= rows_event_stmt_cleanup(rgi, thd)))
    slave_rows_error_report(ERROR_LEVEL,
                            thd->is_error() ? 0 : error,
                            rli, thd, table,
                            get_type_str(),
                            RPL_LOG_NAME, (ulong) log_pos);
  DBUG_RETURN(error);
}

Log_event::enum_skip_reason
Rows_log_event::do_shall_skip(rpl_group_info *rgi)
{
  /*
    If the slave skip counter is 1 and this event does not end a
    statement, then we should not start executing on the next event.
    Otherwise, we defer the decision to the normal skipping logic.
  */
  if (rgi->rli->slave_skip_counter == 1 && !get_flags(STMT_END_F))
    return Log_event::EVENT_SKIP_IGNORE;
  else
    return Log_event::do_shall_skip(rgi);
}

/**
   The function is called at Rows_log_event statement commit time,
   normally from Rows_log_event::do_update_pos() and possibly from
   Query_log_event::do_apply_event() of the COMMIT.
   The function commits the last statement for engines, binlog and
   releases resources have been allocated for the statement.
  
   @retval  0         Ok.
   @retval  non-zero  Error at the commit.
 */

static int rows_event_stmt_cleanup(rpl_group_info *rgi, THD * thd)
{
  int error;
  DBUG_ENTER("rows_event_stmt_cleanup");

  {
    /*
      This is the end of a statement or transaction, so close (and
      unlock) the tables we opened when processing the
      Table_map_log_event starting the statement.

      OBSERVER.  This will clear *all* mappings, not only those that
      are open for the table. There is not good handle for on-close
      actions for tables.

      NOTE. Even if we have no table ('table' == 0) we still need to be
      here, so that we increase the group relay log position. If we didn't, we
      could have a group relay log position which lags behind "forever"
      (assume the last master's transaction is ignored by the slave because of
      replicate-ignore rules).
    */
    error= thd->binlog_flush_pending_rows_event(TRUE);

    /*
      If this event is not in a transaction, the call below will, if some
      transactional storage engines are involved, commit the statement into
      them and flush the pending event to binlog.
      If this event is in a transaction, the call will do nothing, but a
      Xid_log_event will come next which will, if some transactional engines
      are involved, commit the transaction and flush the pending event to the
      binlog.
    */
    error|= (error ? trans_rollback_stmt(thd) : trans_commit_stmt(thd));

    /*
      Now what if this is not a transactional engine? we still need to
      flush the pending event to the binlog; we did it with
      thd->binlog_flush_pending_rows_event(). Note that we imitate
      what is done for real queries: a call to
      ha_autocommit_or_rollback() (sometimes only if involves a
      transactional engine), and a call to be sure to have the pending
      event flushed.
    */

    /*
      @todo We should probably not call
      reset_current_stmt_binlog_format_row() from here.

      Note: this applies to log_event_old.cc too

      Btw, the previous comment about transactional engines does not
      seem related to anything that happens here.
      /Sven
    */
    thd->reset_current_stmt_binlog_format_row();

    /*
      Reset modified_non_trans_table that we have set in
      rows_log_event::do_apply_event()
    */
    if (!thd->in_multi_stmt_transaction_mode())
      thd->transaction.all.modified_non_trans_table= 0;

    rgi->cleanup_context(thd, 0);
  }
  DBUG_RETURN(error);
}

/**
   The method either increments the relay log position or
   commits the current statement and increments the master group 
   possition if the event is STMT_END_F flagged and
   the statement corresponds to the autocommit query (i.e replicated
   without wrapping in BEGIN/COMMIT)

   @retval 0         Success
   @retval non-zero  Error in the statement commit
 */
int
Rows_log_event::do_update_pos(rpl_group_info *rgi)
{
  Relay_log_info *rli= rgi->rli;
  DBUG_ENTER("Rows_log_event::do_update_pos");
  int error= 0;

  DBUG_PRINT("info", ("flags: %s",
                      get_flags(STMT_END_F) ? "STMT_END_F " : ""));

  if (get_flags(STMT_END_F))
  {
    /*
      Indicate that a statement is finished.
      Step the group log position if we are not in a transaction,
      otherwise increase the event log position.
    */
    rli->stmt_done(log_pos, when, thd, rgi);
    /*
      Clear any errors in thd->net.last_err*. It is not known if this is
      needed or not. It is believed that any errors that may exist in
      thd->net.last_err* are allowed. Examples of errors are "key not
      found", which is produced in the test case rpl_row_conflicts.test
    */
    thd->clear_error();
  }
  else
  {
    rgi->inc_event_relay_log_pos();
  }

  DBUG_RETURN(error);
}

#endif /* !defined(MYSQL_CLIENT) && defined(HAVE_REPLICATION) */

#ifndef MYSQL_CLIENT
bool Rows_log_event::write_data_header(IO_CACHE *file)
{
  uchar buf[ROWS_HEADER_LEN];	// No need to init the buffer
  DBUG_ASSERT(m_table_id != ~0UL);
  DBUG_EXECUTE_IF("old_row_based_repl_4_byte_map_id_master",
                  {
                    int4store(buf + 0, m_table_id);
                    int2store(buf + 4, m_flags);
                    return (wrapper_my_b_safe_write(file, buf, 6));
                  });
  int6store(buf + RW_MAPID_OFFSET, (ulonglong)m_table_id);
  int2store(buf + RW_FLAGS_OFFSET, m_flags);
  return (wrapper_my_b_safe_write(file, buf, ROWS_HEADER_LEN));
}

bool Rows_log_event::write_data_body(IO_CACHE*file)
{
  /*
     Note that this should be the number of *bits*, not the number of
     bytes.
  */
  uchar sbuf[sizeof(m_width) + 1];
  my_ptrdiff_t const data_size= m_rows_cur - m_rows_buf;
  bool res= false;
  uchar *const sbuf_end= net_store_length(sbuf, (size_t) m_width);
  DBUG_ASSERT(static_cast<size_t>(sbuf_end - sbuf) <= sizeof(sbuf));

  DBUG_DUMP("m_width", sbuf, (size_t) (sbuf_end - sbuf));
  res= res || wrapper_my_b_safe_write(file, sbuf, (size_t) (sbuf_end - sbuf));

  DBUG_DUMP("m_cols", (uchar*) m_cols.bitmap, no_bytes_in_map(&m_cols));
  res= res || wrapper_my_b_safe_write(file, (uchar*) m_cols.bitmap,
                              no_bytes_in_map(&m_cols));
  /*
    TODO[refactor write]: Remove the "down cast" here (and elsewhere).
   */
  if (get_type_code() == UPDATE_ROWS_EVENT)
  {
    DBUG_DUMP("m_cols_ai", (uchar*) m_cols_ai.bitmap,
              no_bytes_in_map(&m_cols_ai));
    res= res || wrapper_my_b_safe_write(file, (uchar*) m_cols_ai.bitmap,
                                no_bytes_in_map(&m_cols_ai));
  }
  DBUG_DUMP("rows", m_rows_buf, data_size);
  res= res || wrapper_my_b_safe_write(file, m_rows_buf, (size_t) data_size);

  return res;

}
#endif

#if defined(HAVE_REPLICATION) && !defined(MYSQL_CLIENT)
void Rows_log_event::pack_info(THD *thd, Protocol *protocol)
{
  char buf[256];
  char const *const flagstr=
    get_flags(STMT_END_F) ? " flags: STMT_END_F" : "";
  size_t bytes= my_snprintf(buf, sizeof(buf),
                               "table_id: %lu%s", m_table_id, flagstr);
  protocol->store(buf, bytes, &my_charset_bin);
}
#endif

#ifdef MYSQL_CLIENT
void Rows_log_event::print_helper(FILE *file,
                                  PRINT_EVENT_INFO *print_event_info,
                                  char const *const name)
{
  IO_CACHE *const head= &print_event_info->head_cache;
  IO_CACHE *const body= &print_event_info->body_cache;
  if (!print_event_info->short_form)
  {
    bool const last_stmt_event= get_flags(STMT_END_F);
    print_header(head, print_event_info, !last_stmt_event);
    my_b_printf(head, "\t%s: table id %lu%s\n",
                name, m_table_id,
                last_stmt_event ? " flags: STMT_END_F" : "");
    print_base64(body, print_event_info, !last_stmt_event);
  }

  if (get_flags(STMT_END_F))
  {
    copy_event_cache_to_file_and_reinit(head, file);
    copy_event_cache_to_file_and_reinit(body, file);
  }
}
#endif

/**************************************************************************
	Annotate_rows_log_event member functions
**************************************************************************/

#ifndef MYSQL_CLIENT
Annotate_rows_log_event::Annotate_rows_log_event(THD *thd,
                                                 bool using_trans,
                                                 bool direct)
  : Log_event(thd, 0, using_trans),
    m_save_thd_query_txt(0),
    m_save_thd_query_len(0)
{
  m_query_txt= thd->query();
  m_query_len= thd->query_length();
  if (direct)
    cache_type= Log_event::EVENT_NO_CACHE;
}
#endif

Annotate_rows_log_event::Annotate_rows_log_event(const char *buf,
                                                 uint event_len,
                                      const Format_description_log_event *desc)
  : Log_event(buf, desc),
    m_save_thd_query_txt(0),
    m_save_thd_query_len(0)
{
  m_query_len= event_len - desc->common_header_len;
  m_query_txt= (char*) buf + desc->common_header_len;
}

Annotate_rows_log_event::~Annotate_rows_log_event()
{
#ifndef MYSQL_CLIENT
  if (m_save_thd_query_txt)
    thd->set_query(m_save_thd_query_txt, m_save_thd_query_len);
#endif
}

int Annotate_rows_log_event::get_data_size()
{
  return m_query_len;
}

Log_event_type Annotate_rows_log_event::get_type_code()
{
  return ANNOTATE_ROWS_EVENT;
}

bool Annotate_rows_log_event::is_valid() const
{
  return (m_query_txt != NULL && m_query_len != 0);
}

#ifndef MYSQL_CLIENT
bool Annotate_rows_log_event::write_data_header(IO_CACHE *file)
{ 
  return 0;
}
#endif

#ifndef MYSQL_CLIENT
bool Annotate_rows_log_event::write_data_body(IO_CACHE *file)
{
  return wrapper_my_b_safe_write(file, (uchar*) m_query_txt, m_query_len);
}
#endif

#if !defined(MYSQL_CLIENT) && defined(HAVE_REPLICATION)
void Annotate_rows_log_event::pack_info(THD *thd, Protocol* protocol)
{
  if (m_query_txt && m_query_len)
    protocol->store(m_query_txt, m_query_len, &my_charset_bin);
}
#endif

#ifdef MYSQL_CLIENT
void Annotate_rows_log_event::print(FILE *file, PRINT_EVENT_INFO *pinfo)
{
  if (pinfo->short_form)
    return;

  print_header(&pinfo->head_cache, pinfo, TRUE);
  my_b_printf(&pinfo->head_cache, "\tAnnotate_rows:\n");

  char *pbeg;   // beginning of the next line
  char *pend;   // end of the next line
  uint cnt= 0;  // characters counter

  for (pbeg= m_query_txt; ; pbeg= pend)
  {
    // skip all \r's and \n's at the beginning of the next line
    for (;; pbeg++)
    {
      if (++cnt > m_query_len)
        return;

      if (*pbeg != '\r' && *pbeg != '\n')
        break;
    }

    // find end of the next line
    for (pend= pbeg + 1;
         ++cnt <= m_query_len && *pend != '\r' && *pend != '\n';
         pend++)
      ;

    // print next line
    my_b_write(&pinfo->head_cache, (const uchar*) "#Q> ", 4);
    my_b_write(&pinfo->head_cache, (const uchar*) pbeg, pend - pbeg);
    my_b_write(&pinfo->head_cache, (const uchar*) "\n", 1);
  }
}
#endif

#if !defined(MYSQL_CLIENT) && defined(HAVE_REPLICATION)
int Annotate_rows_log_event::do_apply_event(rpl_group_info *rgi)
{
  m_save_thd_query_txt= thd->query();
  m_save_thd_query_len= thd->query_length();
  thd->set_query(m_query_txt, m_query_len);
  return 0;
}
#endif

#if !defined(MYSQL_CLIENT) && defined(HAVE_REPLICATION)
int Annotate_rows_log_event::do_update_pos(rpl_group_info *rgi)
{
  rgi->inc_event_relay_log_pos();
  return 0;
}
#endif

#if !defined(MYSQL_CLIENT) && defined(HAVE_REPLICATION)
Log_event::enum_skip_reason
Annotate_rows_log_event::do_shall_skip(rpl_group_info *rgi)
{
  return continue_group(rgi);
}
#endif

/**************************************************************************
	Table_map_log_event member functions and support functions
**************************************************************************/

/**
  @page How replication of field metadata works.
  
  When a table map is created, the master first calls 
  Table_map_log_event::save_field_metadata() which calculates how many 
  values will be in the field metadata. Only those fields that require the 
  extra data are added. The method also loops through all of the fields in 
  the table calling the method Field::save_field_metadata() which returns the
  values for the field that will be saved in the metadata and replicated to
  the slave. Once all fields have been processed, the table map is written to
  the binlog adding the size of the field metadata and the field metadata to
  the end of the body of the table map.

  When a table map is read on the slave, the field metadata is read from the 
  table map and passed to the table_def class constructor which saves the 
  field metadata from the table map into an array based on the type of the 
  field. Field metadata values not present (those fields that do not use extra 
  data) in the table map are initialized as zero (0). The array size is the 
  same as the columns for the table on the slave.

  Additionally, values saved for field metadata on the master are saved as a 
  string of bytes (uchar) in the binlog. A field may require 1 or more bytes
  to store the information. In cases where values require multiple bytes 
  (e.g. values > 255), the endian-safe methods are used to properly encode 
  the values on the master and decode them on the slave. When the field
  metadata values are captured on the slave, they are stored in an array of
  type uint16. This allows the least number of casts to prevent casting bugs
  when the field metadata is used in comparisons of field attributes. When
  the field metadata is used for calculating addresses in pointer math, the
  type used is uint32. 
*/

#if !defined(MYSQL_CLIENT)
/**
  Save the field metadata based on the real_type of the field.
  The metadata saved depends on the type of the field. Some fields
  store a single byte for pack_length() while others store two bytes
  for field_length (max length).
  
  @retval  0  Ok.

  @todo
  We may want to consider changing the encoding of the information.
  Currently, the code attempts to minimize the number of bytes written to 
  the tablemap. There are at least two other alternatives; 1) using 
  net_store_length() to store the data allowing it to choose the number of
  bytes that are appropriate thereby making the code much easier to 
  maintain (only 1 place to change the encoding), or 2) use a fixed number
  of bytes for each field. The problem with option 1 is that net_store_length()
  will use one byte if the value < 251, but 3 bytes if it is > 250. Thus,
  for fields like CHAR which can be no larger than 255 characters, the method
  will use 3 bytes when the value is > 250. Further, every value that is
  encoded using 2 parts (e.g., pack_length, field_length) will be numerically
  > 250 therefore will use 3 bytes for eah value. The problem with option 2
  is less wasteful for space but does waste 1 byte for every field that does
  not encode 2 parts. 
*/
int Table_map_log_event::save_field_metadata()
{
  DBUG_ENTER("Table_map_log_event::save_field_metadata");
  int index= 0;
  for (unsigned int i= 0 ; i < m_table->s->fields ; i++)
  {
    DBUG_PRINT("debug", ("field_type: %d", m_coltype[i]));
    index+= m_table->s->field[i]->save_field_metadata(&m_field_metadata[index]);
  }
  DBUG_RETURN(index);
}
#endif /* !defined(MYSQL_CLIENT) */

/*
  Constructor used to build an event for writing to the binary log.
  Mats says tbl->s lives longer than this event so it's ok to copy pointers
  (tbl->s->db etc) and not pointer content.
 */
#if !defined(MYSQL_CLIENT)
Table_map_log_event::Table_map_log_event(THD *thd, TABLE *tbl, ulong tid,
                                         bool is_transactional)
  : Log_event(thd, 0, is_transactional),
    m_table(tbl),
    m_dbnam(tbl->s->db.str),
    m_dblen(m_dbnam ? tbl->s->db.length : 0),
    m_tblnam(tbl->s->table_name.str),
    m_tbllen(tbl->s->table_name.length),
    m_colcnt(tbl->s->fields),
    m_memory(NULL),
    m_table_id(tid),
    m_flags(TM_BIT_LEN_EXACT_F),
    m_data_size(0),
    m_field_metadata(0),
    m_field_metadata_size(0),
    m_null_bits(0),
    m_meta_memory(NULL)
{
  uchar cbuf[sizeof(m_colcnt) + 1];
  uchar *cbuf_end;
  DBUG_ASSERT(m_table_id != ~0UL);
  /*
    In TABLE_SHARE, "db" and "table_name" are 0-terminated (see this comment in
    table.cc / alloc_table_share():
      Use the fact the key is db/0/table_name/0
    As we rely on this let's assert it.
  */
  DBUG_ASSERT((tbl->s->db.str == 0) ||
              (tbl->s->db.str[tbl->s->db.length] == 0));
  DBUG_ASSERT(tbl->s->table_name.str[tbl->s->table_name.length] == 0);


  m_data_size=  TABLE_MAP_HEADER_LEN;
  DBUG_EXECUTE_IF("old_row_based_repl_4_byte_map_id_master", m_data_size= 6;);
  m_data_size+= m_dblen + 2;	// Include length and terminating \0
  m_data_size+= m_tbllen + 2;	// Include length and terminating \0
  cbuf_end= net_store_length(cbuf, (size_t) m_colcnt);
  DBUG_ASSERT(static_cast<size_t>(cbuf_end - cbuf) <= sizeof(cbuf));
  m_data_size+= (cbuf_end - cbuf) + m_colcnt;	// COLCNT and column types

  /* If malloc fails, caught in is_valid() */
  if ((m_memory= (uchar*) my_malloc(m_colcnt, MYF(MY_WME))))
  {
    m_coltype= reinterpret_cast<uchar*>(m_memory);
    for (unsigned int i= 0 ; i < m_table->s->fields ; ++i)
      m_coltype[i]= m_table->field[i]->type();
  }

  /*
    Calculate a bitmap for the results of maybe_null() for all columns.
    The bitmap is used to determine when there is a column from the master
    that is not on the slave and is null and thus not in the row data during
    replication.
  */
  uint num_null_bytes= (m_table->s->fields + 7) / 8;
  m_data_size+= num_null_bytes;
  m_meta_memory= (uchar *)my_multi_malloc(MYF(MY_WME),
                                 &m_null_bits, num_null_bytes,
                                 &m_field_metadata, (m_colcnt * 2),
                                 NULL);

  bzero(m_field_metadata, (m_colcnt * 2));

  /*
    Create an array for the field metadata and store it.
  */
  m_field_metadata_size= save_field_metadata();
  DBUG_ASSERT(m_field_metadata_size <= (m_colcnt * 2));

  /*
    Now set the size of the data to the size of the field metadata array
    plus one or three bytes (see pack.c:net_store_length) for number of 
    elements in the field metadata array.
  */
  if (m_field_metadata_size < 251)
    m_data_size+= m_field_metadata_size + 1; 
  else
    m_data_size+= m_field_metadata_size + 3; 

  bzero(m_null_bits, num_null_bytes);
  for (unsigned int i= 0 ; i < m_table->s->fields ; ++i)
    if (m_table->field[i]->maybe_null())
      m_null_bits[(i / 8)]+= 1 << (i % 8);

}
#endif /* !defined(MYSQL_CLIENT) */

/*
  Constructor used by slave to read the event from the binary log.
 */
#if defined(HAVE_REPLICATION)
Table_map_log_event::Table_map_log_event(const char *buf, uint event_len,
                                         const Format_description_log_event
                                         *description_event)

  : Log_event(buf, description_event),
#ifndef MYSQL_CLIENT
    m_table(NULL),
#endif
    m_dbnam(NULL), m_dblen(0), m_tblnam(NULL), m_tbllen(0),
    m_colcnt(0), m_coltype(0),
    m_memory(NULL), m_table_id(ULONG_MAX), m_flags(0),
    m_data_size(0), m_field_metadata(0), m_field_metadata_size(0),
    m_null_bits(0), m_meta_memory(NULL)
{
  unsigned int bytes_read= 0;
  DBUG_ENTER("Table_map_log_event::Table_map_log_event(const char*,uint,...)");

  uint8 common_header_len= description_event->common_header_len;
  uint8 post_header_len= description_event->post_header_len[TABLE_MAP_EVENT-1];
  DBUG_PRINT("info",("event_len: %u  common_header_len: %d  post_header_len: %d",
                     event_len, common_header_len, post_header_len));

  /*
    Don't print debug messages when running valgrind since they can
    trigger false warnings.
   */
#ifndef HAVE_valgrind
  DBUG_DUMP("event buffer", (uchar*) buf, event_len);
#endif

  /* Read the post-header */
  const char *post_start= buf + common_header_len;

  post_start+= TM_MAPID_OFFSET;
  if (post_header_len == 6)
  {
    /* Master is of an intermediate source tree before 5.1.4. Id is 4 bytes */
    m_table_id= uint4korr(post_start);
    post_start+= 4;
  }
  else
  {
    DBUG_ASSERT(post_header_len == TABLE_MAP_HEADER_LEN);
    m_table_id= (ulong) uint6korr(post_start);
    post_start+= TM_FLAGS_OFFSET;
  }

  DBUG_ASSERT(m_table_id != ~0UL);

  m_flags= uint2korr(post_start);

  /* Read the variable part of the event */
  const char *const vpart= buf + common_header_len + post_header_len;

  /* Extract the length of the various parts from the buffer */
  uchar const *const ptr_dblen= (uchar const*)vpart + 0;
  m_dblen= *(uchar*) ptr_dblen;

  /* Length of database name + counter + terminating null */
  uchar const *const ptr_tbllen= ptr_dblen + m_dblen + 2;
  m_tbllen= *(uchar*) ptr_tbllen;

  /* Length of table name + counter + terminating null */
  uchar const *const ptr_colcnt= ptr_tbllen + m_tbllen + 2;
  uchar *ptr_after_colcnt= (uchar*) ptr_colcnt;
  m_colcnt= net_field_length(&ptr_after_colcnt);

  DBUG_PRINT("info",("m_dblen: %lu  off: %ld  m_tbllen: %lu  off: %ld  m_colcnt: %lu  off: %ld",
                     (ulong) m_dblen, (long) (ptr_dblen-(const uchar*)vpart), 
                     (ulong) m_tbllen, (long) (ptr_tbllen-(const uchar*)vpart),
                     m_colcnt, (long) (ptr_colcnt-(const uchar*)vpart)));

  /* Allocate mem for all fields in one go. If fails, caught in is_valid() */
  m_memory= (uchar*) my_multi_malloc(MYF(MY_WME),
                                     &m_dbnam, (uint) m_dblen + 1,
                                     &m_tblnam, (uint) m_tbllen + 1,
                                     &m_coltype, (uint) m_colcnt,
                                     NullS);

  if (m_memory)
  {
    /* Copy the different parts into their memory */
    strncpy(const_cast<char*>(m_dbnam), (const char*)ptr_dblen  + 1, m_dblen + 1);
    strncpy(const_cast<char*>(m_tblnam), (const char*)ptr_tbllen + 1, m_tbllen + 1);
    memcpy(m_coltype, ptr_after_colcnt, m_colcnt);

    ptr_after_colcnt= ptr_after_colcnt + m_colcnt;
    bytes_read= (uint) (ptr_after_colcnt - (uchar *)buf);
    DBUG_PRINT("info", ("Bytes read: %d.\n", bytes_read));
    if (bytes_read < event_len)
    {
      m_field_metadata_size= net_field_length(&ptr_after_colcnt);
      DBUG_ASSERT(m_field_metadata_size <= (m_colcnt * 2));
      uint num_null_bytes= (m_colcnt + 7) / 8;
      m_meta_memory= (uchar *)my_multi_malloc(MYF(MY_WME),
                                     &m_null_bits, num_null_bytes,
                                     &m_field_metadata, m_field_metadata_size,
                                     NULL);
      memcpy(m_field_metadata, ptr_after_colcnt, m_field_metadata_size);
      ptr_after_colcnt= (uchar*)ptr_after_colcnt + m_field_metadata_size;
      memcpy(m_null_bits, ptr_after_colcnt, num_null_bytes);
    }
  }

  DBUG_VOID_RETURN;
}
#endif

Table_map_log_event::~Table_map_log_event()
{
  my_free(m_meta_memory);
  my_free(m_memory);
}


#ifdef MYSQL_CLIENT

/*
  Rewrite database name for the event to name specified by new_db
  SYNOPSIS
    new_db   Database name to change to
    new_len  Length
    desc     Event describing binlog that we're writing to.

  DESCRIPTION
    Reset db name. This function assumes that temp_buf member contains event
    representation taken from a binary log. It resets m_dbnam and m_dblen and
    rewrites temp_buf with new db name.

  RETURN 
    0     - Success
    other - Error
*/

int Table_map_log_event::rewrite_db(const char* new_db, size_t new_len,
                                    const Format_description_log_event* desc)
{
  DBUG_ENTER("Table_map_log_event::rewrite_db");
  DBUG_ASSERT(temp_buf);

  uint header_len= min(desc->common_header_len,
                       LOG_EVENT_MINIMAL_HEADER_LEN) + TABLE_MAP_HEADER_LEN;
  int len_diff;

  if (!(len_diff= new_len - m_dblen))
  {
    memcpy((void*) (temp_buf + header_len + 1), new_db, m_dblen + 1);
    memcpy((void*) m_dbnam, new_db, m_dblen + 1);
    DBUG_RETURN(0);
  }

  // Create new temp_buf
  ulong event_cur_len= uint4korr(temp_buf + EVENT_LEN_OFFSET);
  ulong event_new_len= event_cur_len + len_diff;
  char* new_temp_buf= (char*) my_malloc(event_new_len, MYF(MY_WME));

  if (!new_temp_buf)
  {
    sql_print_error("Table_map_log_event::rewrite_db: "
                    "failed to allocate new temp_buf (%d bytes required)",
                    event_new_len);
    DBUG_RETURN(-1);
  }

  // Rewrite temp_buf
  char* ptr= new_temp_buf;
  ulong cnt= 0;

  // Copy header and change event length
  memcpy(ptr, temp_buf, header_len);
  int4store(ptr + EVENT_LEN_OFFSET, event_new_len);
  ptr += header_len;
  cnt += header_len;

  // Write new db name length and new name
  *ptr++ = new_len;
  memcpy(ptr, new_db, new_len + 1);
  ptr += new_len + 1;
  cnt += m_dblen + 2;

  // Copy rest part
  memcpy(ptr, temp_buf + cnt, event_cur_len - cnt);

  // Reregister temp buf
  free_temp_buf();
  register_temp_buf(new_temp_buf, TRUE);

  // Reset m_dbnam and m_dblen members
  m_dblen= new_len;

  // m_dbnam resides in m_memory together with m_tblnam and m_coltype
  uchar* memory= m_memory;
  char const* tblnam= m_tblnam;
  uchar* coltype= m_coltype;

  m_memory= (uchar*) my_multi_malloc(MYF(MY_WME),
                                     &m_dbnam, (uint) m_dblen + 1,
                                     &m_tblnam, (uint) m_tbllen + 1,
                                     &m_coltype, (uint) m_colcnt,
                                     NullS);

  if (!m_memory)
  {
    sql_print_error("Table_map_log_event::rewrite_db: "
                    "failed to allocate new m_memory (%d + %d + %d bytes required)",
                    m_dblen + 1, m_tbllen + 1, m_colcnt);
    DBUG_RETURN(-1);
  }

  memcpy((void*)m_dbnam, new_db, m_dblen + 1);
  memcpy((void*)m_tblnam, tblnam, m_tbllen + 1);
  memcpy(m_coltype, coltype, m_colcnt);

  my_free(memory);
  DBUG_RETURN(0);
}
#endif /* MYSQL_CLIENT */


/*
  Return value is an error code, one of:

      -1     Failure to open table   [from open_tables()]
       0     Success
       1     No room for more tables [from set_table()]
       2     Out of memory           [from set_table()]
       3     Wrong table definition
       4     Daisy-chaining RBR with SBR not possible
 */

#if !defined(MYSQL_CLIENT) && defined(HAVE_REPLICATION)

enum enum_tbl_map_status
{
  /* no duplicate identifier found */
  OK_TO_PROCESS= 0,

  /* this table map must be filtered out */
  FILTERED_OUT= 1,

  /* identifier mapping table with different properties */
  SAME_ID_MAPPING_DIFFERENT_TABLE= 2,
  
  /* a duplicate identifier was found mapping the same table */
  SAME_ID_MAPPING_SAME_TABLE= 3
};

/*
  Checks if this table map event should be processed or not. First
  it checks the filtering rules, and then looks for duplicate identifiers
  in the existing list of rli->tables_to_lock.

  It checks that there hasn't been any corruption by verifying that there
  are no duplicate entries with different properties.

  In some cases, some binary logs could get corrupted, showing several
  tables mapped to the same table_id, 0 (see: BUG#56226). Thus we do this
  early sanity check for such cases and avoid that the server crashes 
  later.

  In some corner cases, the master logs duplicate table map events, i.e.,
  same id, same database name, same table name (see: BUG#37137). This is
  different from the above as it's the same table that is mapped again 
  to the same identifier. Thus we cannot just check for same ids and 
  assume that the event is corrupted we need to check every property. 

  NOTE: in the event that BUG#37137 ever gets fixed, this extra check 
        will still be valid because we would need to support old binary 
        logs anyway.

  @param rli The relay log info reference.
  @param table_list A list element containing the table to check against.
  @return OK_TO_PROCESS 
            if there was no identifier already in rli->tables_to_lock 
            
          FILTERED_OUT
            if the event is filtered according to the filtering rules

          SAME_ID_MAPPING_DIFFERENT_TABLE 
            if the same identifier already maps a different table in 
            rli->tables_to_lock

          SAME_ID_MAPPING_SAME_TABLE 
            if the same identifier already maps the same table in 
            rli->tables_to_lock.
*/
static enum_tbl_map_status
check_table_map(rpl_group_info *rgi, RPL_TABLE_LIST *table_list)
{
  DBUG_ENTER("check_table_map");
  enum_tbl_map_status res= OK_TO_PROCESS;
  Relay_log_info *rli= rgi->rli;

  if (rgi->thd->slave_thread /* filtering is for slave only */ &&
      (!rli->mi->rpl_filter->db_ok(table_list->db) ||
       (rli->mi->rpl_filter->is_on() && !rli->mi->rpl_filter->tables_ok("", table_list))))
    res= FILTERED_OUT;
  else
  {
    RPL_TABLE_LIST *ptr= static_cast<RPL_TABLE_LIST*>(rgi->tables_to_lock);
    for(uint i=0 ; ptr && (i< rgi->tables_to_lock_count); 
        ptr= static_cast<RPL_TABLE_LIST*>(ptr->next_local), i++)
    {
      if (ptr->table_id == table_list->table_id)
      {

        if (strcmp(ptr->db, table_list->db) || 
            strcmp(ptr->alias, table_list->table_name) || 
            ptr->lock_type != TL_WRITE) // the ::do_apply_event always sets TL_WRITE
          res= SAME_ID_MAPPING_DIFFERENT_TABLE;
        else
          res= SAME_ID_MAPPING_SAME_TABLE;

        break;
      }
    }
  }

  DBUG_PRINT("debug", ("check of table map ended up with: %u", res));

  DBUG_RETURN(res);
}

int Table_map_log_event::do_apply_event(rpl_group_info *rgi)
{
  RPL_TABLE_LIST *table_list;
  char *db_mem, *tname_mem;
  size_t dummy_len;
  void *memory;
  Rpl_filter *filter;
  Relay_log_info const *rli= rgi->rli;
  DBUG_ENTER("Table_map_log_event::do_apply_event(Relay_log_info*)");

  /* Step the query id to mark what columns that are actually used. */
  thd->set_query_id(next_query_id());

  if (!(memory= my_multi_malloc(MYF(MY_WME),
                                &table_list, (uint) sizeof(RPL_TABLE_LIST),
                                &db_mem, (uint) NAME_LEN + 1,
                                &tname_mem, (uint) NAME_LEN + 1,
                                NullS)))
    DBUG_RETURN(HA_ERR_OUT_OF_MEM);

  /* call from mysql_client_binlog_statement() will not set rli->mi */
  filter= rgi->thd->slave_thread ? rli->mi->rpl_filter : global_rpl_filter;
  strmov(db_mem, filter->get_rewrite_db(m_dbnam, &dummy_len));
  strmov(tname_mem, m_tblnam);

  table_list->init_one_table(db_mem, strlen(db_mem),
                             tname_mem, strlen(tname_mem),
                             tname_mem, TL_WRITE);

  table_list->table_id= DBUG_EVALUATE_IF("inject_tblmap_same_id_maps_diff_table", 0, m_table_id);
  table_list->updating= 1;
  table_list->required_type= FRMTYPE_TABLE;
  DBUG_PRINT("debug", ("table: %s is mapped to %u", table_list->table_name, table_list->table_id));
  enum_tbl_map_status tblmap_status= check_table_map(rgi, table_list);
  if (tblmap_status == OK_TO_PROCESS)
  {
    DBUG_ASSERT(thd->lex->query_tables != table_list);

    /*
      Use placement new to construct the table_def instance in the
      memory allocated for it inside table_list.

      The memory allocated by the table_def structure (i.e., not the
      memory allocated *for* the table_def structure) is released
      inside Relay_log_info::clear_tables_to_lock() by calling the
      table_def destructor explicitly.
    */
    new (&table_list->m_tabledef)
      table_def(m_coltype, m_colcnt,
                m_field_metadata, m_field_metadata_size,
                m_null_bits, m_flags);
    table_list->m_tabledef_valid= TRUE;
    table_list->m_conv_table= NULL;
    table_list->open_type= OT_BASE_ONLY;

    /*
      We record in the slave's information that the table should be
      locked by linking the table into the list of tables to lock.
    */
    table_list->next_global= table_list->next_local= rgi->tables_to_lock;
    rgi->tables_to_lock= table_list;
    rgi->tables_to_lock_count++;
    /* 'memory' is freed in clear_tables_to_lock */
  }
  else  // FILTERED_OUT, SAME_ID_MAPPING_*
  {
    /*
      If mapped already but with different properties, we raise an
      error.
      If mapped already but with same properties we skip the event.
      If filtered out we skip the event.

      In all three cases, we need to free the memory previously 
      allocated.
     */
    if (tblmap_status == SAME_ID_MAPPING_DIFFERENT_TABLE)
    {
      /*
        Something bad has happened. We need to stop the slave as strange things
        could happen if we proceed: slave crash, wrong table being updated, ...
        As a consequence we push an error in this case.
       */

      char buf[256];

      my_snprintf(buf, sizeof(buf), 
                  "Found table map event mapping table id %u which "
                  "was already mapped but with different settings.",
                  table_list->table_id);

      if (thd->slave_thread)
        rli->report(ERROR_LEVEL, ER_SLAVE_FATAL_ERROR, 
                    ER(ER_SLAVE_FATAL_ERROR), buf);
      else
        /* 
          For the cases in which a 'BINLOG' statement is set to 
          execute in a user session 
         */
        my_printf_error(ER_SLAVE_FATAL_ERROR, ER(ER_SLAVE_FATAL_ERROR), 
                        MYF(0), buf);
    } 
    
    my_free(memory);
  }

  DBUG_RETURN(tblmap_status == SAME_ID_MAPPING_DIFFERENT_TABLE);
}

Log_event::enum_skip_reason
Table_map_log_event::do_shall_skip(rpl_group_info *rgi)
{
  /*
    If the slave skip counter is 1, then we should not start executing
    on the next event.
  */
  return continue_group(rgi);
}

int Table_map_log_event::do_update_pos(rpl_group_info *rgi)
{
  rgi->inc_event_relay_log_pos();
  return 0;
}

#endif /* !defined(MYSQL_CLIENT) && defined(HAVE_REPLICATION) */

#ifndef MYSQL_CLIENT
bool Table_map_log_event::write_data_header(IO_CACHE *file)
{
  DBUG_ASSERT(m_table_id != ~0UL);
  uchar buf[TABLE_MAP_HEADER_LEN];
  DBUG_EXECUTE_IF("old_row_based_repl_4_byte_map_id_master",
                  {
                    int4store(buf + 0, m_table_id);
                    int2store(buf + 4, m_flags);
                    return (wrapper_my_b_safe_write(file, buf, 6));
                  });
  int6store(buf + TM_MAPID_OFFSET, (ulonglong)m_table_id);
  int2store(buf + TM_FLAGS_OFFSET, m_flags);
  return (wrapper_my_b_safe_write(file, buf, TABLE_MAP_HEADER_LEN));
}

bool Table_map_log_event::write_data_body(IO_CACHE *file)
{
  DBUG_ASSERT(m_dbnam != NULL);
  DBUG_ASSERT(m_tblnam != NULL);
  /* We use only one byte per length for storage in event: */
  DBUG_ASSERT(m_dblen < 128);
  DBUG_ASSERT(m_tbllen < 128);

  uchar const dbuf[]= { (uchar) m_dblen };
  uchar const tbuf[]= { (uchar) m_tbllen };

  uchar cbuf[sizeof(m_colcnt) + 1];
  uchar *const cbuf_end= net_store_length(cbuf, (size_t) m_colcnt);
  DBUG_ASSERT(static_cast<size_t>(cbuf_end - cbuf) <= sizeof(cbuf));

  /*
    Store the size of the field metadata.
  */
  uchar mbuf[sizeof(m_field_metadata_size)];
  uchar *const mbuf_end= net_store_length(mbuf, m_field_metadata_size);

  return (wrapper_my_b_safe_write(file, dbuf,      sizeof(dbuf)) ||
          wrapper_my_b_safe_write(file, (const uchar*)m_dbnam,   m_dblen+1) ||
          wrapper_my_b_safe_write(file, tbuf,      sizeof(tbuf)) ||
          wrapper_my_b_safe_write(file, (const uchar*)m_tblnam,  m_tbllen+1) ||
          wrapper_my_b_safe_write(file, cbuf, (size_t) (cbuf_end - cbuf)) ||
          wrapper_my_b_safe_write(file, m_coltype, m_colcnt) ||
          wrapper_my_b_safe_write(file, mbuf, (size_t) (mbuf_end - mbuf)) ||
          wrapper_my_b_safe_write(file, m_field_metadata, m_field_metadata_size),
          wrapper_my_b_safe_write(file, m_null_bits, (m_colcnt + 7) / 8));
 }
#endif

#if defined(HAVE_REPLICATION) && !defined(MYSQL_CLIENT)

/*
  Print some useful information for the SHOW BINARY LOG information
  field.
 */

#if defined(HAVE_REPLICATION) && !defined(MYSQL_CLIENT)
void Table_map_log_event::pack_info(THD *thd, Protocol *protocol)
{
    char buf[256];
    size_t bytes= my_snprintf(buf, sizeof(buf),
                                 "table_id: %lu (%s.%s)",
                              m_table_id, m_dbnam, m_tblnam);
    protocol->store(buf, bytes, &my_charset_bin);
}
#endif


#endif


#ifdef MYSQL_CLIENT
void Table_map_log_event::print(FILE *, PRINT_EVENT_INFO *print_event_info)
{
  if (!print_event_info->short_form)
  {
    print_header(&print_event_info->head_cache, print_event_info, TRUE);
    my_b_printf(&print_event_info->head_cache,
                "\tTable_map: %`s.%`s mapped to number %lu\n",
                m_dbnam, m_tblnam, m_table_id);
    print_base64(&print_event_info->body_cache, print_event_info, TRUE);
  }
}
#endif

/**************************************************************************
	Write_rows_log_event member functions
**************************************************************************/

/*
  Constructor used to build an event for writing to the binary log.
 */
#if !defined(MYSQL_CLIENT)
Write_rows_log_event::Write_rows_log_event(THD *thd_arg, TABLE *tbl_arg,
                                           ulong tid_arg,
                                           MY_BITMAP const *cols,
                                           bool is_transactional)
  : Rows_log_event(thd_arg, tbl_arg, tid_arg, cols, is_transactional)
{
}
#endif

/*
  Constructor used by slave to read the event from the binary log.
 */
#ifdef HAVE_REPLICATION
Write_rows_log_event::Write_rows_log_event(const char *buf, uint event_len,
                                           const Format_description_log_event
                                           *description_event)
: Rows_log_event(buf, event_len, WRITE_ROWS_EVENT, description_event)
{
}
#endif

#if !defined(MYSQL_CLIENT) && defined(HAVE_REPLICATION)
int 
Write_rows_log_event::do_before_row_operations(const Slave_reporting_capability *const)
{
  int error= 0;

  /*
    Increment the global status insert count variable
  */
  if (get_flags(STMT_END_F))
    status_var_increment(thd->status_var.com_stat[SQLCOM_INSERT]);

  /**
     todo: to introduce a property for the event (handler?) which forces
     applying the event in the replace (idempotent) fashion.
  */
  if ((slave_exec_mode == SLAVE_EXEC_MODE_IDEMPOTENT) ||
      (m_table->s->db_type()->db_type == DB_TYPE_NDBCLUSTER))
  {
    /*
      We are using REPLACE semantics and not INSERT IGNORE semantics
      when writing rows, that is: new rows replace old rows.  We need to
      inform the storage engine that it should use this behaviour.
    */
    
    /* Tell the storage engine that we are using REPLACE semantics. */
    thd->lex->duplicates= DUP_REPLACE;
    
    /*
      Pretend we're executing a REPLACE command: this is needed for
      InnoDB and NDB Cluster since they are not (properly) checking the
      lex->duplicates flag.
    */
    thd->lex->sql_command= SQLCOM_REPLACE;
    /* 
       Do not raise the error flag in case of hitting to an unique attribute
    */
    m_table->file->extra(HA_EXTRA_IGNORE_DUP_KEY);
    /* 
       NDB specific: update from ndb master wrapped as Write_rows
       so that the event should be applied to replace slave's row
    */
    m_table->file->extra(HA_EXTRA_WRITE_CAN_REPLACE);
    /* 
       NDB specific: if update from ndb master wrapped as Write_rows
       does not find the row it's assumed idempotent binlog applying
       is taking place; don't raise the error.
    */
    m_table->file->extra(HA_EXTRA_IGNORE_NO_KEY);
    /*
      TODO: the cluster team (Tomas?) says that it's better if the engine knows
      how many rows are going to be inserted, then it can allocate needed memory
      from the start.
    */
  }

  /* Honor next number column if present */
  m_table->next_number_field= m_table->found_next_number_field;
  /*
   * Fixed Bug#45999, In RBR, Store engine of Slave auto-generates new
   * sequence numbers for auto_increment fields if the values of them are 0.
   * If generateing a sequence number is decided by the values of
   * table->auto_increment_field_not_null and SQL_MODE(if includes
   * MODE_NO_AUTO_VALUE_ON_ZERO) in update_auto_increment function.
   * SQL_MODE of slave sql thread is always consistency with master's.
   * In RBR, auto_increment fields never are NULL.
   */
  m_table->auto_increment_field_not_null= TRUE;
  return error;
}

int 
Write_rows_log_event::do_after_row_operations(const Slave_reporting_capability *const,
                                              int error)
{
  int local_error= 0;
  m_table->next_number_field=0;
  m_table->auto_increment_field_not_null= FALSE;
  if ((slave_exec_mode == SLAVE_EXEC_MODE_IDEMPOTENT) ||
      m_table->s->db_type()->db_type == DB_TYPE_NDBCLUSTER)
  {
    m_table->file->extra(HA_EXTRA_NO_IGNORE_DUP_KEY);
    m_table->file->extra(HA_EXTRA_WRITE_CANNOT_REPLACE);
    /*
      resetting the extra with 
      table->file->extra(HA_EXTRA_NO_IGNORE_NO_KEY); 
      fires bug#27077
      explanation: file->reset() performs this duty
      ultimately. Still todo: fix
    */
  }
  if ((local_error= m_table->file->ha_end_bulk_insert()))
  {
    m_table->file->print_error(local_error, MYF(0));
  }
  return error? error : local_error;
}

#if !defined(MYSQL_CLIENT) && defined(HAVE_REPLICATION)

/*
  Check if there are more UNIQUE keys after the given key.
*/
static int
last_uniq_key(TABLE *table, uint keyno)
{
  while (++keyno < table->s->keys)
    if (table->key_info[keyno].flags & HA_NOSAME)
      return 0;
  return 1;
}

/**
   Check if an error is a duplicate key error.

   This function is used to check if an error code is one of the
   duplicate key error, i.e., and error code for which it is sensible
   to do a <code>get_dup_key()</code> to retrieve the duplicate key.

   @param errcode The error code to check.

   @return <code>true</code> if the error code is such that
   <code>get_dup_key()</code> will return true, <code>false</code>
   otherwise.
 */
bool
is_duplicate_key_error(int errcode)
{
  switch (errcode)
  {
  case HA_ERR_FOUND_DUPP_KEY:
  case HA_ERR_FOUND_DUPP_UNIQUE:
    return true;
  }
  return false;
}

/**
  Write the current row into event's table.

  The row is located in the row buffer, pointed by @c m_curr_row member.
  Number of columns of the row is stored in @c m_width member (it can be 
  different from the number of columns in the table to which we insert). 
  Bitmap @c m_cols indicates which columns are present in the row. It is assumed 
  that event's table is already open and pointed by @c m_table.

  If the same record already exists in the table it can be either overwritten 
  or an error is reported depending on the value of @c overwrite flag 
  (error reporting not yet implemented). Note that the matching record can be
  different from the row we insert if we use primary keys to identify records in
  the table.

  The row to be inserted can contain values only for selected columns. The 
  missing columns are filled with default values using @c prepare_record() 
  function. If a matching record is found in the table and @c overwritte is
  true, the missing columns are taken from it.

  @param  rli   Relay log info (needed for row unpacking).
  @param  overwrite  
                Shall we overwrite if the row already exists or signal 
                error (currently ignored).

  @returns Error code on failure, 0 on success.

  This method, if successful, sets @c m_curr_row_end pointer to point at the
  next row in the rows buffer. This is done when unpacking the row to be 
  inserted.

  @note If a matching record is found, it is either updated using 
  @c ha_update_row() or first deleted and then new record written.
*/ 

int
Rows_log_event::write_row(rpl_group_info *rgi,
                          const bool overwrite)
{
  DBUG_ENTER("write_row");
  DBUG_ASSERT(m_table != NULL && thd != NULL);

  TABLE *table= m_table;  // pointer to event's table
  int error;
  int UNINIT_VAR(keynum);
  auto_afree_ptr<char> key(NULL);

  prepare_record(table, m_width,
                 table->file->ht->db_type != DB_TYPE_NDBCLUSTER);

  /* unpack row into table->record[0] */
  if ((error= unpack_current_row(rgi)))
    DBUG_RETURN(error);

  if (m_curr_row == m_rows_buf)
  {
    /* this is the first row to be inserted, we estimate the rows with
       the size of the first row and use that value to initialize
       storage engine for bulk insertion */
    ulong estimated_rows= (m_rows_end - m_curr_row) / (m_curr_row_end - m_curr_row);
    m_table->file->ha_start_bulk_insert(estimated_rows);
  }
  
  
#ifndef DBUG_OFF
  DBUG_DUMP("record[0]", table->record[0], table->s->reclength);
  DBUG_PRINT_BITSET("debug", "write_set = %s", table->write_set);
  DBUG_PRINT_BITSET("debug", "read_set = %s", table->read_set);
#endif

  /* 
    Try to write record. If a corresponding record already exists in the table,
    we try to change it using ha_update_row() if possible. Otherwise we delete
    it and repeat the whole process again. 

    TODO: Add safety measures against infinite looping. 
   */

  while ((error= table->file->ha_write_row(table->record[0])))
  {
    if (error == HA_ERR_LOCK_DEADLOCK ||
        error == HA_ERR_LOCK_WAIT_TIMEOUT ||
        (keynum= table->file->get_dup_key(error)) < 0 ||
        !overwrite)
    {
      DBUG_PRINT("info",("get_dup_key returns %d)", keynum));
      /*
        Deadlock, waiting for lock or just an error from the handler
        such as HA_ERR_FOUND_DUPP_KEY when overwrite is false.
        Retrieval of the duplicate key number may fail
        - either because the error was not "duplicate key" error
        - or because the information which key is not available
      */
      table->file->print_error(error, MYF(0));
      DBUG_RETURN(error);
    }
    /*
       We need to retrieve the old row into record[1] to be able to
       either update or delete the offending record.  We either:

       - use rnd_pos() with a row-id (available as dupp_row) to the
         offending row, if that is possible (MyISAM and Blackhole), or else

       - use index_read_idx() with the key that is duplicated, to
         retrieve the offending row.
     */
    if (table->file->ha_table_flags() & HA_DUPLICATE_POS)
    {
      DBUG_PRINT("info",("Locating offending record using rnd_pos()"));
      error= table->file->ha_rnd_pos(table->record[1], table->file->dup_ref);
      if (error)
      {
        DBUG_PRINT("info",("rnd_pos() returns error %d",error));
        if (error == HA_ERR_RECORD_DELETED)
          error= HA_ERR_KEY_NOT_FOUND;
        table->file->print_error(error, MYF(0));
        DBUG_RETURN(error);
      }
    }
    else
    {
      DBUG_PRINT("info",("Locating offending record using index_read_idx()"));

      if (table->file->extra(HA_EXTRA_FLUSH_CACHE))
      {
        DBUG_PRINT("info",("Error when setting HA_EXTRA_FLUSH_CACHE"));
        DBUG_RETURN(my_errno);
      }

      if (key.get() == NULL)
      {
        key.assign(static_cast<char*>(my_alloca(table->s->max_unique_length)));
        if (key.get() == NULL)
        {
          DBUG_PRINT("info",("Can't allocate key buffer"));
          DBUG_RETURN(ENOMEM);
        }
      }

      key_copy((uchar*)key.get(), table->record[0], table->key_info + keynum,
               0);
      error= table->file->ha_index_read_idx_map(table->record[1], keynum,
                                                (const uchar*)key.get(),
                                                HA_WHOLE_KEY,
                                                HA_READ_KEY_EXACT);
      if (error)
      {
        DBUG_PRINT("info",("index_read_idx() returns %s", HA_ERR(error)));
        if (error == HA_ERR_RECORD_DELETED)
          error= HA_ERR_KEY_NOT_FOUND;
        table->file->print_error(error, MYF(0));
        DBUG_RETURN(error);
      }
    }

    /*
       Now, record[1] should contain the offending row.  That
       will enable us to update it or, alternatively, delete it (so
       that we can insert the new row afterwards).
     */

    /*
      If row is incomplete we will use the record found to fill 
      missing columns.  
    */
    if (!get_flags(COMPLETE_ROWS_F))
    {
      restore_record(table,record[1]);
      error= unpack_current_row(rgi);
    }

#ifndef DBUG_OFF
    DBUG_PRINT("debug",("preparing for update: before and after image"));
    DBUG_DUMP("record[1] (before)", table->record[1], table->s->reclength);
    DBUG_DUMP("record[0] (after)", table->record[0], table->s->reclength);
#endif

    /*
       REPLACE is defined as either INSERT or DELETE + INSERT.  If
       possible, we can replace it with an UPDATE, but that will not
       work on InnoDB if FOREIGN KEY checks are necessary.

       I (Matz) am not sure of the reason for the last_uniq_key()
       check as, but I'm guessing that it's something along the
       following lines.

       Suppose that we got the duplicate key to be a key that is not
       the last unique key for the table and we perform an update:
       then there might be another key for which the unique check will
       fail, so we're better off just deleting the row and inserting
       the correct row.
     */
    if (last_uniq_key(table, keynum) &&
        !table->file->referenced_by_foreign_key())
    {
      DBUG_PRINT("info",("Updating row using ha_update_row()"));
      error=table->file->ha_update_row(table->record[1],
                                       table->record[0]);
      switch (error) {
                
      case HA_ERR_RECORD_IS_THE_SAME:
        DBUG_PRINT("info",("ignoring HA_ERR_RECORD_IS_THE_SAME error from"
                           " ha_update_row()"));
        error= 0;
      
      case 0:
        break;
        
      default:    
        DBUG_PRINT("info",("ha_update_row() returns error %d",error));
        table->file->print_error(error, MYF(0));
      }
      
      DBUG_RETURN(error);
    }
    else
    {
      DBUG_PRINT("info",("Deleting offending row and trying to write new one again"));
      if ((error= table->file->ha_delete_row(table->record[1])))
      {
        DBUG_PRINT("info",("ha_delete_row() returns error %d",error));
        table->file->print_error(error, MYF(0));
        DBUG_RETURN(error);
      }
      /* Will retry ha_write_row() with the offending row removed. */
    }
  }

  DBUG_RETURN(error);
}

#endif

int
Write_rows_log_event::do_exec_row(rpl_group_info *rgi)
{
  DBUG_ASSERT(m_table != NULL);
  int error= write_row(rgi, slave_exec_mode == SLAVE_EXEC_MODE_IDEMPOTENT);

  if (error && !thd->is_error())
  {
    DBUG_ASSERT(0);
    my_error(ER_UNKNOWN_ERROR, MYF(0));
  }

  return error;
}

#endif /* !defined(MYSQL_CLIENT) && defined(HAVE_REPLICATION) */

#ifdef MYSQL_CLIENT
void Write_rows_log_event::print(FILE *file, PRINT_EVENT_INFO* print_event_info)
{
  DBUG_EXECUTE_IF("simulate_cache_read_error",
                  {DBUG_SET("+d,simulate_my_b_fill_error");});
  Rows_log_event::print_helper(file, print_event_info, "Write_rows");
}
#endif

/**************************************************************************
	Delete_rows_log_event member functions
**************************************************************************/

#if !defined(MYSQL_CLIENT) && defined(HAVE_REPLICATION)
/*
  Compares table->record[0] and table->record[1]

  Returns TRUE if different.
*/
static bool record_compare(TABLE *table)
{
  /*
    Need to set the X bit and the filler bits in both records since
    there are engines that do not set it correctly.

    In addition, since MyISAM checks that one hasn't tampered with the
    record, it is necessary to restore the old bytes into the record
    after doing the comparison.

    TODO[record format ndb]: Remove it once NDB returns correct
    records. Check that the other engines also return correct records.
   */

  DBUG_DUMP("record[0]", table->record[0], table->s->reclength);
  DBUG_DUMP("record[1]", table->record[1], table->s->reclength);

  bool result= FALSE;
  uchar saved_x[2]= {0, 0}, saved_filler[2]= {0, 0};

  if (table->s->null_bytes > 0)
  {
    for (int i = 0 ; i < 2 ; ++i)
    {
      /* 
        If we have an X bit then we need to take care of it.
      */
      if (!(table->s->db_options_in_use & HA_OPTION_PACK_RECORD))
      {
        saved_x[i]= table->record[i][0];
        table->record[i][0]|= 1U;
      }

      /*
         If (last_null_bit_pos == 0 && null_bytes > 1), then:

         X bit (if any) + N nullable fields + M Field_bit fields = 8 bits 

         Ie, the entire byte is used.
      */
      if (table->s->last_null_bit_pos > 0)
      {
        saved_filler[i]= table->record[i][table->s->null_bytes - 1];
        table->record[i][table->s->null_bytes - 1]|=
          256U - (1U << table->s->last_null_bit_pos);
      }
    }
  }

  /**
    Compare full record only if:
    - there are no blob fields (otherwise we would also need 
      to compare blobs contents as well);
    - there are no varchar fields (otherwise we would also need
      to compare varchar contents as well);
    - there are no null fields, otherwise NULLed fields 
      contents (i.e., the don't care bytes) may show arbitrary 
      values, depending on how each engine handles internally.
    */
  if ((table->s->blob_fields + 
       table->s->varchar_fields + 
       table->s->null_fields) == 0)
  {
    result= cmp_record(table,record[1]);
    goto record_compare_exit;
  }

  /* Compare null bits */
  if (memcmp(table->null_flags,
	     table->null_flags+table->s->rec_buff_length,
	     table->s->null_bytes))
  {
    result= TRUE;				// Diff in NULL value
    goto record_compare_exit;
  }

  /* Compare fields */
  for (Field **ptr=table->field ; *ptr ; ptr++)
  {

    /**
      We only compare field contents that are not null.
      NULL fields (i.e., their null bits) were compared 
      earlier.
    */
    if (!(*(ptr))->is_null())
    {
      if ((*ptr)->cmp_binary_offset(table->s->rec_buff_length))
      {
        result= TRUE;
        goto record_compare_exit;
      }
    }
  }

record_compare_exit:
  /*
    Restore the saved bytes.

    TODO[record format ndb]: Remove this code once NDB returns the
    correct record format.
  */
  if (table->s->null_bytes > 0)
  {
    for (int i = 0 ; i < 2 ; ++i)
    {
      if (!(table->s->db_options_in_use & HA_OPTION_PACK_RECORD))
        table->record[i][0]= saved_x[i];

      if (table->s->last_null_bit_pos)
        table->record[i][table->s->null_bytes - 1]= saved_filler[i];
    }
  }

  return result;
}


/**
  Find the best key to use when locating the row in @c find_row().

  A primary key is preferred if it exists; otherwise a unique index is
  preferred. Else we pick the index with the smalles rec_per_key value.

  If a suitable key is found, set @c m_key, @c m_key_nr and @c m_key_info
  member fields appropriately.

  @returns Error code on failure, 0 on success.
*/
int Rows_log_event::find_key()
{
  uint i, best_key_nr, last_part;
  KEY *key, *best_key;
  ulong best_rec_per_key, tmp;
  DBUG_ENTER("Rows_log_event::find_key");
  DBUG_ASSERT(m_table);

  best_key_nr= MAX_KEY;
  LINT_INIT(best_key);
  LINT_INIT(best_rec_per_key);

  /*
    Keys are sorted so that any primary key is first, followed by unique keys,
    followed by any other. So we will automatically pick the primary key if
    it exists.
  */
  for (i= 0, key= m_table->key_info; i < m_table->s->keys; i++, key++)
  {
    if (!m_table->s->keys_in_use.is_set(i))
      continue;
    /*
      We cannot use a unique key with NULL-able columns to uniquely identify
      a row (but we can still select it for range scan below if nothing better
      is available).
    */
    if ((key->flags & (HA_NOSAME | HA_NULL_PART_KEY)) == HA_NOSAME)
    {
      best_key_nr= i;
      best_key= key;
      break;
    }
    /*
      We can only use a non-unique key if it allows range scans (ie. skip
      FULLTEXT indexes and such).
    */
    last_part= key->key_parts - 1;
    DBUG_PRINT("info", ("Index %s rec_per_key[%u]= %lu",
                        key->name, last_part, key->rec_per_key[last_part]));
    if (!(m_table->file->index_flags(i, last_part, 1) & HA_READ_NEXT))
      continue;

    tmp= key->rec_per_key[last_part];
    if (best_key_nr == MAX_KEY || (tmp > 0 && tmp < best_rec_per_key))
    {
      best_key_nr= i;
      best_key= key;
      best_rec_per_key= tmp;
    }
  }

  if (best_key_nr == MAX_KEY)
  {
    m_key_info= NULL;
    DBUG_RETURN(0);
  }

  // Allocate buffer for key searches
  m_key= (uchar *) my_malloc(best_key->key_length, MYF(MY_WME));
  if (m_key == NULL)
    DBUG_RETURN(HA_ERR_OUT_OF_MEM);
  m_key_info= best_key;
  m_key_nr= best_key_nr;

  DBUG_RETURN(0);;
}


/* 
  Check if we are already spending too much time on this statement.
  if we are, warn user that it might be because table does not have
  a PK, but only if the warning was not printed before for this STMT.

  @param type          The event type code.
  @param table_name    The name of the table that the slave is 
                       operating.
  @param is_index_scan States whether the slave is doing an index scan 
                       or not.
  @param rli           The relay metadata info.
*/
static inline 
void issue_long_find_row_warning(Log_event_type type, 
                                 const char *table_name,
                                 bool is_index_scan,
                                 rpl_group_info *rgi)
{
  if ((global_system_variables.log_warnings > 1 && 
       !rgi->is_long_find_row_note_printed()))
  {
    time_t now= my_time(0);
    time_t stmt_ts= rgi->get_row_stmt_start_timestamp();
    
    DBUG_EXECUTE_IF("inject_long_find_row_note", 
                    stmt_ts-=(LONG_FIND_ROW_THRESHOLD*2););

    long delta= (long) (now - stmt_ts);

    if (delta > LONG_FIND_ROW_THRESHOLD)
    {
      rgi->set_long_find_row_note_printed();
      const char* evt_type= type == DELETE_ROWS_EVENT ? " DELETE" : "n UPDATE";
      const char* scan_type= is_index_scan ? "scanning an index" : "scanning the table";

      sql_print_information("The slave is applying a ROW event on behalf of a%s statement "
                            "on table %s and is currently taking a considerable amount "
                            "of time (%ld seconds). This is due to the fact that it is %s "
                            "while looking up records to be processed. Consider adding a "
                            "primary key (or unique key) to the table to improve "
                            "performance.", evt_type, table_name, delta, scan_type);
    }
  }
}


/**
  Locate the current row in event's table.

  The current row is pointed by @c m_curr_row. Member @c m_width tells
  how many columns are there in the row (this can be differnet from
  the number of columns in the table). It is assumed that event's
  table is already open and pointed by @c m_table.

  If a corresponding record is found in the table it is stored in 
  @c m_table->record[0]. Note that when record is located based on a primary 
  key, it is possible that the record found differs from the row being located.

  If no key is specified or table does not have keys, a table scan is used to 
  find the row. In that case the row should be complete and contain values for
  all columns. However, it can still be shorter than the table, i.e. the table 
  can contain extra columns not present in the row. It is also possible that 
  the table has fewer columns than the row being located. 

  @returns Error code on failure, 0 on success. 
  
  @post In case of success @c m_table->record[0] contains the record found. 
  Also, the internal "cursor" of the table is positioned at the record found.

  @note If the engine allows random access of the records, a combination of
  @c position() and @c rnd_pos() will be used. 

  Note that one MUST call ha_index_or_rnd_end() after this function if
  it returns 0 as we must leave the row position in the handler intact
  for any following update/delete command.
*/

int Rows_log_event::find_row(rpl_group_info *rgi)
{
  DBUG_ENTER("Rows_log_event::find_row");

  DBUG_ASSERT(m_table && m_table->in_use != NULL);

  TABLE *table= m_table;
  int error= 0;
  bool is_table_scan= false, is_index_scan= false;

  /*
    rpl_row_tabledefs.test specifies that
    if the extra field on the slave does not have a default value
    and this is okay with Delete or Update events.
    Todo: fix wl3228 hld that requires defauls for all types of events
  */
  
  prepare_record(table, m_width, FALSE);
  error= unpack_current_row(rgi);

#ifndef DBUG_OFF
  DBUG_PRINT("info",("looking for the following record"));
  DBUG_DUMP("record[0]", table->record[0], table->s->reclength);
#endif

  if ((table->file->ha_table_flags() & HA_PRIMARY_KEY_REQUIRED_FOR_POSITION) &&
      table->s->primary_key < MAX_KEY)
  {
    /*
      Use a more efficient method to fetch the record given by
      table->record[0] if the engine allows it.  We first compute a
      row reference using the position() member function (it will be
      stored in table->file->ref) and the use rnd_pos() to position
      the "cursor" (i.e., record[0] in this case) at the correct row.

      TODO: Add a check that the correct record has been fetched by
      comparing with the original record. Take into account that the
      record on the master and slave can be of different
      length. Something along these lines should work:

      ADD>>>  store_record(table,record[1]);
              int error= table->file->ha_rnd_pos(table->record[0],
              table->file->ref);
      ADD>>>  DBUG_ASSERT(memcmp(table->record[1], table->record[0],
                                 table->s->reclength) == 0);

    */
    DBUG_PRINT("info",("locating record using primary key (position)"));
    int error= table->file->ha_rnd_pos_by_record(table->record[0]);
    if (error)
    {
      DBUG_PRINT("info",("rnd_pos returns error %d",error));
      if (error == HA_ERR_RECORD_DELETED)
        error= HA_ERR_KEY_NOT_FOUND;
      table->file->print_error(error, MYF(0));
    }
    DBUG_RETURN(error);
  }

  // We can't use position() - try other methods.
  
  /* 
    We need to retrieve all fields
    TODO: Move this out from this function to main loop 
   */
  table->use_all_columns();

  /*
    Save copy of the record in table->record[1]. It might be needed 
    later if linear search is used to find exact match.
   */ 
  store_record(table,record[1]);    

  if (m_key_info)
  {
    DBUG_PRINT("info",("locating record using key #%u [%s] (index_read)",
                       m_key_nr, m_key_info->name));
    /* We use this to test that the correct key is used in test cases. */
    DBUG_EXECUTE_IF("slave_crash_if_wrong_index",
                    if(0 != strcmp(m_key_info->name,"expected_key")) abort(););

    /* The key is active: search the table using the index */
    if (!table->file->inited &&
        (error= table->file->ha_index_init(m_key_nr, FALSE)))
    {
      DBUG_PRINT("info",("ha_index_init returns error %d",error));
      table->file->print_error(error, MYF(0));
      goto end;
    }

    /* Fill key data for the row */

    DBUG_ASSERT(m_key);
    key_copy(m_key, table->record[0], m_key_info, 0);

    /*
      Don't print debug messages when running valgrind since they can
      trigger false warnings.
     */
#ifndef HAVE_valgrind
    DBUG_DUMP("key data", m_key, m_key_info->key_length);
#endif

    /*
      We need to set the null bytes to ensure that the filler bit are
      all set when returning.  There are storage engines that just set
      the necessary bits on the bytes and don't set the filler bits
      correctly.
    */
    if (table->s->null_bytes > 0)
      table->record[0][table->s->null_bytes - 1]|=
        256U - (1U << table->s->last_null_bit_pos);

    if ((error= table->file->ha_index_read_map(table->record[0], m_key, 
                                               HA_WHOLE_KEY,
                                               HA_READ_KEY_EXACT)))
    {
      DBUG_PRINT("info",("no record matching the key found in the table"));
      if (error == HA_ERR_RECORD_DELETED)
        error= HA_ERR_KEY_NOT_FOUND;
      table->file->print_error(error, MYF(0));
      table->file->ha_index_end();
      goto end;
    }

  /*
    Don't print debug messages when running valgrind since they can
    trigger false warnings.
   */
#ifndef HAVE_valgrind
    DBUG_PRINT("info",("found first matching record")); 
    DBUG_DUMP("record[0]", table->record[0], table->s->reclength);
#endif
    /*
      Below is a minor "optimization".  If the key (i.e., key number
      0) has the HA_NOSAME flag set, we know that we have found the
      correct record (since there can be no duplicates); otherwise, we
      have to compare the record with the one found to see if it is
      the correct one.

      CAVEAT! This behaviour is essential for the replication of,
      e.g., the mysql.proc table since the correct record *shall* be
      found using the primary key *only*.  There shall be no
      comparison of non-PK columns to decide if the correct record is
      found.  I can see no scenario where it would be incorrect to
      chose the row to change only using a PK or an UNNI.
    */
    if (table->key_info->flags & HA_NOSAME)
    {
      /* Unique does not have non nullable part */
      if (!(table->key_info->flags & (HA_NULL_PART_KEY)))
      {
        error= 0;
        goto end;
      }
      else
      {
        KEY *keyinfo= table->key_info;
        /*
          Unique has nullable part. We need to check if there is any
          field in the BI image that is null and part of UNNI.
        */
        bool null_found= FALSE;
        for (uint i=0; i < keyinfo->key_parts && !null_found; i++)
        {
          uint fieldnr= keyinfo->key_part[i].fieldnr - 1;
          Field **f= table->field+fieldnr;
          null_found= (*f)->is_null();
        }

        if (!null_found)
        {
          error= 0;
          goto end;
        }

        /* else fall through to index scan */
      }
    }

    is_index_scan=true;

    /*
      In case key is not unique, we still have to iterate over records found
      and find the one which is identical to the row given. A copy of the 
      record we are looking for is stored in record[1].
     */ 
    DBUG_PRINT("info",("non-unique index, scanning it to find matching record")); 
    /* We use this to test that the correct key is used in test cases. */
    DBUG_EXECUTE_IF("slave_crash_if_index_scan", abort(););

    while (record_compare(table))
    {
      /*
        We need to set the null bytes to ensure that the filler bit
        are all set when returning.  There are storage engines that
        just set the necessary bits on the bytes and don't set the
        filler bits correctly.

        TODO[record format ndb]: Remove this code once NDB returns the
        correct record format.
      */
      if (table->s->null_bytes > 0)
      {
        table->record[0][table->s->null_bytes - 1]|=
          256U - (1U << table->s->last_null_bit_pos);
      }

      while ((error= table->file->ha_index_next(table->record[0])))
      {
        /* We just skip records that has already been deleted */
        if (error == HA_ERR_RECORD_DELETED)
          continue;
        DBUG_PRINT("info",("no record matching the given row found"));
        table->file->print_error(error, MYF(0));
        table->file->ha_index_end();
        goto end;
      }
    }
  }
  else
  {
    DBUG_PRINT("info",("locating record using table scan (rnd_next)"));
    /* We use this to test that the correct key is used in test cases. */
    DBUG_EXECUTE_IF("slave_crash_if_table_scan", abort(););

    /* We don't have a key: search the table using rnd_next() */
    if ((error= table->file->ha_rnd_init_with_error(1)))
    {
      DBUG_PRINT("info",("error initializing table scan"
                         " (ha_rnd_init returns %d)",error));
      goto end;
    }

    is_table_scan= true;

    /* Continue until we find the right record or have made a full loop */
    do
    {
  restart_rnd_next:
      error= table->file->ha_rnd_next(table->record[0]);

      if (error)
        DBUG_PRINT("info", ("error: %s", HA_ERR(error)));
      switch (error) {

      case 0:
        DBUG_DUMP("record found", table->record[0], table->s->reclength);
        break;

      case HA_ERR_END_OF_FILE:
        DBUG_PRINT("info", ("Record not found"));
        table->file->ha_rnd_end();
        goto end;

      /*
        If the record was deleted, we pick the next one without doing
        any comparisons.
      */
      case HA_ERR_RECORD_DELETED:
        goto restart_rnd_next;

      default:
        DBUG_PRINT("info", ("Failed to get next record"
                            " (rnd_next returns %d)",error));
        table->file->print_error(error, MYF(0));
        table->file->ha_rnd_end();
        goto end;
      }
    }
    while (record_compare(table));
    
    /* 
      Note: above record_compare will take into accout all record fields 
      which might be incorrect in case a partial row was given in the event
     */

    DBUG_ASSERT(error == HA_ERR_END_OF_FILE || error == 0);
  }

end:
  if (is_table_scan || is_index_scan)
    issue_long_find_row_warning(get_type_code(), m_table->alias.c_ptr(), 
                                is_index_scan, rgi);
  table->default_column_bitmaps();
  DBUG_RETURN(error);
}

#endif

/*
  Constructor used to build an event for writing to the binary log.
 */

#ifndef MYSQL_CLIENT
Delete_rows_log_event::Delete_rows_log_event(THD *thd_arg, TABLE *tbl_arg,
                                             ulong tid, MY_BITMAP const *cols,
                                             bool is_transactional)
  : Rows_log_event(thd_arg, tbl_arg, tid, cols, is_transactional)
{
}
#endif /* #if !defined(MYSQL_CLIENT) */

/*
  Constructor used by slave to read the event from the binary log.
 */
#ifdef HAVE_REPLICATION
Delete_rows_log_event::Delete_rows_log_event(const char *buf, uint event_len,
                                             const Format_description_log_event
                                             *description_event)
  : Rows_log_event(buf, event_len, DELETE_ROWS_EVENT, description_event)
{
}
#endif

#if !defined(MYSQL_CLIENT) && defined(HAVE_REPLICATION)

int 
Delete_rows_log_event::do_before_row_operations(const Slave_reporting_capability *const)
{
  /*
    Increment the global status delete count variable
   */
  if (get_flags(STMT_END_F))
    status_var_increment(thd->status_var.com_stat[SQLCOM_DELETE]);

  if ((m_table->file->ha_table_flags() & HA_PRIMARY_KEY_REQUIRED_FOR_POSITION) &&
      m_table->s->primary_key < MAX_KEY)
  {
    /*
      We don't need to allocate any memory for m_key since it is not used.
    */
    return 0;
  }

  return find_key();
}

int 
Delete_rows_log_event::do_after_row_operations(const Slave_reporting_capability *const, 
                                               int error)
{
  /*error= ToDo:find out what this should really be, this triggers close_scan in nbd, returning error?*/
  m_table->file->ha_index_or_rnd_end();
  my_free(m_key);
  m_key= NULL;
  m_key_info= NULL;

  return error;
}

int Delete_rows_log_event::do_exec_row(rpl_group_info *rgi)
{
  int error;
  DBUG_ASSERT(m_table != NULL);

  if (!(error= find_row(rgi))) 
  { 
    /*
      Delete the record found, located in record[0]
    */
    error= m_table->file->ha_delete_row(m_table->record[0]);
    m_table->file->ha_index_or_rnd_end();
  }
  return error;
}

#endif /* !defined(MYSQL_CLIENT) && defined(HAVE_REPLICATION) */

#ifdef MYSQL_CLIENT
void Delete_rows_log_event::print(FILE *file,
                                  PRINT_EVENT_INFO* print_event_info)
{
  Rows_log_event::print_helper(file, print_event_info, "Delete_rows");
}
#endif


/**************************************************************************
	Update_rows_log_event member functions
**************************************************************************/

/*
  Constructor used to build an event for writing to the binary log.
 */
#if !defined(MYSQL_CLIENT)
Update_rows_log_event::Update_rows_log_event(THD *thd_arg, TABLE *tbl_arg,
                                             ulong tid,
                                             MY_BITMAP const *cols_bi,
                                             MY_BITMAP const *cols_ai,
                                             bool is_transactional)
: Rows_log_event(thd_arg, tbl_arg, tid, cols_bi, is_transactional)
{
  init(cols_ai);
}

Update_rows_log_event::Update_rows_log_event(THD *thd_arg, TABLE *tbl_arg,
                                             ulong tid,
                                             MY_BITMAP const *cols,
                                             bool is_transactional)
: Rows_log_event(thd_arg, tbl_arg, tid, cols, is_transactional)
{
  init(cols);
}

void Update_rows_log_event::init(MY_BITMAP const *cols)
{
  /* if bitmap_init fails, caught in is_valid() */
  if (likely(!bitmap_init(&m_cols_ai,
                          m_width <= sizeof(m_bitbuf_ai)*8 ? m_bitbuf_ai : NULL,
                          m_width,
                          false)))
  {
    /* Cols can be zero if this is a dummy binrows event */
    if (likely(cols != NULL))
    {
      memcpy(m_cols_ai.bitmap, cols->bitmap, no_bytes_in_map(cols));
      create_last_word_mask(&m_cols_ai);
    }
  }
}
#endif /* !defined(MYSQL_CLIENT) */


Update_rows_log_event::~Update_rows_log_event()
{
  if (m_cols_ai.bitmap == m_bitbuf_ai) // no my_malloc happened
    m_cols_ai.bitmap= 0; // so no my_free in bitmap_free
  bitmap_free(&m_cols_ai); // To pair with bitmap_init().
}


/*
  Constructor used by slave to read the event from the binary log.
 */
#ifdef HAVE_REPLICATION
Update_rows_log_event::Update_rows_log_event(const char *buf, uint event_len,
                                             const
                                             Format_description_log_event
                                             *description_event)
  : Rows_log_event(buf, event_len, UPDATE_ROWS_EVENT, description_event)
{
}
#endif

#if !defined(MYSQL_CLIENT) && defined(HAVE_REPLICATION)

int 
Update_rows_log_event::do_before_row_operations(const Slave_reporting_capability *const)
{
  /*
    Increment the global status update count variable
  */
  if (get_flags(STMT_END_F))
    status_var_increment(thd->status_var.com_stat[SQLCOM_UPDATE]);

  int err;
  if ((err= find_key()))
    return err;

  return 0;
}

int 
Update_rows_log_event::do_after_row_operations(const Slave_reporting_capability *const, 
                                               int error)
{
  /*error= ToDo:find out what this should really be, this triggers close_scan in nbd, returning error?*/
  m_table->file->ha_index_or_rnd_end();
  my_free(m_key); // Free for multi_malloc
  m_key= NULL;
  m_key_info= NULL;

  return error;
}

int 
Update_rows_log_event::do_exec_row(rpl_group_info *rgi)
{
  DBUG_ASSERT(m_table != NULL);

  int error= find_row(rgi); 
  if (error)
  {
    /*
      We need to read the second image in the event of error to be
      able to skip to the next pair of updates
    */
    m_curr_row= m_curr_row_end;
    unpack_current_row(rgi);
    return error;
  }

  /*
    This is the situation after locating BI:

    ===|=== before image ====|=== after image ===|===
       ^                     ^
       m_curr_row            m_curr_row_end

    BI found in the table is stored in record[0]. We copy it to record[1]
    and unpack AI to record[0].
   */

  store_record(m_table,record[1]);

  m_curr_row= m_curr_row_end;
  /* this also updates m_curr_row_end */
  if ((error= unpack_current_row(rgi)))
    goto err;

  /*
    Now we have the right row to update.  The old row (the one we're
    looking for) is in record[1] and the new row is in record[0].
  */
#ifndef HAVE_valgrind
  /*
    Don't print debug messages when running valgrind since they can
    trigger false warnings.
   */
  DBUG_PRINT("info",("Updating row in table"));
  DBUG_DUMP("old record", m_table->record[1], m_table->s->reclength);
  DBUG_DUMP("new values", m_table->record[0], m_table->s->reclength);
#endif

  error= m_table->file->ha_update_row(m_table->record[1], m_table->record[0]);
  if (error == HA_ERR_RECORD_IS_THE_SAME)
    error= 0;

err:
  m_table->file->ha_index_or_rnd_end();
  return error;
}

#endif /* !defined(MYSQL_CLIENT) && defined(HAVE_REPLICATION) */

#ifdef MYSQL_CLIENT
void Update_rows_log_event::print(FILE *file,
				  PRINT_EVENT_INFO* print_event_info)
{
  Rows_log_event::print_helper(file, print_event_info, "Update_rows");
}
#endif


Incident_log_event::Incident_log_event(const char *buf, uint event_len,
                                       const Format_description_log_event *descr_event)
  : Log_event(buf, descr_event)
{
  DBUG_ENTER("Incident_log_event::Incident_log_event");
  uint8 const common_header_len=
    descr_event->common_header_len;
  uint8 const post_header_len=
    descr_event->post_header_len[INCIDENT_EVENT-1];

  DBUG_PRINT("info",("event_len: %u; common_header_len: %d; post_header_len: %d",
                     event_len, common_header_len, post_header_len));

  int incident_number= uint2korr(buf + common_header_len);
  if (incident_number >= INCIDENT_COUNT ||
      incident_number <= INCIDENT_NONE)
  {
    // If the incident is not recognized, this binlog event is
    // invalid.  If we set incident_number to INCIDENT_NONE, the
    // invalidity will be detected by is_valid().
    m_incident= INCIDENT_NONE;
    DBUG_VOID_RETURN;
  }
  m_incident= static_cast<Incident>(incident_number);
  char const *ptr= buf + common_header_len + post_header_len;
  char const *const str_end= buf + event_len;
  uint8 len= 0;                   // Assignment to keep compiler happy
  const char *str= NULL;          // Assignment to keep compiler happy
  read_str(&ptr, str_end, &str, &len);
  m_message.str= const_cast<char*>(str);
  m_message.length= len;
  DBUG_PRINT("info", ("m_incident: %d", m_incident));
  DBUG_VOID_RETURN;
}


Incident_log_event::~Incident_log_event()
{
}


const char *
Incident_log_event::description() const
{
  static const char *const description[]= {
    "NOTHING",                                  // Not used
    "LOST_EVENTS"
  };

  DBUG_PRINT("info", ("m_incident: %d", m_incident));
  return description[m_incident];
}


#ifndef MYSQL_CLIENT
void Incident_log_event::pack_info(THD *thd, Protocol *protocol)
{
  char buf[256];
  size_t bytes;
  if (m_message.length > 0)
    bytes= my_snprintf(buf, sizeof(buf), "#%d (%s)",
                       m_incident, description());
  else
    bytes= my_snprintf(buf, sizeof(buf), "#%d (%s): %s",
                       m_incident, description(), m_message.str);
  protocol->store(buf, bytes, &my_charset_bin);
}
#endif


#ifdef MYSQL_CLIENT
void
Incident_log_event::print(FILE *file,
                          PRINT_EVENT_INFO *print_event_info)
{
  if (print_event_info->short_form)
    return;

  Write_on_release_cache cache(&print_event_info->head_cache, file);
  print_header(&cache, print_event_info, FALSE);
  my_b_printf(&cache, "\n# Incident: %s\nRELOAD DATABASE; # Shall generate syntax error\n", description());
}
#endif

#if defined(HAVE_REPLICATION) && !defined(MYSQL_CLIENT)
int
Incident_log_event::do_apply_event(rpl_group_info *rgi)
{
  Relay_log_info const *rli= rgi->rli;
  DBUG_ENTER("Incident_log_event::do_apply_event");
  rli->report(ERROR_LEVEL, ER_SLAVE_INCIDENT,
              ER(ER_SLAVE_INCIDENT),
              description(),
              m_message.length > 0 ? m_message.str : "<none>");
  DBUG_RETURN(1);
}
#endif

bool
Incident_log_event::write_data_header(IO_CACHE *file)
{
  DBUG_ENTER("Incident_log_event::write_data_header");
  DBUG_PRINT("enter", ("m_incident: %d", m_incident));
  uchar buf[sizeof(int16)];
  int2store(buf, (int16) m_incident);
#ifndef MYSQL_CLIENT
  DBUG_RETURN(wrapper_my_b_safe_write(file, buf, sizeof(buf)));
#else
   DBUG_RETURN(my_b_safe_write(file, buf, sizeof(buf)));
#endif
}

bool
Incident_log_event::write_data_body(IO_CACHE *file)
{
  uchar tmp[1];
  DBUG_ENTER("Incident_log_event::write_data_body");
  tmp[0]= (uchar) m_message.length;
  crc= my_checksum(crc, (uchar*) tmp, 1);
  if (m_message.length > 0)
  {
    crc= my_checksum(crc, (uchar*) m_message.str, m_message.length);
    // todo: report a bug on write_str accepts uint but treats it as uchar
  }
  DBUG_RETURN(write_str(file, m_message.str, (uint) m_message.length));
}


#ifdef MYSQL_CLIENT
/**
  The default values for these variables should be values that are
  *incorrect*, i.e., values that cannot occur in an event.  This way,
  they will always be printed for the first event.
*/
st_print_event_info::st_print_event_info()
  :flags2_inited(0), sql_mode_inited(0), sql_mode(0),
   auto_increment_increment(0),auto_increment_offset(0), charset_inited(0),
   lc_time_names_number(~0),
   charset_database_number(ILLEGAL_CHARSET_INFO_NUMBER),
   thread_id(0), thread_id_printed(false), server_id(0),
   server_id_printed(false), domain_id(0), domain_id_printed(false),
   skip_replication(0),
   base64_output_mode(BASE64_OUTPUT_UNSPEC), printed_fd_event(FALSE)
{
  /*
    Currently we only use static PRINT_EVENT_INFO objects, so zeroed at
    program's startup, but these explicit bzero() is for the day someone
    creates dynamic instances.
  */
  bzero(db, sizeof(db));
  bzero(charset, sizeof(charset));
  bzero(time_zone_str, sizeof(time_zone_str));
  delimiter[0]= ';';
  delimiter[1]= 0;
  myf const flags = MYF(MY_WME | MY_NABP);
  open_cached_file(&head_cache, NULL, NULL, 0, flags);
  open_cached_file(&body_cache, NULL, NULL, 0, flags);
}
#endif

#if defined(HAVE_REPLICATION) && !defined(MYSQL_CLIENT)
Heartbeat_log_event::Heartbeat_log_event(const char* buf, uint event_len,
                    const Format_description_log_event* description_event)
  :Log_event(buf, description_event)
{
  uint8 header_size= description_event->common_header_len;
  ident_len = event_len - header_size;
  set_if_smaller(ident_len,FN_REFLEN-1);
  log_ident= buf + header_size;
}
#endif

#if defined(MYSQL_SERVER)
/*
  Access to the current replication position.

  There is a dummy replacement for this in the embedded library that returns
  FALSE; this is used by XtraDB to allow it to access replication stuff while
  still being able to use the same plugin in both stand-alone and embedded.

  In this function it's ok to use active_mi, as this is only called for
  the main replication server.
*/
bool rpl_get_position_info(const char **log_file_name, ulonglong *log_pos,
                           const char **group_relay_log_name,
                           ulonglong *relay_log_pos)
{
#if defined(EMBEDDED_LIBRARY) || !defined(HAVE_REPLICATION)
  return FALSE;
#else
  const Relay_log_info *rli= &(active_mi->rli);
  if (opt_slave_parallel_threads == 0)
  {
    *log_file_name= rli->group_master_log_name;
    *log_pos= rli->group_master_log_pos +
      (rli->future_event_relay_log_pos - rli->group_relay_log_pos);
    *group_relay_log_name= rli->group_relay_log_name;
    *relay_log_pos= rli->future_event_relay_log_pos;
  }
  else
  {
    *log_file_name= "";
    *log_pos= 0;
    *group_relay_log_name= "";
    *relay_log_pos= 0;
  }
  return TRUE;
#endif
}
#endif<|MERGE_RESOLUTION|>--- conflicted
+++ resolved
@@ -6633,7 +6633,7 @@
 int
 Gtid_list_log_event::do_apply_event(rpl_group_info *rgi)
 {
-<<<<<<< HEAD
+  Relay_log_info const *rli= rgi->rli;
   int ret;
   if (gl_flags & FLAG_IGN_GTIDS)
   {
@@ -6647,11 +6647,7 @@
       rpl_global_gtid_slave_state.update_state_hash(sub_id_list[i], &list[i]);
     }
   }
-  ret= Log_event::do_apply_event(rli);
-=======
-  Relay_log_info const *rli= rgi->rli;
-  int ret= Log_event::do_apply_event(rgi);
->>>>>>> 39df665a
+  ret= Log_event::do_apply_event(rgi);
   if (rli->until_condition == Relay_log_info::UNTIL_GTID &&
       (gl_flags & FLAG_UNTIL_REACHED))
   {
@@ -6881,23 +6877,12 @@
 
 int Intvar_log_event::do_apply_event(rpl_group_info *rgi)
 {
-<<<<<<< HEAD
   DBUG_ENTER("Intvar_log_event::do_apply_event");
-  /*
-    We are now in a statement until the associated query log event has
-    been processed.
-   */
-  const_cast<Relay_log_info*>(rli)->set_flag(Relay_log_info::IN_STMT);
-
-  if (rli->deferred_events_collecting)
+  if (rgi->deferred_events_collecting)
   {
     DBUG_PRINT("info",("deferring event"));
-    DBUG_RETURN(rli->deferred_events->add(this));
-  }
-=======
-  if (rgi->deferred_events_collecting)
-    return rgi->deferred_events->add(this);
->>>>>>> 39df665a
+    DBUG_RETURN(rgi->deferred_events->add(this));
+  }
 
   switch (type) {
   case LAST_INSERT_ID_EVENT:
@@ -7606,13 +7591,8 @@
 
   if (rgi->deferred_events_collecting)
   {
-<<<<<<< HEAD
     set_deferred(current_thd->query_id);
-    DBUG_RETURN(rli->deferred_events->add(this));
-=======
-    set_deferred();
     DBUG_RETURN(rgi->deferred_events->add(this));
->>>>>>> 39df665a
   }
   else if (is_deferred())
   {
