--- conflicted
+++ resolved
@@ -3960,13 +3960,10 @@
   pthread_mutex_init(&ndbcluster_mutex,MY_MUTEX_INIT_FAST);
 
   ndbcluster_inited= 1;
-<<<<<<< HEAD
 #ifdef USE_DISCOVER_ON_STARTUP
-  if (res == 0 && ndb_discover_tables() != 0)
+  if (ndb_discover_tables() != 0)
     DBUG_RETURN(TRUE);    
 #endif
-=======
->>>>>>> b7c3591b
   DBUG_RETURN(false);
 }
 
