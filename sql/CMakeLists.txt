<<<<<<< HEAD
# Copyright (c) 2006, 2014, Oracle and/or its affiliates.
# Copyright (c) 2010, 2015, MariaDB
=======
# Copyright (c) 2006, 2017, Oracle and/or its affiliates. All rights reserved.
>>>>>>> 946d9e4d
# 
# This program is free software; you can redistribute it and/or modify
# it under the terms of the GNU General Public License as published by
# the Free Software Foundation; version 2 of the License.
# 
# This program is distributed in the hope that it will be useful,
# but WITHOUT ANY WARRANTY; without even the implied warranty of
# MERCHANTABILITY or FITNESS FOR A PARTICULAR PURPOSE.  See the
# GNU General Public License for more details.
# 
# You should have received a copy of the GNU General Public License
# along with this program; if not, write to the Free Software
# Foundation, Inc., 51 Franklin St, Fifth Floor, Boston, MA  02110-1301 USA

INCLUDE_DIRECTORIES(
${CMAKE_SOURCE_DIR}/include 
${CMAKE_SOURCE_DIR}/sql 
${CMAKE_SOURCE_DIR}/regex 
${ZLIB_INCLUDE_DIR}
${SSL_INCLUDE_DIRS}
${CMAKE_BINARY_DIR}/sql
)

SET(CONF_SOURCES
  ${CMAKE_CURRENT_BINARY_DIR}/sql_builtin.cc
)
SET(GEN_SOURCES
${CMAKE_CURRENT_BINARY_DIR}/sql_yacc.h 
${CMAKE_CURRENT_BINARY_DIR}/sql_yacc.cc
${CMAKE_CURRENT_BINARY_DIR}/lex_hash.h 
)

SET_SOURCE_FILES_PROPERTIES(${GEN_SOURCES} ${CONF_SOURCES} PROPERTIES GENERATED 1)

ADD_DEFINITIONS(-DMYSQL_SERVER -DHAVE_EVENT_SCHEDULER) 

IF(SSL_DEFINES)
 ADD_DEFINITIONS(${SSL_DEFINES})
ENDIF()

SET (SQL_SOURCE
              ../sql-common/client.c derror.cc des_key_file.cc
               discover.cc ../libmysql/errmsg.c field.cc  field_conv.cc 
               filesort.cc gstream.cc sha2.cc
               signal_handler.cc
               handler.cc hash_filo.h sql_plugin_services.h
               hostname.cc init.cc item.cc item_buff.cc item_cmpfunc.cc 
               item_create.cc item_func.cc item_geofunc.cc item_row.cc 
               item_strfunc.cc item_subselect.cc item_sum.cc item_timefunc.cc 
               key.cc log.cc lock.cc
               log_event.cc rpl_record.cc rpl_reporting.cc
               log_event_old.cc rpl_record_old.cc
               message.h mf_iocache.cc my_decimal.cc ../sql-common/my_time.c
               mysqld.cc net_serv.cc  keycaches.cc
               ../sql-common/client_plugin.c
               opt_range.cc opt_range.h opt_sum.cc 
               ../sql-common/pack.c parse_file.cc password.c procedure.cc 
               protocol.cc records.cc repl_failsafe.cc rpl_filter.cc set_var.cc 
               slave.cc sp.cc sp_cache.cc sp_head.cc sp_pcontext.cc 
               sp_rcontext.cc spatial.cc sql_acl.cc sql_analyse.cc sql_base.cc 
               sql_cache.cc sql_class.cc sql_client.cc sql_crypt.cc sql_crypt.h 
               sql_cursor.cc sql_db.cc sql_delete.cc sql_derived.cc sql_do.cc 
               sql_error.cc sql_handler.cc sql_help.cc sql_insert.cc sql_lex.cc 
               sql_list.cc sql_load.cc sql_manager.cc sql_parse.cc
               sql_partition.cc sql_plugin.cc sql_prepare.cc sql_rename.cc 
               debug_sync.cc debug_sync.h
               sql_repl.cc sql_select.cc sql_show.cc sql_state.c sql_string.cc
               sql_table.cc sql_test.cc sql_trigger.cc sql_udf.cc sql_union.cc
               sql_update.cc sql_view.cc strfunc.cc table.cc thr_malloc.cc 
               sql_time.cc tztime.cc uniques.cc unireg.cc item_xmlfunc.cc 
               rpl_tblmap.cc sql_binlog.cc event_scheduler.cc event_data_objects.cc
               event_queue.cc event_db_repository.cc 
               sql_tablespace.cc events.cc ../sql-common/my_user.c 
               partition_info.cc rpl_utility.cc rpl_injector.cc sql_locale.cc
               rpl_rli.cc rpl_mi.cc sql_servers.cc sql_audit.cc
               sql_connect.cc scheduler.cc sql_partition_admin.cc
               sql_profile.cc event_parse_data.cc sql_alter.cc
               sql_signal.cc rpl_handler.cc mdl.cc sql_admin.cc
               transaction.cc sys_vars.cc sql_truncate.cc datadict.cc
               sql_reload.cc

               # added in MariaDB:
               sql_lifo_buffer.h sql_join_cache.h sql_join_cache.cc
               create_options.cc multi_range_read.cc
               opt_index_cond_pushdown.cc opt_subselect.cc
               opt_table_elimination.cc sql_expression_cache.cc
               gcalc_slicescan.cc gcalc_tools.cc
			   threadpool_common.cc 
			   ../sql-common/mysql_async.c
               ${CMAKE_CURRENT_BINARY_DIR}/sql_builtin.cc
               ${GEN_SOURCES}
<<<<<<< HEAD
               ${MYSYS_LIBWRAP_SOURCE}
			   )
  
IF (CMAKE_SYSTEM_NAME MATCHES "Linux" OR
    CMAKE_SYSTEM_NAME MATCHES "Windows" OR
    CMAKE_SYSTEM_NAME MATCHES "SunOS" OR
    HAVE_KQUEUE)
 ADD_DEFINITIONS(-DHAVE_POOL_OF_THREADS) 
 IF(WIN32)
   SET(SQL_SOURCE ${SQL_SOURCE} threadpool_win.cc)
 ELSE()
   SET(SQL_SOURCE ${SQL_SOURCE} threadpool_unix.cc)
 ENDIF()
=======
               ${CONF_SOURCES}
               ${MYSYS_LIBWRAP_SOURCE})

# These files have unused result errors, so we skip Werror
CHECK_C_COMPILER_FLAG("-Werror" HAVE_WERROR_FLAG)
IF(HAVE_WERROR_FLAG)
  INCLUDE(${MYSQL_CMAKE_SCRIPT_DIR}/compile_flags.cmake)
  ADD_COMPILE_FLAGS(filesort.cc  COMPILE_FLAGS "-Wno-error")
  ADD_COMPILE_FLAGS(opt_range.cc COMPILE_FLAGS "-Wno-error")
>>>>>>> 946d9e4d
ENDIF()

MYSQL_ADD_PLUGIN(partition ha_partition.cc STORAGE_ENGINE DEFAULT STATIC_ONLY
RECOMPILE_FOR_EMBEDDED)

ADD_LIBRARY(sql STATIC ${SQL_SOURCE})
ADD_DEPENDENCIES(sql GenServerSource)
DTRACE_INSTRUMENT(sql)
TARGET_LINK_LIBRARIES(sql ${MYSQLD_STATIC_PLUGIN_LIBS} 
  mysys dbug strings vio regex ${LIBJEMALLOC}
  ${LIBWRAP} ${LIBCRYPT} ${LIBDL} ${CMAKE_THREAD_LIBS_INIT}
  ${SSL_LIBRARIES})

IF(WIN32)
  SET(MYSQLD_SOURCE main.cc nt_servc.cc nt_servc.h message.rc)
  TARGET_LINK_LIBRARIES(sql psapi)
ELSE()
  SET(MYSQLD_SOURCE main.cc ${DTRACE_PROBES_ALL})
ENDIF()

MYSQL_ADD_EXECUTABLE(mysqld ${MYSQLD_SOURCE} DESTINATION ${INSTALL_SBINDIR} COMPONENT Server)

IF(APPLE) 
  # Add CoreServices framework since some dloadable plugins may need it 
  FIND_LIBRARY(CORESERVICES NAMES CoreServices) 
  IF(CORESERVICES) 
    TARGET_LINK_LIBRARIES(mysqld ${CORESERVICES}) 
  ENDIF() 
ENDIF() 

IF(NOT WITHOUT_DYNAMIC_PLUGINS)
  SET_TARGET_PROPERTIES(mysqld PROPERTIES ENABLE_EXPORTS TRUE)
  GET_TARGET_PROPERTY(mysqld_link_flags mysqld LINK_FLAGS)
  IF(NOT mysqld_link_flags)
    SET(mysqld_link_flags)
  ENDIF()
  IF (MINGW OR CYGWIN)
    SET_TARGET_PROPERTIES(mysqld PROPERTIES LINK_FLAGS "${mysqld_link_flags} -Wl,--export-all-symbols")
  ENDIF()
  IF(MSVC)
    # Set module definition file. Also use non-incremental linker, 
    # incremental appears to crash from time to time,if used with /DEF option
    SET_TARGET_PROPERTIES(mysqld PROPERTIES LINK_FLAGS "${mysqld_link_flags} /DEF:mysqld.def /INCREMENTAL:NO")

    FOREACH (CORELIB sql mysys dbug strings)
      GET_TARGET_PROPERTY(LOC ${CORELIB} LOCATION)
      FILE(TO_NATIVE_PATH ${LOC} LOC)
      SET (LIB_LOCATIONS ${LIB_LOCATIONS} ${LOC}) 
    ENDFOREACH (CORELIB ${MYSQLD_CORE_LIBS})
    SET(_PLATFORM x86)
    IF(CMAKE_SIZEOF_VOID_P EQUAL 8)
      SET(_PLATFORM  x64)
    ENDIF()
    ADD_CUSTOM_COMMAND(TARGET mysqld PRE_LINK
      COMMAND echo ${_PLATFORM} && cscript ARGS //nologo ${PROJECT_SOURCE_DIR}/win/create_def_file.js
                  ${_PLATFORM}  ${LIB_LOCATIONS} > mysqld.def 
      WORKING_DIRECTORY ${CMAKE_CURRENT_BINARY_DIR})
    ADD_DEPENDENCIES(sql GenError)
  ENDIF(MSVC)
ENDIF(NOT WITHOUT_DYNAMIC_PLUGINS)

SET_TARGET_PROPERTIES(mysqld PROPERTIES ENABLE_EXPORTS TRUE) 
TARGET_LINK_LIBRARIES(mysqld sql)

# Provide plugins with minimal set of libraries
SET(INTERFACE_LIBS ${LIBRT})
IF(INTERFACE_LIBS)
 SET_TARGET_PROPERTIES(mysqld PROPERTIES LINK_INTERFACE_LIBRARIES 
  "${INTERFACE_LIBS}")
ENDIF()

# On Solaris, some extra effort is required in order to get dtrace probes
# from static libraries
DTRACE_INSTRUMENT_STATIC_LIBS(mysqld 
 "sql;mysys;${MYSQLD_STATIC_PLUGIN_LIBS}")
 

SET(WITH_MYSQLD_LDFLAGS "" CACHE STRING "Additional linker flags for mysqld")
MARK_AS_ADVANCED(WITH_MYSQLD_LDFLAGS)
IF(WITH_MYSQLD_LDFLAGS)
  GET_TARGET_PROPERTY(mysqld LINK_FLAGS MYSQLD_LINK_FLAGS)
  IF(NOT MYSQLD_LINK_FLAGS)
    SET(MYSQLD_LINK_FLAGS) 
  ENDIF() 
  SET_TARGET_PROPERTIES(mysqld PROPERTIES LINK_FLAGS 
     "${MYSQLD_LINK_FLAGS} ${WITH_MYSQLD_LDFLAGS}")
ENDIF()
INSTALL_DEBUG_TARGET(mysqld 
  DESTINATION ${INSTALL_SBINDIR} 
  PDB_DESTINATION ${INSTALL_SBINDIR}/debug
  RENAME mysqld-debug)

INCLUDE(${CMAKE_SOURCE_DIR}/cmake/bison.cmake)

# Handle out-of-source build from source package with possibly broken 
# bison. Copy bison output to from source to build directory, if not already 
# there
IF (NOT BISON_USABLE)
IF (NOT ${CMAKE_CURRENT_SOURCE_DIR} STREQUAL ${CMAKE_CURRENT_BINARY_DIR})
  IF(EXISTS ${CMAKE_CURRENT_SOURCE_DIR}/sql_yacc.cc)
    IF(NOT EXISTS ${CMAKE_CURRENT_BINARY_DIR}/sql_yacc.cc)
      CONFIGURE_FILE(${CMAKE_CURRENT_SOURCE_DIR}/sql_yacc.cc 
        ${CMAKE_CURRENT_BINARY_DIR}/sql_yacc.cc COPYONLY)
      CONFIGURE_FILE(${CMAKE_CURRENT_SOURCE_DIR}/sql_yacc.h
        ${CMAKE_CURRENT_BINARY_DIR}/sql_yacc.h COPYONLY)
    ENDIF()
  ENDIF()
ENDIF()
ENDIF()

RUN_BISON(
  ${CMAKE_CURRENT_SOURCE_DIR}/sql_yacc.yy 
  ${CMAKE_CURRENT_BINARY_DIR}/sql_yacc.cc
  ${CMAKE_CURRENT_BINARY_DIR}/sql_yacc.h
)

# Gen_lex_hash
ADD_EXECUTABLE(gen_lex_hash gen_lex_hash.cc)

ADD_CUSTOM_COMMAND(
  OUTPUT ${CMAKE_CURRENT_BINARY_DIR}/lex_hash.h
  COMMAND gen_lex_hash > lex_hash.h
  DEPENDS gen_lex_hash
)

MYSQL_ADD_EXECUTABLE(mysql_tzinfo_to_sql tztime.cc COMPONENT Server)
SET_TARGET_PROPERTIES(mysql_tzinfo_to_sql PROPERTIES COMPILE_FLAGS "-DTZINFO2SQL")
TARGET_LINK_LIBRARIES(mysql_tzinfo_to_sql mysys)

ADD_CUSTOM_TARGET( 
        GenServerSource
        DEPENDS ${GEN_SOURCES}
)

#Need this only for embedded
SET_TARGET_PROPERTIES(GenServerSource PROPERTIES EXCLUDE_FROM_ALL TRUE)

IF(WIN32 OR HAVE_DLOPEN AND NOT DISABLE_SHARED)
  ADD_LIBRARY(udf_example MODULE udf_example.c)
  SET_TARGET_PROPERTIES(udf_example PROPERTIES PREFIX "")
  # udf_example depends on strings 
  IF(WIN32)
    IF(MSVC)
     SET_TARGET_PROPERTIES(udf_example PROPERTIES LINK_FLAGS "/DEF:${CMAKE_CURRENT_SOURCE_DIR}/udf_example.def")
    ENDIF()
    TARGET_LINK_LIBRARIES(udf_example strings)
  ELSE()
    # udf_example is using safemutex exported by mysqld
    TARGET_LINK_LIBRARIES(udf_example mysqld)
  ENDIF()
ENDIF()

FOREACH(tool glibtoolize libtoolize aclocal autoconf autoheader automake gtar 
 tar git)
 STRING(TOUPPER ${tool}  TOOL)
 FIND_PROGRAM(${TOOL}_EXECUTABLE ${tool} DOC "path to the executable")
 MARK_AS_ADVANCED(${TOOL}_EXECUTABLE)
ENDFOREACH()

CONFIGURE_FILE(
  ${CMAKE_SOURCE_DIR}/cmake/make_dist.cmake.in
  ${CMAKE_BINARY_DIR}/make_dist.cmake @ONLY)

ADD_CUSTOM_TARGET(dist 
  COMMAND ${CMAKE_COMMAND} -P ${CMAKE_BINARY_DIR}/make_dist.cmake
  DEPENDS ${CMAKE_BINARY_DIR}/sql/sql_yacc.cc ${CMAKE_BINARY_DIR}/sql/sql_yacc.h
  WORKING_DIRECTORY ${CMAKE_BINARY_DIR}
)

ADD_CUSTOM_TARGET(distclean
  COMMAND ${CMAKE_COMMAND} -E echo  WARNING: distclean target is not functional
  COMMAND ${CMAKE_COMMAND} -E echo  Use 'git clean -fdx' instead
  VERBATIM
  )

IF(INSTALL_LAYOUT STREQUAL "STANDALONE")

# Copy db.opt into data/test/
SET(DBOPT_FILE ${CMAKE_SOURCE_DIR}/support-files/db.opt ) 
INSTALL(FILES ${DBOPT_FILE} DESTINATION data/test COMPONENT DataFiles)

# Install initial database on windows
IF(NOT CMAKE_CROSSCOMPILING)
  GET_TARGET_PROPERTY(MYSQLD_EXECUTABLE mysqld LOCATION)
ENDIF()
IF(WIN32 AND MYSQLD_EXECUTABLE)
  CONFIGURE_FILE(
    ${CMAKE_SOURCE_DIR}/cmake/create_initial_db.cmake.in
    ${CMAKE_CURRENT_BINARY_DIR}/create_initial_db.cmake
    @ONLY
  )
  
  IF(MSVC_IDE OR CMAKE_GENERATOR MATCHES "Xcode")
    SET (CONFIG_PARAM -DCONFIG=${CMAKE_CFG_INTDIR})
  ENDIF()
  MAKE_DIRECTORY(${CMAKE_CURRENT_BINARY_DIR}/data)
  ADD_CUSTOM_COMMAND(
     OUTPUT initdb.dep
     COMMAND ${CMAKE_COMMAND}
     ${CONFIG_PARAM} -P ${CMAKE_CURRENT_BINARY_DIR}/create_initial_db.cmake
     WORKING_DIRECTORY ${CMAKE_CURRENT_BINARY_DIR}/data
     DEPENDS mysqld
  )
  ADD_CUSTOM_TARGET(initial_database  
    ALL
    DEPENDS  initdb.dep
  )
  INSTALL(DIRECTORY ${CMAKE_CURRENT_BINARY_DIR}/data DESTINATION . 
  COMPONENT DataFiles 
  PATTERN "initdb.dep" EXCLUDE  
  PATTERN "bootstrap.sql" EXCLUDE
  PATTERN "aria*" EXCLUDE
  )
ELSE()
  # Not windows or cross compiling, just install an empty directory
  INSTALL(FILES ${DUMMY_FILE} DESTINATION data/mysql COMPONENT DataFiles)
ENDIF(WIN32 AND MYSQLD_EXECUTABLE)
ENDIF(INSTALL_LAYOUT STREQUAL "STANDALONE")

IF(WIN32)
  SET(my_bootstrap_sql ${CMAKE_CURRENT_BINARY_DIR}/my_bootstrap.sql)
  FILE(TO_NATIVE_PATH ${my_bootstrap_sql} native_outfile)

  # Create bootstrapper SQL script
  ADD_CUSTOM_COMMAND(OUTPUT    
    ${my_bootstrap_sql}
    COMMAND ${CMAKE_COMMAND} -E chdir ${CMAKE_SOURCE_DIR}/scripts
    cmd /c copy mysql_system_tables.sql+mysql_system_tables_data.sql+fill_help_tables.sql+mysql_performance_tables.sql ${native_outfile}
    DEPENDS
    ${CMAKE_SOURCE_DIR}/scripts/mysql_system_tables.sql
    ${CMAKE_SOURCE_DIR}/scripts/mysql_system_tables_data.sql
    ${CMAKE_SOURCE_DIR}/scripts/fill_help_tables.sql
    ${CMAKE_SOURCE_DIR}/scripts/mysql_performance_tables.sql
  )

  ADD_CUSTOM_COMMAND(
    OUTPUT ${CMAKE_CURRENT_BINARY_DIR}/mysql_bootstrap_sql.c
    COMMAND comp_sql
    mysql_bootstrap_sql
    ${CMAKE_CURRENT_BINARY_DIR}/my_bootstrap.sql
    mysql_bootstrap_sql.c
    WORKING_DIRECTORY ${CMAKE_CURRENT_BINARY_DIR}
    DEPENDS comp_sql ${my_bootstrap_sql}
  )

  MYSQL_ADD_EXECUTABLE(mysql_install_db 
    mysql_install_db.cc
    ${CMAKE_CURRENT_BINARY_DIR}/mysql_bootstrap_sql.c
    COMPONENT Server
  )
  TARGET_LINK_LIBRARIES(mysql_install_db mysys)

  ADD_LIBRARY(winservice STATIC winservice.c)
  TARGET_LINK_LIBRARIES(winservice shell32)
  MYSQL_ADD_EXECUTABLE(mysql_upgrade_service
    mysql_upgrade_service.cc
    COMPONENT Server)	
  TARGET_LINK_LIBRARIES(mysql_upgrade_service mysys winservice)
ENDIF(WIN32)

INSTALL(DIRECTORY . DESTINATION ${INSTALL_INCLUDEDIR}/private COMPONENT Development
  FILES_MATCHING PATTERN "*.h"
  PATTERN examples EXCLUDE
  PATTERN share EXCLUDE
  PATTERN CMakeFiles EXCLUDE)<|MERGE_RESOLUTION|>--- conflicted
+++ resolved
@@ -1,9 +1,5 @@
-<<<<<<< HEAD
 # Copyright (c) 2006, 2014, Oracle and/or its affiliates.
-# Copyright (c) 2010, 2015, MariaDB
-=======
-# Copyright (c) 2006, 2017, Oracle and/or its affiliates. All rights reserved.
->>>>>>> 946d9e4d
+# Copyright (c) 2010, 2018, MariaDB
 # 
 # This program is free software; you can redistribute it and/or modify
 # it under the terms of the GNU General Public License as published by
@@ -27,16 +23,13 @@
 ${CMAKE_BINARY_DIR}/sql
 )
 
-SET(CONF_SOURCES
-  ${CMAKE_CURRENT_BINARY_DIR}/sql_builtin.cc
-)
 SET(GEN_SOURCES
 ${CMAKE_CURRENT_BINARY_DIR}/sql_yacc.h 
 ${CMAKE_CURRENT_BINARY_DIR}/sql_yacc.cc
 ${CMAKE_CURRENT_BINARY_DIR}/lex_hash.h 
 )
 
-SET_SOURCE_FILES_PROPERTIES(${GEN_SOURCES} ${CONF_SOURCES} PROPERTIES GENERATED 1)
+SET_SOURCE_FILES_PROPERTIES(${GEN_SOURCES} PROPERTIES GENERATED 1)
 
 ADD_DEFINITIONS(-DMYSQL_SERVER -DHAVE_EVENT_SCHEDULER) 
 
@@ -95,7 +88,6 @@
 			   ../sql-common/mysql_async.c
                ${CMAKE_CURRENT_BINARY_DIR}/sql_builtin.cc
                ${GEN_SOURCES}
-<<<<<<< HEAD
                ${MYSYS_LIBWRAP_SOURCE}
 			   )
   
@@ -109,17 +101,6 @@
  ELSE()
    SET(SQL_SOURCE ${SQL_SOURCE} threadpool_unix.cc)
  ENDIF()
-=======
-               ${CONF_SOURCES}
-               ${MYSYS_LIBWRAP_SOURCE})
-
-# These files have unused result errors, so we skip Werror
-CHECK_C_COMPILER_FLAG("-Werror" HAVE_WERROR_FLAG)
-IF(HAVE_WERROR_FLAG)
-  INCLUDE(${MYSQL_CMAKE_SCRIPT_DIR}/compile_flags.cmake)
-  ADD_COMPILE_FLAGS(filesort.cc  COMPILE_FLAGS "-Wno-error")
-  ADD_COMPILE_FLAGS(opt_range.cc COMPILE_FLAGS "-Wno-error")
->>>>>>> 946d9e4d
 ENDIF()
 
 MYSQL_ADD_PLUGIN(partition ha_partition.cc STORAGE_ENGINE DEFAULT STATIC_ONLY
