# Copyright (C) 2006 MySQL AB
# 
# This program is free software; you can redistribute it and/or modify
# it under the terms of the GNU General Public License as published by
# the Free Software Foundation; version 2 of the License.
# 
# This program is distributed in the hope that it will be useful,
# but WITHOUT ANY WARRANTY; without even the implied warranty of
# MERCHANTABILITY or FITNESS FOR A PARTICULAR PURPOSE.  See the
# GNU General Public License for more details.
# 
# You should have received a copy of the GNU General Public License
# along with this program; if not, write to the Free Software
# Foundation, Inc., 51 Franklin St, Fifth Floor, Boston, MA  02110-1301  USA
INCLUDE("${PROJECT_SOURCE_DIR}/win/mysql_manifest.cmake")

SET(CMAKE_CXX_FLAGS_DEBUG 
    "${CMAKE_CXX_FLAGS_DEBUG} -DSAFEMALLOC -DSAFE_MUTEX -DUSE_SYMDIR /Zi")
SET(CMAKE_C_FLAGS_DEBUG 
    "${CMAKE_C_FLAGS_DEBUG} -DSAFEMALLOC -DSAFE_MUTEX -DUSE_SYMDIR /Zi")
SET(CMAKE_EXE_LINKER_FLAGS_DEBUG "${CMAKE_EXE_LINKER_FLAGS_DEBUG} /MAP /MAPINFO:EXPORTS") 

INCLUDE_DIRECTORIES(${CMAKE_SOURCE_DIR}/include 
                    ${CMAKE_SOURCE_DIR}/extra/yassl/include 
                    ${CMAKE_SOURCE_DIR}/sql 
                    ${CMAKE_SOURCE_DIR}/regex 
                    ${CMAKE_SOURCE_DIR}/zlib
)

SET_SOURCE_FILES_PROPERTIES(${CMAKE_SOURCE_DIR}/sql/message.rc 
							${CMAKE_SOURCE_DIR}/sql/message.h 
							${CMAKE_SOURCE_DIR}/sql/sql_yacc.h 
							${CMAKE_SOURCE_DIR}/sql/sql_yacc.cc
                            ${CMAKE_SOURCE_DIR}/include/mysql_version.h
                            ${CMAKE_SOURCE_DIR}/sql/sql_builtin.cc
                            ${CMAKE_SOURCE_DIR}/sql/lex_hash.h 
                            ${PROJECT_SOURCE_DIR}/include/mysqld_error.h
                            ${PROJECT_SOURCE_DIR}/include/mysqld_ername.h
                            ${PROJECT_SOURCE_DIR}/include/sql_state.h 
                              PROPERTIES GENERATED 1)

ADD_DEFINITIONS(-DMYSQL_SERVER -D_CONSOLE -DHAVE_DLOPEN)

ADD_EXECUTABLE(mysqld${MYSQLD_EXE_SUFFIX}
	       ../sql-common/client.c derror.cc des_key_file.cc
               discover.cc ../libmysql/errmsg.c field.cc field_conv.cc 
               filesort.cc gstream.cc
               ha_partition.cc
               handler.cc hash_filo.cc hash_filo.h 
               hostname.cc init.cc item.cc item_buff.cc item_cmpfunc.cc 
               item_create.cc item_func.cc item_geofunc.cc item_row.cc 
               item_strfunc.cc item_subselect.cc item_sum.cc item_timefunc.cc 
               key.cc log.cc lock.cc message.rc 
               log_event.cc rpl_record.cc rpl_reporting.cc
               log_event_old.cc rpl_record_old.cc
               message.h mf_iocache.cc my_decimal.cc ../sql-common/my_time.c
               mysqld.cc net_serv.cc 
               nt_servc.cc nt_servc.h opt_range.cc opt_range.h opt_sum.cc 
               ../sql-common/pack.c parse_file.cc password.c procedure.cc 
               protocol.cc records.cc repl_failsafe.cc rpl_filter.cc set_var.cc 
               slave.cc sp.cc sp_cache.cc sp_head.cc sp_pcontext.cc 
               sp_rcontext.cc spatial.cc sql_acl.cc sql_analyse.cc sql_base.cc 
               sql_cache.cc sql_class.cc sql_client.cc sql_crypt.cc sql_crypt.h 
               sql_cursor.cc sql_db.cc sql_delete.cc sql_derived.cc sql_do.cc 
               sql_error.cc sql_handler.cc sql_help.cc sql_insert.cc sql_lex.cc 
               sql_list.cc sql_load.cc sql_manager.cc sql_map.cc sql_parse.cc 
               sql_partition.cc sql_plugin.cc sql_prepare.cc sql_rename.cc 
               sql_repl.cc sql_select.cc sql_show.cc sql_state.c sql_string.cc 
               sql_table.cc sql_test.cc sql_trigger.cc sql_udf.cc sql_union.cc
               sql_update.cc sql_view.cc strfunc.cc table.cc thr_malloc.cc 
               time.cc tztime.cc uniques.cc unireg.cc item_xmlfunc.cc 
               rpl_tblmap.cc sql_binlog.cc event_scheduler.cc event_data_objects.cc
               event_queue.cc event_db_repository.cc 
               sql_tablespace.cc events.cc ../sql-common/my_user.c 
               partition_info.cc rpl_utility.cc rpl_injector.cc sql_locale.cc
               rpl_rli.cc rpl_mi.cc sql_servers.cc
	       sql_connect.cc scheduler.cc 
               ${PROJECT_SOURCE_DIR}/sql/sql_yacc.cc
  			   ${PROJECT_SOURCE_DIR}/sql/sql_yacc.h
			   ${PROJECT_SOURCE_DIR}/include/mysqld_error.h
			   ${PROJECT_SOURCE_DIR}/include/mysqld_ername.h 
			   ${PROJECT_SOURCE_DIR}/include/sql_state.h
			   ${PROJECT_SOURCE_DIR}/include/mysql_version.h 
			   ${PROJECT_SOURCE_DIR}/sql/sql_builtin.cc
			   ${PROJECT_SOURCE_DIR}/sql/lex_hash.h)
TARGET_LINK_LIBRARIES(mysqld${MYSQLD_EXE_SUFFIX}
<<<<<<< HEAD
		      heap myisam myisammrg mysys yassl zlib dbug yassl 
                      taocrypt strings vio regex wsock32 ws2_32)
=======
		      heap myisam myisammrg mysys yassl zlib debug dbug yassl 
                      taocrypt strings vio regex wsock32)
>>>>>>> 910e6b2b

IF(EMBED_MANIFESTS)
  MYSQL_EMBED_MANIFEST("mysqld" "asInvoker")
ENDIF(EMBED_MANIFESTS)
IF(WITH_ARCHIVE_STORAGE_ENGINE)
  TARGET_LINK_LIBRARIES(mysqld${MYSQLD_EXE_SUFFIX} archive)
ENDIF(WITH_ARCHIVE_STORAGE_ENGINE)
IF(WITH_BLACKHOLE_STORAGE_ENGINE)
  TARGET_LINK_LIBRARIES(mysqld${MYSQLD_EXE_SUFFIX} blackhole)
ENDIF(WITH_BLACKHOLE_STORAGE_ENGINE)
IF(WITH_CSV_STORAGE_ENGINE)
  TARGET_LINK_LIBRARIES(mysqld${MYSQLD_EXE_SUFFIX} csv)
ENDIF(WITH_CSV_STORAGE_ENGINE)
IF(WITH_EXAMPLE_STORAGE_ENGINE)
  TARGET_LINK_LIBRARIES(mysqld${MYSQLD_EXE_SUFFIX} example)
ENDIF(WITH_EXAMPLE_STORAGE_ENGINE)
IF(WITH_FEDERATED_STORAGE_ENGINE)
  TARGET_LINK_LIBRARIES(mysqld${MYSQLD_EXE_SUFFIX} federated)
ENDIF(WITH_FEDERATED_STORAGE_ENGINE)
IF(WITH_INNOBASE_STORAGE_ENGINE)
  TARGET_LINK_LIBRARIES(mysqld${MYSQLD_EXE_SUFFIX} innobase)
ENDIF(WITH_INNOBASE_STORAGE_ENGINE)

ADD_DEPENDENCIES(mysqld${MYSQLD_EXE_SUFFIX} GenError)

# Sql Parser custom command
ADD_CUSTOM_COMMAND(
	SOURCE ${PROJECT_SOURCE_DIR}/sql/sql_yacc.yy 
	OUTPUT ${PROJECT_SOURCE_DIR}/sql/sql_yacc.cc
	COMMAND bison.exe ARGS -y -p MYSQL --defines=sql_yacc.h	
	                       --output=sql_yacc.cc sql_yacc.yy
	DEPENDS ${PROJECT_SOURCE_DIR}/sql/sql_yacc.yy)

ADD_CUSTOM_COMMAND(
	OUTPUT ${PROJECT_SOURCE_DIR}/sql/sql_yacc.h
	COMMAND echo
	DEPENDS ${PROJECT_SOURCE_DIR}/sql/sql_yacc.cc
)

# Windows message file
ADD_CUSTOM_COMMAND(
	SOURCE message.mc
	OUTPUT message.rc message.h
	COMMAND mc ARGS message.mc
	DEPENDS message.mc)

# Gen_lex_hash
ADD_EXECUTABLE(gen_lex_hash gen_lex_hash.cc)
TARGET_LINK_LIBRARIES(gen_lex_hash dbug mysqlclient wsock32)
GET_TARGET_PROPERTY(GEN_LEX_HASH_EXE gen_lex_hash LOCATION)
ADD_CUSTOM_COMMAND(
	OUTPUT ${PROJECT_SOURCE_DIR}/sql/lex_hash.h
	COMMAND ${GEN_LEX_HASH_EXE} ARGS > lex_hash.h
	DEPENDS ${GEN_LEX_HASH_EXE}
)
ADD_DEPENDENCIES(mysqld${MYSQLD_EXE_SUFFIX} gen_lex_hash)

# Remove the auto-generated files as part of 'Clean Solution'
SET_DIRECTORY_PROPERTIES(PROPERTIES ADDITIONAL_MAKE_CLEAN_FILES 
                         "lex_hash.h;message.rc;message.h;sql_yacc.h;sql_yacc.cc")

ADD_LIBRARY(udf_example MODULE udf_example.c udf_example.def)
ADD_DEPENDENCIES(udf_example strings)
TARGET_LINK_LIBRARIES(udf_example wsock32)<|MERGE_RESOLUTION|>--- conflicted
+++ resolved
@@ -84,13 +84,8 @@
 			   ${PROJECT_SOURCE_DIR}/sql/sql_builtin.cc
 			   ${PROJECT_SOURCE_DIR}/sql/lex_hash.h)
 TARGET_LINK_LIBRARIES(mysqld${MYSQLD_EXE_SUFFIX}
-<<<<<<< HEAD
-		      heap myisam myisammrg mysys yassl zlib dbug yassl 
+		      heap myisam myisammrg mysys yassl zlib debug dbug yassl 
                       taocrypt strings vio regex wsock32 ws2_32)
-=======
-		      heap myisam myisammrg mysys yassl zlib debug dbug yassl 
-                      taocrypt strings vio regex wsock32)
->>>>>>> 910e6b2b
 
 IF(EMBED_MANIFESTS)
   MYSQL_EMBED_MANIFEST("mysqld" "asInvoker")
