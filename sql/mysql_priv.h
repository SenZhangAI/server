/*
   Copyright (c) 2000, 2011, Oracle and/or its affiliates.

   This program is free software; you can redistribute it and/or modify
   it under the terms of the GNU General Public License as published by
   the Free Software Foundation; version 2 of the License.

   This program is distributed in the hope that it will be useful,
   but WITHOUT ANY WARRANTY; without even the implied warranty of
   MERCHANTABILITY or FITNESS FOR A PARTICULAR PURPOSE.  See the
   GNU General Public License for more details.

   You should have received a copy of the GNU General Public License
   along with this program; if not, write to the Free Software
   Foundation, Inc., 51 Franklin St, Fifth Floor, Boston, MA 02110-1301  USA
*/

/**
  @file

  @details
  Mostly this file is used in the server. But a little part of it is used in
  mysqlbinlog too (definition of SELECT_DISTINCT and others).
  The consequence is that 90% of the file is wrapped in \#ifndef MYSQL_CLIENT,
  except the part which must be in the server and in the client.
*/

#ifndef MYSQL_PRIV_H
#define MYSQL_PRIV_H

#ifndef MYSQL_CLIENT

/*
  the following #define adds server-only members to enum_mysql_show_type,
  that is defined in mysql/plugin.h
  it has to be before mysql/plugin.h is included.
*/
#define SHOW_always_last SHOW_LONG_STATUS, SHOW_DOUBLE_STATUS, \
            SHOW_HAVE, SHOW_MY_BOOL, SHOW_HA_ROWS, SHOW_SYS, \
            SHOW_LONG_NOFLUSH, SHOW_LONGLONG_STATUS

#include <my_global.h>
#include <mysql_version.h>
#include <mysql_embed.h>
#include <my_sys.h>
#include <my_time.h>
#include <m_string.h>
#include <hash.h>
#include <signal.h>
#include <thr_lock.h>
#include <my_base.h>			/* Needed by field.h */
#include <queues.h>
#include "sql_bitmap.h"
#include "sql_array.h"
#include "sql_plugin.h"
#include "scheduler.h"
#include "log_slow.h"

class Parser_state;

/**
  Query type constants.

  QT_ORDINARY -- ordinary SQL query.
  QT_IS -- SQL query to be shown in INFORMATION_SCHEMA (in utf8 and without
           character set introducers).
  QT_VIEW_INTERNAL -- view internal representation (like QT_ORDINARY except
                      ORDER BY clause)
*/
enum enum_query_type
{
  QT_ORDINARY,
  QT_IS,
  QT_VIEW_INTERNAL
};

/* TODO convert all these three maps to Bitmap classes */
typedef ulonglong table_map;          /* Used for table bits in join */
#if MAX_INDEXES <= 64
typedef Bitmap<64>  key_map;          /* Used for finding keys */
#else
typedef Bitmap<((MAX_INDEXES+7)/8*8)> key_map; /* Used for finding keys */
#endif
typedef ulong nesting_map;  /* Used for flags of nesting constructs */
/*
  Used to identify NESTED_JOIN structures within a join (applicable only to
  structures that have not been simplified away and embed more the one
  element)
*/
typedef ulonglong nested_join_map;

/* query_id */
typedef ulonglong query_id_t;
extern query_id_t global_query_id;

/* increment query_id and return it.  */
inline query_id_t next_query_id() { return global_query_id++; }

/* useful constants */
extern MYSQL_PLUGIN_IMPORT const key_map key_map_empty;
extern MYSQL_PLUGIN_IMPORT key_map key_map_full;          /* Should be threaded as const */
extern MYSQL_PLUGIN_IMPORT const char *primary_key_name;

#include "mysql_com.h"
#include <violite.h>
#include "unireg.h"

void init_sql_alloc(MEM_ROOT *root, uint block_size, uint pre_alloc_size);
#endif // MYSQL_CLIENT

void *sql_alloc(size_t);
void *sql_calloc(size_t);
char *sql_strdup(const char *str);
char *sql_strmake(const char *str, size_t len);
void *sql_memdup(const void * ptr, size_t size);
void sql_element_free(void *ptr);

#ifndef MYSQL_CLIENT
char *sql_strmake_with_convert(const char *str, size_t arg_length,
			       CHARSET_INFO *from_cs,
			       size_t max_res_length,
			       CHARSET_INFO *to_cs, size_t *result_length);
bool net_request_file(NET* net, const char* fname);
char* query_table_status(THD *thd,const char *db,const char *table_name);

#define x_free(A)	{ my_free((uchar*) (A),MYF(MY_WME | MY_FAE | MY_ALLOW_ZERO_PTR)); }
#define safeFree(x)	{ if(x) { my_free((uchar*) x,MYF(0)); x = NULL; } }
#define PREV_BITS(type,A)	((type) (((type) 1 << (A)) -1))
#define all_bits_set(A,B) ((A) & (B) != (B))

/* Version numbers for deprecation messages */
#define VER_BETONY  "5.5"
#define VER_CELOSIA "5.6"

#define WARN_DEPRECATED(Thd,Ver,Old,New)                                             \
  do {                                                                               \
    DBUG_ASSERT(strncmp(Ver, MYSQL_SERVER_VERSION, sizeof(Ver)-1) > 0);              \
    if (((uchar*)Thd) != NULL)                                                       \
      push_warning_printf(((THD *)Thd), MYSQL_ERROR::WARN_LEVEL_WARN,                \
                        ER_WARN_DEPRECATED_SYNTAX,                                   \
                        ER(ER_WARN_DEPRECATED_SYNTAX),                               \
                        (Old), (New));                                               \
    else                                                                             \
      sql_print_warning("'%s' is deprecated and will be removed "                    \
                        "in a future release. Please use '%s' instead.",             \
                        (Old), (New));                                               \
  } while(0)

extern MYSQL_PLUGIN_IMPORT CHARSET_INFO *system_charset_info;
extern MYSQL_PLUGIN_IMPORT CHARSET_INFO *files_charset_info ;
extern MYSQL_PLUGIN_IMPORT CHARSET_INFO *national_charset_info;
extern MYSQL_PLUGIN_IMPORT CHARSET_INFO *table_alias_charset;


enum Derivation
{
  DERIVATION_IGNORABLE= 5,
  DERIVATION_COERCIBLE= 4,
  DERIVATION_SYSCONST= 3,
  DERIVATION_IMPLICIT= 2,
  DERIVATION_NONE= 1,
  DERIVATION_EXPLICIT= 0
};


typedef struct my_locale_st
{
  uint  number;
  const char *name;
  const char *description;
  const bool is_ascii;
  TYPELIB *month_names;
  TYPELIB *ab_month_names;
  TYPELIB *day_names;
  TYPELIB *ab_day_names;
  uint max_month_name_length;
  uint max_day_name_length;
#ifdef __cplusplus 
  my_locale_st(uint number_par,
               const char *name_par, const char *descr_par, bool is_ascii_par,
               TYPELIB *month_names_par, TYPELIB *ab_month_names_par,
               TYPELIB *day_names_par, TYPELIB *ab_day_names_par,
               uint max_month_name_length_par, uint max_day_name_length_par) : 
    number(number_par),
    name(name_par), description(descr_par), is_ascii(is_ascii_par),
    month_names(month_names_par), ab_month_names(ab_month_names_par),
    day_names(day_names_par), ab_day_names(ab_day_names_par),
    max_month_name_length(max_month_name_length_par),
    max_day_name_length(max_day_name_length_par)
  {}
#endif
} MY_LOCALE;

extern MY_LOCALE my_locale_en_US;
extern MY_LOCALE *my_locales[];
extern MY_LOCALE *my_default_lc_time_names;

MY_LOCALE *my_locale_by_name(const char *name);
MY_LOCALE *my_locale_by_number(uint number);

/*************************************************************************/

/**
 Object_creation_ctx -- interface for creation context of database objects
 (views, stored routines, events, triggers). Creation context -- is a set
 of attributes, that should be fixed at the creation time and then be used
 each time the object is parsed or executed.
*/

class Object_creation_ctx
{
public:
  Object_creation_ctx *set_n_backup(THD *thd);

  void restore_env(THD *thd, Object_creation_ctx *backup_ctx);

protected:
  Object_creation_ctx() {}
  virtual Object_creation_ctx *create_backup_ctx(THD *thd) const = 0;

  virtual void change_env(THD *thd) const = 0;

public:
  virtual ~Object_creation_ctx()
  { }
};

/*************************************************************************/

/**
 Default_object_creation_ctx -- default implementation of
 Object_creation_ctx.
*/

class Default_object_creation_ctx : public Object_creation_ctx
{
public:
  CHARSET_INFO *get_client_cs()
  {
    return m_client_cs;
  }

  CHARSET_INFO *get_connection_cl()
  {
    return m_connection_cl;
  }

protected:
  Default_object_creation_ctx(THD *thd);

  Default_object_creation_ctx(CHARSET_INFO *client_cs,
                              CHARSET_INFO *connection_cl);

protected:
  virtual Object_creation_ctx *create_backup_ctx(THD *thd) const;

  virtual void change_env(THD *thd) const;

protected:
  /**
    client_cs stores the value of character_set_client session variable.
    The only character set attribute is used.

    Client character set is included into query context, because we save
    query in the original character set, which is client character set. So,
    in order to parse the query properly we have to switch client character
    set on parsing.
  */
  CHARSET_INFO *m_client_cs;

  /**
    connection_cl stores the value of collation_connection session
    variable. Both character set and collation attributes are used.

    Connection collation is included into query context, becase it defines
    the character set and collation of text literals in internal
    representation of query (item-objects).
  */
  CHARSET_INFO *m_connection_cl;
};

/***************************************************************************
  Configuration parameters
****************************************************************************/

#define ACL_CACHE_SIZE		256
#define MAX_PASSWORD_LENGTH	32
#define HOST_CACHE_SIZE		128
#define MAX_ACCEPT_RETRY	10	// Test accept this many times
#define MAX_FIELDS_BEFORE_HASH	32
#define USER_VARS_HASH_SIZE     16
#define TABLE_OPEN_CACHE_MIN    64
#define TABLE_OPEN_CACHE_DEFAULT 64
#define TABLE_DEF_CACHE_DEFAULT 256
/**
  We must have room for at least 256 table definitions in the table
  cache, since otherwise there is no chance prepared
  statements that use these many tables can work.
  Prepared statements use table definition cache ids (table_map_id)
  as table version identifiers. If the table definition
  cache size is less than the number of tables used in a statement,
  the contents of the table definition cache is guaranteed to rotate
  between a prepare and execute. This leads to stable validation
  errors. In future we shall use more stable version identifiers,
  for now the only solution is to ensure that the table definition
  cache can contain at least all tables of a given statement.
*/
#define TABLE_DEF_CACHE_MIN     256

/*
  Stack reservation.
  Feel free to raise this by the smallest amount you can to get the
  "execution_constants" test to pass.
*/
#define STACK_MIN_SIZE          16000   // Abort if less stack during eval.

#define STACK_MIN_SIZE_FOR_OPEN 1024*80
#define STACK_BUFF_ALLOC        352     ///< For stack overrun checks
#ifndef MYSQLD_NET_RETRY_COUNT
#define MYSQLD_NET_RETRY_COUNT  10	///< Abort read after this many int.
#endif
#define TEMP_POOL_SIZE          128

#define QUERY_ALLOC_BLOCK_SIZE		8192
#define QUERY_ALLOC_PREALLOC_SIZE   	8192
#define TRANS_ALLOC_BLOCK_SIZE		4096
#define TRANS_ALLOC_PREALLOC_SIZE	4096
#define RANGE_ALLOC_BLOCK_SIZE		4096
#define ACL_ALLOC_BLOCK_SIZE		1024
#define UDF_ALLOC_BLOCK_SIZE		1024
#define TABLE_ALLOC_BLOCK_SIZE		1024
#define BDB_LOG_ALLOC_BLOCK_SIZE	1024
#define WARN_ALLOC_BLOCK_SIZE		2048
#define WARN_ALLOC_PREALLOC_SIZE	1024
#define PROFILE_ALLOC_BLOCK_SIZE  2048
#define PROFILE_ALLOC_PREALLOC_SIZE 1024

/*
  The following parameters is to decide when to use an extra cache to
  optimise seeks when reading a big table in sorted order
*/
#define MIN_FILE_LENGTH_TO_USE_ROW_CACHE (10L*1024*1024)
#define MIN_ROWS_TO_USE_TABLE_CACHE	 100
#define MIN_ROWS_TO_USE_BULK_INSERT	 100

/**
  The following is used to decide if MySQL should use table scanning
  instead of reading with keys.  The number says how many evaluation of the
  WHERE clause is comparable to reading one extra row from a table.
*/
#define TIME_FOR_COMPARE   5	// 5 compares == one read

/**
  Number of comparisons of table rowids equivalent to reading one row from a 
  table.
*/
#define TIME_FOR_COMPARE_ROWID  (TIME_FOR_COMPARE*100)

/* cost1 is better that cost2 only if cost1 + COST_EPS < cost2 */
#define COST_EPS  0.001

/*
  For sequential disk seeks the cost formula is:
    DISK_SEEK_BASE_COST + DISK_SEEK_PROP_COST * #blocks_to_skip  
  
  The cost of average seek 
    DISK_SEEK_BASE_COST + DISK_SEEK_PROP_COST*BLOCKS_IN_AVG_SEEK =1.0.
*/
#define DISK_SEEK_BASE_COST ((double)0.9)

#define BLOCKS_IN_AVG_SEEK  128

#define DISK_SEEK_PROP_COST ((double)0.1/BLOCKS_IN_AVG_SEEK)


/**
  Number of rows in a reference table when refereed through a not unique key.
  This value is only used when we don't know anything about the key
  distribution.
*/
#define MATCHING_ROWS_IN_OTHER_TABLE 10

/*
  Subquery materialization-related constants
*/
#define HEAP_TEMPTABLE_LOOKUP_COST 0.05
#define DISK_TEMPTABLE_LOOKUP_COST 1.0

/** Don't pack string keys shorter than this (if PACK_KEYS=1 isn't used). */
#define KEY_DEFAULT_PACK_LENGTH 8

/** Characters shown for the command in 'show processlist'. */
#define PROCESS_LIST_WIDTH 100
/* Characters shown for the command in 'information_schema.processlist' */
#define PROCESS_LIST_INFO_WIDTH 65535

#define PRECISION_FOR_DOUBLE 53
#define PRECISION_FOR_FLOAT  24

/* -[digits].E+## */
#define MAX_FLOAT_STR_LENGTH (FLT_DIG + 6)
/* -[digits].E+### */
#define MAX_DOUBLE_STR_LENGTH (DBL_DIG + 7)

/*
  Default time to wait before aborting a new client connection
  that does not respond to "initial server greeting" timely
*/
#define CONNECT_TIMEOUT		10

/* The following can also be changed from the command line */
#define DEFAULT_CONCURRENCY	10
#define DELAYED_LIMIT		100		/**< pause after xxx inserts */
#define DELAYED_QUEUE_SIZE	1000
#define DELAYED_WAIT_TIMEOUT	5*60		/**< Wait for delayed insert */
#define MAX_CONNECT_ERRORS	10		///< errors before disabling host

#ifdef __NETWARE__
#define IF_NETWARE(A,B) A
#else
#define IF_NETWARE(A,B) B
#endif

#if defined(__WIN__)

#define INTERRUPT_PRIOR -2
#define CONNECT_PRIOR	-1
#define WAIT_PRIOR	0
#define QUERY_PRIOR	2
#else
#define INTERRUPT_PRIOR 10
#define CONNECT_PRIOR	9
#define WAIT_PRIOR	8
#define QUERY_PRIOR	6
#endif /* __WIN92__ */

	/* Bits from testflag */
#define TEST_PRINT_CACHED_TABLES 1
#define TEST_NO_KEY_GROUP	 2
#define TEST_MIT_THREAD		4
#define TEST_BLOCKING		8
#define TEST_KEEP_TMP_TABLES	16
#define TEST_READCHECK		64	/**< Force use of readcheck */
#define TEST_NO_EXTRA		128
#define TEST_CORE_ON_SIGNAL	256	/**< Give core if signal */
#define TEST_NO_STACKTRACE	512
#define TEST_SIGINT		1024	/**< Allow sigint on threads */
#define TEST_SYNCHRONIZATION    2048    /**< get server to do sleep in
                                           some places */
#endif

/*
   This is included in the server and in the client.
   Options for select set by the yacc parser (stored in lex->options).

   XXX:
   log_event.h defines OPTIONS_WRITTEN_TO_BIN_LOG to specify what THD
   options list are written into binlog. These options can NOT change their
   values, or it will break replication between version.

   context is encoded as following:
   SELECT - SELECT_LEX_NODE::options
   THD    - THD::options
   intern - neither. used only as
            func(..., select_node->options | thd->options | OPTION_XXX, ...)

   TODO: separate three contexts above, move them to separate bitfields.
*/

#define SELECT_DISTINCT         (ULL(1) << 0)     // SELECT, user
#define SELECT_STRAIGHT_JOIN    (ULL(1) << 1)     // SELECT, user
#define SELECT_DESCRIBE         (ULL(1) << 2)     // SELECT, user
#define SELECT_SMALL_RESULT     (ULL(1) << 3)     // SELECT, user
#define SELECT_BIG_RESULT       (ULL(1) << 4)     // SELECT, user
#define OPTION_FOUND_ROWS       (ULL(1) << 5)     // SELECT, user
#define OPTION_TO_QUERY_CACHE   (ULL(1) << 6)     // SELECT, user
#define SELECT_NO_JOIN_CACHE    (ULL(1) << 7)     // intern
#define OPTION_BIG_TABLES       (ULL(1) << 8)     // THD, user
#define OPTION_BIG_SELECTS      (ULL(1) << 9)     // THD, user
#define OPTION_LOG_OFF          (ULL(1) << 10)    // THD, user
#define OPTION_QUOTE_SHOW_CREATE (ULL(1) << 11)   // THD, user, unused
#define TMP_TABLE_ALL_COLUMNS   (ULL(1) << 12)    // SELECT, intern
#define OPTION_WARNINGS         (ULL(1) << 13)    // THD, user
#define OPTION_AUTO_IS_NULL     (ULL(1) << 14)    // THD, user, binlog
#define OPTION_FOUND_COMMENT    (ULL(1) << 15)    // SELECT, intern, parser
#define OPTION_SAFE_UPDATES     (ULL(1) << 16)    // THD, user
#define OPTION_BUFFER_RESULT    (ULL(1) << 17)    // SELECT, user
#define OPTION_BIN_LOG          (ULL(1) << 18)    // THD, user
#define OPTION_NOT_AUTOCOMMIT   (ULL(1) << 19)    // THD, user
#define OPTION_BEGIN            (ULL(1) << 20)    // THD, intern
#define OPTION_TABLE_LOCK       (ULL(1) << 21)    // THD, intern
#define OPTION_QUICK            (ULL(1) << 22)    // SELECT (for DELETE)
#define OPTION_KEEP_LOG         (ULL(1) << 23)    // THD, user

/* The following is used to detect a conflict with DISTINCT */
#define SELECT_ALL              (ULL(1) << 24)    // SELECT, user, parser

/** The following can be set when importing tables in a 'wrong order'
   to suppress foreign key checks */
#define OPTION_NO_FOREIGN_KEY_CHECKS    (ULL(1) << 26) // THD, user, binlog
/** The following speeds up inserts to InnoDB tables by suppressing unique
   key checks in some cases */
#define OPTION_RELAXED_UNIQUE_CHECKS    (ULL(1) << 27) // THD, user, binlog
#define SELECT_NO_UNLOCK                (ULL(1) << 28) // SELECT, intern
#define OPTION_SCHEMA_TABLE             (ULL(1) << 29) // SELECT, intern
/** Flag set if setup_tables already done */
#define OPTION_SETUP_TABLES_DONE        (ULL(1) << 30) // intern
/** If not set then the thread will ignore all warnings with level notes. */
#define OPTION_SQL_NOTES                (ULL(1) << 31) // THD, user
/**
  Force the used temporary table to be a MyISAM table (because we will use
  fulltext functions when reading from it.
*/
#define TMP_TABLE_FORCE_MYISAM          (ULL(1) << 32)
#define OPTION_PROFILING                (ULL(1) << 33)


/**
  Maximum length of time zone name that we support
  (Time zone name is char(64) in db). mysqlbinlog needs it.
*/
#define MAX_TIME_ZONE_NAME_LENGTH       (NAME_LEN + 1)

/* The rest of the file is included in the server only */
#ifndef MYSQL_CLIENT

/* Bits for different SQL modes modes (including ANSI mode) */
#define MODE_REAL_AS_FLOAT              1
#define MODE_PIPES_AS_CONCAT            2
#define MODE_ANSI_QUOTES                4
#define MODE_IGNORE_SPACE		8
#define MODE_IGNORE_BAD_TABLE_OPTIONS   16
#define MODE_ONLY_FULL_GROUP_BY		32
#define MODE_NO_UNSIGNED_SUBTRACTION	64
#define MODE_NO_DIR_IN_CREATE		128
#define MODE_POSTGRESQL			256
#define MODE_ORACLE			512
#define MODE_MSSQL			1024
#define MODE_DB2			2048
#define MODE_MAXDB			4096
#define MODE_NO_KEY_OPTIONS             8192
#define MODE_NO_TABLE_OPTIONS           16384
#define MODE_NO_FIELD_OPTIONS           32768
#define MODE_MYSQL323                   65536L
#define MODE_MYSQL40                    (MODE_MYSQL323*2)
#define MODE_ANSI	                (MODE_MYSQL40*2)
#define MODE_NO_AUTO_VALUE_ON_ZERO      (MODE_ANSI*2)
#define MODE_NO_BACKSLASH_ESCAPES       (MODE_NO_AUTO_VALUE_ON_ZERO*2)
#define MODE_STRICT_TRANS_TABLES	(MODE_NO_BACKSLASH_ESCAPES*2)
#define MODE_STRICT_ALL_TABLES		(MODE_STRICT_TRANS_TABLES*2)
#define MODE_NO_ZERO_IN_DATE		(MODE_STRICT_ALL_TABLES*2)
#define MODE_NO_ZERO_DATE		(MODE_NO_ZERO_IN_DATE*2)
#define MODE_INVALID_DATES		(MODE_NO_ZERO_DATE*2)
#define MODE_ERROR_FOR_DIVISION_BY_ZERO (MODE_INVALID_DATES*2)
#define MODE_TRADITIONAL		(MODE_ERROR_FOR_DIVISION_BY_ZERO*2)
#define MODE_NO_AUTO_CREATE_USER	(MODE_TRADITIONAL*2)
#define MODE_HIGH_NOT_PRECEDENCE	(MODE_NO_AUTO_CREATE_USER*2)
#define MODE_NO_ENGINE_SUBSTITUTION     (MODE_HIGH_NOT_PRECEDENCE*2)
#define MODE_PAD_CHAR_TO_FULL_LENGTH    (ULL(1) << 31)

/* @@optimizer_switch flags. These must be in sync with optimizer_switch_typelib */
#define OPTIMIZER_SWITCH_INDEX_MERGE 1
#define OPTIMIZER_SWITCH_INDEX_MERGE_UNION 2
#define OPTIMIZER_SWITCH_INDEX_MERGE_SORT_UNION 4
#define OPTIMIZER_SWITCH_INDEX_MERGE_INTERSECT 8
#define OPTIMIZER_SWITCH_INDEX_MERGE_SORT_INTERSECT 16
#define OPTIMIZER_SWITCH_INDEX_COND_PUSHDOWN 32
#define OPTIMIZER_SWITCH_DERIVED_MERGE 64
#define OPTIMIZER_SWITCH_DERIVED_WITH_KEYS 128
#define OPTIMIZER_SWITCH_FIRSTMATCH 256
#define OPTIMIZER_SWITCH_LOOSE_SCAN 512
#define OPTIMIZER_SWITCH_MATERIALIZATION 1024
#define OPTIMIZER_SWITCH_IN_TO_EXISTS (1<<11)
#define OPTIMIZER_SWITCH_SEMIJOIN (1<<12)
#define OPTIMIZER_SWITCH_PARTIAL_MATCH_ROWID_MERGE  (1<<13)
#define OPTIMIZER_SWITCH_PARTIAL_MATCH_TABLE_SCAN (1<<14)
#define OPTIMIZER_SWITCH_SUBQUERY_CACHE (1<<15)
/** If this is off, MRR is never used. */
#define OPTIMIZER_SWITCH_MRR                       (1ULL << 16)
/**
   If OPTIMIZER_SWITCH_MRR is on and this is on, MRR is used depending on a
   cost-based choice ("automatic"). If OPTIMIZER_SWITCH_MRR is on and this is
   off, MRR is "forced" (i.e. used as long as the storage engine is capable of
   doing it).
*/
#define OPTIMIZER_SWITCH_MRR_COST_BASED            (1ULL << 17)
#define OPTIMIZER_SWITCH_MRR_SORT_KEYS             (1ULL << 18)
#define OPTIMIZER_SWITCH_OUTER_JOIN_WITH_CACHE     (1ULL << 19)
#define OPTIMIZER_SWITCH_SEMIJOIN_WITH_CACHE       (1ULL << 20)
#define OPTIMIZER_SWITCH_JOIN_CACHE_INCREMENTAL    (1ULL << 21)
#define OPTIMIZER_SWITCH_JOIN_CACHE_HASHED         (1ULL << 22)
#define OPTIMIZER_SWITCH_JOIN_CACHE_BKA            (1ULL << 23)
#define OPTIMIZER_SWITCH_OPTIMIZE_JOIN_BUFFER_SIZE (1ULL << 24)
#define OPTIMIZER_SWITCH_TABLE_ELIMINATION         (1ULL << 25)
#define OPTIMIZER_SWITCH_LAST                      (1ULL << 26)

/* The following must be kept in sync with optimizer_switch_str in mysqld.cc */
#define OPTIMIZER_SWITCH_DEFAULT   (OPTIMIZER_SWITCH_INDEX_MERGE | \
                                    OPTIMIZER_SWITCH_INDEX_MERGE_UNION | \
                                    OPTIMIZER_SWITCH_INDEX_MERGE_SORT_UNION | \
                                    OPTIMIZER_SWITCH_INDEX_MERGE_INTERSECT | \
                                    OPTIMIZER_SWITCH_INDEX_COND_PUSHDOWN | \
                                    OPTIMIZER_SWITCH_DERIVED_MERGE | \
                                    OPTIMIZER_SWITCH_DERIVED_WITH_KEYS | \
                                    OPTIMIZER_SWITCH_TABLE_ELIMINATION | \
                                    OPTIMIZER_SWITCH_IN_TO_EXISTS | \
                                    OPTIMIZER_SWITCH_MATERIALIZATION | \
                                    OPTIMIZER_SWITCH_PARTIAL_MATCH_ROWID_MERGE|\
                                    OPTIMIZER_SWITCH_PARTIAL_MATCH_TABLE_SCAN|\
                                    OPTIMIZER_SWITCH_OUTER_JOIN_WITH_CACHE | \
                                    OPTIMIZER_SWITCH_SEMIJOIN_WITH_CACHE | \
                                    OPTIMIZER_SWITCH_JOIN_CACHE_INCREMENTAL | \
                                    OPTIMIZER_SWITCH_JOIN_CACHE_HASHED | \
                                    OPTIMIZER_SWITCH_JOIN_CACHE_BKA | \
                                    OPTIMIZER_SWITCH_SUBQUERY_CACHE | \
                                    OPTIMIZER_SWITCH_SEMIJOIN | \
                                    OPTIMIZER_SWITCH_FIRSTMATCH | \
                                    OPTIMIZER_SWITCH_LOOSE_SCAN )

/*
  Replication uses 8 bytes to store SQL_MODE in the binary log. The day you
  use strictly more than 64 bits by adding one more define above, you should
  contact the replication team because the replication code should then be
  updated (to store more bytes on disk).

  NOTE: When adding new SQL_MODE types, make sure to also add them to
  the scripts used for creating the MySQL system tables
  in scripts/mysql_system_tables.sql and scripts/mysql_system_tables_fix.sql

*/

#define RAID_BLOCK_SIZE 1024

#define MY_CHARSET_BIN_MB_MAXLEN 1

/*
  Flags below are set when we perform
  context analysis of the statement and make
  subqueries non-const. It prevents subquery
  evaluation at context analysis stage.
*/

/*
  Don't evaluate this subquery during statement prepare even if
  it's a constant one. The flag is switched off in the end of
  mysqld_stmt_prepare.
*/ 
#define CONTEXT_ANALYSIS_ONLY_PREPARE 1
/*
  Special JOIN::prepare mode: changing of query is prohibited.
  When creating a view, we need to just check its syntax omitting
  any optimizations: afterwards definition of the view will be
  reconstructed by means of ::print() methods and written to
  to an .frm file. We need this definition to stay untouched.
*/ 
#define CONTEXT_ANALYSIS_ONLY_VIEW    2
/*
  Don't evaluate this subquery during derived table prepare even if
  it's a constant one.
*/
#define CONTEXT_ANALYSIS_ONLY_DERIVED 4

/*
  Don't evaluate constant sub-expressions of virtual column
  expressions when opening tables
*/ 
#define CONTEXT_ANALYSIS_ONLY_VCOL_EXPR 8

/*
  Uncachable causes:

This subquery has fields from outer query (put by user)
*/
#define UNCACHEABLE_DEPENDENT_GENERATED 1
/* This subquery contains functions with random result */
#define UNCACHEABLE_RAND                2
/* This subquery contains functions with side effect */
#define UNCACHEABLE_SIDEEFFECT	        4
/* Forcing to save JOIN tables for explain */
#define UNCACHEABLE_EXPLAIN             8
/* For uncorrelated SELECT in an UNION with some correlated SELECTs */
#define UNCACHEABLE_UNITED              16
#define UNCACHEABLE_CHECKOPTION         32
/*
  This subquery has fields from outer query injected during
  transformation process
*/
#define UNCACHEABLE_DEPENDENT_INJECTED  64

/* This subquery has fields from outer query (any nature) */
#define UNCACHEABLE_DEPENDENT (UNCACHEABLE_DEPENDENT_GENERATED | \
                               UNCACHEABLE_DEPENDENT_INJECTED)

/* Used to check GROUP BY list in the MODE_ONLY_FULL_GROUP_BY mode */
#define UNDEF_POS (-1)

/* BINLOG_DUMP options */

#define BINLOG_DUMP_NON_BLOCK   1
#endif /* !MYSQL_CLIENT */

#define BINLOG_SEND_ANNOTATE_ROWS_EVENT   2

#ifndef MYSQL_CLIENT
/* sql_show.cc:show_log_files() */
#define SHOW_LOG_STATUS_FREE "FREE"
#define SHOW_LOG_STATUS_INUSE "IN USE"

struct TABLE_LIST;
class String;
void view_store_options(THD *thd, TABLE_LIST *table, String *buff);

/* Options to add_table_to_list() */
#define TL_OPTION_UPDATING	1
#define TL_OPTION_FORCE_INDEX	2
#define TL_OPTION_IGNORE_LEAVES 4
#define TL_OPTION_ALIAS         8

/* Some portable defines */

#define portable_sizeof_char_ptr 8

#define tmp_file_prefix "#sql"			/**< Prefix for tmp tables */
#define tmp_file_prefix_length 4

/* Flags for calc_week() function.  */
#define WEEK_MONDAY_FIRST    1
#define WEEK_YEAR            2
#define WEEK_FIRST_WEEKDAY   4

#define STRING_BUFFER_USUAL_SIZE 80

/*
  Some defines for exit codes for ::is_equal class functions.
*/
#define IS_EQUAL_NO 0
#define IS_EQUAL_YES 1
#define IS_EQUAL_PACK_LENGTH 2

enum enum_parsing_place
{
  NO_MATTER,
  IN_HAVING,
  SELECT_LIST,
  IN_WHERE,
  IN_ON,
  IN_GROUP_BY,
  PARSING_PLACE_SIZE /* always should be the last */
};

struct st_table;

#define thd_proc_info(thd, msg)  set_thd_proc_info(thd, msg, __func__, __FILE__, __LINE__)
class THD;

enum enum_check_fields
{
  CHECK_FIELD_IGNORE,
  CHECK_FIELD_WARN,
  CHECK_FIELD_ERROR_FOR_NULL
};

#if defined(MYSQL_DYNAMIC_PLUGIN) && defined(_WIN32)
extern "C" THD *_current_thd_noinline();
#define _current_thd() _current_thd_noinline()
#else
/*
  THR_THD is a key which will be used to set/get THD* for a thread,
  using my_pthread_setspecific_ptr()/my_thread_getspecific_ptr().
*/
extern pthread_key(THD*, THR_THD);
inline THD *_current_thd(void)
{
  return my_pthread_getspecific_ptr(THD*,THR_THD);
}
#endif
#define current_thd _current_thd()

/**
  Enumerate possible types of a table from re-execution
  standpoint.
  TABLE_LIST class has a member of this type.
  At prepared statement prepare, this member is assigned a value
  as of the current state of the database. Before (re-)execution
  of a prepared statement, we check that the value recorded at
  prepare matches the type of the object we obtained from the
  table definition cache.

  @sa check_and_update_table_version()
  @sa Execute_observer
  @sa Prepared_statement::reprepare()
*/

enum enum_table_ref_type
{
  /** Initial value set by the parser */
  TABLE_REF_NULL= 0,
  TABLE_REF_VIEW,
  TABLE_REF_BASE_TABLE,
  TABLE_REF_I_S_TABLE,
  TABLE_REF_TMP_TABLE
};

/*
  External variables
*/
extern ulong server_id, concurrency;


typedef my_bool (*qc_engine_callback)(THD *thd, char *table_key,
                                      uint key_length,
                                      ulonglong *engine_data);
#include "sql_string.h"
#include "my_decimal.h"

/*
  to unify the code that differs only in the argument passed to the
  error message (string vs. number)

  We pass this container around, and only convert the number
  to a string when necessary.
*/
class Lazy_string
{
public:
  Lazy_string() {}
  virtual ~Lazy_string() {}
  virtual void copy_to(String *str) const = 0;
};

class Lazy_string_str : public Lazy_string
{
  const char *str;
  size_t len;
public:
  Lazy_string_str(const char *str_arg, size_t len_arg)
    : Lazy_string(), str(str_arg), len(len_arg) {}
  void copy_to(String *dst) const
  { dst->copy(str, (uint32)len, system_charset_info); }
};

class Lazy_string_num : public Lazy_string
{
  longlong num;
public:
  Lazy_string_num(longlong num_arg) : Lazy_string(), num(num_arg) {}
  void copy_to(String *dst) const { dst->set(num, &my_charset_bin); }
};

class Lazy_string_decimal: public Lazy_string
{
  const my_decimal *d;
public:
  Lazy_string_decimal(const my_decimal *d_arg)
    : Lazy_string(), d(d_arg) {}
  void copy_to(String *dst) const {
    my_decimal2string(E_DEC_FATAL_ERROR, d, 0, 0, ' ', dst);
  }
};

class Lazy_string_double: public Lazy_string
{
  double num;
public:
  Lazy_string_double(double num_arg) : Lazy_string(), num(num_arg) {}
  void copy_to(String *dst) const
  { dst->set_real(num, NOT_FIXED_DEC, &my_charset_bin); }
};

class Lazy_string_time : public Lazy_string
{
  const MYSQL_TIME *ltime;
public:
  Lazy_string_time(const MYSQL_TIME *ltime_arg)
    : Lazy_string(), ltime(ltime_arg) {}
  void copy_to(String *dst) const
  {
    dst->alloc(MAX_DATETIME_FULL_WIDTH);
    dst->length((uint) my_TIME_to_str(ltime, (char*) dst->ptr(),
                                      AUTO_SEC_PART_DIGITS));
    dst->set_charset(&my_charset_bin);
  }
};

static inline enum enum_mysql_timestamp_type
mysql_type_to_time_type(enum enum_field_types mysql_type)
{
  switch (mysql_type) {
  case MYSQL_TYPE_TIME: return MYSQL_TIMESTAMP_TIME;
  case MYSQL_TYPE_TIMESTAMP:
  case MYSQL_TYPE_DATETIME: return MYSQL_TIMESTAMP_DATETIME;
  case MYSQL_TYPE_NEWDATE:
  case MYSQL_TYPE_DATE: return MYSQL_TIMESTAMP_DATE;
  default: return MYSQL_TIMESTAMP_ERROR;
  }
}

#include "sql_list.h"
#include "sql_map.h"
#include "handler.h"
#include "parse_file.h"
#include "table.h"
#include "sql_error.h"
#include "field.h"				/* Field definitions */
#include "protocol.h"
#include "sql_udf.h"
#include "sql_profile.h"
#include "sql_partition.h"

class user_var_entry;
class Security_context;
enum enum_var_type
{
  OPT_DEFAULT= 0, OPT_SESSION, OPT_GLOBAL
};
class sys_var;
#ifdef MYSQL_SERVER
class Comp_creator;
typedef Comp_creator* (*chooser_compare_func_creator)(bool invert);
#endif
#include "item.h"
extern my_decimal decimal_zero;
extern my_decimal max_seconds_for_time_type, time_second_part_factor;

/* sql_parse.cc */
void free_items(Item *item);
void cleanup_items(Item *item);
class THD;
void close_thread_tables(THD *thd);

#ifndef NO_EMBEDDED_ACCESS_CHECKS
bool check_one_table_access(THD *thd, ulong privilege, TABLE_LIST *tables);
bool check_single_table_access(THD *thd, ulong privilege,
			   TABLE_LIST *tables, bool no_errors);
bool check_routine_access(THD *thd,ulong want_access,char *db,char *name,
			  bool is_proc, bool no_errors);
bool check_some_access(THD *thd, ulong want_access, TABLE_LIST *table);
bool check_some_routine_access(THD *thd, const char *db, const char *name, bool is_proc);
#else
inline bool check_one_table_access(THD *thd, ulong privilege, TABLE_LIST *tables)
{ return false; }
inline bool check_single_table_access(THD *thd, ulong privilege,
			   TABLE_LIST *tables, bool no_errors)
{ return false; }
inline bool check_routine_access(THD *thd,ulong want_access,char *db,
                                 char *name, bool is_proc, bool no_errors)
{ return false; }
inline bool check_some_access(THD *thd, ulong want_access, TABLE_LIST *table)
{ return false; }
inline bool check_merge_table_access(THD *thd, char *db, TABLE_LIST *table_list)
{ return false; }
inline bool check_some_routine_access(THD *thd, const char *db,
                                      const char *name, bool is_proc)
{ return false; }
#define decrease_user_connections(X) do { } while(0)       /* nothing */
#endif /*NO_EMBEDDED_ACCESS_CHECKS*/

bool multi_update_precheck(THD *thd, TABLE_LIST *tables);
bool multi_delete_precheck(THD *thd, TABLE_LIST *tables);
int mysql_multi_update_prepare(THD *thd);
int mysql_multi_delete_prepare(THD *thd);
bool mysql_insert_select_prepare(THD *thd);
bool update_precheck(THD *thd, TABLE_LIST *tables);
bool delete_precheck(THD *thd, TABLE_LIST *tables);
bool insert_precheck(THD *thd, TABLE_LIST *tables);
bool create_table_precheck(THD *thd, TABLE_LIST *tables,
                           TABLE_LIST *create_table);
int append_query_string(THD *thd, CHARSET_INFO *csinfo,
                        String const *from, String *to);

void get_default_definer(THD *thd, LEX_USER *definer);
LEX_USER *create_default_definer(THD *thd);
LEX_USER *create_definer(THD *thd, LEX_STRING *user_name, LEX_STRING *host_name);
LEX_USER *get_current_user(THD *thd, LEX_USER *user);
bool check_string_byte_length(LEX_STRING *str, const char *err_msg,
                              uint max_byte_length);
bool check_string_char_length(LEX_STRING *str, const char *err_msg,
                              uint max_char_length, CHARSET_INFO *cs,
                              bool no_error);
bool check_host_name(LEX_STRING *str);

bool parse_sql(THD *thd,
               Parser_state *parser_state,
               Object_creation_ctx *creation_ctx);

enum enum_mysql_completiontype {
  ROLLBACK_RELEASE=-2, ROLLBACK=1,  ROLLBACK_AND_CHAIN=7,
  COMMIT_RELEASE=-1,   COMMIT=0,    COMMIT_AND_CHAIN=6
};

bool begin_trans(THD *thd);
bool end_active_trans(THD *thd);
int end_trans(THD *thd, enum enum_mysql_completiontype completion);

Item *negate_expression(THD *thd, Item *expr);

/* log.cc */
int vprint_msg_to_log(enum loglevel level, const char *format, va_list args);
void sql_print_error(const char *format, ...);
void sql_print_warning(const char *format, ...) ATTRIBUTE_FORMAT(printf, 1, 2);
void sql_print_information(const char *format, ...)
  ATTRIBUTE_FORMAT(printf, 1, 2);
typedef void (*sql_print_message_func)(const char *format, ...)
  ATTRIBUTE_FORMAT_FPTR(printf, 1, 2);
extern sql_print_message_func sql_print_message_handlers[];

int error_log_print(enum loglevel level, const char *format,
                    va_list args);

bool slow_log_print(THD *thd, const char *query, uint query_length,
                    ulonglong current_utime);

bool general_log_print(THD *thd, enum enum_server_command command,
                       const char *format,...);

bool general_log_write(THD *thd, enum enum_server_command command,
                       const char *query, uint query_length);

#include "sql_class.h"
#include "sql_acl.h"
#include "tztime.h"
#ifdef MYSQL_SERVER
#include "sql_servers.h"
#include "opt_range.h"
#include "sql_expression_cache.h"

#ifdef HAVE_QUERY_CACHE
struct Query_cache_query_flags
{
  unsigned int client_long_flag:1;
  unsigned int client_protocol_41:1;
  unsigned int result_in_binary_protocol:1;
  unsigned int more_results_exists:1;
  unsigned int in_trans:1;
  unsigned int autocommit:1;
  unsigned int pkt_nr;
  uint character_set_client_num;
  uint character_set_results_num;
  uint collation_connection_num;
  ha_rows limit;
  Time_zone *time_zone;
  ulong sql_mode;
  ulong max_sort_length;
  ulong group_concat_max_len;
  ulong default_week_format;
  ulong div_precision_increment;
  MY_LOCALE *lc_time_names;
};
#define QUERY_CACHE_FLAGS_SIZE sizeof(Query_cache_query_flags)
#define QUERY_CACHE_DB_LENGTH_SIZE 2
#include "sql_cache.h"
#define query_cache_store_query(A, B) query_cache.store_query(A, B)
#define query_cache_destroy() query_cache.destroy()
#define query_cache_result_size_limit(A) query_cache.result_size_limit(A)
#define query_cache_init() query_cache.init()
#define query_cache_resize(A) query_cache.resize(A)
#define query_cache_set_min_res_unit(A) query_cache.set_min_res_unit(A)
#define query_cache_invalidate3(A, B, C) query_cache.invalidate(A, B, C)
#define query_cache_invalidate1(A,B) query_cache.invalidate(A,B)
#define query_cache_send_result_to_client(A, B, C) \
  query_cache.send_result_to_client(A, B, C)
#define query_cache_invalidate_by_MyISAM_filename_ref \
  &query_cache_invalidate_by_MyISAM_filename
/* note the "maybe": it's a read without mutex */
#define query_cache_maybe_disabled(T)                                 \
  (T->variables.query_cache_type == 0 || query_cache.query_cache_size == 0)
#define query_cache_is_cacheable_query(L) \
  (((L)->sql_command == SQLCOM_SELECT) && (L)->safe_to_cache_query)
#else
#define QUERY_CACHE_FLAGS_SIZE 0
#define QUERY_CACHE_DB_LENGTH_SIZE 0
#define query_cache_store_query(A, B)     do { } while(0)
#define query_cache_destroy()             do { } while(0)
#define query_cache_result_size_limit(A)  do { } while(0)
#define query_cache_init()                do { } while(0)
#define query_cache_resize(A)             do { } while(0)
#define query_cache_set_min_res_unit(A)   do { } while(0)
#define query_cache_invalidate3(A, B, C)  do { } while(0)
#define query_cache_invalidate1(A,B)      do { } while(0)
#define query_cache_send_result_to_client(A, B, C) 0
#define query_cache_invalidate_by_MyISAM_filename_ref NULL
#define query_cache_abort(A)              do { } while(0)
#define query_cache_end_of_result(A)      do { } while(0)
#define query_cache_maybe_disabled(T) 1
#define query_cache_is_cacheable_query(L) 0
#endif /*HAVE_QUERY_CACHE*/

uint kill_one_thread(THD *thd, ulong id, killed_state kill_signal);
void sql_kill(THD *thd, ulong id, killed_state kill_signal);
void sql_kill_user(THD *thd, LEX_USER *str, killed_state kill_signal);

/*
  Error injector Macros to enable easy testing of recovery after failures
  in various error cases.
*/
#ifndef ERROR_INJECT_SUPPORT

#define ERROR_INJECT(x) 0
#define ERROR_INJECT_ACTION(x,action) 0
#define ERROR_INJECT_CRASH(x) 0
#define ERROR_INJECT_VALUE(x) 0
#define ERROR_INJECT_VALUE_ACTION(x,action) 0
#define ERROR_INJECT_VALUE_CRASH(x) 0
#define SET_ERROR_INJECT_VALUE(x)

#else

inline bool check_and_unset_keyword(const char *dbug_str)
{
  const char *extra_str= "-d,";
  char total_str[200];
  if (_db_keyword_ (0, dbug_str, 1))
  {
    strxmov(total_str, extra_str, dbug_str, NullS);
    DBUG_SET(total_str);
    return 1;
  }
  return 0;
}


inline bool
check_and_unset_inject_value(int value)
{
  THD *thd= current_thd;
  if (thd->error_inject_value == (uint)value)
  {
    thd->error_inject_value= 0;
    return 1;
  }
  return 0;
}

/*
  ERROR INJECT MODULE:
  --------------------
  These macros are used to insert macros from the application code.
  The event that activates those error injections can be activated
  from SQL by using:
  SET SESSION dbug=+d,code;

  After the error has been injected, the macros will automatically
  remove the debug code, thus similar to using:
  SET SESSION dbug=-d,code
  from SQL.

  ERROR_INJECT_CRASH will inject a crash of the MySQL Server if code
  is set when macro is called. ERROR_INJECT_CRASH can be used in
  if-statements, it will always return FALSE unless of course it
  crashes in which case it doesn't return at all.

  ERROR_INJECT_ACTION will inject the action specified in the action
  parameter of the macro, before performing the action the code will
  be removed such that no more events occur. ERROR_INJECT_ACTION
  can also be used in if-statements and always returns FALSE.
  ERROR_INJECT can be used in a normal if-statement, where the action
  part is performed in the if-block. The macro returns TRUE if the
  error was activated and otherwise returns FALSE. If activated the
  code is removed.

  Sometimes it is necessary to perform error inject actions as a serie
  of events. In this case one can use one variable on the THD object.
  Thus one sets this value by using e.g. SET_ERROR_INJECT_VALUE(100).
  Then one can later test for it by using ERROR_INJECT_CRASH_VALUE,
  ERROR_INJECT_ACTION_VALUE and ERROR_INJECT_VALUE. This have the same
  behaviour as the above described macros except that they use the
  error inject value instead of a code used by DBUG macros.
*/
#define SET_ERROR_INJECT_VALUE(x) \
  current_thd->error_inject_value= (x)
#define ERROR_INJECT_CRASH(code) \
  DBUG_EVALUATE_IF(code, (DBUG_ABORT(), 0), 0)
#define ERROR_INJECT_ACTION(code, action) \
  (check_and_unset_keyword(code) ? ((action), 0) : 0)
#define ERROR_INJECT(code) \
  check_and_unset_keyword(code)
#define ERROR_INJECT_VALUE(value) \
  check_and_unset_inject_value(value)
#define ERROR_INJECT_VALUE_ACTION(value,action) \
  (check_and_unset_inject_value(value) ? (action) : 0)
#define ERROR_INJECT_VALUE_CRASH(value) \
  ERROR_INJECT_VALUE_ACTION(value, (DBUG_ABORT(), 0))

#endif

int write_bin_log(THD *thd, bool clear_error,
                  char const *query, ulong query_length);

/* sql_connect.cc */
pthread_handler_t handle_one_connection(void *arg);
bool init_new_connection_handler_thread();
void reset_mqh(LEX_USER *lu, bool get_them);
bool check_mqh(THD *thd, uint check_command);
void time_out_user_resource_limits(THD *thd, USER_CONN *uc);
#ifndef NO_EMBEDDED_ACCESS_CHECKS
void decrease_user_connections(USER_CONN *uc);
#endif
bool thd_init_client_charset(THD *thd, uint cs_number);
inline bool is_supported_parser_charset(CHARSET_INFO *cs)
{
  return test(cs->mbminlen == 1);
}
bool setup_connection_thread_globals(THD *thd);
bool login_connection(THD *thd);
void end_connection(THD *thd);
void prepare_new_connection_state(THD* thd);
void update_global_user_stats(THD* thd, bool create_user, time_t now);
int get_or_create_user_conn(THD *thd, const char *user,
                            const char *host, USER_RESOURCES *mqh);
int check_for_max_user_connections(THD *thd, USER_CONN *uc);

int mysql_create_db(THD *thd, char *db, HA_CREATE_INFO *create, bool silent);
bool mysql_alter_db(THD *thd, const char *db, HA_CREATE_INFO *create);
bool mysql_rm_db(THD *thd,char *db,bool if_exists, bool silent);
bool mysql_upgrade_db(THD *thd, LEX_STRING *old_db);
void mysql_binlog_send(THD* thd, char* log_ident, my_off_t pos, ushort flags);
void mysql_client_binlog_statement(THD *thd);
bool mysql_rm_table(THD *thd,TABLE_LIST *tables, my_bool if_exists,
                    my_bool drop_temporary);
int mysql_rm_table_part2(THD *thd, TABLE_LIST *tables, bool if_exists,
                         bool drop_temporary, bool drop_view, bool log_query);
bool quick_rm_table(handlerton *base,const char *db,
                    const char *table_name, uint flags);
void close_cached_table(THD *thd, TABLE *table);
bool mysql_rename_tables(THD *thd, TABLE_LIST *table_list, bool silent);
bool do_rename(THD *thd, TABLE_LIST *ren_table, char *new_db,
                      char *new_table_name, char *new_table_alias,
                      bool skip_error);

bool mysql_change_db(THD *thd, const LEX_STRING *new_db_name,
                     bool force_switch);

bool mysql_opt_change_db(THD *thd,
                         const LEX_STRING *new_db_name,
                         LEX_STRING *saved_db_name,
                         bool force_switch,
                         bool *cur_db_changed);

void mysql_parse(THD *thd, char *rawbuf, uint length,
                 const char ** semicolon);

bool mysql_test_parse_for_slave(THD *thd,char *inBuf,uint length);
bool is_update_query(enum enum_sql_command command);
bool is_log_table_write_query(enum enum_sql_command command);
bool alloc_query(THD *thd, const char *packet, uint packet_length);
void mysql_init_select(LEX *lex);
void mysql_reset_thd_for_next_command(THD *thd, my_bool calculate_userstat);
bool mysql_new_select(LEX *lex, bool move_down);
void create_select_for_variable(const char *var_name);
void mysql_init_multi_delete(LEX *lex);
bool multi_delete_set_locks_and_link_aux_tables(LEX *lex);
void init_max_user_conn(void);
void init_update_queries(void);
void init_global_user_stats(void);
void init_global_table_stats(void);
void init_global_index_stats(void);
void init_global_client_stats(void);
void free_max_user_conn(void);
void free_global_user_stats(void);
void free_global_table_stats(void);
void free_global_index_stats(void);
void free_global_client_stats(void);
pthread_handler_t handle_bootstrap(void *arg);
int mysql_execute_command(THD *thd);
bool do_command(THD *thd);
bool dispatch_command(enum enum_server_command command, THD *thd,
		      char* packet, uint packet_length);
void log_slow_statement(THD *thd);
bool check_dup(const char *db, const char *name, TABLE_LIST *tables);
bool records_are_comparable(const TABLE *table);
bool compare_record(const TABLE *table);
bool append_file_to_dir(THD *thd, const char **filename_ptr, 
                        const char *table_name);
void wait_while_table_is_used(THD *thd, TABLE *table,
                              enum ha_extra_function function);
bool table_cache_init(void);
void table_cache_free(void);
bool table_def_init(void);
void table_def_free(void);
void assign_new_table_id(TABLE_SHARE *share);
uint cached_open_tables(void);
uint cached_table_definitions(void);
void kill_mysql(void);
void close_connection(THD *thd, uint errcode, bool lock);
bool reload_acl_and_cache(THD *thd, ulong options, TABLE_LIST *tables, 
                          int *write_to_binlog);
#ifndef NO_EMBEDDED_ACCESS_CHECKS
bool check_access(THD *thd, ulong access, const char *db, ulong *save_priv,
		  bool no_grant, bool no_errors, bool schema_db);
bool check_table_access(THD *thd, ulong want_access, TABLE_LIST *tables,
			uint number, bool no_errors);
#else
inline bool check_access(THD *thd, ulong access, const char *db,
                         ulong *save_priv, bool no_grant, bool no_errors,
                         bool schema_db)
{
  if (save_priv)
    *save_priv= GLOBAL_ACLS;
  return false;
}
inline bool check_table_access(THD *thd, ulong want_access, TABLE_LIST *tables,
			uint number, bool no_errors)
{ return false; }
#endif /*NO_EMBEDDED_ACCESS_CHECKS*/

#endif /* MYSQL_SERVER */
#if defined MYSQL_SERVER || defined INNODB_COMPATIBILITY_HOOKS
bool check_global_access(THD *thd, ulong want_access);
#endif /* MYSQL_SERVER || INNODB_COMPATIBILITY_HOOKS */
#ifdef MYSQL_SERVER

/*
  Support routine for SQL parser on partitioning syntax
*/
my_bool is_partition_management(LEX *lex);
/*
  General routine to change field->ptr of a NULL-terminated array of Field
  objects. Useful when needed to call val_int, val_str or similar and the
  field data is not in table->record[0] but in some other structure.
  set_key_field_ptr changes all fields of an index using a key_info object.
  All methods presume that there is at least one field to change.
*/

void set_field_ptr(Field **ptr, const uchar *new_buf, const uchar *old_buf);
void set_key_field_ptr(KEY *key_info, const uchar *new_buf,
                       const uchar *old_buf);

bool mysql_backup_table(THD* thd, TABLE_LIST* table_list);
bool mysql_restore_table(THD* thd, TABLE_LIST* table_list);

bool mysql_checksum_table(THD* thd, TABLE_LIST* table_list,
                          HA_CHECK_OPT* check_opt);
bool mysql_check_table(THD* thd, TABLE_LIST* table_list,
                       HA_CHECK_OPT* check_opt);
bool mysql_repair_table(THD* thd, TABLE_LIST* table_list,
                        HA_CHECK_OPT* check_opt);
bool mysql_analyze_table(THD* thd, TABLE_LIST* table_list,
                         HA_CHECK_OPT* check_opt);
bool mysql_optimize_table(THD* thd, TABLE_LIST* table_list,
                          HA_CHECK_OPT* check_opt);
bool mysql_assign_to_keycache(THD* thd, TABLE_LIST* table_list,
                              LEX_STRING *key_cache_name);
bool mysql_preload_keys(THD* thd, TABLE_LIST* table_list);
int reassign_keycache_tables(THD* thd, KEY_CACHE *src_cache,
                             KEY_CACHE *dst_cache);
TABLE *create_virtual_tmp_table(THD *thd, List<Create_field> &field_list);

bool mysql_xa_recover(THD *thd);

bool check_simple_select();
int mysql_alter_tablespace(THD* thd, st_alter_tablespace *ts_info);

SORT_FIELD * make_unireg_sortorder(ORDER *order, uint *length,
                                  SORT_FIELD *sortorder);
int setup_order(THD *thd, Item **ref_pointer_array, TABLE_LIST *tables,
		List<Item> &fields, List <Item> &all_fields, ORDER *order);
int setup_group(THD *thd, Item **ref_pointer_array, TABLE_LIST *tables,
		List<Item> &fields, List<Item> &all_fields, ORDER *order,
		bool *hidden_group_fields);
bool fix_inner_refs(THD *thd, List<Item> &all_fields, SELECT_LEX *select,
                   Item **ref_pointer_array);

bool handle_select(THD *thd, LEX *lex, select_result *result,
                   ulong setup_tables_done_option);
bool mysql_select(THD *thd, Item ***rref_pointer_array,
                  TABLE_LIST *tables, uint wild_num,  List<Item> &list,
                  COND *conds, uint og_num, ORDER *order, ORDER *group,
                  Item *having, ORDER *proc_param, ulonglong select_type, 
                  select_result *result, SELECT_LEX_UNIT *unit, 
                  SELECT_LEX *select_lex);

int join_read_key2(THD *thd, struct st_join_table *tab, TABLE *table,
                   struct st_table_ref *table_ref);
void free_underlaid_joins(THD *thd, SELECT_LEX *select);
bool mysql_explain_union(THD *thd, SELECT_LEX_UNIT *unit,
                         select_result *result);
int mysql_explain_select(THD *thd, SELECT_LEX *sl, char const *type,
			 select_result *result);
bool mysql_union(THD *thd, LEX *lex, select_result *result,
                 SELECT_LEX_UNIT *unit, ulong setup_tables_done_option);
bool mysql_handle_derived(LEX *lex, uint phases);
bool mysql_handle_single_derived(LEX *lex, TABLE_LIST *derived, uint phases);
bool mysql_handle_list_of_derived(LEX *lex, TABLE_LIST *dt_list, uint phases);
bool check_table_file_presence(char *old_path, char *path,
                               const char *db,
                               const char *table_name,
                               const char *alias,
                               bool issue_error);
Field *create_tmp_field(THD *thd, TABLE *table,Item *item, Item::Type type,
			Item ***copy_func, Field **from_field,
                        Field **def_field,
			bool group, bool modify_item,
			bool table_cant_handle_bit_fields,
                        bool make_copy_field,
                        uint convert_blob_length);
bool open_tmp_table(TABLE *table);
bool create_internal_tmp_table(TABLE *table, KEY *keyinfo, 
                                      ENGINE_COLUMNDEF *start_recinfo,
                                      ENGINE_COLUMNDEF **recinfo,
                                      ulonglong options);

void sp_prepare_create_field(THD *thd, Create_field *sql_field);
int prepare_create_field(Create_field *sql_field, 
			 uint *blob_columns, 
			 int *timestamps, int *timestamps_with_niladic,
			 longlong table_flags);
bool mysql_create_table(THD *thd,const char *db, const char *table_name,
                        HA_CREATE_INFO *create_info,
                        Alter_info *alter_info,
                        bool tmp_table, uint select_field_count);
bool mysql_create_table_no_lock(THD *thd, const char *db,
                                const char *table_name,
                                HA_CREATE_INFO *create_info,
                                Alter_info *alter_info,
                                bool tmp_table, uint select_field_count);

bool mysql_alter_table(THD *thd, char *new_db, char *new_name,
                       HA_CREATE_INFO *create_info,
                       TABLE_LIST *table_list,
                       Alter_info *alter_info,
                       uint order_num, ORDER *order, bool ignore,
                       bool require_online);
bool mysql_recreate_table(THD *thd, TABLE_LIST *table_list);
bool mysql_create_like_table(THD *thd, TABLE_LIST *table,
                             TABLE_LIST *src_table,
                             HA_CREATE_INFO *create_info);
bool mysql_rename_table(handlerton *base, const char *old_db,
                        const char * old_name, const char *new_db,
                        const char * new_name, uint flags);
bool mysql_prepare_update(THD *thd, TABLE_LIST *table_list,
                          Item **conds, uint order_num, ORDER *order);
int mysql_update(THD *thd,TABLE_LIST *tables,List<Item> &fields,
		 List<Item> &values,COND *conds,
		 uint order_num, ORDER *order, ha_rows limit,
		 enum enum_duplicates handle_duplicates, bool ignore);
bool mysql_multi_update(THD *thd, TABLE_LIST *table_list,
                        List<Item> *fields, List<Item> *values,
                        COND *conds, ulonglong options,
                        enum enum_duplicates handle_duplicates, bool ignore,
                        SELECT_LEX_UNIT *unit, SELECT_LEX *select_lex);
bool mysql_prepare_insert(THD *thd, TABLE_LIST *table_list, TABLE *table,
                          List<Item> &fields, List_item *values,
                          List<Item> &update_fields,
                          List<Item> &update_values, enum_duplicates duplic,
                          COND **where, bool select_insert,
                          bool check_fields, bool abort_on_warning);
bool mysql_insert(THD *thd,TABLE_LIST *table,List<Item> &fields,
                  List<List_item> &values, List<Item> &update_fields,
                  List<Item> &update_values, enum_duplicates flag,
                  bool ignore);
void upgrade_lock_type_for_insert(THD *thd, thr_lock_type *lock_type,
                                  enum_duplicates duplic,
                                  bool is_multi_insert);
int check_that_all_fields_are_given_values(THD *thd, TABLE *entry,
                                           TABLE_LIST *table_list);
void prepare_triggers_for_insert_stmt(TABLE *table);
int mysql_prepare_delete(THD *thd, TABLE_LIST *table_list, Item **conds);
bool mysql_delete(THD *thd, TABLE_LIST *table_list, COND *conds,
                  SQL_I_List<ORDER> *order, ha_rows rows, ulonglong options,
                  bool reset_auto_increment);
bool mysql_truncate(THD *thd, TABLE_LIST *table_list, bool dont_send_ok);
bool mysql_create_or_drop_trigger(THD *thd, TABLE_LIST *tables, bool create);
uint create_table_def_key(THD *thd, char *key, TABLE_LIST *table_list,
                          bool tmp_table);
TABLE_SHARE *get_table_share(THD *thd, TABLE_LIST *table_list, char *key,
                             uint key_length, uint db_flags, int *error);
void release_table_share(TABLE_SHARE *share, enum release_type type);
TABLE_SHARE *get_cached_table_share(const char *db, const char *table_name);
TABLE *open_ltable(THD *thd, TABLE_LIST *table_list, thr_lock_type update,
                   uint lock_flags);
TABLE *open_table(THD *thd, TABLE_LIST *table_list, MEM_ROOT* mem,
		  bool *refresh, uint flags);
bool name_lock_locked_table(THD *thd, TABLE_LIST *tables);
bool reopen_name_locked_table(THD* thd, TABLE_LIST* table_list, bool link_in);
TABLE *table_cache_insert_placeholder(THD *thd, const char *key,
                                      uint key_length);
bool lock_table_name_if_not_cached(THD *thd, const char *db,
                                   const char *table_name, TABLE **table);
TABLE *find_locked_table(THD *thd, const char *db,const char *table_name);
void detach_merge_children(TABLE *table, bool clear_refs);
bool fix_merge_after_open(TABLE_LIST *old_child_list, TABLE_LIST **old_last,
                          TABLE_LIST *new_child_list, TABLE_LIST **new_last);
bool reopen_table(TABLE *table);
bool reopen_tables(THD *thd,bool get_locks,bool in_refresh);
thr_lock_type read_lock_type_for_table(THD *thd, LEX *lex,
                                       TABLE_LIST *table_list);
void close_data_files_and_morph_locks(THD *thd, const char *db,
                                      const char *table_name);
void close_handle_and_leave_table_as_lock(TABLE *table);
bool wait_for_tables(THD *thd);
bool table_is_used(TABLE *table, bool wait_for_name_lock);
TABLE *drop_locked_tables(THD *thd,const char *db, const char *table_name);
void abort_locked_tables(THD *thd,const char *db, const char *table_name);
void execute_init_command(THD *thd, sys_var_str *init_command_var,
			  rw_lock_t *var_mutex);
extern Field *not_found_field;
extern Field *view_ref_found;

enum find_item_error_report_type {REPORT_ALL_ERRORS, REPORT_EXCEPT_NOT_FOUND,
				  IGNORE_ERRORS, REPORT_EXCEPT_NON_UNIQUE,
                                  IGNORE_EXCEPT_NON_UNIQUE};
Field *
find_field_in_tables(THD *thd, Item_ident *item,
                     TABLE_LIST *first_table, TABLE_LIST *last_table,
                     Item **ref, find_item_error_report_type report_error,
                     bool check_privileges, bool register_tree_change);
Field *
find_field_in_table_ref(THD *thd, TABLE_LIST *table_list,
                        const char *name, uint length,
                        const char *item_name, const char *db_name,
                        const char *table_name, Item **ref,
                        bool check_privileges, bool allow_rowid,
                        uint *cached_field_index_ptr,
                        bool register_tree_change, TABLE_LIST **actual_table);
Field *
find_field_in_table(THD *thd, TABLE *table, const char *name, uint length,
                    bool allow_rowid, uint *cached_field_index_ptr);
Field *
find_field_in_table_sef(TABLE *table, const char *name);
<<<<<<< HEAD
int update_virtual_fields(THD *thd, TABLE *table, bool ignore_stored= FALSE);
int dynamic_column_error_message(enum_dyncol_func_result rc);
=======
int update_virtual_fields(THD *thd, TABLE *table,
      enum enum_vcol_update_mode vcol_update_mode= VCOL_UPDATE_FOR_READ);
>>>>>>> cbae2943

#endif /* MYSQL_SERVER */

#ifdef HAVE_OPENSSL
#include <openssl/des.h>
struct st_des_keyblock
{
  DES_cblock key1, key2, key3;
};
struct st_des_keyschedule
{
  DES_key_schedule ks1, ks2, ks3;
};
extern char *des_key_file;
extern struct st_des_keyschedule des_keyschedule[10];
extern uint des_default_key;
extern pthread_mutex_t LOCK_des_key_file;
bool load_des_key_file(const char *file_name);
#endif /* HAVE_OPENSSL */

#ifdef MYSQL_SERVER
/* sql_do.cc */
bool mysql_do(THD *thd, List<Item> &values);

/* sql_analyse.h */
bool append_escaped(String *to_str, String *from_str);

/* sql_show.cc */
bool mysqld_show_open_tables(THD *thd,const char *wild);
bool mysqld_show_logs(THD *thd);
bool append_identifier(THD *thd, String *packet, const char *name,
		       uint length);
#endif /* MYSQL_SERVER */
#if defined MYSQL_SERVER || defined INNODB_COMPATIBILITY_HOOKS
int get_quote_char_for_identifier(THD *thd, const char *name, uint length);
#endif /* MYSQL_SERVER || INNODB_COMPATIBILITY_HOOKS */
#ifdef MYSQL_SERVER
void mysqld_list_fields(THD *thd,TABLE_LIST *table, const char *wild);
int mysqld_dump_create_info(THD *thd, TABLE_LIST *table_list, int fd);
bool mysqld_show_create(THD *thd, TABLE_LIST *table_list);
bool mysqld_show_create_db(THD *thd, char *dbname, HA_CREATE_INFO *create);

void mysqld_list_processes(THD *thd,const char *user,bool verbose);
int mysqld_show_status(THD *thd);
int mysqld_show_variables(THD *thd,const char *wild);
bool mysqld_show_storage_engines(THD *thd);
bool mysqld_show_authors(THD *thd);
bool mysqld_show_contributors(THD *thd);
bool mysqld_show_privileges(THD *thd);
bool mysqld_show_column_types(THD *thd);
bool mysqld_help (THD *thd, const char *text);
void calc_sum_of_all_status(STATUS_VAR *to);

void append_definer(THD *thd, String *buffer, const LEX_STRING *definer_user,
                    const LEX_STRING *definer_host);

int add_status_vars(SHOW_VAR *list);
void remove_status_vars(SHOW_VAR *list);
void init_status_vars();
void free_status_vars();
void reset_status_vars();

/* information schema */
extern LEX_STRING INFORMATION_SCHEMA_NAME;
/* log tables */
extern LEX_STRING MYSQL_SCHEMA_NAME;
extern LEX_STRING GENERAL_LOG_NAME;
extern LEX_STRING SLOW_LOG_NAME;

extern const LEX_STRING partition_keywords[];
ST_SCHEMA_TABLE *find_schema_table(THD *thd, const char* table_name);
ST_SCHEMA_TABLE *get_schema_table(enum enum_schema_tables schema_table_idx);
int prepare_schema_table(THD *thd, LEX *lex, Table_ident *table_ident,
                         enum enum_schema_tables schema_table_idx);
int make_schema_select(THD *thd,  SELECT_LEX *sel,
                       enum enum_schema_tables schema_table_idx);
int mysql_schema_table(THD *thd, LEX *lex, TABLE_LIST *table_list);
int fill_schema_user_privileges(THD *thd, TABLE_LIST *tables, COND *cond);
int fill_schema_schema_privileges(THD *thd, TABLE_LIST *tables, COND *cond);
int fill_schema_table_privileges(THD *thd, TABLE_LIST *tables, COND *cond);
int fill_schema_column_privileges(THD *thd, TABLE_LIST *tables, COND *cond);
bool get_schema_tables_result(JOIN *join,
                              enum enum_schema_table_state executed_place);
enum enum_schema_tables get_schema_table_idx(ST_SCHEMA_TABLE *schema_table);

inline bool is_schema_db(const char *name, size_t len)
{
  return (INFORMATION_SCHEMA_NAME.length == len &&
          !my_strcasecmp(system_charset_info,
                         INFORMATION_SCHEMA_NAME.str, name));  
}

inline bool is_schema_db(const char *name)
{
  return !my_strcasecmp(system_charset_info,
                        INFORMATION_SCHEMA_NAME.str, name);
}

/* sql_prepare.cc */

void mysqld_stmt_prepare(THD *thd, const char *packet, uint packet_length);
void mysqld_stmt_execute(THD *thd, char *packet, uint packet_length);
void mysqld_stmt_close(THD *thd, char *packet);
void mysql_sql_stmt_prepare(THD *thd);
void mysql_sql_stmt_execute(THD *thd);
void mysql_sql_stmt_close(THD *thd);
void mysqld_stmt_fetch(THD *thd, char *packet, uint packet_length);
void mysqld_stmt_reset(THD *thd, char *packet);
void mysql_stmt_get_longdata(THD *thd, char *pos, ulong packet_length);
void reinit_stmt_before_use(THD *thd, LEX *lex);

/* sql_base.cc */
#define TMP_TABLE_KEY_EXTRA 8
void set_item_name(Item *item,char *pos,uint length);
bool add_field_to_list(THD *thd, LEX_STRING *field_name, enum enum_field_types type,
		       char *length, char *decimal,
		       uint type_modifier,
		       Item *default_value, Item *on_update_value,
		       LEX_STRING *comment,
		       char *change, List<String> *interval_list,
		       CHARSET_INFO *cs,
		       uint uint_geom_type,
                       Virtual_column_info *vcol_info,
                       engine_option_value *create_options);
Create_field * new_create_field(THD *thd, char *field_name, enum_field_types type,
				char *length, char *decimals,
				uint type_modifier, 
				Item *default_value, Item *on_update_value,
				LEX_STRING *comment, char *change, 
				List<String> *interval_list, CHARSET_INFO *cs,
				uint uint_geom_type,
				Virtual_column_info *vcol_info);
void store_position_for_column(const char *name);
bool add_to_list(THD *thd, SQL_I_List<ORDER> &list, Item *group,bool asc);
bool push_new_name_resolution_context(THD *thd,
                                      TABLE_LIST *left_op,
                                      TABLE_LIST *right_op);
Item *normalize_cond(Item *cond);
void add_join_on(TABLE_LIST *b,Item *expr);
void add_join_natural(TABLE_LIST *a,TABLE_LIST *b,List<String> *using_fields,
                      SELECT_LEX *lex);
bool add_proc_to_list(THD *thd, Item *item);
void unlink_open_table(THD *thd, TABLE *find, bool unlock);
void drop_open_table(THD *thd, TABLE *table, const char *db_name,
                     const char *table_name);
void update_non_unique_table_error(TABLE_LIST *update,
                                   const char *operation,
                                   TABLE_LIST *duplicate);

SQL_SELECT *make_select(TABLE *head, table_map const_tables,
			table_map read_tables, COND *conds,
                        bool allow_null_cond,  int *error);
extern Item **not_found_item;

/*
  This enumeration type is used only by the function find_item_in_list
  to return the info on how an item has been resolved against a list
  of possibly aliased items.
  The item can be resolved: 
   - against an alias name of the list's element (RESOLVED_AGAINST_ALIAS)
   - against non-aliased field name of the list  (RESOLVED_WITH_NO_ALIAS)
   - against an aliased field name of the list   (RESOLVED_BEHIND_ALIAS)
   - ignoring the alias name in cases when SQL requires to ignore aliases
     (e.g. when the resolved field reference contains a table name or
     when the resolved item is an expression)   (RESOLVED_IGNORING_ALIAS)    
*/
enum enum_resolution_type {
  NOT_RESOLVED=0,
  RESOLVED_IGNORING_ALIAS,
  RESOLVED_BEHIND_ALIAS,
  RESOLVED_WITH_NO_ALIAS,
  RESOLVED_AGAINST_ALIAS
};
Item ** find_item_in_list(Item *item, List<Item> &items, uint *counter,
                          find_item_error_report_type report_error,
                          enum_resolution_type *resolution);
bool get_key_map_from_key_list(key_map *map, TABLE *table,
                               List<String> *index_list);
bool insert_fields(THD *thd, Name_resolution_context *context,
		   const char *db_name, const char *table_name,
                   List_iterator<Item> *it, bool any_privileges);
void make_leaves_list(List<TABLE_LIST> &list, TABLE_LIST *tables,
                      bool full_table_list, TABLE_LIST *boundary);
bool setup_tables(THD *thd, Name_resolution_context *context,
                  List<TABLE_LIST> *from_clause, TABLE_LIST *tables,
                  List<TABLE_LIST> &leaves, bool select_insert,
                  bool full_table_list);
bool setup_tables_and_check_access(THD *thd, 
                                   Name_resolution_context *context,
                                   List<TABLE_LIST> *from_clause, 
                                   TABLE_LIST *tables, 
                                   List<TABLE_LIST> &leaves, 
                                   bool select_insert,
                                   ulong want_access_first,
                                   ulong want_access,
                                   bool full_table_list);
int setup_wild(THD *thd, TABLE_LIST *tables, List<Item> &fields,
	       List<Item> *sum_func_list, uint wild_num);
bool setup_fields(THD *thd, Item** ref_pointer_array,
                  List<Item> &item, enum_mark_columns mark_used_columns,
                  List<Item> *sum_func_list, bool allow_sum_func);
inline bool setup_fields_with_no_wrap(THD *thd, Item **ref_pointer_array,
                                      List<Item> &item,
                                      enum_mark_columns mark_used_columns,
                                      List<Item> *sum_func_list,
                                      bool allow_sum_func)
{
  bool res;
  thd->lex->select_lex.no_wrap_view_item= TRUE;
  res= setup_fields(thd, ref_pointer_array, item, mark_used_columns, sum_func_list,
                    allow_sum_func);
  thd->lex->select_lex.no_wrap_view_item= FALSE;
  return res;
}
int setup_conds(THD *thd, TABLE_LIST *tables, List<TABLE_LIST> &leaves,
		COND **conds);
void wrap_ident(THD *thd, Item **conds);
int setup_ftfuncs(SELECT_LEX* select);
int init_ftfuncs(THD *thd, SELECT_LEX* select, bool no_order);
void wait_for_condition(THD *thd, pthread_mutex_t *mutex,
                        pthread_cond_t *cond);
int open_tables(THD *thd, TABLE_LIST **tables, uint *counter, uint flags);
/* open_and_lock_tables with optional derived handling */
int open_and_lock_tables_derived(THD *thd, TABLE_LIST *tables, bool derived);
/* simple open_and_lock_tables without derived handling */
inline int simple_open_n_lock_tables(THD *thd, TABLE_LIST *tables)
{
  return open_and_lock_tables_derived(thd, tables, FALSE);
}
/* open_and_lock_tables with derived handling */
inline int open_and_lock_tables(THD *thd, TABLE_LIST *tables)
{
  return open_and_lock_tables_derived(thd, tables, TRUE);
}
/* simple open_and_lock_tables without derived handling for single table */
TABLE *open_n_lock_single_table(THD *thd, TABLE_LIST *table_l,
                                thr_lock_type lock_type);
bool open_normal_and_derived_tables(THD *thd, TABLE_LIST *tables, uint flags,
                                    uint dt_phases);
int lock_tables(THD *thd, TABLE_LIST *tables, uint counter, bool *need_reopen);
int decide_logging_format(THD *thd, TABLE_LIST *tables);
TABLE *open_temporary_table(THD *thd, const char *path, const char *db,
			    const char *table_name, bool link_in_list);
bool rm_temporary_table(handlerton *base, char *path);
void free_io_cache(TABLE *entry);
void intern_close_table(TABLE *entry);
bool close_thread_table(THD *thd, TABLE **table_ptr);
void close_temporary_tables(THD *thd);
void close_tables_for_reopen(THD *thd, TABLE_LIST **tables);
TABLE_LIST *find_table_in_list(TABLE_LIST *table,
                               TABLE_LIST *TABLE_LIST::*link,
                               const char *db_name,
                               const char *table_name);
TABLE_LIST *unique_table(THD *thd, TABLE_LIST *table, TABLE_LIST *table_list,
                         bool check_alias);
TABLE *find_temporary_table(THD *thd, const char *db, const char *table_name);
TABLE *find_temporary_table(THD *thd, TABLE_LIST *table_list);
int drop_temporary_table(THD *thd, TABLE_LIST *table_list);
void close_temporary_table(THD *thd, TABLE *table, bool free_share,
                           bool delete_table);
void close_temporary(TABLE *table, bool free_share, bool delete_table);
bool rename_temporary_table(THD* thd, TABLE *table, const char *new_db,
			    const char *table_name);
void remove_db_from_cache(const char *db);
void flush_tables();
bool is_equal(const LEX_STRING *a, const LEX_STRING *b);
char *make_default_log_name(char *buff,const char* log_ext);
char *make_once_alloced_filename(const char *basename, const char *ext);
void unfix_fields(List<Item> &items);

#ifdef WITH_PARTITION_STORAGE_ENGINE
uint fast_alter_partition_table(THD *thd, TABLE *table,
                                Alter_info *alter_info,
                                HA_CREATE_INFO *create_info,
                                TABLE_LIST *table_list,
                                char *db,
                                const char *table_name,
                                uint fast_alter_partition);
uint set_part_state(Alter_info *alter_info, partition_info *tab_part_info,
                    enum partition_state part_state);
uint prep_alter_part_table(THD *thd, TABLE *table, Alter_info *alter_info,
                           HA_CREATE_INFO *create_info,
                           handlerton *old_db_type,
                           bool *partition_changed,
                           uint *fast_alter_partition);
#endif

/* bits for last argument to remove_table_from_cache() */
#define RTFC_NO_FLAG                0x0000
#define RTFC_OWNED_BY_THD_FLAG      0x0001
#define RTFC_WAIT_OTHER_THREAD_FLAG 0x0002
#define RTFC_CHECK_KILLED_FLAG      0x0004
bool remove_table_from_cache(THD *thd, const char *db, const char *table,
                             uint flags, my_bool deleting);

#define NORMAL_PART_NAME 0
#define TEMP_PART_NAME 1
#define RENAMED_PART_NAME 2
void create_partition_name(char *out, const char *in1,
                           const char *in2, uint name_variant,
                           bool translate);
void create_subpartition_name(char *out, const char *in1,
                              const char *in2, const char *in3,
                              uint name_variant);

typedef struct st_lock_param_type
{
  TABLE_LIST table_list;
  ulonglong copied;
  ulonglong deleted;
  THD *thd;
  HA_CREATE_INFO *create_info;
  Alter_info *alter_info;
  TABLE *table;
  KEY *key_info_buffer;
  const char *db;
  const char *table_name;
  uchar *pack_frm_data;
  enum thr_lock_type old_lock_type;
  uint key_count;
  uint db_options;
  size_t pack_frm_len;
  partition_info *part_info;
} ALTER_PARTITION_PARAM_TYPE;

void mem_alloc_error(size_t size);

enum ddl_log_entry_code
{
  /*
    DDL_LOG_EXECUTE_CODE:
      This is a code that indicates that this is a log entry to
      be executed, from this entry a linked list of log entries
      can be found and executed.
    DDL_LOG_ENTRY_CODE:
      An entry to be executed in a linked list from an execute log
      entry.
    DDL_IGNORE_LOG_ENTRY_CODE:
      An entry that is to be ignored
  */
  DDL_LOG_EXECUTE_CODE = 'e',
  DDL_LOG_ENTRY_CODE = 'l',
  DDL_IGNORE_LOG_ENTRY_CODE = 'i'
};

enum ddl_log_action_code
{
  /*
    The type of action that a DDL_LOG_ENTRY_CODE entry is to
    perform.
    DDL_LOG_DELETE_ACTION:
      Delete an entity
    DDL_LOG_RENAME_ACTION:
      Rename an entity
    DDL_LOG_REPLACE_ACTION:
      Rename an entity after removing the previous entry with the
      new name, that is replace this entry.
  */
  DDL_LOG_DELETE_ACTION = 'd',
  DDL_LOG_RENAME_ACTION = 'r',
  DDL_LOG_REPLACE_ACTION = 's'
};


typedef struct st_ddl_log_entry
{
  const char *name;
  const char *from_name;
  const char *handler_name;
  uint next_entry;
  uint entry_pos;
  enum ddl_log_entry_code entry_type;
  enum ddl_log_action_code action_type;
  /*
    Most actions have only one phase. REPLACE does however have two
    phases. The first phase removes the file with the new name if
    there was one there before and the second phase renames the
    old name to the new name.
  */
  char phase;
} DDL_LOG_ENTRY;

typedef struct st_ddl_log_memory_entry
{
  uint entry_pos;
  struct st_ddl_log_memory_entry *next_log_entry;
  struct st_ddl_log_memory_entry *prev_log_entry;
  struct st_ddl_log_memory_entry *next_active_log_entry;
} DDL_LOG_MEMORY_ENTRY;


bool write_ddl_log_entry(DDL_LOG_ENTRY *ddl_log_entry,
                           DDL_LOG_MEMORY_ENTRY **active_entry);
bool write_execute_ddl_log_entry(uint first_entry,
                                   bool complete,
                                   DDL_LOG_MEMORY_ENTRY **active_entry);
bool deactivate_ddl_log_entry(uint entry_no);
void release_ddl_log_memory_entry(DDL_LOG_MEMORY_ENTRY *log_entry);
bool sync_ddl_log();
void release_ddl_log();
void execute_ddl_log_recovery();
bool execute_ddl_log_entry(THD *thd, uint first_entry);

extern pthread_mutex_t LOCK_gdl;

#define WFRM_WRITE_SHADOW 1
#define WFRM_INSTALL_SHADOW 2
#define WFRM_PACK_FRM 4
#define WFRM_KEEP_SHARE 8
bool mysql_write_frm(ALTER_PARTITION_PARAM_TYPE *lpt, uint flags);
int abort_and_upgrade_lock_and_close_table(ALTER_PARTITION_PARAM_TYPE *lpt);
void close_open_tables_and_downgrade(ALTER_PARTITION_PARAM_TYPE *lpt);
void mysql_wait_completed_table(ALTER_PARTITION_PARAM_TYPE *lpt, TABLE *my_table);

/* Functions to work with system tables. */
bool open_system_tables_for_read(THD *thd, TABLE_LIST *table_list,
                                 Open_tables_state *backup);
void close_system_tables(THD *thd, Open_tables_state *backup);
TABLE *open_system_table_for_update(THD *thd, TABLE_LIST *one_table);

TABLE *open_performance_schema_table(THD *thd, TABLE_LIST *one_table,
                                     Open_tables_state *backup);
void close_performance_schema_table(THD *thd, Open_tables_state *backup);

bool close_cached_tables(THD *thd, TABLE_LIST *tables, bool have_lock,
                         bool wait_for_refresh, bool wait_for_placeholders);
bool close_cached_tables_set_readonly(THD *thd);
bool close_cached_connection_tables(THD *thd, bool wait_for_refresh,
                                    LEX_STRING *connect_string,
                                    bool have_lock = FALSE);
void copy_field_from_tmp_record(Field *field,int offset);
bool fill_record(THD *thd, Field **field, List<Item> &values,
                 bool ignore_errors, bool use_value);
bool fill_record_n_invoke_before_triggers(THD *thd, List<Item> &fields,
                                          List<Item> &values,
                                          bool ignore_errors,
                                          Table_triggers_list *triggers,
                                          enum trg_event_type event);
bool fill_record_n_invoke_before_triggers(THD *thd, Field **field,
                                          List<Item> &values,
                                          bool ignore_errors,
                                          Table_triggers_list *triggers,
                                          enum trg_event_type event);
OPEN_TABLE_LIST *list_open_tables(THD *thd, const char *db, const char *wild);

inline TABLE_LIST *find_table_in_global_list(TABLE_LIST *table,
                                             const char *db_name,
                                             const char *table_name)
{
  return find_table_in_list(table, &TABLE_LIST::next_global,
                            db_name, table_name);
}

inline TABLE_LIST *find_table_in_local_list(TABLE_LIST *table,
                                            const char *db_name,
                                            const char *table_name)
{
  return find_table_in_list(table, &TABLE_LIST::next_local,
                            db_name, table_name);
}


/* sql_calc.cc */
bool eval_const_cond(COND *cond);

/* sql_load.cc */
int mysql_load(THD *thd, sql_exchange *ex, TABLE_LIST *table_list,
	        List<Item> &fields_vars, List<Item> &set_fields,
                List<Item> &set_values_list,
                enum enum_duplicates handle_duplicates, bool ignore,
                bool local_file);
int write_record(THD *thd, TABLE *table, COPY_INFO *info);

/* sql_manager.cc */
extern bool volatile  mqh_used;
void start_handle_manager();
void stop_handle_manager();
bool mysql_manager_submit(void (*action)());


/* sql_test.cc */
#ifndef DBUG_OFF
void print_where(COND *cond,const char *info, enum_query_type query_type);
void print_cached_tables(void);
void TEST_filesort(SORT_FIELD *sortorder,uint s_length);
void print_plan(JOIN* join,uint idx, double record_count, double read_time,
                double current_read_time, const char *info);
void print_keyuse_array(DYNAMIC_ARRAY *keyuse_array);
void print_sjm(SJ_MATERIALIZATION_INFO *sjm);
#endif
void mysql_print_status();
/* key.cc */
int find_ref_key(KEY *key, uint key_count, uchar *record, Field *field,
                 uint *key_length, uint *keypart);
void key_copy(uchar *to_key, uchar *from_record, KEY *key_info, uint key_length,
              bool with_zerofill= FALSE);
void key_restore(uchar *to_record, uchar *from_key, KEY *key_info,
                 uint key_length);
bool key_cmp_if_same(TABLE *form,const uchar *key,uint index,uint key_length);
void key_unpack(String *to,TABLE *form,uint index);
bool is_key_used(TABLE *table, uint idx, const MY_BITMAP *fields);
int key_cmp(KEY_PART_INFO *key_part, const uchar *key, uint key_length);
ulong key_hashnr(KEY *key_info, uint used_key_parts, const uchar *key);
bool key_buf_cmp(KEY *key_info, uint used_key_parts,
                 const uchar *key1, const uchar *key2);
extern "C" int key_rec_cmp(void *key_info, uchar *a, uchar *b);
int key_tuple_cmp(KEY_PART_INFO *part, uchar *key1, uchar *key2, uint tuple_length);

bool init_errmessage(void);
#endif /* MYSQL_SERVER */
void sql_perror(const char *message);

bool fn_format_relative_to_data_home(char * to, const char *name,
				     const char *dir, const char *extension);
void set_server_version(void);
/**
  Test a file path to determine if the path is compatible with the secure file
  path restriction.
*/
bool is_secure_file_path(char *path);

#ifdef MYSQL_SERVER
File open_binlog(IO_CACHE *log, const char *log_file_name,
                 const char **errmsg);

/* mysqld.cc */
extern void MYSQLerror(const char*);
void refresh_status(THD *thd);
my_bool mysql_rm_tmp_tables(void);
void handle_connection_in_main_thread(THD *thd);
void create_thread_to_handle_connection(THD *thd);
void unlink_thd(THD *thd);
bool one_thread_per_connection_end(THD *thd, bool put_in_cache);
void flush_thread_cache();

/* item_func.cc */
extern bool check_reserved_words(LEX_STRING *name);
extern enum_field_types agg_field_type(Item **items, uint nitems);
Item *find_date_time_item(Item **args, uint nargs, uint col);

/* strfunc.cc */
ulonglong find_set(TYPELIB *lib, const char *x, uint length, CHARSET_INFO *cs,
		   char **err_pos, uint *err_len, bool *set_warning);
ulonglong find_set_from_flags(TYPELIB *lib, uint default_name,
                              ulonglong cur_set, ulonglong default_set,
                              const char *str, uint length, CHARSET_INFO *cs,
                              char **err_pos, uint *err_len, bool *set_warning);
uint find_type(const TYPELIB *lib, const char *find, uint length,
               bool part_match);
uint find_type2(const TYPELIB *lib, const char *find, uint length,
                CHARSET_INFO *cs);
void unhex_type2(TYPELIB *lib);
uint check_word(TYPELIB *lib, const char *val, const char *end,
		const char **end_of_word);
int find_string_in_array(LEX_STRING * const haystack, LEX_STRING * const needle,
                         CHARSET_INFO * const cs);


bool is_keyword(const char *name, uint len);

#define MY_DB_OPT_FILE "db.opt"
bool my_database_names_init(void);
void my_database_names_free(void);
bool check_db_dir_existence(const char *db_name);
bool load_db_opt(THD *thd, const char *path, HA_CREATE_INFO *create);
bool load_db_opt_by_name(THD *thd, const char *db_name,
                         HA_CREATE_INFO *db_create_info);
CHARSET_INFO *get_default_db_collation(THD *thd, const char *db_name);
bool my_dbopt_init(void);
void my_dbopt_cleanup(void);
extern int creating_database; // How many database locks are made
extern int creating_table;    // How many mysql_create_table() are running

/*
  External variables
*/

extern time_t server_start_time, flush_status_time;
#endif /* MYSQL_SERVER */
#if defined MYSQL_SERVER || defined INNODB_COMPATIBILITY_HOOKS
extern uint mysql_data_home_len;

extern MYSQL_PLUGIN_IMPORT char  *mysql_data_home;
extern char server_version[SERVER_VERSION_LENGTH];
extern MYSQL_PLUGIN_IMPORT char mysql_real_data_home[];
extern char mysql_unpacked_real_data_home[];

extern CHARSET_INFO *character_set_filesystem;
#endif /* MYSQL_SERVER || INNODB_COMPATIBILITY_HOOKS */
#ifdef MYSQL_SERVER
extern char *opt_mysql_tmpdir, mysql_charsets_dir[],
            def_ft_boolean_syntax[sizeof(ft_boolean_syntax)];
extern int mysql_unpacked_real_data_home_len;
#define mysql_tmpdir (my_tmpdir(&mysql_tmpdir_list))
extern MYSQL_PLUGIN_IMPORT MY_TMPDIR mysql_tmpdir_list;
extern const LEX_STRING command_name[];

extern const char *first_keyword, *delayed_user, *binary_keyword;
extern MYSQL_PLUGIN_IMPORT const char  *my_localhost;
extern MYSQL_PLUGIN_IMPORT const char **errmesg;			/* Error messages */

extern const char *myisam_recover_options_str;
extern const char *in_left_expr_name, *in_additional_cond, *in_having_cond;
extern const char * const TRG_EXT;
extern const char * const TRN_EXT;
extern Eq_creator eq_creator;
extern Ne_creator ne_creator;
extern Gt_creator gt_creator;
extern Lt_creator lt_creator;
extern Ge_creator ge_creator;
extern Le_creator le_creator;
extern char language[FN_REFLEN];
#endif /* MYSQL_SERVER */
#if defined MYSQL_SERVER || defined INNODB_COMPATIBILITY_HOOKS
extern MYSQL_PLUGIN_IMPORT char reg_ext[FN_EXTLEN];
extern MYSQL_PLUGIN_IMPORT uint reg_ext_length;
#endif /* MYSQL_SERVER || INNODB_COMPATIBILITY_HOOKS */
#ifdef MYSQL_SERVER
extern char glob_hostname[FN_REFLEN], mysql_home[FN_REFLEN];
extern char pidfile_name[FN_REFLEN], system_time_zone[30], *opt_init_file;
extern char log_error_file[FN_REFLEN], *opt_tc_log_file, *opt_log_basename;
extern ulonglong log_10_int[20];
extern ulonglong keybuff_size;
extern ulonglong thd_startup_options;
extern ulong thread_id;
extern ulong binlog_cache_use, binlog_cache_disk_use;
extern ulong aborted_threads,aborted_connects;
extern ulong opt_progress_report_time;
extern ulong delayed_insert_timeout;
extern ulong delayed_insert_limit, delayed_queue_size;
extern ulong delayed_insert_threads, delayed_insert_writes;
extern ulong delayed_rows_in_use,delayed_insert_errors;
extern ulong slave_open_temp_tables;
extern ulong query_cache_size, query_cache_min_res_unit;
extern ulong slow_launch_threads, slow_launch_time;
extern ulong table_cache_size, table_def_size;
extern MYSQL_PLUGIN_IMPORT ulong max_connections;
extern ulong max_connect_errors, connect_timeout;
extern ulong extra_max_connections;
extern ulong slave_net_timeout, slave_trans_retries;
extern int max_user_connections;
extern bool max_user_connections_checking;
extern ulonglong denied_connections;
extern ulong what_to_log,flush_time;
extern ulong query_buff_size;
extern ulong slave_max_allowed_packet;
extern ulong max_prepared_stmt_count, prepared_stmt_count;
extern ulong binlog_cache_size, open_files_limit;
extern ulonglong max_binlog_cache_size;
extern ulong max_binlog_size, max_relay_log_size, opt_binlog_dbug_fsync_sleep;
extern ulong opt_binlog_rows_event_max_size;
extern my_bool opt_master_verify_checksum;
extern my_bool opt_slave_sql_verify_checksum;
extern ulong rpl_recovery_rank, thread_cache_size, thread_pool_size;
extern ulong back_log;
#endif /* MYSQL_SERVER */
#if defined MYSQL_SERVER || defined INNODB_COMPATIBILITY_HOOKS
extern ulong MYSQL_PLUGIN_IMPORT specialflag;
#endif /* MYSQL_SERVER || INNODB_COMPATIBILITY_HOOKS */
#ifdef MYSQL_SERVER
extern ulong current_pid;
extern ulong expire_logs_days, sync_binlog_period, sync_binlog_counter;
extern ulong binlog_checksum_options;
extern ulong opt_tc_log_size, tc_log_max_pages_used, tc_log_page_size;
extern ulong tc_log_page_waits;
extern my_bool relay_log_purge, opt_innodb_safe_binlog, opt_innodb;
extern my_bool opt_expect_abort, opt_stack_trace;
extern uint test_flags,select_errors,ha_open_options;
extern uint protocol_version, mysqld_port, mysqld_extra_port, dropping_tables;
extern uint delay_key_write_options;
extern ulong max_long_data_size, max_used_connections;
extern uint internal_tmp_table_max_key_length;
extern uint internal_tmp_table_max_key_segments;
#endif /* MYSQL_SERVER */
#if defined MYSQL_SERVER || defined INNODB_COMPATIBILITY_HOOKS
extern MYSQL_PLUGIN_IMPORT uint lower_case_table_names;
#endif /* MYSQL_SERVER || INNODB_COMPATIBILITY_HOOKS */
#ifdef MYSQL_SERVER
extern bool opt_endinfo, using_udf_functions;
extern my_bool locked_in_memory;
extern bool opt_using_transactions;
#endif /* MYSQL_SERVER */
#if defined MYSQL_SERVER || defined INNODB_COMPATIBILITY_HOOKS
extern MYSQL_PLUGIN_IMPORT bool mysqld_embedded;
#endif /* MYSQL_SERVER || INNODB_COMPATIBILITY_HOOKS */
#ifdef MYSQL_SERVER
extern bool opt_large_files, server_id_supplied;
extern bool opt_update_log, opt_bin_log, opt_error_log;
extern my_bool opt_log, opt_slow_log;
extern ulong log_output_options;
extern my_bool opt_log_queries_not_using_indexes;
extern bool opt_disable_networking, opt_skip_show_db;
extern bool opt_skip_name_resolve;
extern bool opt_ignore_builtin_innodb;
extern my_bool opt_character_set_client_handshake;
extern bool volatile abort_loop, shutdown_in_progress;
extern bool in_bootstrap;
extern uint volatile thread_count, thread_running, global_read_lock, global_disable_checkpoint;
extern ulong thread_created;
extern uint thread_handling;
extern uint connection_count, extra_connection_count;
extern my_bool opt_sql_bin_update, opt_safe_user_create, opt_no_mix_types;
extern my_bool opt_safe_show_db, opt_local_infile, opt_myisam_use_mmap;
extern my_bool opt_slave_compressed_protocol, use_temp_pool, opt_help;
extern ulong slave_exec_mode_options;
extern my_bool opt_readonly, lower_case_file_system;
extern my_bool opt_userstat_running;
extern my_bool opt_enable_named_pipe, opt_sync_frm, opt_allow_suspicious_udfs;
extern my_bool opt_secure_auth, debug_assert_if_crashed_table;
extern char* opt_secure_file_priv;
extern my_bool opt_log_slow_admin_statements, opt_log_slow_slave_statements;
extern my_bool opt_query_cache_strip_comments;
extern my_bool sp_automatic_privileges, opt_noacl;
extern my_bool opt_old_style_user_limits, trust_function_creators;
extern uint opt_crash_binlog_innodb;
extern char *shared_memory_base_name, *mysqld_unix_port;
extern my_bool opt_enable_shared_memory;
extern char *default_tz_name;
#endif /* MYSQL_SERVER */
#if defined MYSQL_SERVER || defined INNODB_COMPATIBILITY_HOOKS
extern my_bool opt_large_pages;
extern uint opt_large_page_size;
#endif /* MYSQL_SERVER || INNODB_COMPATIBILITY_HOOKS */
#ifdef MYSQL_SERVER
extern char *opt_logname, *opt_slow_logname;
extern const char *log_output_str;

extern MYSQL_PLUGIN_IMPORT MYSQL_BIN_LOG mysql_bin_log;
extern LOGGER logger;
extern TABLE_LIST general_log, slow_log;
extern FILE *bootstrap_file;
extern int bootstrap_error;
extern FILE *stderror_file;
/*
  THR_MALLOC is a key which will be used to set/get MEM_ROOT** for a thread,
  using my_pthread_setspecific_ptr()/my_thread_getspecific_ptr().
*/
extern pthread_key(MEM_ROOT**,THR_MALLOC);
extern pthread_mutex_t LOCK_mysql_create_db,LOCK_Acl,LOCK_open, LOCK_lock_db,
       LOCK_mapped_file,LOCK_user_locks, LOCK_status,
       LOCK_error_log, LOCK_delayed_insert, LOCK_short_uuid_generator,
       LOCK_delayed_status, LOCK_delayed_create, LOCK_crypt, LOCK_timezone,
       LOCK_slave_list, LOCK_active_mi, LOCK_global_read_lock,
       LOCK_global_system_variables, LOCK_user_conn,
       LOCK_prepared_stmt_count,
       LOCK_bytes_sent, LOCK_bytes_received, LOCK_connection_count;
extern MYSQL_PLUGIN_IMPORT pthread_mutex_t LOCK_thread_count;
#ifdef HAVE_OPENSSL
extern pthread_mutex_t LOCK_des_key_file;
#endif
extern pthread_mutex_t LOCK_server_started;
extern pthread_cond_t COND_server_started;
extern pthread_mutex_t LOCK_global_user_client_stats;
extern pthread_mutex_t LOCK_global_table_stats;
extern pthread_mutex_t LOCK_global_index_stats;
extern pthread_mutex_t LOCK_stats;

extern int mysqld_server_started;
extern rw_lock_t LOCK_grant, LOCK_sys_init_connect, LOCK_sys_init_slave;
extern rw_lock_t LOCK_system_variables_hash;
extern pthread_cond_t COND_refresh, COND_thread_count;
extern pthread_cond_t COND_global_read_lock;
extern pthread_attr_t connection_attrib;
extern I_List<THD> threads;
extern I_List<NAMED_LIST> key_caches;
extern MY_BITMAP temp_pool;
extern String my_empty_string;
extern const String my_null_string;
extern SHOW_VAR status_vars[];
#endif /* MYSQL_SERVER */
#if defined MYSQL_SERVER || defined INNODB_COMPATIBILITY_HOOKS
extern MYSQL_PLUGIN_IMPORT struct system_variables global_system_variables;
#endif /* MYSQL_SERVER || INNODB_COMPATIBILITY_HOOKS */
#ifdef MYSQL_SERVER
extern struct system_variables max_system_variables;
extern struct system_status_var global_status_var;
extern struct my_rnd_struct sql_rand;

extern const char *opt_date_time_formats[];
extern KNOWN_DATE_TIME_FORMAT known_date_time_formats[];

extern String null_string;
extern HASH open_cache, lock_db_cache;
extern HASH global_user_stats;
extern HASH global_client_stats;
extern HASH global_table_stats;
extern HASH global_index_stats;

extern TABLE *unused_tables;
extern const char* any_db;
extern struct my_option my_long_options[];
extern const LEX_STRING view_type;
extern scheduler_functions thread_scheduler;
extern TYPELIB thread_handling_typelib;
extern uint8 uc_update_queries[SQLCOM_END+1];
extern uint sql_command_flags[];
extern TYPELIB log_output_typelib;

/* optional things, have_* variables */
extern SHOW_COMP_OPTION have_community_features;

extern handlerton *partition_hton;
extern handlerton *myisam_hton;
/*
  @todo remove, make it static in ha_maria.cc
  currently it's needed for sql_select.cc
*/
extern handlerton *maria_hton;
extern handlerton *heap_hton;

extern SHOW_COMP_OPTION have_ssl, have_symlink, have_dlopen;
extern SHOW_COMP_OPTION have_query_cache;
extern SHOW_COMP_OPTION have_geometry, have_rtree_keys;
extern SHOW_COMP_OPTION have_crypt;
extern SHOW_COMP_OPTION have_compress;

extern int orig_argc;
extern char **orig_argv;
extern const char *load_default_groups[];

#ifndef __WIN__
extern pthread_t signal_thread;
#endif

#ifdef HAVE_OPENSSL
extern struct st_VioSSLFd * ssl_acceptor_fd;
#endif /* HAVE_OPENSSL */

MYSQL_LOCK *mysql_lock_tables(THD *thd, TABLE **table, uint count,
                              uint flags, bool *need_reopen);
int mysql_lock_tables(THD *thd, MYSQL_LOCK *sql_lock,
                      bool write_lock_used,
                      uint flags, bool *need_reopen);

/* mysql_lock_tables() and open_table() flags bits */
#define MYSQL_LOCK_IGNORE_GLOBAL_READ_LOCK      0x0001
#define MYSQL_LOCK_IGNORE_FLUSH                 0x0002
#define MYSQL_LOCK_NOTIFY_IF_NEED_REOPEN        0x0004
#define MYSQL_OPEN_TEMPORARY_ONLY               0x0008
#define MYSQL_LOCK_IGNORE_GLOBAL_READ_ONLY      0x0010
#define MYSQL_LOCK_PERF_SCHEMA                  0x0020
#define MYSQL_LOCK_NOT_TEMPORARY		0x0040
/* flags for get_lock_data */
#define GET_LOCK_UNLOCK         1
#define GET_LOCK_STORE_LOCKS    2

void mysql_unlock_tables(THD *thd, MYSQL_LOCK *sql_lock, bool free_lock= 1);
void mysql_unlock_read_tables(THD *thd, MYSQL_LOCK *sql_lock);
void mysql_unlock_some_tables(THD *thd, TABLE **table,uint count);
void mysql_lock_remove(THD *thd, MYSQL_LOCK *locked,TABLE *table,
                       bool always_unlock);
void mysql_lock_abort(THD *thd, TABLE *table, bool upgrade_lock);
void mysql_lock_downgrade_write(THD *thd, TABLE *table,
                                thr_lock_type new_lock_type);
bool mysql_lock_abort_for_thread(THD *thd, TABLE *table);
MYSQL_LOCK *mysql_lock_merge(MYSQL_LOCK *a,MYSQL_LOCK *b);
TABLE_LIST *mysql_lock_have_duplicate(THD *thd, TABLE_LIST *needle,
                                      TABLE_LIST *haystack);
void reset_lock_data(MYSQL_LOCK *sql_lock, bool unlock);
bool lock_global_read_lock(THD *thd);
void unlock_global_read_lock(THD *thd);
bool wait_if_global_read_lock(THD *thd, bool abort_on_refresh,
                              bool is_not_commit);
void start_waiting_global_read_lock(THD *thd);
bool make_global_read_lock_block_commit(THD *thd);
void disable_checkpoints(THD *thd);
bool set_protect_against_global_read_lock(void);
void unset_protect_against_global_read_lock(void);
void broadcast_refresh(void);
MYSQL_LOCK *get_lock_data(THD *thd, TABLE **table_ptr, uint count,
                          uint flags, TABLE **write_lock_used);

/* Lock based on name */
int lock_and_wait_for_table_name(THD *thd, TABLE_LIST *table_list);
int lock_table_name(THD *thd, TABLE_LIST *table_list, bool check_in_use);
void unlock_table_name(THD *thd, TABLE_LIST *table_list);
bool wait_for_locked_table_names(THD *thd, TABLE_LIST *table_list);
bool lock_table_names(THD *thd, TABLE_LIST *table_list);
void unlock_table_names(THD *thd, TABLE_LIST *table_list,
			TABLE_LIST *last_table);
bool lock_table_names_exclusively(THD *thd, TABLE_LIST *table_list);
bool is_table_name_exclusively_locked_by_this_thread(THD *thd, 
                                                     TABLE_LIST *table_list);
bool is_table_name_exclusively_locked_by_this_thread(THD *thd, uchar *key,
                                                     int key_length);


/* old unireg functions */

void unireg_init(ulong options);
void unireg_end(void) __attribute__((noreturn));
bool mysql_create_frm(THD *thd, const char *file_name,
                      const char *db, const char *table,
		      HA_CREATE_INFO *create_info,
		      List<Create_field> &create_field,
		      uint key_count,KEY *key_info,handler *db_type);
int rea_create_table(THD *thd, const char *path,
                     const char *db, const char *table_name,
                     HA_CREATE_INFO *create_info,
  		     List<Create_field> &create_field,
                     uint key_count,KEY *key_info,
                     handler *file);
int format_number(uint inputflag,uint max_length,char * pos,uint length,
		  char * *errpos);

/* table.cc */
TABLE_SHARE *alloc_table_share(TABLE_LIST *table_list, char *key,
                               uint key_length);
void init_tmp_table_share(THD *thd, TABLE_SHARE *share, const char *key,
                          uint key_length,
                          const char *table_name, const char *path);
void free_table_share(TABLE_SHARE *share);
int open_table_def(THD *thd, TABLE_SHARE *share, uint db_flags);
void open_table_error(TABLE_SHARE *share, int error, int db_errno, int errarg);
int open_table_from_share(THD *thd, TABLE_SHARE *share, const char *alias,
                          uint db_stat, uint prgflag, uint ha_open_flags,
                          TABLE *outparam, bool is_create_table);
int readfrm(const char *name, uchar **data, size_t *length);
int writefrm(const char* name, const uchar* data, size_t len);
int closefrm(TABLE *table, bool free_share);
int read_string(File file, uchar* *to, size_t length);
void free_blobs(TABLE *table);
void free_field_buffers_larger_than(TABLE *table, uint32 size);
int set_zone(int nr,int min_zone,int max_zone);
ulong convert_period_to_month(ulong period);
ulong convert_month_to_period(ulong month);
bool get_date_from_daynr(long daynr,uint *year, uint *month,
			 uint *day);
my_time_t TIME_to_timestamp(THD *thd, const MYSQL_TIME *t, uint *error);
bool str_to_time_with_warn(const char *str,uint length,MYSQL_TIME *l_time,
                           ulong fuzzydate);
timestamp_type str_to_datetime_with_warn(const char *str, uint length,
                                         MYSQL_TIME *l_time, ulong flags);
void localtime_to_TIME(MYSQL_TIME *to, struct tm *from);
void calc_time_from_sec(MYSQL_TIME *to, long seconds, long microseconds);

void make_truncated_value_warning(THD *thd,
                                  MYSQL_ERROR::enum_warning_level level,
                                  const Lazy_string *str_val,
                                  timestamp_type time_type,
                                  const char *field_name);
bool double_to_datetime_with_warn(double value, MYSQL_TIME *ltime,
                                  ulong fuzzydate, const char *field_name);
bool decimal_to_datetime_with_warn(const my_decimal *value, MYSQL_TIME *ltime,
                                   ulong fuzzydate, const char *field_name);
bool int_to_datetime_with_warn(longlong value, MYSQL_TIME *ltime,
                               ulong fuzzydate, const char *field_name);

static inline void make_truncated_value_warning(THD *thd,
                MYSQL_ERROR::enum_warning_level level, const char *str_val,
                uint str_length, timestamp_type time_type,
                const char *field_name)
{
  const Lazy_string_str str(str_val, str_length);
  make_truncated_value_warning(thd, level, &str, time_type, field_name);
}

bool date_add_interval(MYSQL_TIME *ltime, interval_type int_type, INTERVAL interval);
bool calc_time_diff(MYSQL_TIME *l_time1, MYSQL_TIME *l_time2, int l_sign,
                    longlong *seconds_out, long *microseconds_out);

extern LEX_STRING interval_type_to_name[];

extern DATE_TIME_FORMAT *date_time_format_make(timestamp_type format_type,
					       const char *format_str,
					       uint format_length);
extern DATE_TIME_FORMAT *date_time_format_copy(THD *thd,
					       DATE_TIME_FORMAT *format);
const char *get_date_time_format_str(KNOWN_DATE_TIME_FORMAT *format,
				     timestamp_type type);
extern bool make_date_time(DATE_TIME_FORMAT *format, MYSQL_TIME *l_time,
			   timestamp_type type, String *str);
int my_time_compare(MYSQL_TIME *a, MYSQL_TIME *b);
longlong get_datetime_value(THD *thd, Item ***item_arg, Item **cache_arg,
                            Item *warn_item, bool *is_null);

int test_if_number(char *str,int *res,bool allow_wildcards);
void change_byte(uchar *,uint,char,char);
bool init_read_record(READ_RECORD *info, THD *thd, TABLE *reg_form,
		      SQL_SELECT *select, int use_record_cache, 
                      bool print_errors, bool disable_rr_cache);
void init_read_record_idx(READ_RECORD *info, THD *thd, TABLE *table, 
                          bool print_error, uint idx);
void end_read_record(READ_RECORD *info);
ha_rows filesort(THD *thd, TABLE *form,struct st_sort_field *sortorder,
		 uint s_length, SQL_SELECT *select,
		 ha_rows max_rows, bool sort_positions,
                 ha_rows *examined_rows);
void filesort_free_buffers(TABLE *table, bool full);
double get_merge_many_buffs_cost(uint *buffer, uint last_n_elems,
                                 int elem_size);
void change_double_for_sort(double nr,uchar *to);
double my_double_round(double value, longlong dec, bool dec_unsigned,
                       bool truncate);
int get_quick_record(SQL_SELECT *select);

int calc_weekday(long daynr,bool sunday_first_day_of_week);
uint calc_week(MYSQL_TIME *l_time, uint week_behaviour, uint *year);
void find_date(char *pos,uint *vek,uint flag);
TYPELIB *convert_strings_to_array_type(char * *typelibs, char * *end);
TYPELIB *typelib(MEM_ROOT *mem_root, List<String> &strings);
ulong get_form_pos(File file, uchar *head, TYPELIB *save_names);
ulong make_new_entry(File file,uchar *fileinfo,TYPELIB *formnames,
		     const char *newname);
ulong next_io_size(ulong pos);
void append_unescaped(String *res, const char *pos, uint length);
int create_frm(THD *thd, const char *name, const char *db, const char *table,
               uint reclength, uchar *fileinfo,
	       HA_CREATE_INFO *create_info, uint keys);
void update_create_info_from_table(HA_CREATE_INFO *info, TABLE *form);
int rename_file_ext(const char * from,const char * to,const char * ext);
bool check_db_name(LEX_STRING *db);
bool check_column_name(const char *name);
bool check_table_name(const char *name, uint length, bool check_for_path_chars);
char *get_field(MEM_ROOT *mem, Field *field);
bool get_field(MEM_ROOT *mem, Field *field, class String *res);
int wild_case_compare(CHARSET_INFO *cs, const char *str,const char *wildstr);
char *fn_rext(char *name);

/* Conversion functions */
#endif /* MYSQL_SERVER */

#if defined MYSQL_SERVER || defined INNODB_COMPATIBILITY_HOOKS
uint strconvert(CHARSET_INFO *from_cs, const char *from,
                CHARSET_INFO *to_cs, char *to, uint to_length, uint *errors);
/* depends on errmsg.txt Database `db`, Table `t` ... */
#define EXPLAIN_FILENAME_MAX_EXTRA_LENGTH 63
enum enum_explain_filename_mode
{
  EXPLAIN_ALL_VERBOSE= 0,
  EXPLAIN_PARTITIONS_VERBOSE,
  EXPLAIN_PARTITIONS_AS_COMMENT
};
uint explain_filename(THD* thd, const char *from, char *to, uint to_length,
                      enum_explain_filename_mode explain_mode);
uint filename_to_tablename(const char *from, char *to, uint to_length);
uint tablename_to_filename(const char *from, char *to, uint to_length);
uint check_n_cut_mysql50_prefix(const char *from, char *to, uint to_length);
bool check_mysql50_prefix(const char *name);
#endif /* MYSQL_SERVER || INNODB_COMPATIBILITY_HOOKS */
#ifdef MYSQL_SERVER
uint build_table_filename(char *buff, size_t bufflen, const char *db,
                          const char *table, const char *ext, uint flags);
const char *get_canonical_filename(handler *file, const char *path,
                                   char *tmp_path);

uint build_table_shadow_filename(char *buff, size_t bufflen, 
                                 ALTER_PARTITION_PARAM_TYPE *lpt);
/* Flags for conversion functions. */
#define FN_FROM_IS_TMP  (1 << 0)
#define FN_TO_IS_TMP    (1 << 1)
#define FN_IS_TMP       (FN_FROM_IS_TMP | FN_TO_IS_TMP)
#define NO_FRM_RENAME   (1 << 2)
#define FRM_ONLY        (1 << 3)

/* from hostname.cc */
struct in_addr;
char * ip_to_hostname(struct in_addr *in,uint *errors);
void inc_host_errors(struct in_addr *in);
void reset_host_errors(struct in_addr *in);
bool hostname_cache_init();
void hostname_cache_free();
void hostname_cache_refresh(void);

/* sql_cache.cc */
extern bool sql_cache_init();
extern void sql_cache_free();
extern int sql_cache_hit(THD *thd, char *inBuf, uint length);

/* item_func.cc */
Item *get_system_var(THD *thd, enum_var_type var_type, LEX_STRING name,
		     LEX_STRING component);
int get_var_with_binlog(THD *thd, enum_sql_command sql_command,
                        LEX_STRING &name, user_var_entry **out_entry);
/* log.cc */
bool flush_error_log(void);

/* sql_list.cc */
void free_list(I_List <i_string_pair> *list);
void free_list(I_List <i_string> *list);

/* sql_yacc.cc */
#ifndef DBUG_OFF
extern void turn_parser_debug_on();
#endif

/* frm_crypt.cc */
#ifdef HAVE_CRYPTED_FRM
SQL_CRYPT *get_crypt_for_frm(void);
#endif

/* password.c */
extern "C" void my_make_scrambled_password_323(char *to, const char *password,
                                               size_t pass_len);
extern "C" void my_make_scrambled_password(char *to, const char *password,
                                           size_t pass_len);

#include "sql_view.h"

/* Some inline functions for more speed */

inline bool add_item_to_list(THD *thd, Item *item)
{
  return thd->lex->current_select->add_item_to_list(thd, item);
}

inline bool add_value_to_list(THD *thd, Item *value)
{
  return thd->lex->value_list.push_back(value);
}

inline bool add_order_to_list(THD *thd, Item *item, bool asc)
{
  return thd->lex->current_select->add_order_to_list(thd, item, asc);
}

inline bool add_group_to_list(THD *thd, Item *item, bool asc)
{
  return thd->lex->current_select->add_group_to_list(thd, item, asc);
}

inline void mark_as_null_row(TABLE *table)
{
  table->null_row=1;
  table->status|=STATUS_NULL_ROW;
  bfill(table->null_flags,table->s->null_bytes,255);
}

inline void table_case_convert(char * name, uint length)
{
  if (lower_case_table_names)
    files_charset_info->cset->casedn(files_charset_info,
                                     name, length, name, length);
}

inline const char *table_case_name(HA_CREATE_INFO *info, const char *name)
{
  return ((lower_case_table_names == 2 && info->alias) ? info->alias : name);
}

inline ulong sql_rnd_with_mutex()
{
  pthread_mutex_lock(&LOCK_thread_count);
  ulong tmp=(ulong) (my_rnd(&sql_rand) * 0xffffffff); /* make all bits random */
  pthread_mutex_unlock(&LOCK_thread_count);
  return tmp;
}

Comp_creator *comp_eq_creator(bool invert);
Comp_creator *comp_ge_creator(bool invert);
Comp_creator *comp_gt_creator(bool invert);
Comp_creator *comp_le_creator(bool invert);
Comp_creator *comp_lt_creator(bool invert);
Comp_creator *comp_ne_creator(bool invert);

Item * all_any_subquery_creator(Item *left_expr,
				chooser_compare_func_creator cmp,
				bool all,
				SELECT_LEX *select_lex);

/**
  clean/setup table fields and map.

  @param table        TABLE structure pointer (which should be setup)
  @param table_list   TABLE_LIST structure pointer (owner of TABLE)
  @param tablenr     table number
*/


inline void setup_table_map(TABLE *table, TABLE_LIST *table_list, uint tablenr)
{
  table->used_fields= 0;
  table_list->reset_const_table();
  table->null_row= 0;
  table->status= STATUS_NO_RECORD;
  table->maybe_null= table_list->outer_join;
  TABLE_LIST *embedding= table_list->embedding;
  while (!table->maybe_null && embedding)
  {
    table->maybe_null= embedding->outer_join;
    embedding= embedding->embedding;
  }
  table->tablenr= tablenr;
  table->map= (table_map) 1 << tablenr;
  table->force_index= table_list->force_index;
  table->force_index_order= table->force_index_group= 0;
  table->covering_keys= table->s->keys_for_keyread;
  table->merge_keys.clear_all();
  TABLE_LIST *orig= table_list->select_lex ?
    table_list->select_lex->master_unit()->derived : 0;
  if (!orig || !orig->is_merged_derived())
  {
    /* Tables merged from derived were set up already.*/
    table->covering_keys= table->s->keys_for_keyread;
    table->merge_keys.clear_all();
  }
}


/**
  convert a hex digit into number.
*/

inline int hexchar_to_int(char c)
{
  if (c <= '9' && c >= '0')
    return c-'0';
  c|=32;
  if (c <= 'f' && c >= 'a')
    return c-'a'+10;
  return -1;
}

/**
  return true if the table was created explicitly.
*/
inline bool is_user_table(TABLE * table)
{
  const char *name= table->s->table_name.str;
  return strncmp(name, tmp_file_prefix, tmp_file_prefix_length);
}


#ifndef HAVE_LOG2
/*
  This will be slightly slower and perhaps a tiny bit less accurate than
  doing it the IEEE754 way but log2() should be available on C99 systems.
*/
inline double log2(double x)
{
  return (log(x) / M_LN2);
}
#endif


/*
  Some functions that are different in the embedded library and the normal
  server
*/

#ifndef EMBEDDED_LIBRARY
extern "C" void unireg_abort(int exit_code) __attribute__((noreturn));
void kill_delayed_threads(void);
bool check_stack_overrun(THD *thd, long margin, uchar *dummy);
#else
extern "C" void unireg_clear(int exit_code);
#define unireg_abort(exit_code) do { unireg_clear(exit_code); DBUG_RETURN(exit_code); } while(0)
inline void kill_delayed_threads(void) {}
#define check_stack_overrun(A, B, C) 0
#endif

/* Used by handlers to store things in schema tables */
#define IS_FILES_FILE_ID              0
#define IS_FILES_FILE_NAME            1
#define IS_FILES_FILE_TYPE            2
#define IS_FILES_TABLESPACE_NAME      3
#define IS_FILES_TABLE_CATALOG        4
#define IS_FILES_TABLE_SCHEMA         5
#define IS_FILES_TABLE_NAME           6
#define IS_FILES_LOGFILE_GROUP_NAME   7
#define IS_FILES_LOGFILE_GROUP_NUMBER 8
#define IS_FILES_ENGINE               9
#define IS_FILES_FULLTEXT_KEYS       10
#define IS_FILES_DELETED_ROWS        11
#define IS_FILES_UPDATE_COUNT        12
#define IS_FILES_FREE_EXTENTS        13
#define IS_FILES_TOTAL_EXTENTS       14
#define IS_FILES_EXTENT_SIZE         15
#define IS_FILES_INITIAL_SIZE        16
#define IS_FILES_MAXIMUM_SIZE        17
#define IS_FILES_AUTOEXTEND_SIZE     18
#define IS_FILES_CREATION_TIME       19
#define IS_FILES_LAST_UPDATE_TIME    20
#define IS_FILES_LAST_ACCESS_TIME    21
#define IS_FILES_RECOVER_TIME        22
#define IS_FILES_TRANSACTION_COUNTER 23
#define IS_FILES_VERSION             24
#define IS_FILES_ROW_FORMAT          25
#define IS_FILES_TABLE_ROWS          26
#define IS_FILES_AVG_ROW_LENGTH      27
#define IS_FILES_DATA_LENGTH         28
#define IS_FILES_MAX_DATA_LENGTH     29
#define IS_FILES_INDEX_LENGTH        30
#define IS_FILES_DATA_FREE           31
#define IS_FILES_CREATE_TIME         32
#define IS_FILES_UPDATE_TIME         33
#define IS_FILES_CHECK_TIME          34
#define IS_FILES_CHECKSUM            35
#define IS_FILES_STATUS              36
#define IS_FILES_EXTRA               37
void init_fill_schema_files_row(TABLE* table);
bool schema_table_store_record(THD *thd, TABLE *table);

/* sql/item_create.cc */
int item_create_init();
void item_create_cleanup();

bool show_create_trigger(THD *thd, const sp_name *trg_name);

inline void lex_string_set(LEX_STRING *lex_str, const char *c_str)
{
  lex_str->str= (char *) c_str;
  lex_str->length= strlen(c_str);
}

bool load_charset(MEM_ROOT *mem_root,
                  Field *field,
                  CHARSET_INFO *dflt_cs,
                  CHARSET_INFO **cs);

bool load_collation(MEM_ROOT *mem_root,
                    Field *field,
                    CHARSET_INFO *dflt_cl,
                    CHARSET_INFO **cl);

bool db_name_is_in_ignore_db_dirs_list(const char *dbase);

#endif /* MYSQL_SERVER */
extern "C" int test_if_data_home_dir(const char *dir);

#endif /* MYSQL_CLIENT */

#endif /* MYSQL_PRIV_H */<|MERGE_RESOLUTION|>--- conflicted
+++ resolved
@@ -1517,13 +1517,9 @@
                     bool allow_rowid, uint *cached_field_index_ptr);
 Field *
 find_field_in_table_sef(TABLE *table, const char *name);
-<<<<<<< HEAD
-int update_virtual_fields(THD *thd, TABLE *table, bool ignore_stored= FALSE);
-int dynamic_column_error_message(enum_dyncol_func_result rc);
-=======
 int update_virtual_fields(THD *thd, TABLE *table,
       enum enum_vcol_update_mode vcol_update_mode= VCOL_UPDATE_FOR_READ);
->>>>>>> cbae2943
+int dynamic_column_error_message(enum_dyncol_func_result rc);
 
 #endif /* MYSQL_SERVER */
 
