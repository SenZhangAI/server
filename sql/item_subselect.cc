--- conflicted
+++ resolved
@@ -883,19 +883,9 @@
 {
   select_lex= select;
   SELECT_LEX_UNIT *unit= select_lex->master_unit();
-<<<<<<< HEAD
-  unit->offset_limit_cnt= unit->global_parameters->offset_limit;
-  unit->select_limit_cnt= unit->global_parameters->select_limit+
-    unit->global_parameters ->offset_limit;
-  if (unit->select_limit_cnt < unit->global_parameters->select_limit)
-    unit->select_limit_cnt= HA_POS_ERROR;	// no limit
-  if (unit->select_limit_cnt == HA_POS_ERROR)
-    select_lex->options&= ~OPTION_FOUND_ROWS;
-=======
   unit->set_limit(unit->global_parameters->select_limit,
 		  unit->global_parameters->offset_limit,
 		  select_lex);
->>>>>>> f28b5e6e
   unit->item= item;
   this->select_lex= select_lex;
 }
