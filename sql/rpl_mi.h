/* Copyright (C) 2000-2003 MySQL AB

   This program is free software; you can redistribute it and/or modify
   it under the terms of the GNU General Public License as published by
   the Free Software Foundation; version 2 of the License.

   This program is distributed in the hope that it will be useful,
   but WITHOUT ANY WARRANTY; without even the implied warranty of
   MERCHANTABILITY or FITNESS FOR A PARTICULAR PURPOSE.  See the
   GNU General Public License for more details.

   You should have received a copy of the GNU General Public License
   along with this program; if not, write to the Free Software
   Foundation, Inc., 59 Temple Place, Suite 330, Boston, MA  02111-1307  USA */

#ifndef RPL_MI_H
#define RPL_MI_H

#ifdef HAVE_REPLICATION

#include "rpl_rli.h"
#include "rpl_reporting.h"
#include "my_sys.h"


/*****************************************************************************

  Replication IO Thread

  Master_info contains:
    - information about how to connect to a master
    - current master log name
    - current master log offset
    - misc control variables

  Master_info is initialized once from the master.info file if such
  exists. Otherwise, data members corresponding to master.info fields
  are initialized with defaults specified by master-* options. The
  initialization is done through init_master_info() call.

  The format of master.info file:

  log_name
  log_pos
  master_host
  master_user
  master_pass
  master_port
  master_connect_retry

  To write out the contents of master.info file to disk ( needed every
  time we read and queue data from the master ), a call to
  flush_master_info() is required.

  To clean up, call end_master_info()

*****************************************************************************/

class Master_info : public Slave_reporting_capability
{
 public:
  Master_info(bool is_slave_recovery);
  ~Master_info();
  bool shall_ignore_server_id(ulong s_id);

  /* the variables below are needed because we can change masters on the fly */
  char master_log_name[FN_REFLEN];
  char host[HOSTNAME_LENGTH+1];
  char user[USERNAME_LENGTH+1];
  char password[MAX_PASSWORD_LENGTH+1];
  my_bool ssl; // enables use of SSL connection if true
  char ssl_ca[FN_REFLEN], ssl_capath[FN_REFLEN], ssl_cert[FN_REFLEN];
  char ssl_cipher[FN_REFLEN], ssl_key[FN_REFLEN];
  my_bool ssl_verify_server_cert;

  my_off_t master_log_pos;
  File fd; // we keep the file open, so we need to remember the file pointer
  IO_CACHE file;

  pthread_mutex_t data_lock,run_lock;
  pthread_cond_t data_cond,start_cond,stop_cond;
  THD *io_thd;
  MYSQL* mysql;
  uint32 file_id;				/* for 3.23 load data infile */
  Relay_log_info rli;
  uint port;
  uint connect_retry;
#ifndef DBUG_OFF
  int events_till_disconnect;
#endif
  bool inited;
  volatile bool abort_slave;
  volatile uint slave_running;
  volatile ulong slave_run_id;
  /*
     The difference in seconds between the clock of the master and the clock of
     the slave (second - first). It must be signed as it may be <0 or >0.
     clock_diff_with_master is computed when the I/O thread starts; for this the
     I/O thread does a SELECT UNIX_TIMESTAMP() on the master.
     "how late the slave is compared to the master" is computed like this:
     clock_of_slave - last_timestamp_executed_by_SQL_thread - clock_diff_with_master

  */
  long clock_diff_with_master;
<<<<<<< HEAD
  float heartbeat_period;         // interface with CHANGE MASTER or master.info
  ulonglong received_heartbeats;  // counter of received heartbeat events
  DYNAMIC_ARRAY ignore_server_ids;
  ulong master_id;
=======

  /*
    Keeps track of the number of events before fsyncing.
    The option --sync-master-info determines how many
    events should happen before fsyncing.
  */
  uint sync_counter;
>>>>>>> a367c88c
};

void init_master_info_with_options(Master_info* mi);
int init_master_info(Master_info* mi, const char* master_info_fname,
		     const char* slave_info_fname,
		     bool abort_if_no_master_info_file,
		     int thread_mask);
void end_master_info(Master_info* mi);
int flush_master_info(Master_info* mi, bool flush_relay_log_cache);
int change_master_server_id_cmp(ulong *id1, ulong *id2);

#endif /* HAVE_REPLICATION */
#endif /* RPL_MI_H */<|MERGE_RESOLUTION|>--- conflicted
+++ resolved
@@ -102,20 +102,16 @@
 
   */
   long clock_diff_with_master;
-<<<<<<< HEAD
-  float heartbeat_period;         // interface with CHANGE MASTER or master.info
-  ulonglong received_heartbeats;  // counter of received heartbeat events
-  DYNAMIC_ARRAY ignore_server_ids;
-  ulong master_id;
-=======
-
   /*
     Keeps track of the number of events before fsyncing.
     The option --sync-master-info determines how many
     events should happen before fsyncing.
   */
   uint sync_counter;
->>>>>>> a367c88c
+  float heartbeat_period;         // interface with CHANGE MASTER or master.info
+  ulonglong received_heartbeats;  // counter of received heartbeat events
+  DYNAMIC_ARRAY ignore_server_ids;
+  ulong master_id;
 };
 
 void init_master_info_with_options(Master_info* mi);
