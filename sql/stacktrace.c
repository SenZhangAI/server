--- conflicted
+++ resolved
@@ -21,7 +21,6 @@
 
 #ifdef HAVE_STACKTRACE
 #include <unistd.h>
-#include <strings.h>
 
 #define PTR_SANE(p) ((p) && (char*)(p) >= heap_start && (char*)(p) <= heap_end)
 
@@ -45,34 +44,7 @@
 }
 
 #ifdef TARGET_OS_LINUX
-<<<<<<< HEAD
-/* Force merge conflict, to avoid bk automerge */
 #define SIGRETURN_FRAME_COUNT  2
-=======
-
-#ifdef __i386__
-#define SIGRETURN_FRAME_OFFSET 17
-#endif
-
-#ifdef __x86_64__
-#define SIGRETURN_FRAME_OFFSET 23
-#endif
-
-static my_bool is_nptl;
-
-/* Check if we are using NPTL or LinuxThreads on Linux */
-void check_thread_lib(void)
-{
-  char buf[5];
-
-#ifdef _CS_GNU_LIBPTHREAD_VERSION
-  confstr(_CS_GNU_LIBPTHREAD_VERSION, buf, sizeof(buf));
-  is_nptl = !strncasecmp(buf, "NPTL", sizeof(buf));
-#else
-  is_nptl = 0;
-#endif
-}
->>>>>>> 7a77b3d8
 
 #if defined(__alpha__) && defined(__GNUC__)
 /*
@@ -118,7 +90,7 @@
 void  print_stacktrace(gptr stack_bottom, ulong thread_stack)
 {
   uchar** fp;
-  uint frame_count = 0, sigreturn_frame_count;
+  uint frame_count = 0;
 #if defined(__alpha__) && defined(__GNUC__)
   uint32* pc;
 #endif
@@ -128,27 +100,28 @@
 Attempting backtrace. You can use the following information to find out\n\
 where mysqld died. If you see no messages after this, something went\n\
 terribly wrong...\n");
-#ifdef __i386__
+#ifdef __i386__  
   __asm __volatile__ ("movl %%ebp,%0"
 		      :"=r"(fp)
 		      :"r"(fp));
-#endif
-#ifdef __x86_64__
-  __asm __volatile__ ("movq %%rbp,%0"
-		      :"=r"(fp)
-		      :"r"(fp));
+  if (!fp)
+  {
+    fprintf(stderr, "frame pointer (ebp) is NULL, did you compile with\n\
+-fomit-frame-pointer? Aborting backtrace!\n");
+    return;
+  }
 #endif
 #if defined(__alpha__) && defined(__GNUC__) 
   __asm __volatile__ ("mov $30,%0"
 		      :"=r"(fp)
 		      :"r"(fp));
-#endif
   if (!fp)
   {
-    fprintf(stderr, "frame pointer is NULL, did you compile with\n\
+    fprintf(stderr, "frame pointer (fp) is NULL, did you compile with\n\
 -fomit-frame-pointer? Aborting backtrace!\n");
     return;
   }
+#endif /* __alpha__ */
 
   if (!stack_bottom || (gptr) stack_bottom > (gptr) &fp)
   {
@@ -178,16 +151,13 @@
 		      :"r"(pc));
 #endif  /* __alpha__ */
 
-  /* We are 1 frame above signal frame with NPTL and 2 frames above with LT */
-  sigreturn_frame_count = is_nptl ? 1 : 2;
-  
   while (fp < (uchar**) stack_bottom)
   {
-#if defined(__i386__) || defined(__x86_64__)
+#ifdef __i386__    
     uchar** new_fp = (uchar**)*fp;
-    fprintf(stderr, "%p\n", frame_count == sigreturn_frame_count ?
-	    *(fp + SIGRETURN_FRAME_OFFSET) : *(fp + 1));
-#endif /* defined(__386__)  || defined(__x86_64__) */
+    fprintf(stderr, "%p\n", frame_count == SIGRETURN_FRAME_COUNT ?
+	    *(fp+17) : *(fp+1));
+#endif /* __386__ */
 
 #if defined(__alpha__) && defined(__GNUC__)
     uchar** new_fp = find_prev_fp(pc, fp);
