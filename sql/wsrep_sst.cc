/* Copyright 2008-2017 Codership Oy <http://www.codership.com>

   This program is free software; you can redistribute it and/or modify
   it under the terms of the GNU General Public License as published by
   the Free Software Foundation; version 2 of the License.

   This program is distributed in the hope that it will be useful,
   but WITHOUT ANY WARRANTY; without even the implied warranty of
   MERCHANTABILITY or FITNESS FOR A PARTICULAR PURPOSE.  See the
   GNU General Public License for more details.

   You should have received a copy of the GNU General Public License
   along with this program; if not, write to the Free Software
   Foundation, Inc., 51 Franklin Street, Fifth Floor, Boston, MA 02110-1335 USA */

#include "mariadb.h"
#include "wsrep_sst.h"
#include <inttypes.h>
#include <mysqld.h>
#include <m_ctype.h>
#include <strfunc.h>
#include <sql_class.h>
#include <set_var.h>
#include <sql_acl.h>
#include <sql_reload.h>
#include <sql_parse.h>
#include "wsrep_priv.h"
#include "wsrep_utils.h"
#include "wsrep_xid.h"
#include <cstdio>
#include <cstdlib>

#include <my_service_manager.h>

static char wsrep_defaults_file[FN_REFLEN * 2 + 10 + 30 +
                                sizeof(WSREP_SST_OPT_CONF) +
                                sizeof(WSREP_SST_OPT_CONF_SUFFIX) +
                                sizeof(WSREP_SST_OPT_CONF_EXTRA)]= {0};

const char* wsrep_sst_method         = WSREP_SST_DEFAULT;
const char* wsrep_sst_receive_address= WSREP_SST_ADDRESS_AUTO;
const char* wsrep_sst_donor          = "";
const char* wsrep_sst_auth           = NULL;

// container for real auth string
static const char* sst_auth_real     = NULL;
my_bool wsrep_sst_donor_rejects_queries= FALSE;

bool wsrep_sst_method_check (sys_var *self, THD* thd, set_var* var)
{
  if ((! var->save_result.string_value.str) ||
      (var->save_result.string_value.length == 0 ))
  {
    my_error(ER_WRONG_VALUE_FOR_VAR, MYF(0), var->var->name.str,
             var->save_result.string_value.str ?
             var->save_result.string_value.str : "NULL");
    return 1;
  }

  return 0;
}

static const char* data_home_dir;

void wsrep_set_data_home_dir(const char *data_dir)
{
  data_home_dir= (data_dir && *data_dir) ? data_dir : NULL;
}

static void make_wsrep_defaults_file()
{
  if (!wsrep_defaults_file[0])
  {
    char *ptr= wsrep_defaults_file;
    char *end= ptr + sizeof(wsrep_defaults_file);
    if (my_defaults_file)
      ptr= strxnmov(ptr, end - ptr,
                    WSREP_SST_OPT_CONF, " '", my_defaults_file, "' ", NULL);

    if (my_defaults_extra_file)
      ptr= strxnmov(ptr, end - ptr,
                    WSREP_SST_OPT_CONF_EXTRA, " '", my_defaults_extra_file, "' ", NULL);

    if (my_defaults_group_suffix)
      ptr= strxnmov(ptr, end - ptr,
                    WSREP_SST_OPT_CONF_SUFFIX, " '", my_defaults_group_suffix, "' ", NULL);
  }
}


bool  wsrep_sst_receive_address_check (sys_var *self, THD* thd, set_var* var)
{
  if ((! var->save_result.string_value.str) ||
      (var->save_result.string_value.length > (FN_REFLEN - 1))) // safety
  {
    goto err;
  }

  return 0;

err:
  my_error(ER_WRONG_VALUE_FOR_VAR, MYF(0), var->var->name.str,
           var->save_result.string_value.str ?
           var->save_result.string_value.str : "NULL");
  return 1;
}

bool wsrep_sst_receive_address_update (sys_var *self, THD* thd,
                                       enum_var_type type)
{
    return 0;
}

bool wsrep_sst_auth_check (sys_var *self, THD* thd, set_var* var)
{
    return 0;
}

static bool sst_auth_real_set (const char* value)
{
  const char* v= NULL;

  if (value)
  {
    v= my_strdup(value, MYF(0));
  }
  else                                          // its NULL
  {
    wsrep_sst_auth_free();
    return 0;
  }

  if (v)
  {
    // set sst_auth_real
    if (sst_auth_real) { my_free((void *) sst_auth_real); }
    sst_auth_real= v;

    // mask wsrep_sst_auth
    if (strlen(sst_auth_real))
    {
      if (wsrep_sst_auth) { my_free((void*) wsrep_sst_auth); }
      wsrep_sst_auth= my_strdup(WSREP_SST_AUTH_MASK, MYF(0));
    }
    return 0;
  }
  return 1;
}

void wsrep_sst_auth_free()
{
  if (wsrep_sst_auth) { my_free((void *) wsrep_sst_auth); }
  if (sst_auth_real) { my_free((void *) sst_auth_real); }
  wsrep_sst_auth= NULL;
  sst_auth_real= NULL;
}

bool wsrep_sst_auth_update (sys_var *self, THD* thd, enum_var_type type)
{
  return sst_auth_real_set (wsrep_sst_auth);
}

void wsrep_sst_auth_init ()
{
  sst_auth_real_set(wsrep_sst_auth);
}

bool  wsrep_sst_donor_check (sys_var *self, THD* thd, set_var* var)
{
  return 0;
}

bool wsrep_sst_donor_update (sys_var *self, THD* thd, enum_var_type type)
{
  return 0;
}


bool wsrep_before_SE()
{
  return (wsrep_provider != NULL
          && strcmp (wsrep_provider,   WSREP_NONE)
          && strcmp (wsrep_sst_method, WSREP_SST_SKIP)
          && strcmp (wsrep_sst_method, WSREP_SST_MYSQLDUMP));
}

// Signal end of SST
static void wsrep_sst_complete (THD*                thd,
                                int const           rcode)
{
  Wsrep_client_service client_service(thd, thd->wsrep_cs());
  Wsrep_server_state::instance().sst_received(client_service, rcode);
}

  /*
  If wsrep provider is loaded, inform that the new state snapshot
  has been received. Also update the local checkpoint.

  @param thd       [IN]
  @param uuid      [IN]               Initial state UUID
  @param seqno     [IN]               Initial state sequence number
  @param state     [IN]               Always NULL, also ignored by wsrep provider (?)
  @param state_len [IN]               Always 0, also ignored by wsrep provider (?)
*/
void wsrep_sst_received (THD*                thd,
                         const wsrep_uuid_t& uuid,
                         wsrep_seqno_t const seqno,
                         const void* const   state,
                         size_t const        state_len)
{
  /*
    To keep track of whether the local uuid:seqno should be updated. Also, note
    that local state (uuid:seqno) is updated/checkpointed only after we get an
    OK from wsrep provider. By doing so, the values remain consistent across
    the server & wsrep provider.
  */
    /*
      TODO: Handle backwards compatibility. WSREP API v25 does not have
      wsrep schema.
    */
    /*
      Logical SST methods (mysqldump etc) don't update InnoDB sys header.
      Reset the SE checkpoint before recovering view in order to avoid
      sanity check failure.
     */
    wsrep::gtid const sst_gtid(wsrep::id(uuid.data, sizeof(uuid.data)),
                               wsrep::seqno(seqno));

    if (!wsrep_before_SE()) {
      wsrep_set_SE_checkpoint(wsrep::gtid::undefined());
      wsrep_set_SE_checkpoint(sst_gtid);
    }
    wsrep_verify_SE_checkpoint(uuid, seqno);

    /*
      Both wsrep_init_SR() and wsrep_recover_view() may use
      wsrep thread pool. Restore original thd context before returning.
    */
    if (thd) {
      thd->store_globals();
    }
    else {
      my_pthread_setspecific_ptr(THR_THD, NULL);
    }

    if (WSREP_ON)
    {
      int const rcode(seqno < 0 ? seqno : 0);
      wsrep_sst_complete(thd,rcode);
    }
}

struct sst_thread_arg
{
  const char*     cmd;
  char**          env;
  char*           ret_str;
  int             err;
  mysql_mutex_t   lock;
  mysql_cond_t    cond;

  sst_thread_arg (const char* c, char** e)
    : cmd(c), env(e), ret_str(0), err(-1)
  {
    mysql_mutex_init(key_LOCK_wsrep_sst_thread, &lock, MY_MUTEX_INIT_FAST);
    mysql_cond_init(key_COND_wsrep_sst_thread, &cond, NULL);
  }

  ~sst_thread_arg()
  {
    mysql_cond_destroy  (&cond);
    mysql_mutex_unlock  (&lock);
    mysql_mutex_destroy (&lock);
  }
};

static int sst_scan_uuid_seqno (const char* str,
                                wsrep_uuid_t* uuid, wsrep_seqno_t* seqno)
{
  int offt= wsrep_uuid_scan (str, strlen(str), uuid);
  errno= 0;                                     /* Reset the errno */
  if (offt > 0 && strlen(str) > (unsigned int)offt && ':' == str[offt])
  {
    *seqno= strtoll (str + offt + 1, NULL, 10);
    if (*seqno != LLONG_MAX || errno != ERANGE)
    {
      return 0;
    }
  }

  WSREP_ERROR("Failed to parse uuid:seqno pair: '%s'", str);
  return -EINVAL;
}

// get rid of trailing \n
static char* my_fgets (char* buf, size_t buf_len, FILE* stream)
{
   char* ret= fgets (buf, buf_len, stream);

   if (ret)
   {
       size_t len= strlen(ret);
       if (len > 0 && ret[len - 1] == '\n') ret[len - 1]= '\0';
   }

   return ret;
}

/*
  Generate opt_binlog_opt_val for sst_donate_other(), sst_prepare_other().

  Returns zero on success, negative error code otherwise.

  String containing binlog name is stored in param ret if binlog is enabled
  and GTID mode is on, otherwise empty string. Returned string should be
  freed with my_free().
 */
static int generate_binlog_opt_val(char** ret)
{
  DBUG_ASSERT(ret);
  *ret= NULL;
  if (opt_bin_log)
  {
    assert(opt_bin_logname);
    *ret= strcmp(opt_bin_logname, "0") ?
      my_strdup(opt_bin_logname, MYF(0)) : my_strdup("", MYF(0));
  }
  else
  {
    *ret= my_strdup("", MYF(0));
  }
  if (!*ret) return -ENOMEM;
  return 0;
}

static int generate_binlog_index_opt_val(char** ret)
{
  DBUG_ASSERT(ret);
  *ret= NULL;
  if (opt_binlog_index_name)
  {
    *ret= strcmp(opt_binlog_index_name, "0") ?
      my_strdup(opt_binlog_index_name, MYF(0)) : my_strdup("", MYF(0));
  }
  else
  {
    *ret= my_strdup("", MYF(0));
  }
  if (!*ret) return -ENOMEM;
  return 0;
}

static void* sst_joiner_thread (void* a)
{
  sst_thread_arg* arg= (sst_thread_arg*) a;
  int err= 1;

  {
    THD* thd;
    const char magic[]= "ready";
    const size_t magic_len= sizeof(magic) - 1;
    const size_t out_len= 512;
    char out[out_len];

    WSREP_INFO("Running: '%s'", arg->cmd);

    wsp::process proc (arg->cmd, "r", arg->env);

    if (proc.pipe() && !proc.error())
    {
      const char* tmp= my_fgets (out, out_len, proc.pipe());

      if (!tmp || strlen(tmp) < (magic_len + 2) ||
          strncasecmp (tmp, magic, magic_len))
      {
        WSREP_ERROR("Failed to read '%s <addr>' from: %s\n\tRead: '%s'",
                    magic, arg->cmd, tmp);
        proc.wait();
        if (proc.error()) err= proc.error();
      }
      else
      {
        err= 0;
      }
    }
    else
    {
      err= proc.error();
      WSREP_ERROR("Failed to execute: %s : %d (%s)",
                  arg->cmd, err, strerror(err));
    }

    /*
      signal sst_prepare thread with ret code,
      it will go on sending SST request
    */
    mysql_mutex_lock   (&arg->lock);
    if (!err)
    {
      arg->ret_str= strdup (out + magic_len + 1);
      if (!arg->ret_str) err= ENOMEM;
    }
    arg->err= -err;
    mysql_cond_signal  (&arg->cond);
    mysql_mutex_unlock (&arg->lock); //! @note arg is unusable after that.

    if (err) return NULL; /* lp:808417 - return immediately, don't signal
                           * initializer thread to ensure single thread of
                           * shutdown. */

    wsrep_uuid_t  ret_uuid = WSREP_UUID_UNDEFINED;
    wsrep_seqno_t ret_seqno= WSREP_SEQNO_UNDEFINED;

    // in case of successfull receiver start, wait for SST completion/end
    char* tmp= my_fgets (out, out_len, proc.pipe());

    proc.wait();
    err= EINVAL;

    if (!tmp)
    {
      WSREP_ERROR("Failed to read uuid:seqno and wsrep_gtid_domain_id from "
                  "joiner script.");
      if (proc.error()) err= proc.error();
    }
    else
    {
      // Read state ID (UUID:SEQNO) followed by wsrep_gtid_domain_id (if any).
      const char *pos= strchr(out, ' ');

      if (!pos) {

        if (wsrep_gtid_mode)
        {
          // There is no wsrep_gtid_domain_id (some older version SST script?).
          WSREP_WARN("Did not find domain ID from SST script output '%s'. "
                     "Domain ID must be set manually to keep binlog consistent",
                     out);
        }
        err= sst_scan_uuid_seqno (out, &ret_uuid, &ret_seqno);

      } else {
        // Scan state ID first followed by wsrep_gtid_domain_id.
        unsigned long int domain_id;

        // Null-terminate the state-id.
        out[pos - out]= 0;
        err= sst_scan_uuid_seqno (out, &ret_uuid, &ret_seqno);

        if (err)
        {
          goto err;
        }
        else if (wsrep_gtid_mode)
        {
          errno= 0;                             /* Reset the errno */
          domain_id= strtoul(pos + 1, NULL, 10);
          err= errno;

          /* Check if we received a valid gtid_domain_id. */
          if (err == EINVAL || err == ERANGE)
          {
            WSREP_ERROR("Failed to get donor wsrep_gtid_domain_id.");
            err= EINVAL;
            goto err;
          } else {
            wsrep_gtid_domain_id= (uint32) domain_id;
          }
        }
      }
    }

err:

    wsrep::gtid ret_gtid;

    if (err)
    {
      ret_gtid= wsrep::gtid::undefined();
    }
    else
    {
      ret_gtid= wsrep::gtid(wsrep::id(ret_uuid.data, sizeof(ret_uuid.data)),
                            wsrep::seqno(ret_seqno));
    }

    /*
      Tell initializer thread that SST is complete
      For that initialize a THD
    */
    if (my_thread_init())
    {
      WSREP_ERROR("my_thread_init() failed, can't signal end of SST. "
                  "Aborting.");
      unireg_abort(1);
    }

    thd= new THD(next_thread_id());

    if (!thd)
    {
      WSREP_ERROR("Failed to allocate THD to restore view from local state, "
                  "can't signal end of SST. Aborting.");
      unireg_abort(1);
    }

    thd->thread_stack= (char*) &thd;
    thd->security_ctx->skip_grants();
    thd->system_thread= SYSTEM_THREAD_GENERIC;
    thd->real_id= pthread_self();

    thd->store_globals();

    /* */
    thd->variables.wsrep_on    = 0;
    /* No binlogging */
    thd->variables.sql_log_bin = 0;
    thd->variables.option_bits &= ~OPTION_BIN_LOG;
    /* No general log */
    thd->variables.option_bits |= OPTION_LOG_OFF;
    /* Read committed isolation to avoid gap locking */
    thd->variables.tx_isolation= ISO_READ_COMMITTED;

    wsrep_sst_complete (thd, -err);

    delete thd;
    my_thread_end();
  }

  return NULL;
}

#define WSREP_SST_AUTH_ENV "WSREP_SST_OPT_AUTH"

static int sst_append_auth_env(wsp::env& env, const char* sst_auth)
{
  int const sst_auth_size= strlen(WSREP_SST_AUTH_ENV) + 1 /* = */
    + (sst_auth ? strlen(sst_auth) : 0) + 1 /* \0 */;

  wsp::string sst_auth_str(sst_auth_size); // for automatic cleanup on return
  if (!sst_auth_str()) return -ENOMEM;

  int ret= snprintf(sst_auth_str(), sst_auth_size, "%s=%s",
                    WSREP_SST_AUTH_ENV, sst_auth ? sst_auth : "");

  if (ret < 0 || ret >= sst_auth_size)
  {
    WSREP_ERROR("sst_append_auth_env(): snprintf() failed: %d", ret);
    return (ret < 0 ? ret : -EMSGSIZE);
  }

  env.append(sst_auth_str());
  return -env.error();
}

#define DATA_HOME_DIR_ENV "INNODB_DATA_HOME_DIR"

static int sst_append_data_dir(wsp::env& env, const char* data_dir)
{
  int const data_dir_size= strlen(DATA_HOME_DIR_ENV) + 1 /* = */
    + (data_dir ? strlen(data_dir) : 0) + 1 /* \0 */;

  wsp::string data_dir_str(data_dir_size); // for automatic cleanup on return
  if (!data_dir_str()) return -ENOMEM;

  int ret= snprintf(data_dir_str(), data_dir_size, "%s=%s",
                    DATA_HOME_DIR_ENV, data_dir ? data_dir : "");

  if (ret < 0 || ret >= data_dir_size)
  {
    WSREP_ERROR("sst_append_data_dir(): snprintf() failed: %d", ret);
    return (ret < 0 ? ret : -EMSGSIZE);
  }

  env.append(data_dir_str());
  return -env.error();
}

static size_t estimate_cmd_len (bool* extra_args)
{
  /*
    The length of the area reserved for the control parameters
    of the SST script (excluding the copying of the original
    mysqld arguments):
  */
  size_t cmd_len= 4096;
  bool extra= false;
  /*
    If mysqld was started with arguments, add them all:
  */
  if (orig_argc > 1)
  {
    for (int i = 1; i < orig_argc; i++)
    {
      cmd_len += strlen(orig_argv[i]);
    }
    extra = true;
    cmd_len += strlen(WSREP_SST_OPT_MYSQLD);
    /*
      Add the separating spaces between arguments,
      and one additional space before "--mysqld-args":
    */
    cmd_len += orig_argc;
  }
  *extra_args= extra;
  return cmd_len;
}

static void copy_orig_argv (char* cmd_str)
{
  /*
     If mysqld was started with arguments, copy them all:
  */
  if (orig_argc > 1)
  {
    size_t n = strlen(WSREP_SST_OPT_MYSQLD);
    *cmd_str++ = ' ';
    memcpy(cmd_str, WSREP_SST_OPT_MYSQLD, n * sizeof(char));
    cmd_str += n;
    for (int i = 1; i < orig_argc; i++)
    {
      char* arg= orig_argv[i];
      *cmd_str++ = ' ';
      n = strlen(arg);
      memcpy(cmd_str, arg, n * sizeof(char));
      cmd_str += n;
    }
    /*
      Add a terminating null character (not counted in the length,
      since we've overwritten the original null character which
      was previously added by snprintf:
    */
    *cmd_str = 0;
  }
}

static ssize_t sst_prepare_other (const char*  method,
                                  const char*  sst_auth,
                                  const char*  addr_in,
                                  const char** addr_out)
{
  bool extra_args;
<<<<<<< HEAD
  ssize_t const cmd_len= estimate_cmd_len(&extra_args);
=======
  size_t const cmd_len= estimate_cmd_len(&extra_args);
>>>>>>> b96e4424
  wsp::string cmd_str(cmd_len);

  if (!cmd_str())
  {
    WSREP_ERROR("sst_prepare_other(): could not allocate cmd buffer of %zd bytes",
                cmd_len);
    return -ENOMEM;
  }

  const char* binlog_opt= "";
  const char* binlog_index_opt= "";
  char* binlog_opt_val= NULL;
  char* binlog_index_opt_val= NULL;

  int ret;
  if ((ret= generate_binlog_opt_val(&binlog_opt_val)))
  {
    WSREP_ERROR("sst_prepare_other(): generate_binlog_opt_val() failed: %d",
                ret);
    return ret;
  }

  if ((ret= generate_binlog_index_opt_val(&binlog_index_opt_val)))
  {
    WSREP_ERROR("sst_prepare_other(): generate_binlog_index_opt_val() failed %d",
                ret);
  }

  if (strlen(binlog_opt_val)) binlog_opt= WSREP_SST_OPT_BINLOG;
  if (strlen(binlog_index_opt_val)) binlog_index_opt= WSREP_SST_OPT_BINLOG_INDEX;

  make_wsrep_defaults_file();

  ret= snprintf (cmd_str(), cmd_len,
                 "wsrep_sst_%s "
                 WSREP_SST_OPT_ROLE " 'joiner' "
                 WSREP_SST_OPT_ADDR " '%s' "
                 WSREP_SST_OPT_DATA " '%s' "
                 " %s "
                 WSREP_SST_OPT_PARENT " '%d'"
                 " %s '%s'"
                 " %s '%s'",
                 method, addr_in, mysql_real_data_home,
                 wsrep_defaults_file,
                 (int)getpid(), binlog_opt, binlog_opt_val,
                 binlog_index_opt, binlog_index_opt_val);
  my_free(binlog_opt_val);
  my_free(binlog_index_opt_val);

  if (ret < 0 || size_t(ret) >= cmd_len)
  {
    WSREP_ERROR("sst_prepare_other(): snprintf() failed: %d", ret);
    return (ret < 0 ? ret : -EMSGSIZE);
  }

  if (extra_args)
    copy_orig_argv(cmd_str() + ret);

  wsp::env env(NULL);
  if (env.error())
  {
    WSREP_ERROR("sst_prepare_other(): env. var ctor failed: %d", -env.error());
    return -env.error();
  }

  if ((ret= sst_append_auth_env(env, sst_auth)))
  {
    WSREP_ERROR("sst_prepare_other(): appending auth failed: %d", ret);
    return ret;
  }

  if (data_home_dir)
  {
    if ((ret= sst_append_data_dir(env, data_home_dir)))
    {
      WSREP_ERROR("sst_prepare_other(): appending data "
                  "directory failed: %d", ret);
      return ret;
    }
  }

  pthread_t tmp;
  sst_thread_arg arg(cmd_str(), env());
  mysql_mutex_lock (&arg.lock);
  ret = mysql_thread_create (key_wsrep_sst_joiner, &tmp, NULL, sst_joiner_thread, &arg);
  if (ret)
  {
    WSREP_ERROR("sst_prepare_other(): mysql_thread_create() failed: %d (%s)",
                ret, strerror(ret));
    return -ret;
  }
  mysql_cond_wait (&arg.cond, &arg.lock);

  *addr_out= arg.ret_str;

  if (!arg.err)
    ret= strlen(*addr_out);
  else
  {
    assert (arg.err < 0);
    ret= arg.err;
  }

  pthread_detach (tmp);

  return ret;
}

extern uint  mysqld_port;

/*! Just tells donor where to send mysqldump */
static ssize_t sst_prepare_mysqldump (const char*  addr_in,
                                      const char** addr_out)
{
  ssize_t ret= strlen (addr_in);

  if (!strrchr(addr_in, ':'))
  {
    ssize_t s= ret + 7;
    char* tmp= (char*) malloc (s);

    if (tmp)
    {
      ret= snprintf (tmp, s, "%s:%u", addr_in, mysqld_port);

      if (ret > 0 && ret < s)
      {
        *addr_out= tmp;
        return ret;
      }
      if (ret > 0) /* buffer too short */ ret= -EMSGSIZE;
      free (tmp);
    }
    else {
      ret= -ENOMEM;
    }

    WSREP_ERROR ("Could not prepare state transfer request: "
                 "adding default port failed: %zd.", ret);
  }
  else {
    *addr_out= addr_in;
  }

  return ret;
}

std::string wsrep_sst_prepare()
{
  const ssize_t ip_max= 256;
  char ip_buf[ip_max];
  const char* addr_in=  NULL;
  const char* addr_out= NULL;
  const char* method;

  if (!strcmp(wsrep_sst_method, WSREP_SST_SKIP))
  {
    return WSREP_STATE_TRANSFER_TRIVIAL;
  }

  /*
    Figure out SST receive address. Common for all SST methods.
  */
  // Attempt 1: wsrep_sst_receive_address
  if (wsrep_sst_receive_address &&
      strcmp (wsrep_sst_receive_address, WSREP_SST_ADDRESS_AUTO))
  {
    addr_in= wsrep_sst_receive_address;
  }

  //Attempt 2: wsrep_node_address
  else if (wsrep_node_address && strlen(wsrep_node_address))
  {
    wsp::Address addr(wsrep_node_address);

    if (!addr.is_valid())
    {
      WSREP_ERROR("Could not parse wsrep_node_address : %s",
                  wsrep_node_address);
      throw wsrep::runtime_error("Failed to prepare for SST. Unrecoverable");
    }
    memcpy(ip_buf, addr.get_address(), addr.get_address_len());
    addr_in= ip_buf;
  }
  // Attempt 3: Try to get the IP from the list of available interfaces.
  else
  {
    ssize_t ret= wsrep_guess_ip (ip_buf, ip_max);

    if (ret && ret < ip_max)
    {
      addr_in= ip_buf;
    }
    else
    {
      WSREP_ERROR("Failed to guess address to accept state transfer. "
                  "wsrep_sst_receive_address must be set manually.");
      throw wsrep::runtime_error("Could not prepare state transfer request");
    }
  }

  ssize_t addr_len= -ENOSYS;
  method = wsrep_sst_method;
  if (!strcmp(method, WSREP_SST_MYSQLDUMP))
  {
    addr_len= sst_prepare_mysqldump (addr_in, &addr_out);
    if (addr_len < 0)
    {
      throw wsrep::runtime_error("Could not prepare mysqldimp address");
    }
  }
  else
  {
    /*! A heuristic workaround until we learn how to stop and start engines */
    if (Wsrep_server_state::instance().is_initialized() &&
        Wsrep_server_state::instance().state() == Wsrep_server_state::s_joiner)
    {
      if (!strcmp(method, WSREP_SST_XTRABACKUP) ||
          !strcmp(method, WSREP_SST_XTRABACKUPV2))
      {
         WSREP_WARN("The %s SST method is deprecated, so it is automatically "
                    "replaced by %s", method, WSREP_SST_MARIABACKUP);
         method = WSREP_SST_MARIABACKUP;
      }
      // we already did SST at initializaiton, now engines are running
      // sql_print_information() is here because the message is too long
      // for WSREP_INFO.
      sql_print_information ("WSREP: "
                 "You have configured '%s' state snapshot transfer method "
                 "which cannot be performed on a running server. "
                 "Wsrep provider won't be able to fall back to it "
                 "if other means of state transfer are unavailable. "
                 "In that case you will need to restart the server.",
                 method);
      return "";
    }

    addr_len = sst_prepare_other (method, sst_auth_real,
                                  addr_in, &addr_out);
    if (addr_len < 0)
    {
      WSREP_ERROR("Failed to prepare for '%s' SST. Unrecoverable.",
                   method);
      throw wsrep::runtime_error("Failed to prepare for SST. Unrecoverable");
    }
  }

  std::string ret;
  ret += method;
  ret.push_back('\0');
  ret += addr_out;

  const char* method_ptr(ret.data());
  const char* addr_ptr(ret.data() + strlen(method_ptr) + 1);
  WSREP_INFO ("Prepared SST request: %s|%s", method_ptr, addr_ptr);

  if (addr_out != addr_in) /* malloc'ed */ free ((char*)addr_out);

  return ret;
}

// helper method for donors
static int sst_run_shell (const char* cmd_str, char** env, int max_tries)
{
  int ret= 0;

  for (int tries=1; tries <= max_tries; tries++)
  {
    wsp::process proc (cmd_str, "r", env);

    if (NULL != proc.pipe())
    {
      proc.wait();
    }

    if ((ret= proc.error()))
    {
      WSREP_ERROR("Try %d/%d: '%s' failed: %d (%s)",
                  tries, max_tries, proc.cmd(), ret, strerror(ret));
      sleep (1);
    }
    else
    {
      WSREP_DEBUG("SST script successfully completed.");
      break;
    }
  }

  return -ret;
}

static void sst_reject_queries(my_bool close_conn)
{
  WSREP_INFO("Rejecting client queries for the duration of SST.");
  if (TRUE == close_conn) wsrep_close_client_connections(FALSE);
}

static int sst_donate_mysqldump (const char*         addr,
                                 const wsrep::gtid&  gtid,
                                 bool                bypass,
                                 char**              env) // carries auth info
{
  char host[256];
  wsp::Address address(addr);
  if (!address.is_valid())
  {
    WSREP_ERROR("Could not parse SST address : %s", addr);
    return 0;
  }
  memcpy(host, address.get_address(), address.get_address_len());
  int port= address.get_port();
  bool extra_args;
<<<<<<< HEAD
  ssize_t const cmd_len= estimate_cmd_len(&extra_args);
=======
  size_t const cmd_len= estimate_cmd_len(&extra_args);
>>>>>>> b96e4424
  wsp::string cmd_str(cmd_len);

  if (!cmd_str())
  {
    WSREP_ERROR("sst_donate_mysqldump(): "
                "could not allocate cmd buffer of %zd bytes", cmd_len);
    return -ENOMEM;
  }

  /*
    we enable new client connections so that mysqldump donation can connect in,
    but we reject local connections from modifyingcdata during SST, to keep
    data intact
  */
  if (!bypass && wsrep_sst_donor_rejects_queries) sst_reject_queries(TRUE);

  make_wsrep_defaults_file();

  std::ostringstream uuid_oss;
  uuid_oss << gtid.id();
  int ret= snprintf (cmd_str(), cmd_len,
                     "wsrep_sst_mysqldump "
                     WSREP_SST_OPT_ADDR " '%s' "
                     WSREP_SST_OPT_PORT " '%u' "
                     WSREP_SST_OPT_LPORT " '%u' "
                     WSREP_SST_OPT_SOCKET " '%s' "
                     " %s "
                     WSREP_SST_OPT_GTID " '%s:%lld' "
                     WSREP_SST_OPT_GTID_DOMAIN_ID " '%d'"
                     "%s",
                     addr, port, mysqld_port, mysqld_unix_port,
                     wsrep_defaults_file,
                     uuid_oss.str().c_str(), gtid.seqno().get(),
                     wsrep_gtid_domain_id,
                     bypass ? " " WSREP_SST_OPT_BYPASS : "");

  if (ret < 0 || size_t(ret) >= cmd_len)
  {
    WSREP_ERROR("sst_donate_mysqldump(): snprintf() failed: %d", ret);
    return (ret < 0 ? ret : -EMSGSIZE);
  }

  if (extra_args)
    copy_orig_argv(cmd_str() + ret);

  WSREP_DEBUG("Running: '%s'", cmd_str());

  ret= sst_run_shell (cmd_str(), env, 3);

  wsrep::gtid sst_sent_gtid(ret == 0 ?
                            gtid :
                            wsrep::gtid(gtid.id(),
                                        wsrep::seqno::undefined()));
  Wsrep_server_state::instance().sst_sent(sst_sent_gtid, ret);

  return ret;
}

wsrep_seqno_t wsrep_locked_seqno= WSREP_SEQNO_UNDEFINED;

/*
  Create a file under data directory.
*/
static int sst_create_file(const char *name, const char *content)
{
  int err= 0;
  char *real_name;
  char *tmp_name;
  ssize_t len;
  FILE *file;

  len= strlen(mysql_real_data_home) + strlen(name) + 2;
  real_name= (char *) alloca(len);

  snprintf(real_name, (size_t) len, "%s/%s", mysql_real_data_home, name);

  tmp_name= (char *) alloca(len + 4);
  snprintf(tmp_name, (size_t) len + 4, "%s.tmp", real_name);

  file= fopen(tmp_name, "w+");

  if (0 == file)
  {
    err= errno;
    WSREP_ERROR("Failed to open '%s': %d (%s)", tmp_name, err, strerror(err));
  }
  else
  {
    // Write the specified content into the file.
    if (content != NULL)
    {
      fprintf(file, "%s\n", content);
      fsync(fileno(file));
    }

    fclose(file);

    if (rename(tmp_name, real_name) == -1)
    {
      err= errno;
      WSREP_ERROR("Failed to rename '%s' to '%s': %d (%s)", tmp_name,
                  real_name, err, strerror(err));
    }
  }

  return err;
}

static int run_sql_command(THD *thd, const char *query)
{
  thd->set_query((char *)query, strlen(query));

  Parser_state ps;
  if (ps.init(thd, thd->query(), thd->query_length()))
  {
    WSREP_ERROR("SST query: %s failed", query);
    return -1;
  }

  mysql_parse(thd, thd->query(), thd->query_length(), &ps, FALSE, FALSE);
  if (thd->is_error())
  {
    int const err= thd->get_stmt_da()->sql_errno();
    WSREP_WARN ("Error executing '%s': %d (%s)%s",
                query, err, thd->get_stmt_da()->message(),
                err == ER_UNKNOWN_SYSTEM_VARIABLE ?
                ". Was mysqld built with --with-innodb-disallow-writes ?" : "");
    thd->clear_error();
    return -1;
  }
  return 0;
}


static int sst_flush_tables(THD* thd)
{
  WSREP_INFO("Flushing tables for SST...");

  int err= 0;
  int not_used;
  /*
    Files created to notify the SST script about the outcome of table flush
    operation.
  */
  const char *flush_success= "tables_flushed";
  const char *flush_error= "sst_error";

  CHARSET_INFO *current_charset= thd->variables.character_set_client;

  if (!is_supported_parser_charset(current_charset))
  {
      /* Do not use non-supported parser character sets */
      WSREP_WARN("Current client character set is non-supported parser character set: %s", current_charset->csname);
      thd->variables.character_set_client= &my_charset_latin1;
      WSREP_WARN("For SST temporally setting character set to : %s",
                 my_charset_latin1.csname);
  }

  if (run_sql_command(thd, "FLUSH TABLES WITH READ LOCK"))
  {
    err= -1;
  }
  else
  {
    /*
      Make sure logs are flushed after global read lock acquired. In case
      reload fails, we must also release the acquired FTWRL.
    */
    if (reload_acl_and_cache(thd, REFRESH_ENGINE_LOG | REFRESH_BINARY_LOG,
                             (TABLE_LIST*) 0, &not_used))
    {
      thd->global_read_lock.unlock_global_read_lock(thd);
      err= -1;
    }
  }

  thd->variables.character_set_client= current_charset;

  if (err)
  {
    WSREP_ERROR("Failed to flush and lock tables");

    /*
      The SST must be aborted as the flush tables failed. Notify this to SST
      script by creating the error file.
    */
    int tmp;
    if ((tmp= sst_create_file(flush_error, NULL))) {
      err= tmp;
    }
  }
  else
  {
    WSREP_INFO("Tables flushed.");
    /*
      Tables have been flushed. Create a file with cluster state ID and
      wsrep_gtid_domain_id.
    */
    char content[100];
    snprintf(content, sizeof(content), "%s:%lld %d\n", wsrep_cluster_state_uuid,
             (long long)wsrep_locked_seqno, wsrep_gtid_domain_id);
    err= sst_create_file(flush_success, content);

    const char base_name[]= "tables_flushed";
    ssize_t const full_len= strlen(mysql_real_data_home) + strlen(base_name)+2;
    char *real_name= (char*) malloc(full_len);
    sprintf(real_name, "%s/%s", mysql_real_data_home, base_name);
    char *tmp_name= (char*) malloc(full_len + 4);
    sprintf(tmp_name, "%s.tmp", real_name);

    FILE* file= fopen(tmp_name, "w+");
    if (0 == file)
    {
      err= errno;
      WSREP_ERROR("Failed to open '%s': %d (%s)", tmp_name, err,strerror(err));
    }
    else
    {
      Wsrep_server_state& server_state= Wsrep_server_state::instance();
      std::ostringstream uuid_oss;

      uuid_oss << server_state.current_view().state_id().id();

      fprintf(file, "%s:%lld %u\n",
              uuid_oss.str().c_str(), server_state.pause_seqno().get(),
              wsrep_gtid_domain_id);
      fsync(fileno(file));
      fclose(file);
      if (rename(tmp_name, real_name) == -1)
      {
        err= errno;
        WSREP_ERROR("Failed to rename '%s' to '%s': %d (%s)",
                     tmp_name, real_name, err,strerror(err));
      }
    }
    free(real_name);
    free(tmp_name);
  }

  return err;
}


static void sst_disallow_writes (THD* thd, bool yes)
{
  char query_str[64]= { 0, };
  ssize_t const query_max= sizeof(query_str) - 1;
  CHARSET_INFO *current_charset;

  current_charset= thd->variables.character_set_client;

  if (!is_supported_parser_charset(current_charset))
  {
      /* Do not use non-supported parser character sets */
      WSREP_WARN("Current client character set is non-supported parser character set: %s", current_charset->csname);
      thd->variables.character_set_client= &my_charset_latin1;
      WSREP_WARN("For SST temporally setting character set to : %s",
                 my_charset_latin1.csname);
  }

  snprintf (query_str, query_max, "SET GLOBAL innodb_disallow_writes=%d",
            yes ? 1 : 0);

  if (run_sql_command(thd, query_str))
  {
    WSREP_ERROR("Failed to disallow InnoDB writes");
  }
  thd->variables.character_set_client= current_charset;
}

static void* sst_donor_thread (void* a)
{
  sst_thread_arg* arg= (sst_thread_arg*)a;

  WSREP_INFO("Running: '%s'", arg->cmd);

  int  err= 1;
  bool locked= false;

  const char*  out= NULL;
  const size_t out_len= 128;
  char         out_buf[out_len];

  wsrep_uuid_t  ret_uuid= WSREP_UUID_UNDEFINED;
  wsrep_seqno_t ret_seqno= WSREP_SEQNO_UNDEFINED; // seqno of complete SST

  wsp::thd thd(FALSE); // we turn off wsrep_on for this THD so that it can
                       // operate with wsrep_ready == OFF
  wsp::process proc(arg->cmd, "r", arg->env);

  err= -proc.error();

/* Inform server about SST script startup and release TO isolation */
  mysql_mutex_lock   (&arg->lock);
  arg->err= -err;
  mysql_cond_signal  (&arg->cond);
  mysql_mutex_unlock (&arg->lock); //! @note arg is unusable after that.

  if (proc.pipe() && !err)
  {
wait_signal:
    out= my_fgets (out_buf, out_len, proc.pipe());

    if (out)
    {
      const char magic_flush[]= "flush tables";
      const char magic_cont[]= "continue";
      const char magic_done[]= "done";

      if (!strcasecmp (out, magic_flush))
      {
        err= sst_flush_tables (thd.ptr);
        if (!err)
        {
          sst_disallow_writes (thd.ptr, true);
          /*
            Lets also keep statements that modify binary logs (like RESET LOGS,
            RESET MASTER) from proceeding until the files have been transferred
            to the joiner node.
          */
          if (mysql_bin_log.is_open())
          {
            mysql_mutex_lock(mysql_bin_log.get_log_lock());
          }

          locked= true;
          goto wait_signal;
        }
      }
      else if (!strcasecmp (out, magic_cont))
      {
        if (locked)
        {
          if (mysql_bin_log.is_open())
          {
            mysql_mutex_assert_owner(mysql_bin_log.get_log_lock());
            mysql_mutex_unlock(mysql_bin_log.get_log_lock());
          }
          sst_disallow_writes (thd.ptr, false);
          thd.ptr->global_read_lock.unlock_global_read_lock(thd.ptr);
          locked= false;
        }
        err=  0;
        goto wait_signal;
      }
      else if (!strncasecmp (out, magic_done, strlen(magic_done)))
      {
        err= sst_scan_uuid_seqno (out + strlen(magic_done) + 1,
                                  &ret_uuid, &ret_seqno);
      }
      else
      {
        WSREP_WARN("Received unknown signal: '%s'", out);
        proc.wait();
      }
    }
    else
    {
      WSREP_ERROR("Failed to read from: %s", proc.cmd());
      proc.wait();
    }
    if (!err && proc.error()) err= -proc.error();
  }
  else
  {
    WSREP_ERROR("Failed to execute: %s : %d (%s)",
                proc.cmd(), err, strerror(err));
  }

  if (locked) // don't forget to unlock server before return
  {
    if (mysql_bin_log.is_open())
    {
      mysql_mutex_assert_owner(mysql_bin_log.get_log_lock());
      mysql_mutex_unlock(mysql_bin_log.get_log_lock());
    }
    sst_disallow_writes (thd.ptr, false);
    thd.ptr->global_read_lock.unlock_global_read_lock(thd.ptr);
  }

  wsrep::gtid gtid(wsrep::id(ret_uuid.data, sizeof(ret_uuid.data)),
                   wsrep::seqno(err ? wsrep::seqno::undefined() :
                                wsrep::seqno(ret_seqno)));
  Wsrep_server_state::instance().sst_sent(gtid, err);
  proc.wait();

  return NULL;
}

static int sst_donate_other (const char*        method,
                             const char*        addr,
                             const wsrep::gtid& gtid,
                             bool               bypass,
                             char**             env) // carries auth info
{
  bool extra_args;
<<<<<<< HEAD
  ssize_t const cmd_len= estimate_cmd_len(&extra_args);
=======
  size_t const cmd_len= estimate_cmd_len(&extra_args);
>>>>>>> b96e4424
  wsp::string cmd_str(cmd_len);

  if (!cmd_str())
  {
    WSREP_ERROR("sst_donate_other(): "
                "could not allocate cmd buffer of %zd bytes", cmd_len);
    return -ENOMEM;
  }

  const char* binlog_opt= "";
  const char* binlog_index_opt= "";
  char* binlog_opt_val= NULL;
  char* binlog_index_opt_val= NULL;

  int ret;
  if ((ret= generate_binlog_opt_val(&binlog_opt_val)))
  {
    WSREP_ERROR("sst_donate_other(): generate_binlog_opt_val() failed: %d",ret);
    return ret;
  }

  if ((ret= generate_binlog_index_opt_val(&binlog_index_opt_val)))
  {
    WSREP_ERROR("sst_prepare_other(): generate_binlog_index_opt_val() failed %d",
                ret);
  }

  if (strlen(binlog_opt_val)) binlog_opt= WSREP_SST_OPT_BINLOG;
  if (strlen(binlog_index_opt_val)) binlog_index_opt= WSREP_SST_OPT_BINLOG_INDEX;

  make_wsrep_defaults_file();

  std::ostringstream uuid_oss;
  uuid_oss << gtid.id();
  ret= snprintf (cmd_str(), cmd_len,
                 "wsrep_sst_%s "
                 WSREP_SST_OPT_ROLE " 'donor' "
                 WSREP_SST_OPT_ADDR " '%s' "
                 WSREP_SST_OPT_SOCKET " '%s' "
                 WSREP_SST_OPT_DATA " '%s' "
                 " %s "
                 " %s '%s' "
                 " %s '%s' "
                 WSREP_SST_OPT_GTID " '%s:%lld' "
                 WSREP_SST_OPT_GTID_DOMAIN_ID " '%d'"
                 "%s",
                 method, addr, mysqld_unix_port, mysql_real_data_home,
                 wsrep_defaults_file,
                 binlog_opt, binlog_opt_val,
                 binlog_index_opt, binlog_index_opt_val,
                 uuid_oss.str().c_str(), gtid.seqno().get(), wsrep_gtid_domain_id,
                 bypass ? " " WSREP_SST_OPT_BYPASS : "");
  my_free(binlog_opt_val);
  my_free(binlog_index_opt_val);

  if (ret < 0 || size_t(ret) >= cmd_len)
  {
    WSREP_ERROR("sst_donate_other(): snprintf() failed: %d", ret);
    return (ret < 0 ? ret : -EMSGSIZE);
  }

  if (extra_args)
    copy_orig_argv(cmd_str() + ret);

  if (!bypass && wsrep_sst_donor_rejects_queries) sst_reject_queries(FALSE);

  pthread_t tmp;
  sst_thread_arg arg(cmd_str(), env);
  mysql_mutex_lock (&arg.lock);
  ret = mysql_thread_create (key_wsrep_sst_donor, &tmp, NULL, sst_donor_thread, &arg);
  if (ret)
  {
    WSREP_ERROR("sst_donate_other(): mysql_thread_create() failed: %d (%s)",
                ret, strerror(ret));
    return ret;
  }
  mysql_cond_wait (&arg.cond, &arg.lock);

  WSREP_INFO("sst_donor_thread signaled with %d", arg.err);
  return arg.err;
}

int wsrep_sst_donate(const std::string& msg,
                     const wsrep::gtid& current_gtid,
                     const bool         bypass)
{
  /* This will be reset when sync callback is called.
   * Should we set wsrep_ready to FALSE here too? */

  wsrep_config_state->set(wsrep::server_state::s_donor);

  const char* method= msg.data();
  size_t method_len= strlen (method);
  const char* data= method + method_len + 1;

  wsp::env env(NULL);
  if (env.error())
  {
    WSREP_ERROR("wsrep_sst_donate_cb(): env var ctor failed: %d", -env.error());
    return WSREP_CB_FAILURE;
  }

  int ret;
  if ((ret= sst_append_auth_env(env, sst_auth_real)))
  {
    WSREP_ERROR("wsrep_sst_donate_cb(): appending auth env failed: %d", ret);
    return WSREP_CB_FAILURE;
  }

  if (data_home_dir)
  {
    if ((ret= sst_append_data_dir(env, data_home_dir)))
    {
      WSREP_ERROR("wsrep_sst_donate_cb(): appending data "
                  "directory failed: %d", ret);
      return WSREP_CB_FAILURE;
    }
  }

  if (!strcmp (WSREP_SST_MYSQLDUMP, method))
  {
    ret= sst_donate_mysqldump(data, current_gtid, bypass, env());
  }
  else
  {
    ret= sst_donate_other(method, data, current_gtid, bypass, env());
  }

  return (ret >= 0 ? 0 : 1);
}<|MERGE_RESOLUTION|>--- conflicted
+++ resolved
@@ -640,11 +640,7 @@
                                   const char** addr_out)
 {
   bool extra_args;
-<<<<<<< HEAD
-  ssize_t const cmd_len= estimate_cmd_len(&extra_args);
-=======
   size_t const cmd_len= estimate_cmd_len(&extra_args);
->>>>>>> b96e4424
   wsp::string cmd_str(cmd_len);
 
   if (!cmd_str())
@@ -957,11 +953,7 @@
   memcpy(host, address.get_address(), address.get_address_len());
   int port= address.get_port();
   bool extra_args;
-<<<<<<< HEAD
-  ssize_t const cmd_len= estimate_cmd_len(&extra_args);
-=======
   size_t const cmd_len= estimate_cmd_len(&extra_args);
->>>>>>> b96e4424
   wsp::string cmd_str(cmd_len);
 
   if (!cmd_str())
@@ -1358,11 +1350,7 @@
                              char**             env) // carries auth info
 {
   bool extra_args;
-<<<<<<< HEAD
-  ssize_t const cmd_len= estimate_cmd_len(&extra_args);
-=======
   size_t const cmd_len= estimate_cmd_len(&extra_args);
->>>>>>> b96e4424
   wsp::string cmd_str(cmd_len);
 
   if (!cmd_str())
