--- conflicted
+++ resolved
@@ -2020,12 +2020,8 @@
 	    uptime,
 	    (int) thread_count, (ulong) thd->query_id,
 	    current_global_status_var.long_query_count,
-<<<<<<< HEAD
 	    current_global_status_var.opened_tables, refresh_version,
             cached_open_tables(),
-=======
-	    current_global_status_var.opened_tables, refresh_version, cached_tables(),
->>>>>>> 061bdf91
 	    (uptime ? (ulonglong2double(thd->query_id) / (double) uptime) :
 	     (double) 0));
 #ifdef SAFEMALLOC
@@ -5205,9 +5201,6 @@
   if (all_tables->security_ctx)
     thd->security_ctx= all_tables->security_ctx;
 
-<<<<<<< HEAD
-  if (check_access(thd, privilege, all_tables->db,
-=======
   const char *db_name;
   if ((all_tables->view || all_tables->field_translation) &&
       !all_tables->schema_table)
@@ -5216,7 +5209,6 @@
     db_name= all_tables->db;
 
   if (check_access(thd, privilege, db_name,
->>>>>>> 061bdf91
 		   &all_tables->grant.privilege, 0, 0,
                    test(all_tables->schema_table)))
     goto deny;
