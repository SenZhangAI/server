--- conflicted
+++ resolved
@@ -1842,14 +1842,10 @@
 	else
 	  thd_info->host= thd->strdup(tmp_sctx->host_or_ip[0] ? 
                                       tmp_sctx->host_or_ip : 
-<<<<<<< HEAD
-                                      tmp_sctx->host ? tmp_sctx->host : "");
-=======
                                       tmp_sctx->get_host()->length() ?
                                       tmp_sctx->get_host()->ptr() : "");
         if ((thd_info->db=tmp->db))             // Safe test
           thd_info->db=thd->strdup(thd_info->db);
->>>>>>> f5b5e6b9
         thd_info->command=(int) tmp->command;
         mysql_mutex_lock(&tmp->LOCK_thd_data);
         if ((thd_info->db= tmp->db))             // Safe test
