#!/usr/bin/perl

use Getopt::Long;
$opt_distribution=$opt_user=$opt_result=$opt_config_options=$opt_config_env="";
$opt_dbd_options=$opt_perl_options=$opt_suffix="";
$opt_tmp="";
$opt_help=$opt_Information=$opt_no_delete=$opt_debug=$opt_stage=$opt_rsh_mail=$opt_no_test=$opt_no_perl=$opt_with_low_memory=$opt_fast_benchmark=$opt_static_client=$opt_static_server=$opt_static_perl=$opt_sur=$opt_with_small_disk=$opt_local_perl=$opt_tcpip=$opt_build_thread=$opt_no_mysqltest=0;
GetOptions("Information","help","distribution=s","user=s","result=s","no-delete","no-test","no-mysqltest","perl-files=s","debug","config-options=s","config-env=s","stage=i","rsh-mail","with-low-memory","fast-benchmark","tmp=s","static-client","static-server","static-perl","no-perl","local-perl","perl-options=s","sur","with-small-disk","dbd-options=s","tcpip","suffix=s","build-thread=i") || usage();

usage() if ($opt_help || $opt_Information);
usage() if (!$opt_distribution);

chomp($host=`hostname`);
$full_host_name=$host;
print "$host: Compiling MySQL at $host$suffix, stage: $opt_stage\n"  if ($opt_debug);
$connect_option= ($opt_tcpip ? "--host=$host" : "");
$host =~ /^([^.-]*)/;
$host=$1 . $opt_suffix;
$email="$opt_user\@mysql.com";
$pwd = `pwd`; chomp($pwd);
$log="$pwd/Logs/$host.log";
$opt_distribution =~ /(mysql-[^\/]*)\.tar/;
$ver=$1;
$gcc_version=which("gcc");
if (defined($gcc_version) && ! $opt_config_env)
{
  $tmp=`$gcc_version -v 2>&1`;
  if ($tmp =~ /version 2\.7\./)
  {
<<<<<<< HEAD
    $opt_config_env= 'CC=gcc CFLAGS="-O2 -fno-omit-frame-pointer" CXX=gcc CXXFLAGS="-O2 -fno-omit-frame-pointer"';
  }
  else
  {
    $opt_config_env= 'CC=gcc CFLAGS="-O3 -fno-omit-frame-pointer" CXX=gcc CXXFLAGS="-O3 -fno-omit-frame-pointer -felide-constructors -fno-exceptions -fno-rtti"';
=======
    $opt_config_env= 'CC=gcc CFLAGS="-O2 " CXX=gcc CXXFLAGS="-O2 "';
  }
  else
  {
    $opt_config_env= 'CC=gcc CFLAGS="-O3 " CXX=gcc CXXFLAGS="-O3  -felide-constructors -fno-exceptions -fno-rtti"';
>>>>>>> d98fb22b
  }
}

$new_opt_tmp=0;
if ($opt_tmp)
{
  if (! -d $opt_tmp)
  {
    safe_system("mkdir $opt_tmp");
    $new_opt_tmp=1;
  }
  $ENV{'TMPDIR'}=$opt_tmp;
}
else
{
  $opt_tmp="/tmp";
}
$bench_tmpdir="$opt_tmp/my_build-$host";
$ENV{'PATH'}= "$pwd/$host/bin:" . $ENV{'PATH'}; 
$rsh=which("rcmd","rsh");
$make=which("gmake","make");	# Can't use -j here!
$tar=which("gtar","tar");
$sendmail=find("/usr/lib/sendmail","/usr/sbin/sendmail");
$sur= $opt_sur ? "/my/local/bin/sur" : "";
delete $ENV{'MYSQL_PWD'};	# Reset possibly password
delete $ENV{'MY_BASEDIR_VERSION'};
$ENV{'MYSQL_TCP_PORT'}= $mysql_tcp_port= 3334 + $opt_build_thread;
$ENV{'MYSQL_UNIX_PORT'}=$mysql_unix_port="$opt_tmp/mysql$opt_suffix.build";
$ENV{"PERL5LIB"}="$pwd/$host/perl5:$pwd/$host/perl5/site_perl";

if ($opt_stage == 0)
{
  print "$host: Removing old distribution\n" if ($opt_debug);
  if (-x "$host/bin/mysqladmin")
  {
    log_system("$host/bin/mysqladmin --no-defaults -u root -S $mysql_unix_port -s shutdown");
    log_system("$host/bin/mysqladmin --no-defaults -u root -P $mysql_tcp_port -h $host -s shutdown");
    log_system("$host/bin/mysqladmin --no-defaults -u root -P 9306 -h $host -s shutdown");
    log_system("$host/bin/mysqladmin --no-defaults -u root -P 9307 -h $host -s shutdown");
  }
  system("mkdir $host") if (! -d $host);
  system("mkdir $bench_tmpdir") if (! -d $bench_tmpdir);
  system("touch $host/mysql-fix-for-glob");
  rm_all(<$host/mysql-*>);
  rm_all("$host/test");
  system("mkdir $host/test") if (! -d "$host/test");
  system("mkdir $host/bin") if (! -d "$host/bin");
  system("mkdir Logs") if (! -d "Logs");
  system("mv $log ${log}-old") if (-f $log);
  unlink($log);
}

open(LOG,">>$log") || abort("Can't open log file, error $?");
select LOG;
$|=1;
select STDOUT;
$|=1;

safe_cd("$host");
if ($opt_stage == 0)
{
  safe_system("gunzip < $opt_distribution | $tar xf -");
}
safe_cd($ver);
if ($opt_stage <= 1)
{ 
  $opt_config_options.=" --with-low-memory" if ($opt_with_low_memory);
  unlink("config.cache");
  if ($opt_static_server)
  {
    $opt_config_options.=" --with-mysqld-ldflags=-all-static";
  }
  if ($opt_static_client)
  {
    $opt_config_options.=" --with-client-ldflags=-all-static";
  }
  $opt_config_options.= " --disable-shared"; # Default for binary versions
  check_system("$opt_config_env ./configure --prefix=/usr/local/mysql \"--with-comment=Official MySQL binary\" --with-extra-charsets=complex $opt_config_options","Thank you for choosing MySQL");
  if (-d "$pwd/$host/include-mysql")
  {
    safe_system("cp -r $pwd/$host/include-mysql/* $pwd/$host/$ver/include");
  }
}

if ($opt_stage <= 2)
{
  unlink($opt_distribution) if (!$opt_no_delete);
  safe_system("$make");
}

#
# Create a binary distrubtion
#
if ($opt_stage <= 3)
{
  log_system("rm -fr mysql-3* mysql-4* $pwd/$host/*.tar.gz");
  log_system("nm -n sql/mysqld | gzip -9 -v 2>&1 > sql/mysqld.sym.gz | cat");
  log_system("strip sql/mysqld extra/comp_err client/mysql sql/mysqld client/mysqlshow extra/replace isam/isamchk client/mysqladmin client/mysqldump extra/perror");
  check_system("scripts/make_binary_distribution $opt_tmp $opt_suffix",".tar.gz created");
  safe_system("mv mysql*.tar.gz $pwd/$host");
  safe_system("cp client/mysqladmin $pwd/$host/bin");
  safe_system("$make clean") if ($opt_with_small_disk);
}

#
# Unpack and test the binary distrubtion
#

if ($opt_stage <= 4 && !$opt_no_test)
{
  rm_all(<$pwd/$host/test/*>);
  safe_cd("$pwd/$host/test");
  $tar_file=<$pwd/$host/*.tar.gz>;
  if (!defined($tar_file))
  {
    $tar_file=<$pwd/$host/*.tgz>;
  }
  safe_system("gunzip < $tar_file | $tar xf -");
}

$test_dir=<$pwd/$host/test/$ver-*>;

if ($opt_stage <= 5 && !$opt_no_test && !$opt_no_mysqltest)
{
  my ($slave_port);
  $slave_port=$mysql_tcp_port+16;
  safe_cd("${test_dir}/mysql-test");
  check_system("./mysql-test-run --tmpdir=$bench_tmpdir --master_port=$mysql_tcp_port --slave_port=$slave_port --sleep=10", "tests were successful");
}

if ($opt_stage <= 6 && !$opt_no_test)
{
  safe_cd($test_dir);
  log_system("./bin/mysqladmin --no-defaults -u root -S $mysql_unix_port -s shutdown") || info("There was no mysqld running\n");
  sleep(2);
  log_system("rm -f  ./data/mysql/*");
  check_system("scripts/mysql_install_db --no-defaults --skip-locking","https://order");
  safe_system("./bin/mysqld --no-defaults --basedir . --datadir ./data --skip-locking >> $log 2>&1 &");
  sleep(2);
}

if ($opt_stage <= 7 && $opt_perl_files && !$opt_no_perl && !$opt_no_test)
{
  safe_cd($test_dir);
  rm_all("perl");
  safe_system("mkdir perl");
  $ENV{'IN_MYSQL_DISTRIBUTION'}=1;
  $ENV{'MYSQL_BUILD'}=$test_dir;

  foreach $module (split(/,/,$opt_perl_files))
  {
    my $options;
    safe_cd("$test_dir/perl");
    if ($opt_debug)
    {
      safe_system("gunzip < $pwd/$module | tar xvf -");
    }
    else
    {
      safe_system("gunzip < $pwd/$module | tar xf -");
    }
    $module =~ m|([^/]+)\.tar\.gz|;
    $module = $1;
    safe_cd($module);
    $options="";
    $options= "--mysql-install --noprompt --mysql-incdir=$test_dir/include --mysql-libdir=$test_dir/lib -nomsql-install -nomsql1-install --mysql-test-db=test $opt_dbd_options" if ($module =~ /Msql-Mysql/);
    $options.= " PREFIX=$pwd/$host INSTALLPRIVLIB=$pwd/$host/perl5 INSTALLSCRIPT=$pwd/$host/bin INSTALLSITELIB=$pwd/$host/perl5/site_perl INSTALLBIN=$pwd/$host/bin INSTALLMAN1DIR=$pwd/$host/man INSTALLMAN3DIR=$pwd/$host/man/man3" if ($opt_local_perl);
    $options.= " $opt_perl_options" if (defined($opt_perl_options));
    safe_system($opt_static_perl ? "perl Makefile.PL -static $options" : "perl Makefile.PL $options");
    safe_system("$make ; $sur $make install");
  }
}


if ($opt_stage <= 8 && !$opt_no_test)
{
  safe_cd("$test_dir/sql-bench");
  log_system("rm -f limits/mysql.cfg");
  safe_system("perl ./crash-me --force --batch-mode $connect_option");
}

if ($opt_stage <= 9 && !$opt_no_test)
{
  safe_cd("$test_dir/sql-bench");
  log_system("rm -f output/*");
  $tmp= $opt_fast_benchmark ? "--fast --user root --small-test" : "";
  check_system("perl ./run-all-tests --log --die-on-errors $connect_option $tmp","RUN-mysql");
}

if ($opt_stage <= 10 && $opt_result)
{
  safe_system("rcp $pwd/$host/*.tar.gz $opt_result");
}

rm_all($bench_tmpdir);
rm_all("$opt_tmp") if ($new_opt_tmp);

log_system("$pwd/$host/bin/mysqladmin --no-defaults -S $mysql_unix_port -u root shutdown");
print LOG "ok\n";
close LOG;
print "$host: ok\n";

exit 0;


sub usage
{
print <<EOF;
$0  version 1.1

$0 takes the following options:

--help or --Information
Show this help

--user 'user_name'
Mail 'user_name'\@analytikerna.se if something went wrong.
If user is empty then no mail is sent. 

--distribution 'distribution_file'
Name of the MySQL distribution file.

--result 'result_dir'
Send binary distribution to result_dir

--no-delete
Do not delete the distribution file.

--perl-files=list of files
Compile and install the given perl modules.

--no-test
Don not run crash-me or the benchmarks.

--config-options 'some extra configure options'
To add some extra options, like '--with-perl=yes'

--config-env 'environment for configure'
To set up the environment, like 'CC=cc CXX=gcc CXXFLAGS=-O3'

--dbd-options 'options'
Options for Makefile.PL when configuring msql-mysql-modules.

--with-low-memory
Use less memory when compiling.

-- stage (1-6)
Start script from some specific point.

-- debug
Print all shell commands on stdout.
EOF
exit 1;
} 

sub abort
{
  my($message)=@_;
  my($command,$mail_header_file);
  print LOG "\n$message\n";
  print "$host: $message\n" if ($opt_debug);
  close LOG;

  if ($opt_user)
  {
    $mail_header_file="$opt_tmp/do-command.$$";
    open(TMP,">$mail_header_file");
    print TMP "From: mysql\@$full_host_name\n";
    print TMP "To: $email\n";
    print TMP "Subject: MySQL compilation failed again\n\n";
    close TMP;
    $command=($opt_rsh_mail) ? "$rsh analytik" : "";
    system("tail -30 $log > $log.mail");
    system("cat $mail_header_file $log.mail | $command $sendmail -t -f $email");
    unlink($mail_header_file);
    unlink("$log.mail");
  }
  print LOG "Aborting\n";
  exit 1;
}

sub info
{
  my($message)=@_;
  print LOG "$message\n";
  print "$host: $message\n";
}

sub log_system
{
  my($com)=@_;
  print "$host: $com\n" if ($opt_debug);
  if (defined($log))
  {
    print LOG "$com\n";
    system("$com >> $log 2>&1") &&
      print LOG ("Info: couldn't execute command, error: " . ($? / 256) ."\n");
  }
  else
  {
    system($com) && print "$host: Couldn't execute command, error: " . ($? / 256) ."\n";
  }
}


sub safe_system
{
  my($com,$res)=@_;
  print LOG "$com\n";
  print "$host: $com\n" if ($opt_debug);
  system("$com >> $log 2>&1") && abort("error: Couldn't execute command, error: " . ($? / 256));
}

sub check_system
{
  my($com,$res)=@_;
  my ($error,$found);
  print LOG "$com\n";
  print "$host: $com\n" if ($opt_debug);
  open (COM, "$com 2>&1 < /dev/null|") || abort("Got error " . ($?/256) ." opening pipe");
  $found=0;
  while (<COM>)
  {
    print LOG $_;
    if (index($_,$res) >= 0)
    {
      $found=1;
      last;
    }
  }
  close COM;
  abort("Couldn't find '$res' in the command result") if (!$found);
  print "$host: Command ok\n" if ($opt_debug);
}

sub safe_cd
{
  my($dir)=@_;
  print LOG "cd $dir\n";
  print "$host: cd $dir\n" if ($opt_debug);
  chdir($dir) || abort("Can't cd to $dir");
}

sub which
{
  my(@progs)=@_;
  foreach $prog (@progs)
  {
    chomp($found=`which $prog | head -1`);
    if ($? == 0 && $found ne "" && index($found," ") == -1)
    {
      $found =~ s|/+|/|g;	# Make nicer output
      return $found;
    }
  }
  return undef();
}

sub find
{
  my (@progs)=@_;
  foreach $prog (@progs)
  {
    return $prog if (-x $prog);
  }
  return undef();  
}

#
# Remove recursively all from a directory
# This is needed because problems with NFS and open files
#

sub rm_all
{
  my(@rm_files)=@_;
  my($dir,$current_dir,@files,@dirs);
  $current_dir = `pwd`; chomp($current_dir);

  foreach $dir (@rm_files)
  {
    if (-d $dir)
    {
      chdir($dir) || abort("Can't cd to $dir");
      print "$host: Removing from $dir\n" if ($opt_debug);
      while (<* .*>)
      {
	next if ($_ eq "." x (length($_)));
	if (-d $_)
	{
#	  die "Can't remove directory that starts with ." if ($_ =~ /^\./ && $_ ne ".libs"); # Safety
	  push (@dirs,$_);
	}
	else
	{
	  push (@files,$_);
	}
      }
      if ($#files >= 0)
      {
	system("rm -f " . join(" ",@files)) && abort("Can't remove files from $dir");
      }
      foreach $dir (@dirs)
      {
	rm_all($dir);
      }
      chdir($current_dir) || abort("Can't cd to $current_dir");
      log_system("rmdir $dir");
    }
    else
    {
      system("rm -f $dir") && abort("Can't remove file $dir");
    }
  }
}<|MERGE_RESOLUTION|>--- conflicted
+++ resolved
@@ -27,19 +27,11 @@
   $tmp=`$gcc_version -v 2>&1`;
   if ($tmp =~ /version 2\.7\./)
   {
-<<<<<<< HEAD
     $opt_config_env= 'CC=gcc CFLAGS="-O2 -fno-omit-frame-pointer" CXX=gcc CXXFLAGS="-O2 -fno-omit-frame-pointer"';
   }
   else
   {
     $opt_config_env= 'CC=gcc CFLAGS="-O3 -fno-omit-frame-pointer" CXX=gcc CXXFLAGS="-O3 -fno-omit-frame-pointer -felide-constructors -fno-exceptions -fno-rtti"';
-=======
-    $opt_config_env= 'CC=gcc CFLAGS="-O2 " CXX=gcc CXXFLAGS="-O2 "';
-  }
-  else
-  {
-    $opt_config_env= 'CC=gcc CFLAGS="-O3 " CXX=gcc CXXFLAGS="-O3  -felide-constructors -fno-exceptions -fno-rtti"';
->>>>>>> d98fb22b
   }
 }
 
