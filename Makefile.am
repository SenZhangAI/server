--- conflicted
+++ resolved
@@ -130,24 +130,3 @@
 	./mysql-test-run --ps-protocol --force --mem
 
 
-# We are testing a new Perl version of the test script
-test-pl:
-	cd mysql-test; \
-	./mysql-test-run.pl && \
-	./mysql-test-run.pl --ps-protocol
-
-test-force-pl:
-	cd mysql-test; \
-	./mysql-test-run.pl --force && \
-	./mysql-test-run.pl --ps-protocol --force
-<<<<<<< HEAD
-
-test-force-pl-mem:
-	cd mysql-test; \
-	./mysql-test-run.pl --force --mem && \
-	./mysql-test-run.pl --ps-protocol --force --mem
-
-# Don't update the files from bitkeeper
-%::SCCS/s.%
-=======
->>>>>>> e09df84a
