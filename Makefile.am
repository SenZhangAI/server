# Copyright 2000-2008 MySQL AB, 2009 Sun Microsystems, Inc.
# 
# This program is free software; you can redistribute it and/or modify
# it under the terms of the GNU General Public License as published by
# the Free Software Foundation; version 2 of the License.
# 
# This program is distributed in the hope that it will be useful,
# but WITHOUT ANY WARRANTY; without even the implied warranty of
# MERCHANTABILITY or FITNESS FOR A PARTICULAR PURPOSE.  See the
# GNU General Public License for more details.
# 
# You should have received a copy of the GNU General Public License
# along with this program; if not, write to the Free Software
# Foundation, Inc., 59 Temple Place, Suite 330, Boston, MA  02111-1307  USA

# Process this file with automake to create Makefile.in

AUTOMAKE_OPTIONS =	foreign

# These are built from source in the Docs directory
EXTRA_DIST =		INSTALL-SOURCE INSTALL-WIN-SOURCE \
			README COPYING EXCEPTIONS-CLIENT CMakeLists.txt

SUBDIRS =		. include @docs_dirs@ @zlib_dir@ \
			@readline_topdir@ sql-common scripts \
			@pstack_dir@ \
			@sql_union_dirs@ unittest \
			@sql_server@ @man_dirs@ tests \
			netware @libmysqld_dirs@ \
			mysql-test support-files sql-bench @tools_dirs@ \
			win

DIST_SUBDIRS =		. include Docs zlib \
			cmd-line-utils sql-common scripts \
			pstack \
			strings mysys dbug extra regex libmysql libmysql_r client unittest storage plugin \
			vio sql man tests \
			netware libmysqld \
			mysql-test support-files sql-bench server-tools \
			win \
			BUILD
DISTCLEANFILES = ac_available_languages_fragment

# Create permission databases
init-db:		all
	$(top_builddir)/scripts/mysql_install_db

bin-dist:		all
	$(top_builddir)/scripts/make_binary_distribution @MAKE_BINARY_DISTRIBUTION_OPTIONS@

# Remove BK's "SCCS" subdirectories from source distribution
# Create initial database files for Windows installations and check them.
dist-hook:
	rm -rf `find $(distdir) -type d -name SCCS -print`
	mkdir -p $(distdir)/win
	scripts/mysql_install_db --no-defaults --cross-bootstrap \
		--builddir=$(top_builddir) \
		--datadir=$(distdir)/win/data \
		--srcdir=$(top_srcdir)
	storage/myisam/myisamchk --silent --fast $(distdir)/win/data/mysql/*.MYI

all-local:		@ABI_CHECK@	

tags:
	support-files/build-tags

.PHONY:	init-db bin-dist \
  test    test-force    test-full    test-force-full    test-force-mem \
  test-pl test-force-pl test-full-pl test-force-full-pl test-force-pl-mem \
  test-unit test-ps test-nr test-pr test-ns test-binlog-statement \
  test-ext-funcs test-ext-rpl test-ext-partitions test-ext-jp \
  test-ext-stress test-ext test-embedded test-reprepare \
  test-fast test-fast-cursor test-fast-view test-fast-prepare \
  test-full-qa

# Target 'test' will run the regression test suite using the built server.
#
# If you are running in a shared environment, users can avoid clashing
# port numbers by setting individual small numbers 1-100 to the
# environment variable MTR_BUILD_THREAD. The script "mysql-test-run"
# will then calculate the various port numbers it needs from this,
# making sure each user use different ports.

test-unit:
	cd unittest && $(MAKE) test

test-ps:
	cd mysql-test ; \
	    @PERL@ ./mysql-test-run.pl $(force) --ps-protocol --mysqld=--binlog-format=mixed

test-nr:
	cd mysql-test ; \
	    @PERL@ ./mysql-test-run.pl $(force) --mysqld=--binlog-format=row

test-pr:
	cd mysql-test ; \
	    @PERL@ ./mysql-test-run.pl $(force) $(mem) --ps-protocol --mysqld=--binlog-format=row

test-ns:
	cd mysql-test ; \
	    @PERL@ ./mysql-test-run.pl $(force) $(mem) --mysqld=--binlog-format=mixed

test-binlog-statement:
	cd mysql-test ; \
	    @PERL@ ./mysql-test-run.pl $(force) --mysqld=--binlog-format=statement

# This code is duplicated in "test-bt", see the Changeset comment of 2007-Dec-07
test-embedded:
	if [ -e bin/mysqltest_embedded -o -e libmysqld/examples/mysqltest_embedded ] ; then \
	  cd mysql-test ; MTR_BUILD_THREAD=auto \
	      @PERL@ ./mysql-test-run.pl --comment=embedded --force --timer \
	          --embedded-server --skip-rpl --skip-ndbcluster ; \
	else \
	  echo "no program found for 'embedded' tests - skipped testing" ; \
	fi

test-reprepare:
	cd mysql-test ; \
	    @PERL@ ./mysql-test-run.pl $(force) $(mem) --ps-protocol \
		--mysqld=--debug=+d,reprepare_each_statement

test:	test-unit test-ns test-pr

smoke:
	cd mysql-test ; \
	    @PERL@ ./mysql-test-run.pl --do-test=s

test-full:	test test-nr test-ps

test-force:
	$(MAKE) force=--force test

test-force-full:
	$(MAKE) force=--force test-full

#used by autopush.pl to run memory based tests
test-force-mem:
	$(MAKE) force=--force mem=--mem test

test-bt:
	-cd mysql-test ; MTR_BUILD_THREAD=auto \
	    @PERL@ ./mysql-test-run.pl --comment=normal --force --timer \
	        --skip-ndbcluster --report-features
	-cd mysql-test ; MTR_BUILD_THREAD=auto \
	    @PERL@ ./mysql-test-run.pl  --comment=ps    --force --timer \
	        --skip-ndbcluster --ps-protocol
	-if [ -e bin/ndbd -o -e storage/ndb/src/kernel/ndbd ] ; then \
	  cd mysql-test ; \
	    MTR_BUILD_THREAD=auto \
	      @PERL@ ./mysql-test-run.pl --comment=ndb+rpl_ndb+ps --force --timer \
	          --ps-protocol --mysqld=--binlog-format=row --suite=ndb,rpl_ndb ; \
	    MTR_BUILD_THREAD=auto \
	      @PERL@ ./mysql-test-run.pl --comment=ndb --force --timer \
	          --with-ndbcluster-only ; \
	else \
	  echo "no program found for 'ndbcluster' tests - skipped testing" ; \
	fi
	-cd mysql-test ; MTR_BUILD_THREAD=auto \
	    @PERL@ ./mysql-test-run.pl --force --comment=funcs1+ps --ps-protocol --reorder --suite=funcs_1
	-cd mysql-test ; MTR_BUILD_THREAD=auto \
	    @PERL@ ./mysql-test-run.pl --force --comment=funcs2 --suite=funcs_2
	-cd mysql-test ; MTR_BUILD_THREAD=auto \
	    @PERL@ ./mysql-test-run.pl --force --comment=partitions --suite=parts
	-cd mysql-test ; MTR_BUILD_THREAD=auto \
	    @PERL@ ./mysql-test-run.pl --force --comment=stress --suite=stress
	-cd mysql-test ; MTR_BUILD_THREAD=auto \
	    @PERL@ ./mysql-test-run.pl --force --comment=jp --suite=jp
	-if [ -d mysql-test/suite/nist ] ; then \
	  cd mysql-test ; MTR_BUILD_THREAD=auto \
	      @PERL@ ./mysql-test-run.pl --comment=nist --force --suite=nist ; \
	fi
	-if [ -d mysql-test/suite/nist ] ; then \
	  cd mysql-test ; MTR_BUILD_THREAD=auto \
	      @PERL@ ./mysql-test-run.pl --comment=nist+ps --force --suite=nist --ps-protocol ; \
	fi
	-if [ -e bin/mysqltest_embedded -o -e libmysqld/examples/mysqltest_embedded ] ; then \
	  cd mysql-test ; MTR_BUILD_THREAD=auto \
	      @PERL@ ./mysql-test-run.pl --comment=embedded --force --timer \
	          --embedded-server --skip-rpl --skip-ndbcluster ; \
	else \
	  echo "no program found for 'embedded' tests - skipped testing" ; \
	fi

test-bt-fast:
	-cd mysql-test ; MTR_BUILD_THREAD=auto \
<<<<<<< HEAD
	    @PERL@ ./mysql-test-run.pl  --comment=ps    --force --timer \
	        --skip-ndbcluster --ps-protocol --report-features
	-if [ -e bin/ndbd -o -e storage/ndb/src/kernel/ndbd ] ; then \
	  cd mysql-test ; \
	    MTR_BUILD_THREAD=auto \
	      @PERL@ ./mysql-test-run.pl --comment=ndb --force --timer \
	          --with-ndbcluster-only ; \
	else \
	  echo "no program found for 'ndbcluster' tests - skipped testing" ; \
	fi
	-cd mysql-test ; MTR_BUILD_THREAD=auto \
	    @PERL@ ./mysql-test-run.pl --force --comment=stress --suite=stress
=======
	    @PERL@ ./mysql-test-run.pl --force --comment=ps --ps-protocol --report-features
>>>>>>> ecef6c33

test-bt-debug:
	-cd mysql-test ; MTR_BUILD_THREAD=auto \
	    @PERL@ ./mysql-test-run.pl --comment=debug  --force --timer \
	        --skip-ndbcluster --skip-rpl --report-features

test-bt-debug-fast:

test-bt-debug-fast:

# Keep these for a while
test-pl:	test
test-full-pl:	test-full
test-force-pl:	test-force
test-force-pl-mem:  test-force-mem
test-force-full-pl: test-force-full

test-ext-funcs:
	cd mysql-test ; \
	    @PERL@ ./mysql-test-run.pl --force --reorder --suite=funcs_1 ; \
	    @PERL@ ./mysql-test-run.pl --force --suite=funcs_2

test-ext-rpl:
	cd mysql-test ; \
	    @PERL@ ./mysql-test-run.pl --force --suite=rpl

test-ext-partitions:
	cd mysql-test ; \
	    @PERL@ ./mysql-test-run.pl --force --suite=parts

test-ext-jp:
	cd mysql-test ; \
	    @PERL@ ./mysql-test-run.pl --force --suite=jp

test-ext-stress:
	cd mysql-test ; \
	    @PERL@ ./mysql-test-run.pl --force --big-test --suite=stress

test-ext:	test-ext-funcs test-ext-rpl test-ext-partitions test-ext-jp test-ext-stress

test-fast:
	cd mysql-test ; \
	    @PERL@ ./mysql-test-run.pl $(subset) --force --skip-ndb --skip-innodb --skip-im --skip-rpl ; \
	    @PERL@ ./mysql-test-run.pl $(subset) --force --suite=funcs_1 --do-test=myisam ; \
	    @PERL@ ./mysql-test-run.pl $(subset) --force --suite=stress --do-test=ddl_myisam 

test-fast-view:
	$(MAKE) subset=--view-protocol test-fast

test-fast-cursor:
	$(MAKE) subset=--cursor-protocol test-fast

test-fast-prepare:
	$(MAKE) subset=--ps-protocol test-fast

test-full-qa:
	$(MAKE) force=--force test-pr \
	    test-binlog-statement test-ext test-fast-view \
	        test-fast-cursor test-unit

#
# Headers which need to be checked for abi/api compatibility.
# API_PREPROCESSOR_HEADER will be used until mysql_priv.h stablizes
# after which TEST_PREPROCESSOR_HEADER will be used.
#

API_PREPROCESSOR_HEADER = $(top_srcdir)/include/mysql/plugin.h \
                           $(top_srcdir)/include/mysql.h

TEST_PREPROCESSOR_HEADER = $(top_srcdir)/include/mysql/plugin.h \
                            $(top_srcdir)/sql/mysql_priv.h \
                            $(top_srcdir)/include/mysql.h

#
# Rules for checking that the abi/api has not changed.
#
# The following steps are followed in the do_abi_check rule below
#
# 1) Generate preprocessor output for the files that need to
#    be tested for abi/api changes. use -nostdinc to prevent
#    generation of preprocessor output for system headers. This
#    results in messages in stderr saying that these headers
#    were not found. Redirect the stderr output to /dev/null
#    to prevent seeing these messages.
# 2) sed the output to 
#    2.1) remove blank lines and lines that begin with "# "
#    2.2) When gcc -E is run on the Mac OS  and solaris sparc platforms it
#         introduces a line of output that shows up as a difference between
#         the .pp and .out files. Remove these OS specific preprocessor text
#         inserted by the preprocessor.
# 3) diff the generated file and the canons (.pp files already in
#    the repository).
# 4) delete the .out file that is generated.
#
# If the diff fails, the generated file is not removed. This will
# be useful for analysis of ABI differences (e.g. using a visual
# diff tool).
#
# A ABI change that causes a build to fail will always be accompanied
# by new canons (.out files). The .out files that are not removed will
# be replaced as the new .pp files.
#
# e.g. If include/mysql/plugin.h has an ABI change then this rule would
# leave a <build directory>/abi_check.out file.
#
# A developer with a justified API change will then do a
# mv <build directory>/abi_check.out include/mysql/plugin.pp 
# to replace the old canons with the new ones.
#

abi_check:	$(API_PREPROCESSOR_HEADER)
	$(MAKE) abi_headers="$^" do_abi_check

abi_check_all:	$(TEST_PREPROCESSOR_HEADER)
	$(MAKE) abi_headers="$^" do_abi_check

do_abi_check:
	set -ex; \
	for file in $(abi_headers); do \
	         @CC@ -E -nostdinc -dI \
	                  -I$(top_srcdir)/include \
	                  -I$(top_srcdir)/include/mysql \
	                  -I$(top_srcdir)/sql \
	                  -I$(top_builddir)/include \
	                  -I$(top_builddir)/include/mysql \
	                  -I$(top_builddir)/sql \
	                                 $$file 2>/dev/null | \
	                  @SED@ -e '/^# /d' \
	                            -e '/^[ 	]*$$/d' \
	                            -e '/^#pragma GCC set_debug_pwd/d' \
	                            -e '/^#ident/d' > \
	                                       $(top_builddir)/abi_check.out; \
	                  @DIFF@ -w $$file.pp $(top_builddir)/abi_check.out; \
	                  @RM@ $(top_builddir)/abi_check.out; \
	done

# Don't update the files from bitkeeper
%::SCCS/s.%<|MERGE_RESOLUTION|>--- conflicted
+++ resolved
@@ -183,7 +183,6 @@
 
 test-bt-fast:
 	-cd mysql-test ; MTR_BUILD_THREAD=auto \
-<<<<<<< HEAD
 	    @PERL@ ./mysql-test-run.pl  --comment=ps    --force --timer \
 	        --skip-ndbcluster --ps-protocol --report-features
 	-if [ -e bin/ndbd -o -e storage/ndb/src/kernel/ndbd ] ; then \
@@ -196,9 +195,10 @@
 	fi
 	-cd mysql-test ; MTR_BUILD_THREAD=auto \
 	    @PERL@ ./mysql-test-run.pl --force --comment=stress --suite=stress
-=======
+
+test-bt-fast:
+	-cd mysql-test ; MTR_BUILD_THREAD=auto \
 	    @PERL@ ./mysql-test-run.pl --force --comment=ps --ps-protocol --report-features
->>>>>>> ecef6c33
 
 test-bt-debug:
 	-cd mysql-test ; MTR_BUILD_THREAD=auto \
