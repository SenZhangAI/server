/* Copyright (C) 2003-2004 MySQL AB

   This program is free software; you can redistribute it and/or modify
   it under the terms of the GNU General Public License as published by
   the Free Software Foundation; version 2 of the License.

   This program is distributed in the hope that it will be useful,
   but WITHOUT ANY WARRANTY; without even the implied warranty of
   MERCHANTABILITY or FITNESS FOR A PARTICULAR PURPOSE.  See the
   GNU General Public License for more details.

   You should have received a copy of the GNU General Public License
   along with this program; if not, write to the Free Software
   Foundation, Inc., 59 Temple Place, Suite 330, Boston, MA  02111-1307  USA */

/***************************************************************************
 This is a test sample to test the new features in MySQL client-server
 protocol

 Main author: venu ( venu@mysql.com )
***************************************************************************/

/*
  XXX: PLEASE RUN THIS PROGRAM UNDER VALGRIND AND VERIFY THAT YOUR TEST
  DOESN'T CONTAIN WARNINGS/ERRORS BEFORE YOU PUSH.
*/


#include <my_global.h>
#include <my_sys.h>
#include <mysql.h>
#include <errmsg.h>
#include <my_getopt.h>
#include <m_string.h>
#include <mysqld_error.h>

#define VER "2.1"
#define MAX_TEST_QUERY_LENGTH 300 /* MAX QUERY BUFFER LENGTH */
#define MAX_KEY MAX_INDEXES
#define MAX_SERVER_ARGS 64

/* set default options */
static int   opt_testcase = 0;
static char *opt_db= 0;
static char *opt_user= 0;
static char *opt_password= 0;
static char *opt_host= 0;
static char *opt_unix_socket= 0;
static unsigned int  opt_port;
static my_bool tty_password= 0, opt_silent= 0;

static MYSQL *mysql= 0;
static char current_db[]= "client_test_db";
static unsigned int test_count= 0;
static unsigned int opt_count= 0;
static unsigned int iter_count= 0;
static my_bool have_innodb= FALSE;

static const char *opt_basedir= "./";
static const char *opt_vardir= "mysql-test/var";

static longlong opt_getopt_ll_test= 0;

static int embedded_server_arg_count= 0;
static char *embedded_server_args[MAX_SERVER_ARGS];

static const char *embedded_server_groups[]= {
  "server",
  "embedded",
  "mysql_client_test_SERVER",
  NullS
};

static time_t start_time, end_time;
static double total_time;

const char *default_dbug_option= "d:t:o,/tmp/mysql_client_test.trace";

struct my_tests_st
{
  const char *name;
  void       (*function)();
};

#define myheader(str) \
DBUG_PRINT("test", ("name: %s", str));        \
if (opt_silent < 2) \
{ \
  fprintf(stdout, "\n\n#####################################\n"); \
  fprintf(stdout, "%u of (%u/%u): %s", test_count++, iter_count, \
                                     opt_count, str); \
  fprintf(stdout, "  \n#####################################\n"); \
}

#define myheader_r(str) \
DBUG_PRINT("test", ("name: %s", str));        \
if (!opt_silent) \
{ \
  fprintf(stdout, "\n\n#####################################\n"); \
  fprintf(stdout, "%s", str); \
  fprintf(stdout, "  \n#####################################\n"); \
}

static void print_error(const char *msg);
static void print_st_error(MYSQL_STMT *stmt, const char *msg);
static void client_disconnect(void);


/*
  Abort unless given experssion is non-zero.

  SYNOPSIS
    DIE_UNLESS(expr)

  DESCRIPTION
    We can't use any kind of system assert as we need to
    preserve tested invariants in release builds as well.
*/

#define DIE_UNLESS(expr) \
        ((void) ((expr) ? 0 : (die(__FILE__, __LINE__, #expr), 0)))
#define DIE(expr) \
        die(__FILE__, __LINE__, #expr)

static void die(const char *file, int line, const char *expr)
{
  fflush(stdout);
  fprintf(stderr, "%s:%d: check failed: '%s'\n", file, line, expr);
  fflush(stderr);
  abort();
}


#define myerror(msg) print_error(msg)
#define mysterror(stmt, msg) print_st_error(stmt, msg)

#define myquery(RES) \
{ \
  int r= (RES);                                \
  if (r) \
    myerror(NULL); \
  DIE_UNLESS(r == 0); \
}

#define myquery_r(r) \
{ \
if (r) \
  myerror(NULL); \
DIE_UNLESS(r != 0); \
}

#define check_execute(stmt, r) \
{ \
if (r) \
  mysterror(stmt, NULL); \
DIE_UNLESS(r == 0);\
}

#define check_execute_r(stmt, r) \
{ \
if (r) \
  mysterror(stmt, NULL); \
DIE_UNLESS(r != 0);\
}

#define check_stmt(stmt) \
{ \
if ( stmt == 0) \
  myerror(NULL); \
DIE_UNLESS(stmt != 0); \
}

#define check_stmt_r(stmt) \
{ \
if (stmt == 0) \
  myerror(NULL);\
DIE_UNLESS(stmt == 0);\
}

#define mytest(x) if (!x) {myerror(NULL);DIE_UNLESS(FALSE);}
#define mytest_r(x) if (x) {myerror(NULL);DIE_UNLESS(FALSE);}


/* A workaround for Sun Forte 5.6 on Solaris x86 */

static int cmp_double(double *a, double *b)
{
  return *a == *b;
}


/* Print the error message */

static void print_error(const char *msg)
{
  if (!opt_silent)
  {
    if (mysql && mysql_errno(mysql))
    {
      if (mysql->server_version)
        fprintf(stdout, "\n [MySQL-%s]", mysql->server_version);
      else
        fprintf(stdout, "\n [MySQL]");
      fprintf(stdout, "[%d] %s\n", mysql_errno(mysql), mysql_error(mysql));
    }
    else if (msg)
      fprintf(stderr, " [MySQL] %s\n", msg);
  }
}


static void print_st_error(MYSQL_STMT *stmt, const char *msg)
{
  if (!opt_silent)
  {
    if (stmt && mysql_stmt_errno(stmt))
    {
      if (stmt->mysql && stmt->mysql->server_version)
        fprintf(stdout, "\n [MySQL-%s]", stmt->mysql->server_version);
      else
        fprintf(stdout, "\n [MySQL]");

      fprintf(stdout, "[%d] %s\n", mysql_stmt_errno(stmt),
              mysql_stmt_error(stmt));
    }
    else if (msg)
      fprintf(stderr, " [MySQL] %s\n", msg);
  }
}

/* Check if the connection has InnoDB tables */

static my_bool check_have_innodb(MYSQL *conn)
{
  MYSQL_RES *res;
  MYSQL_ROW row;
  int rc;
  my_bool result;

  rc= mysql_query(conn, "show variables like 'have_innodb'");
  myquery(rc);
  res= mysql_use_result(conn);
  DIE_UNLESS(res);

  row= mysql_fetch_row(res);
  DIE_UNLESS(row);

  result= strcmp(row[1], "YES") == 0;
  mysql_free_result(res);
  return result;
}


/*
  This is to be what mysql_query() is for mysql_real_query(), for
  mysql_simple_prepare(): a variant without the 'length' parameter.
*/

static MYSQL_STMT *STDCALL
mysql_simple_prepare(MYSQL *mysql_arg, const char *query)
{
  MYSQL_STMT *stmt= mysql_stmt_init(mysql_arg);
  if (stmt && mysql_stmt_prepare(stmt, query, strlen(query)))
  {
    mysql_stmt_close(stmt);
    return 0;
  }
  return stmt;
}


/* Connect to the server */

static void client_connect(ulong flag)
{
  int  rc;
  static char query[MAX_TEST_QUERY_LENGTH];
  myheader_r("client_connect");

  if (!opt_silent)
    fprintf(stdout, "\n Establishing a connection to '%s' ...",
            opt_host ? opt_host : "");

  if (!(mysql= mysql_init(NULL)))
  {
    opt_silent= 0;
    myerror("mysql_init() failed");
    exit(1);
  }

  if (!(mysql_real_connect(mysql, opt_host, opt_user,
                           opt_password, opt_db ? opt_db:"test", opt_port,
                           opt_unix_socket, flag)))
  {
    opt_silent= 0;
    myerror("connection failed");
    mysql_close(mysql);
    fprintf(stdout, "\n Check the connection options using --help or -?\n");
    exit(1);
  }
  mysql->reconnect= 1;

  if (!opt_silent)
    fprintf(stdout, "OK");

  /* set AUTOCOMMIT to ON*/
  mysql_autocommit(mysql, TRUE);

  if (!opt_silent)
  {
    fprintf(stdout, "\nConnected to MySQL server version: %s (%lu)\n",
            mysql_get_server_info(mysql),
            (ulong) mysql_get_server_version(mysql));
    fprintf(stdout, "\n Creating a test database '%s' ...", current_db);
  }
  strxmov(query, "CREATE DATABASE IF NOT EXISTS ", current_db, NullS);

  rc= mysql_query(mysql, query);
  myquery(rc);

  strxmov(query, "USE ", current_db, NullS);
  rc= mysql_query(mysql, query);
  myquery(rc);
  have_innodb= check_have_innodb(mysql);

  if (!opt_silent)
    fprintf(stdout, "OK");
}


/* Close the connection */

static void client_disconnect()
{
  static char query[MAX_TEST_QUERY_LENGTH];

  myheader_r("client_disconnect");

  if (mysql)
  {
    if (!opt_silent)
      fprintf(stdout, "\n dropping the test database '%s' ...", current_db);
    strxmov(query, "DROP DATABASE IF EXISTS ", current_db, NullS);

    mysql_query(mysql, query);
    if (!opt_silent)
      fprintf(stdout, "OK");

    if (!opt_silent)
      fprintf(stdout, "\n closing the connection ...");
    mysql_close(mysql);
    if (!opt_silent)
      fprintf(stdout, "OK\n");
  }
}


/* Query processing */

static void client_query()
{
  int rc;

  myheader("client_query");

  rc= mysql_query(mysql, "DROP TABLE IF EXISTS t1");
  myquery(rc);

  rc= mysql_query(mysql, "CREATE TABLE t1("
                         "id int primary key auto_increment, "
                         "name varchar(20))");
  myquery(rc);

  rc= mysql_query(mysql, "CREATE TABLE t1(id int, name varchar(20))");
  myquery_r(rc);

  rc= mysql_query(mysql, "INSERT INTO t1(name) VALUES('mysql')");
  myquery(rc);

  rc= mysql_query(mysql, "INSERT INTO t1(name) VALUES('monty')");
  myquery(rc);

  rc= mysql_query(mysql, "INSERT INTO t1(name) VALUES('venu')");
  myquery(rc);

  rc= mysql_query(mysql, "INSERT INTO t1(name) VALUES('deleted')");
  myquery(rc);

  rc= mysql_query(mysql, "INSERT INTO t1(name) VALUES('deleted')");
  myquery(rc);

  rc= mysql_query(mysql, "UPDATE t1 SET name= 'updated' "
                          "WHERE name= 'deleted'");
  myquery(rc);

  rc= mysql_query(mysql, "UPDATE t1 SET id= 3 WHERE name= 'updated'");
  myquery_r(rc);

  myquery(mysql_query(mysql, "drop table t1"));
}


/* Print dashes */

static void my_print_dashes(MYSQL_RES *result)
{
  MYSQL_FIELD  *field;
  unsigned int i, j;

  mysql_field_seek(result, 0);
  fputc('\t', stdout);
  fputc('+', stdout);

  for(i= 0; i< mysql_num_fields(result); i++)
  {
    field= mysql_fetch_field(result);
    for(j= 0; j < field->max_length+2; j++)
      fputc('-', stdout);
    fputc('+', stdout);
  }
  fputc('\n', stdout);
}


/* Print resultset metadata information */

static void my_print_result_metadata(MYSQL_RES *result)
{
  MYSQL_FIELD  *field;
  unsigned int i, j;
  unsigned int field_count;

  mysql_field_seek(result, 0);
  if (!opt_silent)
  {
    fputc('\n', stdout);
    fputc('\n', stdout);
  }

  field_count= mysql_num_fields(result);
  for(i= 0; i< field_count; i++)
  {
    field= mysql_fetch_field(result);
    j= strlen(field->name);
    if (j < field->max_length)
      j= field->max_length;
    if (j < 4 && !IS_NOT_NULL(field->flags))
      j= 4;
    field->max_length= j;
  }
  if (!opt_silent)
  {
    my_print_dashes(result);
    fputc('\t', stdout);
    fputc('|', stdout);
  }

  mysql_field_seek(result, 0);
  for(i= 0; i< field_count; i++)
  {
    field= mysql_fetch_field(result);
    if (!opt_silent)
      fprintf(stdout, " %-*s |", (int) field->max_length, field->name);
  }
  if (!opt_silent)
  {
    fputc('\n', stdout);
    my_print_dashes(result);
  }
}


/* Process the result set */

static int my_process_result_set(MYSQL_RES *result)
{
  MYSQL_ROW    row;
  MYSQL_FIELD  *field;
  unsigned int i;
  unsigned int row_count= 0;

  if (!result)
    return 0;

  my_print_result_metadata(result);

  while ((row= mysql_fetch_row(result)) != NULL)
  {
    mysql_field_seek(result, 0);
    if (!opt_silent)
    {
      fputc('\t', stdout);
      fputc('|', stdout);
    }

    for(i= 0; i< mysql_num_fields(result); i++)
    {
      field= mysql_fetch_field(result);
      if (!opt_silent)
      {
        if (row[i] == NULL)
          fprintf(stdout, " %-*s |", (int) field->max_length, "NULL");
        else if (IS_NUM(field->type))
          fprintf(stdout, " %*s |", (int) field->max_length, row[i]);
        else
          fprintf(stdout, " %-*s |", (int) field->max_length, row[i]);
      }
    }
    if (!opt_silent)
    {
      fputc('\t', stdout);
      fputc('\n', stdout);
    }
    row_count++;
  }
  if (!opt_silent)
  {
    if (row_count)
      my_print_dashes(result);

    if (mysql_errno(mysql) != 0)
      fprintf(stderr, "\n\tmysql_fetch_row() failed\n");
    else
      fprintf(stdout, "\n\t%d %s returned\n", row_count,
              row_count == 1 ? "row" : "rows");
  }
  return row_count;
}


static int my_process_result(MYSQL *mysql_arg)
{
  MYSQL_RES *result;
  int       row_count;

  if (!(result= mysql_store_result(mysql_arg)))
    return 0;

  row_count= my_process_result_set(result);

  mysql_free_result(result);
  return row_count;
}


/* Process the statement result set */

#define MAX_RES_FIELDS 50
#define MAX_FIELD_DATA_SIZE 255

static int my_process_stmt_result(MYSQL_STMT *stmt)
{
  int         field_count;
  int         row_count= 0;
  MYSQL_BIND  buffer[MAX_RES_FIELDS];
  MYSQL_FIELD *field;
  MYSQL_RES   *result;
  char        data[MAX_RES_FIELDS][MAX_FIELD_DATA_SIZE];
  ulong       length[MAX_RES_FIELDS];
  my_bool     is_null[MAX_RES_FIELDS];
  int         rc, i;

  if (!(result= mysql_stmt_result_metadata(stmt))) /* No meta info */
  {
    while (!mysql_stmt_fetch(stmt))
      row_count++;
    return row_count;
  }

  field_count= min(mysql_num_fields(result), MAX_RES_FIELDS);

  bzero((char*) buffer, sizeof(buffer));
  bzero((char*) length, sizeof(length));
  bzero((char*) is_null, sizeof(is_null));

  for(i= 0; i < field_count; i++)
  {
    buffer[i].buffer_type= MYSQL_TYPE_STRING;
    buffer[i].buffer_length= MAX_FIELD_DATA_SIZE;
    buffer[i].length= &length[i];
    buffer[i].buffer= (void *) data[i];
    buffer[i].is_null= &is_null[i];
  }

  rc= mysql_stmt_bind_result(stmt, buffer);
  check_execute(stmt, rc);

  rc= 1;
  mysql_stmt_attr_set(stmt, STMT_ATTR_UPDATE_MAX_LENGTH, (void*)&rc);
  rc= mysql_stmt_store_result(stmt);
  check_execute(stmt, rc);
  my_print_result_metadata(result);

  mysql_field_seek(result, 0);
  while ((rc= mysql_stmt_fetch(stmt)) == 0)
  {
    if (!opt_silent)
    {
      fputc('\t', stdout);
      fputc('|', stdout);
    }
    mysql_field_seek(result, 0);
    for (i= 0; i < field_count; i++)
    {
      field= mysql_fetch_field(result);
      if (!opt_silent)
      {
        if (is_null[i])
          fprintf(stdout, " %-*s |", (int) field->max_length, "NULL");
        else if (length[i] == 0)
        {
          data[i][0]= '\0';  /* unmodified buffer */
          fprintf(stdout, " %*s |", (int) field->max_length, data[i]);
        }
        else if (IS_NUM(field->type))
          fprintf(stdout, " %*s |", (int) field->max_length, data[i]);
        else
          fprintf(stdout, " %-*s |", (int) field->max_length, data[i]);
      }
    }
    if (!opt_silent)
    {
      fputc('\t', stdout);
      fputc('\n', stdout);
    }
    row_count++;
  }
  DIE_UNLESS(rc == MYSQL_NO_DATA);
  if (!opt_silent)
  {
    if (row_count)
      my_print_dashes(result);
    fprintf(stdout, "\n\t%d %s returned\n", row_count,
            row_count == 1 ? "row" : "rows");
  }
  mysql_free_result(result);
  return row_count;
}


/* Prepare statement, execute, and process result set for given query */

int my_stmt_result(const char *buff)
{
  MYSQL_STMT *stmt;
  int        row_count;
  int        rc;

  if (!opt_silent)
    fprintf(stdout, "\n\n %s", buff);
  stmt= mysql_simple_prepare(mysql, buff);
  check_stmt(stmt);

  rc= mysql_stmt_execute(stmt);
  check_execute(stmt, rc);

  row_count= my_process_stmt_result(stmt);
  mysql_stmt_close(stmt);

  return row_count;
}


/* Utility function to verify a particular column data */

static void verify_col_data(const char *table, const char *col,
                            const char *exp_data)
{
  static char query[MAX_TEST_QUERY_LENGTH];
  MYSQL_RES *result;
  MYSQL_ROW row;
  int       rc, field= 1;

  if (table && col)
  {
    strxmov(query, "SELECT ", col, " FROM ", table, " LIMIT 1", NullS);
    if (!opt_silent)
      fprintf(stdout, "\n %s", query);
    rc= mysql_query(mysql, query);
    myquery(rc);

    field= 0;
  }

  result= mysql_use_result(mysql);
  mytest(result);

  if (!(row= mysql_fetch_row(result)) || !row[field])
  {
    fprintf(stdout, "\n *** ERROR: FAILED TO GET THE RESULT ***");
    exit(1);
  }
  if (strcmp(row[field], exp_data))
  {
    fprintf(stdout, "\n obtained: `%s` (expected: `%s`)",
            row[field], exp_data);
    DIE_UNLESS(FALSE);
  }
  mysql_free_result(result);
}


/* Utility function to verify the field members */

#define verify_prepare_field(result,no,name,org_name,type,table,\
                             org_table,db,length,def) \
          do_verify_prepare_field((result),(no),(name),(org_name),(type), \
                                  (table),(org_table),(db),(length),(def), \
                                  __FILE__, __LINE__)

static void do_verify_prepare_field(MYSQL_RES *result,
                                   unsigned int no, const char *name,
                                   const char *org_name,
                                   enum enum_field_types type,
                                   const char *table,
                                   const char *org_table, const char *db,
                                   unsigned long length, const char *def,
                                   const char *file, int line)
{
  MYSQL_FIELD *field;
  CHARSET_INFO *cs;

  if (!(field= mysql_fetch_field_direct(result, no)))
  {
    fprintf(stdout, "\n *** ERROR: FAILED TO GET THE RESULT ***");
    exit(1);
  }
  cs= get_charset(field->charsetnr, 0);
  DIE_UNLESS(cs);
  if (!opt_silent)
  {
    fprintf(stdout, "\n field[%d]:", no);
    fprintf(stdout, "\n    name     :`%s`\t(expected: `%s`)", field->name, name);
    fprintf(stdout, "\n    org_name :`%s`\t(expected: `%s`)",
            field->org_name, org_name);
    fprintf(stdout, "\n    type     :`%d`\t(expected: `%d`)", field->type, type);
    if (table)
      fprintf(stdout, "\n    table    :`%s`\t(expected: `%s`)",
              field->table, table);
    if (org_table)	      
      fprintf(stdout, "\n    org_table:`%s`\t(expected: `%s`)",
              field->org_table, org_table);
    fprintf(stdout, "\n    database :`%s`\t(expected: `%s`)", field->db, db);
    fprintf(stdout, "\n    length   :`%lu`\t(expected: `%lu`)",
            field->length, length * cs->mbmaxlen);
    fprintf(stdout, "\n    maxlength:`%ld`", field->max_length);
    fprintf(stdout, "\n    charsetnr:`%d`", field->charsetnr);
    fprintf(stdout, "\n    default  :`%s`\t(expected: `%s`)",
            field->def ? field->def : "(null)", def ? def: "(null)");
    fprintf(stdout, "\n");
  }
  DIE_UNLESS(strcmp(field->name, name) == 0);
  DIE_UNLESS(strcmp(field->org_name, org_name) == 0);
  /*
    XXX: silent column specification change works based on number of
    bytes a column occupies. So CHAR -> VARCHAR upgrade is possible even
    for CHAR(2) column if its character set is multibyte.
    VARCHAR -> CHAR downgrade won't work for VARCHAR(3) as one would
    expect.
  */
  if (cs->mbmaxlen == 1)
  {
    if (field->type != type)
    {
      fprintf(stderr,
              "Expected field type: %d,  got type: %d in file %s, line %d\n",
              (int) type, (int) field->type, file, line);
      DIE_UNLESS(field->type == type);
    }
  }
  if (table)
    DIE_UNLESS(strcmp(field->table, table) == 0);
  if (org_table)
    DIE_UNLESS(strcmp(field->org_table, org_table) == 0);
  DIE_UNLESS(strcmp(field->db, db) == 0);
  /*
    Character set should be taken into account for multibyte encodings, such
    as utf8. Field length is calculated as number of characters * maximum
    number of bytes a character can occupy.
  */
  if (length && field->length != length * cs->mbmaxlen)
  {
    fprintf(stderr, "Expected field length: %d,  got length: %d\n",
            (int) (length * cs->mbmaxlen), (int) field->length);
    DIE_UNLESS(field->length == length * cs->mbmaxlen);
  }
  if (def)
    DIE_UNLESS(strcmp(field->def, def) == 0);
}


/* Utility function to verify the parameter count */

static void verify_param_count(MYSQL_STMT *stmt, long exp_count)
{
  long param_count= mysql_stmt_param_count(stmt);
  if (!opt_silent)
    fprintf(stdout, "\n total parameters in stmt: `%ld` (expected: `%ld`)",
            param_count, exp_count);
  DIE_UNLESS(param_count == exp_count);
}


/* Utility function to verify the total affected rows */

static void verify_st_affected_rows(MYSQL_STMT *stmt, ulonglong exp_count)
{
  ulonglong affected_rows= mysql_stmt_affected_rows(stmt);
  if (!opt_silent)
    fprintf(stdout, "\n total affected rows: `%ld` (expected: `%ld`)",
            (long) affected_rows, (long) exp_count);
  DIE_UNLESS(affected_rows == exp_count);
}


/* Utility function to verify the total affected rows */

static void verify_affected_rows(ulonglong exp_count)
{
  ulonglong affected_rows= mysql_affected_rows(mysql);
  if (!opt_silent)
    fprintf(stdout, "\n total affected rows: `%ld` (expected: `%ld`)",
            (long) affected_rows, (long) exp_count);
  DIE_UNLESS(affected_rows == exp_count);
}


/* Utility function to verify the total fields count */

static void verify_field_count(MYSQL_RES *result, uint exp_count)
{
  uint field_count= mysql_num_fields(result);
  if (!opt_silent)
    fprintf(stdout, "\n total fields in the result set: `%d` (expected: `%d`)",
            field_count, exp_count);
  DIE_UNLESS(field_count == exp_count);
}


/* Utility function to execute a query using prepare-execute */

#ifndef EMBEDDED_LIBRARY
static void execute_prepare_query(const char *query, ulonglong exp_count)
{
  MYSQL_STMT *stmt;
  ulonglong  affected_rows;
  int        rc;

  stmt= mysql_simple_prepare(mysql, query);
  check_stmt(stmt);

  rc= mysql_stmt_execute(stmt);
  myquery(rc);

  affected_rows= mysql_stmt_affected_rows(stmt);
  if (!opt_silent)
    fprintf(stdout, "\n total affected rows: `%ld` (expected: `%ld`)",
            (long) affected_rows, (long) exp_count);

  DIE_UNLESS(affected_rows == exp_count);
  mysql_stmt_close(stmt);
}
#endif

/* Store result processing */

static void client_store_result()
{
  MYSQL_RES *result;
  int       rc;

  myheader("client_store_result");

  rc= mysql_query(mysql, "SELECT * FROM t1");
  myquery(rc);

  /* get the result */
  result= mysql_store_result(mysql);
  mytest(result);

  (void) my_process_result_set(result);
  mysql_free_result(result);
}


/* Fetch the results */

static void client_use_result()
{
  MYSQL_RES *result;
  int       rc;
  myheader("client_use_result");

  rc= mysql_query(mysql, "SELECT * FROM t1");
  myquery(rc);

  /* get the result */
  result= mysql_use_result(mysql);
  mytest(result);

  (void) my_process_result_set(result);
  mysql_free_result(result);
}


/*
  Accepts arbitrary number of queries and runs them against the database.
  Used to fill tables for each test.
*/

void fill_tables(const char **query_list, unsigned query_count)
{
  int rc;
  const char **query;
  DBUG_ENTER("fill_tables");
  for (query= query_list; query < query_list + query_count;
       ++query)
  {
    rc= mysql_query(mysql, *query);
    myquery(rc);
  }
  DBUG_VOID_RETURN;
}

/*
  All state of fetch from one statement: statement handle, out buffers,
  fetch position.
  See fetch_n for for the only use case.
*/

enum { MAX_COLUMN_LENGTH= 255 };

typedef struct st_stmt_fetch
{
  const char *query;
  unsigned stmt_no;
  MYSQL_STMT *handle;
  my_bool is_open;
  MYSQL_BIND *bind_array;
  char **out_data;
  unsigned long *out_data_length;
  unsigned column_count;
  unsigned row_count;
} Stmt_fetch;


/*
  Create statement handle, prepare it with statement, execute and allocate
  fetch buffers.
*/

void stmt_fetch_init(Stmt_fetch *fetch, unsigned stmt_no_arg,
                     const char *query_arg)
{
  unsigned long type= CURSOR_TYPE_READ_ONLY;
  int rc;
  unsigned i;
  MYSQL_RES *metadata;
  DBUG_ENTER("stmt_fetch_init");

  /* Save query and statement number for error messages */
  fetch->stmt_no= stmt_no_arg;
  fetch->query= query_arg;

  fetch->handle= mysql_stmt_init(mysql);

  rc= mysql_stmt_prepare(fetch->handle, fetch->query, strlen(fetch->query));
  check_execute(fetch->handle, rc);

  /*
    The attribute is sent to server on execute and asks to open read-only
    for result set
  */
  mysql_stmt_attr_set(fetch->handle, STMT_ATTR_CURSOR_TYPE,
                      (const void*) &type);

  rc= mysql_stmt_execute(fetch->handle);
  check_execute(fetch->handle, rc);

  /* Find out total number of columns in result set */
  metadata= mysql_stmt_result_metadata(fetch->handle);
  fetch->column_count= mysql_num_fields(metadata);
  mysql_free_result(metadata);

  /*
    Now allocate bind handles and buffers for output data:
    calloc memory to reduce number of MYSQL_BIND members we need to
    set up.
  */

  fetch->bind_array= (MYSQL_BIND *) calloc(1, sizeof(MYSQL_BIND) *
                                              fetch->column_count);
  fetch->out_data= (char**) calloc(1, sizeof(char*) * fetch->column_count);
  fetch->out_data_length= (ulong*) calloc(1, sizeof(ulong) *
                                             fetch->column_count);
  for (i= 0; i < fetch->column_count; ++i)
  {
    fetch->out_data[i]= (char*) calloc(1, MAX_COLUMN_LENGTH);
    fetch->bind_array[i].buffer_type= MYSQL_TYPE_STRING;
    fetch->bind_array[i].buffer= fetch->out_data[i];
    fetch->bind_array[i].buffer_length= MAX_COLUMN_LENGTH;
    fetch->bind_array[i].length= fetch->out_data_length + i;
  }

  mysql_stmt_bind_result(fetch->handle, fetch->bind_array);

  fetch->row_count= 0;
  fetch->is_open= TRUE;

  /* Ready for reading rows */
  DBUG_VOID_RETURN;
}


/* Fetch and print one row from cursor */

int stmt_fetch_fetch_row(Stmt_fetch *fetch)
{
  int rc;
  unsigned i;
  DBUG_ENTER("stmt_fetch_fetch_row");

  if ((rc= mysql_stmt_fetch(fetch->handle)) == 0)
  {
    ++fetch->row_count;
    if (!opt_silent)
      printf("Stmt %d fetched row %d:\n", fetch->stmt_no, fetch->row_count);
    for (i= 0; i < fetch->column_count; ++i)
    {
      fetch->out_data[i][fetch->out_data_length[i]]= '\0';
      if (!opt_silent)
        printf("column %d: %s\n", i+1, fetch->out_data[i]);
    }
  }
  else
    fetch->is_open= FALSE;
  DBUG_RETURN(rc);
}


void stmt_fetch_close(Stmt_fetch *fetch)
{
  unsigned i;
  DBUG_ENTER("stmt_fetch_close");

  for (i= 0; i < fetch->column_count; ++i)
    free(fetch->out_data[i]);
  free(fetch->out_data);
  free(fetch->out_data_length);
  free(fetch->bind_array);
  mysql_stmt_close(fetch->handle);
  DBUG_VOID_RETURN;
}

/*
  For given array of queries, open query_count cursors and fetch
  from them in simultaneous manner.
  In case there was an error in one of the cursors, continue
  reading from the rest.
*/

enum fetch_type { USE_ROW_BY_ROW_FETCH= 0, USE_STORE_RESULT= 1 };

my_bool fetch_n(const char **query_list, unsigned query_count,
                enum fetch_type fetch_type)
{
  unsigned open_statements= query_count;
  int rc, error_count= 0;
  Stmt_fetch *fetch_array= (Stmt_fetch*) calloc(1, sizeof(Stmt_fetch) *
                                                  query_count);
  Stmt_fetch *fetch;
  DBUG_ENTER("fetch_n");

  for (fetch= fetch_array; fetch < fetch_array + query_count; ++fetch)
  {
    /* Init will exit(1) in case of error */
    stmt_fetch_init(fetch, fetch - fetch_array,
                    query_list[fetch - fetch_array]);
  }

  if (fetch_type == USE_STORE_RESULT)
  {
    for (fetch= fetch_array; fetch < fetch_array + query_count; ++fetch)
    {
      rc= mysql_stmt_store_result(fetch->handle);
      check_execute(fetch->handle, rc);
    }
  }

  while (open_statements)
  {
    for (fetch= fetch_array; fetch < fetch_array + query_count; ++fetch)
    {
      if (fetch->is_open && (rc= stmt_fetch_fetch_row(fetch)))
      {
        open_statements--;
        /*
          We try to fetch from the rest of the statements in case of
          error
        */
        if (rc != MYSQL_NO_DATA)
        {
          fprintf(stderr,
                  "Got error reading rows from statement %d,\n"
                  "query is: %s,\n"
                  "error message: %s", (int) (fetch - fetch_array),
                  fetch->query,
                  mysql_stmt_error(fetch->handle));
          error_count++;
        }
      }
    }
  }
  if (error_count)
    fprintf(stderr, "Fetch FAILED");
  else
  {
    unsigned total_row_count= 0;
    for (fetch= fetch_array; fetch < fetch_array + query_count; ++fetch)
      total_row_count+= fetch->row_count;
    if (!opt_silent)
      printf("Success, total rows fetched: %d\n", total_row_count);
  }
  for (fetch= fetch_array; fetch < fetch_array + query_count; ++fetch)
    stmt_fetch_close(fetch);
  free(fetch_array);
  DBUG_RETURN(error_count != 0);
}

/* Separate thread query to test some cases */

static my_bool thread_query(char *query)
{
  MYSQL *l_mysql;
  my_bool error;

  error= 0;
  if (!opt_silent)
    fprintf(stdout, "\n in thread_query(%s)", query);
  if (!(l_mysql= mysql_init(NULL)))
  {
    myerror("mysql_init() failed");
    return 1;
  }
  if (!(mysql_real_connect(l_mysql, opt_host, opt_user,
                           opt_password, current_db, opt_port,
                           opt_unix_socket, 0)))
  {
    myerror("connection failed");
    error= 1;
    goto end;
  }
  l_mysql->reconnect= 1;
  if (mysql_query(l_mysql, (char *)query))
  {
     fprintf(stderr, "Query failed (%s)\n", mysql_error(l_mysql));
     error= 1;
     goto end;
  }
  mysql_commit(l_mysql);
end:
  mysql_close(l_mysql);
  return error;
}


/* Query processing */

static void test_debug_example()
{
  int rc;
  MYSQL_RES *result;

  myheader("test_debug_example");

  rc= mysql_query(mysql, "DROP TABLE IF EXISTS test_debug_example");
  myquery(rc);

  rc= mysql_query(mysql, "CREATE TABLE test_debug_example("
                         "id INT PRIMARY KEY AUTO_INCREMENT, "
                         "name VARCHAR(20), xxx INT)");
  myquery(rc);

  rc= mysql_query(mysql, "INSERT INTO test_debug_example (name) "
                         "VALUES ('mysql')");
  myquery(rc);

  rc= mysql_query(mysql, "UPDATE test_debug_example SET name='updated' "
                         "WHERE name='deleted'");
  myquery(rc);

  rc= mysql_query(mysql, "SELECT * FROM test_debug_example where name='mysql'");
  myquery(rc);

  result= mysql_use_result(mysql);
  mytest(result);

  (void) my_process_result_set(result);
  mysql_free_result(result);

  rc= mysql_query(mysql, "DROP TABLE test_debug_example");
  myquery(rc);
}


/* Test autocommit feature for BDB tables */

static void test_tran_bdb()
{
  MYSQL_RES *result;
  MYSQL_ROW row;
  int       rc;

  myheader("test_tran_bdb");

  /* set AUTOCOMMIT to OFF */
  rc= mysql_autocommit(mysql, FALSE);
  myquery(rc);

  rc= mysql_query(mysql, "DROP TABLE IF EXISTS my_demo_transaction");
  myquery(rc);


  /* create the table 'mytran_demo' of type BDB' or 'InnoDB' */
  rc= mysql_query(mysql, "CREATE TABLE my_demo_transaction( "
                         "col1 int , col2 varchar(30)) ENGINE= BDB");
  myquery(rc);

  /* insert a row and commit the transaction */
  rc= mysql_query(mysql, "INSERT INTO my_demo_transaction VALUES(10, 'venu')");
  myquery(rc);

  rc= mysql_commit(mysql);
  myquery(rc);

  /* now insert the second row, and roll back the transaction */
  rc= mysql_query(mysql, "INSERT INTO my_demo_transaction VALUES(20, 'mysql')");
  myquery(rc);

  rc= mysql_rollback(mysql);
  myquery(rc);

  /* delete first row, and roll it back */
  rc= mysql_query(mysql, "DELETE FROM my_demo_transaction WHERE col1= 10");
  myquery(rc);

  rc= mysql_rollback(mysql);
  myquery(rc);

  /* test the results now, only one row should exist */
  rc= mysql_query(mysql, "SELECT * FROM my_demo_transaction");
  myquery(rc);

  /* get the result */
  result= mysql_store_result(mysql);
  mytest(result);

  (void) my_process_result_set(result);
  mysql_free_result(result);

  /* test the results now, only one row should exist */
  rc= mysql_query(mysql, "SELECT * FROM my_demo_transaction");
  myquery(rc);

  /* get the result */
  result= mysql_use_result(mysql);
  mytest(result);

  row= mysql_fetch_row(result);
  mytest(row);

  row= mysql_fetch_row(result);
  mytest_r(row);

  mysql_free_result(result);
  mysql_autocommit(mysql, TRUE);
}


/* Test autocommit feature for InnoDB tables */

static void test_tran_innodb()
{
  MYSQL_RES *result;
  MYSQL_ROW row;
  int       rc;

  myheader("test_tran_innodb");

  /* set AUTOCOMMIT to OFF */
  rc= mysql_autocommit(mysql, FALSE);
  myquery(rc);

  rc= mysql_query(mysql, "DROP TABLE IF EXISTS my_demo_transaction");
  myquery(rc);

  /* create the table 'mytran_demo' of type BDB' or 'InnoDB' */
  rc= mysql_query(mysql, "CREATE TABLE my_demo_transaction(col1 int, "
                         "col2 varchar(30)) ENGINE= InnoDB");
  myquery(rc);

  /* insert a row and commit the transaction */
  rc= mysql_query(mysql, "INSERT INTO my_demo_transaction VALUES(10, 'venu')");
  myquery(rc);

  rc= mysql_commit(mysql);
  myquery(rc);

  /* now insert the second row, and roll back the transaction */
  rc= mysql_query(mysql, "INSERT INTO my_demo_transaction VALUES(20, 'mysql')");
  myquery(rc);

  rc= mysql_rollback(mysql);
  myquery(rc);

  /* delete first row, and roll it back */
  rc= mysql_query(mysql, "DELETE FROM my_demo_transaction WHERE col1= 10");
  myquery(rc);

  rc= mysql_rollback(mysql);
  myquery(rc);

  /* test the results now, only one row should exist */
  rc= mysql_query(mysql, "SELECT * FROM my_demo_transaction");
  myquery(rc);

  /* get the result */
  result= mysql_store_result(mysql);
  mytest(result);

  (void) my_process_result_set(result);
  mysql_free_result(result);

  /* test the results now, only one row should exist */
  rc= mysql_query(mysql, "SELECT * FROM my_demo_transaction");
  myquery(rc);

  /* get the result */
  result= mysql_use_result(mysql);
  mytest(result);

  row= mysql_fetch_row(result);
  mytest(row);

  row= mysql_fetch_row(result);
  mytest_r(row);

  mysql_free_result(result);
  mysql_autocommit(mysql, TRUE);
}


/* Test for BUG#7242 */

static void test_prepare_insert_update()
{
  MYSQL_STMT *stmt;
  int        rc;
  int        i;
  const char *testcase[]= {
    "CREATE TABLE t1 (a INT, b INT, c INT, UNIQUE (A), UNIQUE(B))",
    "INSERT t1 VALUES (1,2,10), (3,4,20)",
    "INSERT t1 VALUES (5,6,30), (7,4,40), (8,9,60) ON DUPLICATE KEY UPDATE c=c+100",
    "SELECT * FROM t1",
    "INSERT t1 SET a=5 ON DUPLICATE KEY UPDATE b=0",
    "SELECT * FROM t1",
    "INSERT t1 VALUES (2,1,11), (7,4,40) ON DUPLICATE KEY UPDATE c=c+VALUES(a)",
    NULL};
  const char **cur_query;

  myheader("test_prepare_insert_update");
  
  for (cur_query= testcase; *cur_query; cur_query++)
  {
    char query[MAX_TEST_QUERY_LENGTH];
    printf("\nRunning query: %s", *cur_query);
    strmov(query, *cur_query);
    stmt= mysql_simple_prepare(mysql, query);
    check_stmt(stmt);

    verify_param_count(stmt, 0);
    rc= mysql_stmt_execute(stmt);

    check_execute(stmt, rc);
    /* try the last query several times */
    if (!cur_query[1])
    {
      for (i=0; i < 3;i++)
      {
        printf("\nExecuting last statement again");
        rc= mysql_stmt_execute(stmt);
        check_execute(stmt, rc);
        rc= mysql_stmt_execute(stmt);
        check_execute(stmt, rc);
      }
    }
    mysql_stmt_close(stmt);
  }

  rc= mysql_commit(mysql);
  myquery(rc);
}

/* Test simple prepares of all DML statements */

static void test_prepare_simple()
{
  MYSQL_STMT *stmt;
  int        rc;
  char query[MAX_TEST_QUERY_LENGTH];

  myheader("test_prepare_simple");

  rc= mysql_query(mysql, "DROP TABLE IF EXISTS test_prepare_simple");
  myquery(rc);

  rc= mysql_query(mysql, "CREATE TABLE test_prepare_simple("
                         "id int, name varchar(50))");
  myquery(rc);

  /* insert */
  strmov(query, "INSERT INTO test_prepare_simple VALUES(?, ?)");
  stmt= mysql_simple_prepare(mysql, query);
  check_stmt(stmt);

  verify_param_count(stmt, 2);
  mysql_stmt_close(stmt);

  /* update */
  strmov(query, "UPDATE test_prepare_simple SET id=? "
                "WHERE id=? AND CONVERT(name USING utf8)= ?");
  stmt= mysql_simple_prepare(mysql, query);
  check_stmt(stmt);

  verify_param_count(stmt, 3);
  mysql_stmt_close(stmt);

  /* delete */
  strmov(query, "DELETE FROM test_prepare_simple WHERE id=10");
  stmt= mysql_simple_prepare(mysql, query);
  check_stmt(stmt);

  verify_param_count(stmt, 0);

  rc= mysql_stmt_execute(stmt);
  check_execute(stmt, rc);
  mysql_stmt_close(stmt);

  /* delete */
  strmov(query, "DELETE FROM test_prepare_simple WHERE id=?");
  stmt= mysql_simple_prepare(mysql, query);
  check_stmt(stmt);

  verify_param_count(stmt, 1);

  mysql_stmt_close(stmt);

  /* select */
  strmov(query, "SELECT * FROM test_prepare_simple WHERE id=? "
                "AND CONVERT(name USING utf8)= ?");
  stmt= mysql_simple_prepare(mysql, query);
  check_stmt(stmt);

  verify_param_count(stmt, 2);

  mysql_stmt_close(stmt);

  /* now fetch the results ..*/
  rc= mysql_commit(mysql);
  myquery(rc);
}


/* Test simple prepare field results */

static void test_prepare_field_result()
{
  MYSQL_STMT *stmt;
  MYSQL_RES  *result;
  int        rc;
  char query[MAX_TEST_QUERY_LENGTH];

  myheader("test_prepare_field_result");

  rc= mysql_query(mysql, "DROP TABLE IF EXISTS test_prepare_field_result");
  myquery(rc);

  rc= mysql_query(mysql, "CREATE TABLE test_prepare_field_result(int_c int, "
                         "var_c varchar(50), ts_c timestamp(14), "
                         "char_c char(4), date_c date, extra tinyint)");
  myquery(rc);

  /* insert */
  strmov(query, "SELECT int_c, var_c, date_c as date, ts_c, char_c FROM "
                " test_prepare_field_result as t1 WHERE int_c=?");
  stmt= mysql_simple_prepare(mysql, query);
  check_stmt(stmt);

  verify_param_count(stmt, 1);

  result= mysql_stmt_result_metadata(stmt);
  mytest(result);

  my_print_result_metadata(result);

  if (!opt_silent)
    fprintf(stdout, "\n\n field attributes:\n");
  verify_prepare_field(result, 0, "int_c", "int_c", MYSQL_TYPE_LONG,
                       "t1", "test_prepare_field_result", current_db, 11, 0);
  verify_prepare_field(result, 1, "var_c", "var_c", MYSQL_TYPE_VAR_STRING,
                       "t1", "test_prepare_field_result", current_db, 50, 0);
  verify_prepare_field(result, 2, "date", "date_c", MYSQL_TYPE_DATE,
                       "t1", "test_prepare_field_result", current_db, 10, 0);
  verify_prepare_field(result, 3, "ts_c", "ts_c", MYSQL_TYPE_TIMESTAMP,
                       "t1", "test_prepare_field_result", current_db, 19, 0);
  verify_prepare_field(result, 4, "char_c", "char_c",
                       (mysql_get_server_version(mysql) <= 50000 ?
                        MYSQL_TYPE_VAR_STRING : MYSQL_TYPE_STRING),
                       "t1", "test_prepare_field_result", current_db, 4, 0);

  verify_field_count(result, 5);
  mysql_free_result(result);
  mysql_stmt_close(stmt);
}


/* Test simple prepare field results */

static void test_prepare_syntax()
{
  MYSQL_STMT *stmt;
  int        rc;
  char query[MAX_TEST_QUERY_LENGTH];

  myheader("test_prepare_syntax");

  rc= mysql_query(mysql, "DROP TABLE IF EXISTS test_prepare_syntax");
  myquery(rc);

  rc= mysql_query(mysql, "CREATE TABLE test_prepare_syntax("
                         "id int, name varchar(50), extra int)");
  myquery(rc);

  strmov(query, "INSERT INTO test_prepare_syntax VALUES(?");
  stmt= mysql_simple_prepare(mysql, query);
  check_stmt_r(stmt);

  strmov(query, "SELECT id, name FROM test_prepare_syntax WHERE id=? AND WHERE");
  stmt= mysql_simple_prepare(mysql, query);
  check_stmt_r(stmt);

  /* now fetch the results ..*/
  rc= mysql_commit(mysql);
  myquery(rc);
}


/* Test a simple prepare */

static void test_prepare()
{
  MYSQL_STMT *stmt;
  int        rc, i;
  int        int_data, o_int_data;
  char       str_data[50], data[50];
  char       tiny_data, o_tiny_data;
  short      small_data, o_small_data;
  longlong   big_data, o_big_data;
  float      real_data, o_real_data;
  double     double_data, o_double_data;
  ulong      length[7], len;
  my_bool    is_null[7];
  char	     llbuf[22];
  MYSQL_BIND my_bind[7];
  char query[MAX_TEST_QUERY_LENGTH];

  myheader("test_prepare");

  rc= mysql_autocommit(mysql, TRUE);
  myquery(rc);

  rc= mysql_query(mysql, "DROP TABLE IF EXISTS my_prepare");
  myquery(rc);

  rc= mysql_query(mysql, "CREATE TABLE my_prepare(col1 tinyint, "
                         "col2 varchar(15), col3 int, "
                         "col4 smallint, col5 bigint, "
                         "col6 float, col7 double )");
  myquery(rc);

  /* insert by prepare */
  strxmov(query, "INSERT INTO my_prepare VALUES(?, ?, ?, ?, ?, ?, ?)", NullS);
  stmt= mysql_simple_prepare(mysql, query);
  check_stmt(stmt);

  verify_param_count(stmt, 7);

  bzero((char*) my_bind, sizeof(my_bind));

  /* tinyint */
  my_bind[0].buffer_type= MYSQL_TYPE_TINY;
  my_bind[0].buffer= (void *)&tiny_data;
  /* string */
  my_bind[1].buffer_type= MYSQL_TYPE_STRING;
  my_bind[1].buffer= (void *)str_data;
  my_bind[1].buffer_length= 1000;                  /* Max string length */
  /* integer */
  my_bind[2].buffer_type= MYSQL_TYPE_LONG;
  my_bind[2].buffer= (void *)&int_data;
  /* short */
  my_bind[3].buffer_type= MYSQL_TYPE_SHORT;
  my_bind[3].buffer= (void *)&small_data;
  /* bigint */
  my_bind[4].buffer_type= MYSQL_TYPE_LONGLONG;
  my_bind[4].buffer= (void *)&big_data;
  /* float */
  my_bind[5].buffer_type= MYSQL_TYPE_FLOAT;
  my_bind[5].buffer= (void *)&real_data;
  /* double */
  my_bind[6].buffer_type= MYSQL_TYPE_DOUBLE;
  my_bind[6].buffer= (void *)&double_data;

  for (i= 0; i < (int) array_elements(my_bind); i++)
  {
    my_bind[i].length= &length[i];
    my_bind[i].is_null= &is_null[i];
    is_null[i]= 0;
  }

  rc= mysql_stmt_bind_param(stmt, my_bind);
  check_execute(stmt, rc);

  int_data= 320;
  small_data= 1867;
  big_data= 1000;
  real_data= 2;
  double_data= 6578.001;

  /* now, execute the prepared statement to insert 10 records.. */
  for (tiny_data= 0; tiny_data < 100; tiny_data++)
  {
    length[1]= my_sprintf(str_data, (str_data, "MySQL%d", int_data));
    rc= mysql_stmt_execute(stmt);
    check_execute(stmt, rc);
    int_data += 25;
    small_data += 10;
    big_data += 100;
    real_data += 1;
    double_data += 10.09;
  }

  mysql_stmt_close(stmt);

  /* now fetch the results ..*/
  rc= mysql_commit(mysql);
  myquery(rc);

  /* test the results now, only one row should exist */
  rc= my_stmt_result("SELECT * FROM my_prepare");
  DIE_UNLESS(tiny_data == (char) rc);

  stmt= mysql_simple_prepare(mysql, "SELECT * FROM my_prepare");
  check_stmt(stmt);

  rc= mysql_stmt_bind_result(stmt, my_bind);
  check_execute(stmt, rc);

  /* get the result */
  rc= mysql_stmt_execute(stmt);
  check_execute(stmt, rc);

  o_int_data= 320;
  o_small_data= 1867;
  o_big_data= 1000;
  o_real_data= 2;
  o_double_data= 6578.001;

  /* now, execute the prepared statement to insert 10 records.. */
  for (o_tiny_data= 0; o_tiny_data < 100; o_tiny_data++)
  {
    len= my_sprintf(data, (data, "MySQL%d", o_int_data));

    rc= mysql_stmt_fetch(stmt);
    check_execute(stmt, rc);

    if (!opt_silent)
    {
      fprintf(stdout, "\n");
      fprintf(stdout, "\n\t tiny   : %d (%lu)", tiny_data, length[0]);
      fprintf(stdout, "\n\t short  : %d (%lu)", small_data, length[3]);
      fprintf(stdout, "\n\t int    : %d (%lu)", int_data, length[2]);
      fprintf(stdout, "\n\t big    : %s (%lu)", llstr(big_data, llbuf),
              length[4]);

      fprintf(stdout, "\n\t float  : %f (%lu)", real_data, length[5]);
      fprintf(stdout, "\n\t double : %f (%lu)", double_data, length[6]);

      fprintf(stdout, "\n\t str    : %s (%lu)", str_data, length[1]);
    }

    DIE_UNLESS(tiny_data == o_tiny_data);
    DIE_UNLESS(is_null[0] == 0);
    DIE_UNLESS(length[0] == 1);

    DIE_UNLESS(int_data == o_int_data);
    DIE_UNLESS(length[2] == 4);

    DIE_UNLESS(small_data == o_small_data);
    DIE_UNLESS(length[3] == 2);

    DIE_UNLESS(big_data == o_big_data);
    DIE_UNLESS(length[4] == 8);

    DIE_UNLESS(real_data == o_real_data);
    DIE_UNLESS(length[5] == 4);

    DIE_UNLESS(cmp_double(&double_data, &o_double_data));
    DIE_UNLESS(length[6] == 8);

    DIE_UNLESS(strcmp(data, str_data) == 0);
    DIE_UNLESS(length[1] == len);

    o_int_data += 25;
    o_small_data += 10;
    o_big_data += 100;
    o_real_data += 1;
    o_double_data += 10.09;
  }

  rc= mysql_stmt_fetch(stmt);
  DIE_UNLESS(rc == MYSQL_NO_DATA);

  mysql_stmt_close(stmt);

}


/* Test double comparision */

static void test_double_compare()
{
  MYSQL_STMT *stmt;
  int        rc;
  char       real_data[10], tiny_data;
  double     double_data;
  MYSQL_RES  *result;
  MYSQL_BIND my_bind[3];
  ulong      length[3];
  char query[MAX_TEST_QUERY_LENGTH];

  myheader("test_double_compare");

  rc= mysql_autocommit(mysql, TRUE);
  myquery(rc);

  rc= mysql_query(mysql, "DROP TABLE IF EXISTS test_double_compare");
  myquery(rc);

  rc= mysql_query(mysql, "CREATE TABLE test_double_compare(col1 tinyint, "
                         " col2 float, col3 double )");
  myquery(rc);

  rc= mysql_query(mysql, "INSERT INTO test_double_compare "
                         "VALUES (1, 10.2, 34.5)");
  myquery(rc);

  strmov(query, "UPDATE test_double_compare SET col1=100 "
                "WHERE col1 = ? AND col2 = ? AND COL3 = ?");
  stmt= mysql_simple_prepare(mysql, query);
  check_stmt(stmt);

  verify_param_count(stmt, 3);

  /* Always bzero bind array because there can be internal members */
  bzero((char*) my_bind, sizeof(my_bind));

  /* tinyint */
  my_bind[0].buffer_type= MYSQL_TYPE_TINY;
  my_bind[0].buffer= (void *)&tiny_data;

  /* string->float */
  my_bind[1].buffer_type= MYSQL_TYPE_STRING;
  my_bind[1].buffer= (void *)&real_data;
  my_bind[1].buffer_length= sizeof(real_data);
  my_bind[1].length= &length[1];
  length[1]= 10;

  /* double */
  my_bind[2].buffer_type= MYSQL_TYPE_DOUBLE;
  my_bind[2].buffer= (void *)&double_data;

  tiny_data= 1;
  strmov(real_data, "10.2");
  double_data= 34.5;
  rc= mysql_stmt_bind_param(stmt, my_bind);
  check_execute(stmt, rc);

  rc= mysql_stmt_execute(stmt);
  check_execute(stmt, rc);

  verify_affected_rows(0);

  mysql_stmt_close(stmt);

  /* now fetch the results ..*/
  rc= mysql_commit(mysql);
  myquery(rc);

  /* test the results now, only one row should exist */
  rc= mysql_query(mysql, "SELECT * FROM test_double_compare");
  myquery(rc);

  /* get the result */
  result= mysql_store_result(mysql);
  mytest(result);

  rc= my_process_result_set(result);
  DIE_UNLESS((int)tiny_data == rc);
  mysql_free_result(result);
}


/* Test simple null */

static void test_null()
{
  MYSQL_STMT *stmt;
  int        rc;
  uint       nData;
  MYSQL_BIND my_bind[2];
  my_bool    is_null[2];
  char query[MAX_TEST_QUERY_LENGTH];

  myheader("test_null");

  rc= mysql_query(mysql, "DROP TABLE IF EXISTS test_null");
  myquery(rc);

  rc= mysql_query(mysql, "CREATE TABLE test_null(col1 int, col2 varchar(50))");
  myquery(rc);

  /* insert by prepare, wrong column name */
  strmov(query, "INSERT INTO test_null(col3, col2) VALUES(?, ?)");
  stmt= mysql_simple_prepare(mysql, query);
  check_stmt_r(stmt);

  strmov(query, "INSERT INTO test_null(col1, col2) VALUES(?, ?)");
  stmt= mysql_simple_prepare(mysql, query);
  check_stmt(stmt);

  verify_param_count(stmt, 2);

  /* Always bzero all members of bind parameter */
  bzero((char*) my_bind, sizeof(my_bind));

  my_bind[0].buffer_type= MYSQL_TYPE_LONG;
  my_bind[0].is_null= &is_null[0];
  is_null[0]= 1;
  my_bind[1]= my_bind[0];

  rc= mysql_stmt_bind_param(stmt, my_bind);
  check_execute(stmt, rc);

  /* now, execute the prepared statement to insert 10 records.. */
  for (nData= 0; nData<10; nData++)
  {
    rc= mysql_stmt_execute(stmt);
    check_execute(stmt, rc);
  }

  /* Re-bind with MYSQL_TYPE_NULL */
  my_bind[0].buffer_type= MYSQL_TYPE_NULL;
  is_null[0]= 0; /* reset */
  my_bind[1]= my_bind[0];

  rc= mysql_stmt_bind_param(stmt, my_bind);
  check_execute(stmt, rc);

  for (nData= 0; nData<10; nData++)
  {
    rc= mysql_stmt_execute(stmt);
    check_execute(stmt, rc);
  }

  mysql_stmt_close(stmt);

  /* now fetch the results ..*/
  rc= mysql_commit(mysql);
  myquery(rc);

  nData*= 2;
  rc= my_stmt_result("SELECT * FROM test_null");;
  DIE_UNLESS((int) nData == rc);

  /* Fetch results */
  my_bind[0].buffer_type= MYSQL_TYPE_LONG;
  my_bind[0].buffer= (void *)&nData; /* this buffer won't be altered */
  my_bind[0].length= 0;
  my_bind[1]= my_bind[0];
  my_bind[0].is_null= &is_null[0];
  my_bind[1].is_null= &is_null[1];

  stmt= mysql_simple_prepare(mysql, "SELECT * FROM test_null");
  check_stmt(stmt);

  rc= mysql_stmt_execute(stmt);
  check_execute(stmt, rc);

  rc= mysql_stmt_bind_result(stmt, my_bind);
  check_execute(stmt, rc);

  rc= 0;
  is_null[0]= is_null[1]= 0;
  while (mysql_stmt_fetch(stmt) != MYSQL_NO_DATA)
  {
    DIE_UNLESS(is_null[0]);
    DIE_UNLESS(is_null[1]);
    rc++;
    is_null[0]= is_null[1]= 0;
  }
  DIE_UNLESS(rc == (int) nData);
  mysql_stmt_close(stmt);
}


/* Test for NULL as PS parameter (BUG#3367, BUG#3371) */

static void test_ps_null_param()
{
  MYSQL_STMT *stmt;
  int        rc;

  MYSQL_BIND in_bind;
  my_bool    in_is_null;
  long int   in_long;

  MYSQL_BIND out_bind;
  ulong      out_length;
  my_bool    out_is_null;
  char       out_str_data[20];

  const char *queries[]= {"select ?", "select ?+1",
                    "select col1 from test_ps_nulls where col1 <=> ?",
                    NULL
                    };
  const char **cur_query= queries;

  myheader("test_null_ps_param_in_result");

  rc= mysql_query(mysql, "DROP TABLE IF EXISTS test_ps_nulls");
  myquery(rc);

  rc= mysql_query(mysql, "CREATE TABLE test_ps_nulls(col1 int)");
  myquery(rc);

  rc= mysql_query(mysql, "INSERT INTO test_ps_nulls values (1), (null)");
  myquery(rc);

  /* Always bzero all members of bind parameter */
  bzero((char*) &in_bind, sizeof(in_bind));
  bzero((char*) &out_bind, sizeof(out_bind));

  in_bind.buffer_type= MYSQL_TYPE_LONG;
  in_bind.is_null= &in_is_null;
  in_bind.length= 0;
  in_bind.buffer= (void *)&in_long;
  in_is_null= 1;
  in_long= 1;

  out_bind.buffer_type= MYSQL_TYPE_STRING;
  out_bind.is_null= &out_is_null;
  out_bind.length= &out_length;
  out_bind.buffer= out_str_data;
  out_bind.buffer_length= array_elements(out_str_data);

  /* Execute several queries, all returning NULL in result. */
  for(cur_query= queries; *cur_query; cur_query++)
  {
    char query[MAX_TEST_QUERY_LENGTH];
    strmov(query, *cur_query);
    stmt= mysql_simple_prepare(mysql, query);
    check_stmt(stmt);
    verify_param_count(stmt, 1);

    rc= mysql_stmt_bind_param(stmt, &in_bind);
    check_execute(stmt, rc);
    rc= mysql_stmt_bind_result(stmt, &out_bind);
    check_execute(stmt, rc);
    rc= mysql_stmt_execute(stmt);
    check_execute(stmt, rc);
    rc= mysql_stmt_fetch(stmt);
    DIE_UNLESS(rc != MYSQL_NO_DATA);
    DIE_UNLESS(out_is_null);
    rc= mysql_stmt_fetch(stmt);
    DIE_UNLESS(rc == MYSQL_NO_DATA);
    mysql_stmt_close(stmt);
  }
}


/* Test fetch null */

static void test_fetch_null()
{
  MYSQL_STMT *stmt;
  int        rc;
  int        i, nData;
  MYSQL_BIND my_bind[11];
  ulong      length[11];
  my_bool    is_null[11];
  char query[MAX_TEST_QUERY_LENGTH];

  myheader("test_fetch_null");

  rc= mysql_query(mysql, "DROP TABLE IF EXISTS test_fetch_null");
  myquery(rc);

  rc= mysql_query(mysql, "CREATE TABLE test_fetch_null("
                         " col1 tinyint, col2 smallint, "
                         " col3 int, col4 bigint, "
                         " col5 float, col6 double, "
                         " col7 date, col8 time, "
                         " col9 varbinary(10), "
                         " col10 varchar(50), "
                         " col11 char(20))");
  myquery(rc);

  rc= mysql_query(mysql, "INSERT INTO test_fetch_null (col11) "
                         "VALUES (1000), (88), (389789)");
  myquery(rc);

  rc= mysql_commit(mysql);
  myquery(rc);

  /* fetch */
  bzero((char*) my_bind, sizeof(my_bind));
  for (i= 0; i < (int) array_elements(my_bind); i++)
  {
    my_bind[i].buffer_type= MYSQL_TYPE_LONG;
    my_bind[i].is_null= &is_null[i];
    my_bind[i].length= &length[i];
  }
  my_bind[i-1].buffer= (void *)&nData;              /* Last column is not null */

  strmov((char *)query , "SELECT * FROM test_fetch_null");

  rc= my_stmt_result(query);
  DIE_UNLESS(rc == 3);

  stmt= mysql_simple_prepare(mysql, query);
  check_stmt(stmt);

  rc= mysql_stmt_bind_result(stmt, my_bind);
  check_execute(stmt, rc);

  rc= mysql_stmt_execute(stmt);
  check_execute(stmt, rc);

  rc= 0;
  while (mysql_stmt_fetch(stmt) != MYSQL_NO_DATA)
  {
    rc++;
    for (i= 0; i < 10; i++)
    {
      if (!opt_silent)
        fprintf(stdout, "\n data[%d] : %s", i,
                is_null[i] ? "NULL" : "NOT NULL");
      DIE_UNLESS(is_null[i]);
    }
    if (!opt_silent)
      fprintf(stdout, "\n data[%d]: %d", i, nData);
    DIE_UNLESS(nData == 1000 || nData == 88 || nData == 389789);
    DIE_UNLESS(is_null[i] == 0);
    DIE_UNLESS(length[i] == 4);
  }
  DIE_UNLESS(rc == 3);
  mysql_stmt_close(stmt);
}


/* Test simple select */

static void test_select_version()
{
  MYSQL_STMT *stmt;
  int        rc;

  myheader("test_select_version");

  stmt= mysql_simple_prepare(mysql, "SELECT @@version");
  check_stmt(stmt);

  verify_param_count(stmt, 0);

  rc= mysql_stmt_execute(stmt);
  check_execute(stmt, rc);

  my_process_stmt_result(stmt);
  mysql_stmt_close(stmt);
}


/* Test simple show */

static void test_select_show_table()
{
  MYSQL_STMT *stmt;
  int        rc, i;

  myheader("test_select_show_table");

  stmt= mysql_simple_prepare(mysql, "SHOW TABLES FROM mysql");
  check_stmt(stmt);

  verify_param_count(stmt, 0);

  for (i= 1; i < 3; i++)
  {
    rc= mysql_stmt_execute(stmt);
    check_execute(stmt, rc);
  }

  my_process_stmt_result(stmt);
  mysql_stmt_close(stmt);
}


/* Test simple select to debug */

static void test_select_direct()
{
  int        rc;
  MYSQL_RES  *result;

  myheader("test_select_direct");

  rc= mysql_autocommit(mysql, TRUE);
  myquery(rc);

  rc= mysql_query(mysql, "DROP TABLE IF EXISTS test_select");
  myquery(rc);

  rc= mysql_query(mysql, "CREATE TABLE test_select(id int, id1 tinyint, "
                                                 " id2 float, "
                                                 " id3 double, "
                                                 " name varchar(50))");
  myquery(rc);

  /* insert a row and commit the transaction */
  rc= mysql_query(mysql, "INSERT INTO test_select VALUES(10, 5, 2.3, 4.5, 'venu')");
  myquery(rc);

  rc= mysql_commit(mysql);
  myquery(rc);

  rc= mysql_query(mysql, "SELECT * FROM test_select");
  myquery(rc);

  /* get the result */
  result= mysql_store_result(mysql);
  mytest(result);

  (void) my_process_result_set(result);
  mysql_free_result(result);
}


/* Test simple select with prepare */

static void test_select_prepare()
{
  int        rc;
  MYSQL_STMT *stmt;

  myheader("test_select_prepare");

  rc= mysql_autocommit(mysql, TRUE);
  myquery(rc);

  rc= mysql_query(mysql, "DROP TABLE IF EXISTS test_select");
  myquery(rc);

  rc= mysql_query(mysql, "CREATE TABLE test_select(id int, name varchar(50))");
  myquery(rc);

  /* insert a row and commit the transaction */
  rc= mysql_query(mysql, "INSERT INTO test_select VALUES(10, 'venu')");
  myquery(rc);

  rc= mysql_commit(mysql);
  myquery(rc);

  stmt= mysql_simple_prepare(mysql, "SELECT * FROM test_select");
  check_stmt(stmt);

  rc= mysql_stmt_execute(stmt);
  check_execute(stmt, rc);

  rc= my_process_stmt_result(stmt);
  DIE_UNLESS(rc == 1);
  mysql_stmt_close(stmt);

  rc= mysql_query(mysql, "DROP TABLE test_select");
  myquery(rc);

  rc= mysql_query(mysql, "CREATE TABLE test_select(id tinyint, id1 int, "
                                                "  id2 float, id3 float, "
                                                "  name varchar(50))");
  myquery(rc);

  /* insert a row and commit the transaction */
  rc= mysql_query(mysql, "INSERT INTO test_select(id, id1, id2, name) VALUES(10, 5, 2.3, 'venu')");
  myquery(rc);

  rc= mysql_commit(mysql);
  myquery(rc);

  stmt= mysql_simple_prepare(mysql, "SELECT * FROM test_select");
  check_stmt(stmt);

  rc= mysql_stmt_execute(stmt);
  check_execute(stmt, rc);

  rc= my_process_stmt_result(stmt);
  DIE_UNLESS(rc == 1);
  mysql_stmt_close(stmt);
}


/* Test simple select */

static void test_select()
{
  MYSQL_STMT *stmt;
  int        rc;
  char       szData[25];
  int        nData= 1;
  MYSQL_BIND my_bind[2];
  ulong length[2];
  char query[MAX_TEST_QUERY_LENGTH];

  myheader("test_select");

  rc= mysql_autocommit(mysql, TRUE);
  myquery(rc);

  rc= mysql_query(mysql, "DROP TABLE IF EXISTS test_select");
  myquery(rc);

  rc= mysql_query(mysql, "CREATE TABLE test_select(id int, name varchar(50))");
  myquery(rc);

  /* insert a row and commit the transaction */
  rc= mysql_query(mysql, "INSERT INTO test_select VALUES(10, 'venu')");
  myquery(rc);

  /* now insert the second row, and roll back the transaction */
  rc= mysql_query(mysql, "INSERT INTO test_select VALUES(20, 'mysql')");
  myquery(rc);

  rc= mysql_commit(mysql);
  myquery(rc);

  strmov(query, "SELECT * FROM test_select WHERE id= ? "
                "AND CONVERT(name USING utf8) =?");
  stmt= mysql_simple_prepare(mysql, query);
  check_stmt(stmt);

  verify_param_count(stmt, 2);

  /* Always bzero all members of bind parameter */
  bzero((char*) my_bind, sizeof(my_bind));

  /* string data */
  nData= 10;
  strmov(szData, (char *)"venu");
  my_bind[1].buffer_type= MYSQL_TYPE_STRING;
  my_bind[1].buffer= (void *)szData;
  my_bind[1].buffer_length= 4;
  my_bind[1].length= &length[1];
  length[1]= 4;

  my_bind[0].buffer= (void *)&nData;
  my_bind[0].buffer_type= MYSQL_TYPE_LONG;

  rc= mysql_stmt_bind_param(stmt, my_bind);
  check_execute(stmt, rc);

  rc= mysql_stmt_execute(stmt);
  check_execute(stmt, rc);

  rc= my_process_stmt_result(stmt);
  DIE_UNLESS(rc == 1);

  mysql_stmt_close(stmt);
}


/*
  Test for BUG#3420 ("select id1, value1 from t where id= ? or value= ?"
  returns all rows in the table)
*/

static void test_ps_conj_select()
{
  MYSQL_STMT *stmt;
  int        rc;
  MYSQL_BIND my_bind[2];
  int32      int_data;
  char       str_data[32];
  unsigned long str_length;
  char query[MAX_TEST_QUERY_LENGTH];
  myheader("test_ps_conj_select");

  rc= mysql_query(mysql, "drop table if exists t1");
  myquery(rc);

  rc= mysql_query(mysql, "create table t1 (id1 int(11) NOT NULL default '0', "
                         "value2 varchar(100), value1 varchar(100))");
  myquery(rc);

  rc= mysql_query(mysql, "insert into t1 values (1, 'hh', 'hh'), "
                          "(2, 'hh', 'hh'), (1, 'ii', 'ii'), (2, 'ii', 'ii')");
  myquery(rc);

  strmov(query, "select id1, value1 from t1 where id1= ? or "
                "CONVERT(value1 USING utf8)= ?");
  stmt= mysql_simple_prepare(mysql, query);
  check_stmt(stmt);

  verify_param_count(stmt, 2);

  /* Always bzero all members of bind parameter */
  bzero((char*) my_bind, sizeof(my_bind));

  my_bind[0].buffer_type= MYSQL_TYPE_LONG;
  my_bind[0].buffer= (void *)&int_data;

  my_bind[1].buffer_type= MYSQL_TYPE_VAR_STRING;
  my_bind[1].buffer= (void *)str_data;
  my_bind[1].buffer_length= array_elements(str_data);
  my_bind[1].length= &str_length;

  rc= mysql_stmt_bind_param(stmt, my_bind);
  check_execute(stmt, rc);

  int_data= 1;
  strmov(str_data, "hh");
  str_length= strlen(str_data);

  rc= mysql_stmt_execute(stmt);
  check_execute(stmt, rc);

  rc= my_process_stmt_result(stmt);
  DIE_UNLESS(rc == 3);

  mysql_stmt_close(stmt);
}


/* reads Qcache_hits from server and returns its value */
static uint query_cache_hits(MYSQL *conn)
{
  MYSQL_RES *res;
  MYSQL_ROW row;
  int rc;
  uint result;

  rc= mysql_query(conn, "show status like 'qcache_hits'");
  myquery(rc);
  res= mysql_use_result(conn);
  DIE_UNLESS(res);

  row= mysql_fetch_row(res);
  DIE_UNLESS(row);

  result= atoi(row[1]);
  mysql_free_result(res);
  return result;
}


/*
  utility for the next test; expects 3 rows in the result from a SELECT,
  compares each row/field with an expected value.
 */
#define test_ps_query_cache_result(i1,s1,l1,i2,s2,l2,i3,s3,l3)    \
  r_metadata= mysql_stmt_result_metadata(stmt);                   \
  DIE_UNLESS(r_metadata != NULL);                                 \
  rc= mysql_stmt_fetch(stmt);                                     \
  check_execute(stmt, rc);                                        \
  if (!opt_silent)                                                \
    fprintf(stdout, "\n row 1: %d, %s(%lu)", r_int_data,          \
            r_str_data, r_str_length);                            \
  DIE_UNLESS((r_int_data == i1) && (r_str_length == l1) &&        \
             (strcmp(r_str_data, s1) == 0));                      \
  rc= mysql_stmt_fetch(stmt);                                     \
  check_execute(stmt, rc);                                        \
  if (!opt_silent)                                                \
    fprintf(stdout, "\n row 2: %d, %s(%lu)", r_int_data,          \
            r_str_data, r_str_length);                            \
  DIE_UNLESS((r_int_data == i2) && (r_str_length == l2) &&        \
             (strcmp(r_str_data, s2) == 0));                      \
  rc= mysql_stmt_fetch(stmt);                                     \
  check_execute(stmt, rc);                                        \
  if (!opt_silent)                                                \
    fprintf(stdout, "\n row 3: %d, %s(%lu)", r_int_data,          \
            r_str_data, r_str_length);                            \
  DIE_UNLESS((r_int_data == i3) && (r_str_length == l3) &&        \
             (strcmp(r_str_data, s3) == 0));                      \
  rc= mysql_stmt_fetch(stmt);                                     \
  DIE_UNLESS(rc == MYSQL_NO_DATA);                                \
  mysql_free_result(r_metadata);


/*
  Test that prepared statements make use of the query cache just as normal
  statements (BUG#735).
*/
static void test_ps_query_cache()
{
  MYSQL      *lmysql;
  MYSQL_STMT *stmt;
  int        rc;
  MYSQL_BIND p_bind[2],r_bind[2]; /* p: param bind; r: result bind */
  int32      p_int_data, r_int_data;
  char       p_str_data[32], r_str_data[32];
  unsigned long p_str_length, r_str_length;
  MYSQL_RES  *r_metadata;
  char       query[MAX_TEST_QUERY_LENGTH];
  uint       hits1, hits2;
  enum enum_test_ps_query_cache
  {
    /*
      We iterate the same prepare/executes block, but have iterations where
      we vary the query cache conditions.
    */
    /* the query cache is enabled for the duration of prep&execs: */
    TEST_QCACHE_ON= 0,
    /*
      same but using a new connection (to see if qcache serves results from
      the previous connection as it should):
    */
    TEST_QCACHE_ON_WITH_OTHER_CONN,
    /*
      First border case: disables the query cache before prepare and
      re-enables it before execution (to test if we have no bug then):
    */
    TEST_QCACHE_OFF_ON,
    /*
      Second border case: enables the query cache before prepare and
      disables it before execution:
    */
    TEST_QCACHE_ON_OFF
  };
  enum enum_test_ps_query_cache iteration;
  LINT_INIT(lmysql);

  myheader("test_ps_query_cache");

  /* prepare the table */

  rc= mysql_query(mysql, "drop table if exists t1");
  myquery(rc);

  rc= mysql_query(mysql, "create table t1 (id1 int(11) NOT NULL default '0', "
                         "value2 varchar(100), value1 varchar(100))");
  myquery(rc);

  rc= mysql_query(mysql, "insert into t1 values (1, 'hh', 'hh'), "
                          "(2, 'hh', 'hh'), (1, 'ii', 'ii'), (2, 'ii', 'ii')");
  myquery(rc);

  for (iteration= TEST_QCACHE_ON; iteration <= TEST_QCACHE_ON_OFF; iteration++)
  {

    switch (iteration)
    {
    case TEST_QCACHE_ON:
    case TEST_QCACHE_ON_OFF:
      rc= mysql_query(mysql, "set global query_cache_size=1000000");
      myquery(rc);
      break;
    case TEST_QCACHE_OFF_ON:
      rc= mysql_query(mysql, "set global query_cache_size=0");
      myquery(rc);
      break;
    case TEST_QCACHE_ON_WITH_OTHER_CONN:
      if (!opt_silent)
        fprintf(stdout, "\n Establishing a test connection ...");
      if (!(lmysql= mysql_init(NULL)))
      {
        myerror("mysql_init() failed");
        exit(1);
      }
      if (!(mysql_real_connect(lmysql, opt_host, opt_user,
                               opt_password, current_db, opt_port,
                               opt_unix_socket, 0)))
      {
        myerror("connection failed");
        mysql_close(lmysql);
        exit(1);
      }
      if (!opt_silent)
        fprintf(stdout, "OK");
      mysql= lmysql;
    }

    strmov(query, "select id1, value1 from t1 where id1= ? or "
           "CONVERT(value1 USING utf8)= ?");
    stmt= mysql_simple_prepare(mysql, query);
    check_stmt(stmt);

    verify_param_count(stmt, 2);

    switch(iteration)
    {
    case TEST_QCACHE_OFF_ON:
      rc= mysql_query(mysql, "set global query_cache_size=1000000");
      myquery(rc);
      break;
    case TEST_QCACHE_ON_OFF:
      rc= mysql_query(mysql, "set global query_cache_size=0");
      myquery(rc);
    default:
      break;
    }

    bzero((char*) p_bind, sizeof(p_bind));
    p_bind[0].buffer_type= MYSQL_TYPE_LONG;
    p_bind[0].buffer= (void *)&p_int_data;
    p_bind[1].buffer_type= MYSQL_TYPE_VAR_STRING;
    p_bind[1].buffer= (void *)p_str_data;
    p_bind[1].buffer_length= array_elements(p_str_data);
    p_bind[1].length= &p_str_length;

    rc= mysql_stmt_bind_param(stmt, p_bind);
    check_execute(stmt, rc);

    p_int_data= 1;
    strmov(p_str_data, "hh");
    p_str_length= strlen(p_str_data);

    bzero((char*) r_bind, sizeof(r_bind));
    r_bind[0].buffer_type= MYSQL_TYPE_LONG;
    r_bind[0].buffer= (void *)&r_int_data;
    r_bind[1].buffer_type= MYSQL_TYPE_VAR_STRING;
    r_bind[1].buffer= (void *)r_str_data;
    r_bind[1].buffer_length= array_elements(r_str_data);
    r_bind[1].length= &r_str_length;

    rc= mysql_stmt_bind_result(stmt, r_bind);
    check_execute(stmt, rc);

    rc= mysql_stmt_execute(stmt);
    check_execute(stmt, rc);

    test_ps_query_cache_result(1, "hh", 2, 2, "hh", 2, 1, "ii", 2);

    /* now retry with the same parameter values and see qcache hits */
    hits1= query_cache_hits(mysql);
    rc= mysql_stmt_execute(stmt);
    check_execute(stmt, rc);
    test_ps_query_cache_result(1, "hh", 2, 2, "hh", 2, 1, "ii", 2);
    hits2= query_cache_hits(mysql);
    switch(iteration) {
    case TEST_QCACHE_ON_WITH_OTHER_CONN:
    case TEST_QCACHE_ON:                 /* should have hit */
      DIE_UNLESS(hits2-hits1 == 1);
      break;
    case TEST_QCACHE_OFF_ON:
    case TEST_QCACHE_ON_OFF:             /* should not have hit */
      DIE_UNLESS(hits2-hits1 == 0);
      break;
    }

    /* now modify parameter values and see qcache hits */
    strmov(p_str_data, "ii");
    p_str_length= strlen(p_str_data);
    rc= mysql_stmt_execute(stmt);
    check_execute(stmt, rc);
    test_ps_query_cache_result(1, "hh", 2, 1, "ii", 2, 2, "ii", 2);
    hits1= query_cache_hits(mysql);

    switch(iteration) {
    case TEST_QCACHE_ON:
    case TEST_QCACHE_OFF_ON:
    case TEST_QCACHE_ON_OFF:             /* should not have hit */
      DIE_UNLESS(hits2-hits1 == 0);
      break;
    case TEST_QCACHE_ON_WITH_OTHER_CONN: /* should have hit */
      DIE_UNLESS(hits1-hits2 == 1);
      break;
    }

    rc= mysql_stmt_execute(stmt);
    check_execute(stmt, rc);

    test_ps_query_cache_result(1, "hh", 2, 1, "ii", 2, 2, "ii", 2);
    hits2= query_cache_hits(mysql);

    mysql_stmt_close(stmt);

    switch(iteration) {
    case TEST_QCACHE_ON:                 /* should have hit */
      DIE_UNLESS(hits2-hits1 == 1);
      break;
    case TEST_QCACHE_OFF_ON:
    case TEST_QCACHE_ON_OFF:             /* should not have hit */
      DIE_UNLESS(hits2-hits1 == 0);
      break;
    case TEST_QCACHE_ON_WITH_OTHER_CONN: /* should have hit */
      DIE_UNLESS(hits2-hits1 == 1);
      break;
    }

  } /* for(iteration=...) */

  rc= mysql_query(mysql, "set global query_cache_size=0");
  myquery(rc);

}


/* Test BUG#1115 (incorrect string parameter value allocation) */

static void test_bug1115()
{
  MYSQL_STMT *stmt;
  int rc;
  MYSQL_BIND my_bind[1];
  ulong length[1];
  char szData[11];
  char query[MAX_TEST_QUERY_LENGTH];

  myheader("test_bug1115");

  rc= mysql_query(mysql, "DROP TABLE IF EXISTS test_select");
  myquery(rc);

  rc= mysql_query(mysql, "CREATE TABLE test_select(\
session_id  char(9) NOT NULL, \
    a       int(8) unsigned NOT NULL, \
    b        int(5) NOT NULL, \
    c      int(5) NOT NULL, \
    d  datetime NOT NULL)");
  myquery(rc);
  rc= mysql_query(mysql, "INSERT INTO test_select VALUES "
                         "(\"abc\", 1, 2, 3, 2003-08-30), "
                         "(\"abd\", 1, 2, 3, 2003-08-30), "
                         "(\"abf\", 1, 2, 3, 2003-08-30), "
                         "(\"abg\", 1, 2, 3, 2003-08-30), "
                         "(\"abh\", 1, 2, 3, 2003-08-30), "
                         "(\"abj\", 1, 2, 3, 2003-08-30), "
                         "(\"abk\", 1, 2, 3, 2003-08-30), "
                         "(\"abl\", 1, 2, 3, 2003-08-30), "
                         "(\"abq\", 1, 2, 3, 2003-08-30) ");
  myquery(rc);
  rc= mysql_query(mysql, "INSERT INTO test_select VALUES "
                         "(\"abw\", 1, 2, 3, 2003-08-30), "
                         "(\"abe\", 1, 2, 3, 2003-08-30), "
                         "(\"abr\", 1, 2, 3, 2003-08-30), "
                         "(\"abt\", 1, 2, 3, 2003-08-30), "
                         "(\"aby\", 1, 2, 3, 2003-08-30), "
                         "(\"abu\", 1, 2, 3, 2003-08-30), "
                         "(\"abi\", 1, 2, 3, 2003-08-30), "
                         "(\"abo\", 1, 2, 3, 2003-08-30), "
                         "(\"abp\", 1, 2, 3, 2003-08-30), "
                         "(\"abz\", 1, 2, 3, 2003-08-30), "
                         "(\"abx\", 1, 2, 3, 2003-08-30)");
  myquery(rc);

  strmov(query, "SELECT * FROM test_select WHERE "
                "CONVERT(session_id USING utf8)= ?");
  stmt= mysql_simple_prepare(mysql, query);
  check_stmt(stmt);

  verify_param_count(stmt, 1);

  /* Always bzero all members of bind parameter */
  bzero((char*) my_bind, sizeof(my_bind));

  strmov(szData, (char *)"abc");
  my_bind[0].buffer_type= MYSQL_TYPE_STRING;
  my_bind[0].buffer= (void *)szData;
  my_bind[0].buffer_length= 10;
  my_bind[0].length= &length[0];
  length[0]= 3;

  rc= mysql_stmt_bind_param(stmt, my_bind);
  check_execute(stmt, rc);

  rc= mysql_stmt_execute(stmt);
  check_execute(stmt, rc);

  rc= my_process_stmt_result(stmt);
  DIE_UNLESS(rc == 1);

  strmov(szData, (char *)"venu");
  my_bind[0].buffer_type= MYSQL_TYPE_STRING;
  my_bind[0].buffer= (void *)szData;
  my_bind[0].buffer_length= 10;
  my_bind[0].length= &length[0];
  length[0]= 4;
  my_bind[0].is_null= 0;

  rc= mysql_stmt_bind_param(stmt, my_bind);
  check_execute(stmt, rc);

  rc= mysql_stmt_execute(stmt);
  check_execute(stmt, rc);

  rc= my_process_stmt_result(stmt);
  DIE_UNLESS(rc == 0);

  strmov(szData, (char *)"abc");
  my_bind[0].buffer_type= MYSQL_TYPE_STRING;
  my_bind[0].buffer= (void *)szData;
  my_bind[0].buffer_length= 10;
  my_bind[0].length= &length[0];
  length[0]= 3;
  my_bind[0].is_null= 0;

  rc= mysql_stmt_bind_param(stmt, my_bind);
  check_execute(stmt, rc);

  rc= mysql_stmt_execute(stmt);
  check_execute(stmt, rc);

  rc= my_process_stmt_result(stmt);
  DIE_UNLESS(rc == 1);

  mysql_stmt_close(stmt);
}


/* Test BUG#1180 (optimized away part of WHERE clause) */

static void test_bug1180()
{
  MYSQL_STMT *stmt;
  int rc;
  MYSQL_BIND my_bind[1];
  ulong length[1];
  char szData[11];
  char query[MAX_TEST_QUERY_LENGTH];

  myheader("test_select_bug");

  rc= mysql_query(mysql, "DROP TABLE IF EXISTS test_select");
  myquery(rc);

  rc= mysql_query(mysql, "CREATE TABLE test_select(session_id  char(9) NOT NULL)");
  myquery(rc);
  rc= mysql_query(mysql, "INSERT INTO test_select VALUES (\"abc\")");
  myquery(rc);

  strmov(query, "SELECT * FROM test_select WHERE ?= \"1111\" and "
                "session_id= \"abc\"");
  stmt= mysql_simple_prepare(mysql, query);
  check_stmt(stmt);

  verify_param_count(stmt, 1);

  /* Always bzero all members of bind parameter */
  bzero((char*) my_bind, sizeof(my_bind));

  strmov(szData, (char *)"abc");
  my_bind[0].buffer_type= MYSQL_TYPE_STRING;
  my_bind[0].buffer= (void *)szData;
  my_bind[0].buffer_length= 10;
  my_bind[0].length= &length[0];
  length[0]= 3;
  my_bind[0].is_null= 0;

  rc= mysql_stmt_bind_param(stmt, my_bind);
  check_execute(stmt, rc);

  rc= mysql_stmt_execute(stmt);
  check_execute(stmt, rc);

  rc= my_process_stmt_result(stmt);
  DIE_UNLESS(rc == 0);

  strmov(szData, (char *)"1111");
  my_bind[0].buffer_type= MYSQL_TYPE_STRING;
  my_bind[0].buffer= (void *)szData;
  my_bind[0].buffer_length= 10;
  my_bind[0].length= &length[0];
  length[0]= 4;
  my_bind[0].is_null= 0;

  rc= mysql_stmt_bind_param(stmt, my_bind);
  check_execute(stmt, rc);

  rc= mysql_stmt_execute(stmt);
  check_execute(stmt, rc);

  rc= my_process_stmt_result(stmt);
  DIE_UNLESS(rc == 1);

  strmov(szData, (char *)"abc");
  my_bind[0].buffer_type= MYSQL_TYPE_STRING;
  my_bind[0].buffer= (void *)szData;
  my_bind[0].buffer_length= 10;
  my_bind[0].length= &length[0];
  length[0]= 3;
  my_bind[0].is_null= 0;

  rc= mysql_stmt_bind_param(stmt, my_bind);
  check_execute(stmt, rc);

  rc= mysql_stmt_execute(stmt);
  check_execute(stmt, rc);

  rc= my_process_stmt_result(stmt);
  DIE_UNLESS(rc == 0);

  mysql_stmt_close(stmt);
}


/*
  Test BUG#1644 (Insertion of more than 3 NULL columns with parameter
  binding fails)
*/

static void test_bug1644()
{
  MYSQL_STMT *stmt;
  MYSQL_RES *result;
  MYSQL_ROW row;
  MYSQL_BIND my_bind[4];
  int num;
  my_bool isnull;
  int rc, i;
  char query[MAX_TEST_QUERY_LENGTH];

  myheader("test_bug1644");

  rc= mysql_query(mysql, "DROP TABLE IF EXISTS foo_dfr");
  myquery(rc);

  rc= mysql_query(mysql,
           "CREATE TABLE foo_dfr(col1 int, col2 int, col3 int, col4 int);");
  myquery(rc);

  strmov(query, "INSERT INTO foo_dfr VALUES (?, ?, ?, ? )");
  stmt= mysql_simple_prepare(mysql, query);
  check_stmt(stmt);

  verify_param_count(stmt, 4);

  /* Always bzero all members of bind parameter */
  bzero((char*) my_bind, sizeof(my_bind));

  num= 22;
  isnull= 0;
  for (i= 0 ; i < 4 ; i++)
  {
    my_bind[i].buffer_type= MYSQL_TYPE_LONG;
    my_bind[i].buffer= (void *)&num;
    my_bind[i].is_null= &isnull;
  }

  rc= mysql_stmt_bind_param(stmt, my_bind);
  check_execute(stmt, rc);

  rc= mysql_stmt_execute(stmt);
  check_execute(stmt, rc);

  isnull= 1;
  for (i= 0 ; i < 4 ; i++)
    my_bind[i].is_null= &isnull;

  rc= mysql_stmt_bind_param(stmt, my_bind);
  check_execute(stmt, rc);

  rc= mysql_stmt_execute(stmt);
  check_execute(stmt, rc);

  isnull= 0;
  num= 88;
  for (i= 0 ; i < 4 ; i++)
    my_bind[i].is_null= &isnull;

  rc= mysql_stmt_bind_param(stmt, my_bind);
  check_execute(stmt, rc);

  rc= mysql_stmt_execute(stmt);
  check_execute(stmt, rc);

  mysql_stmt_close(stmt);

  rc= mysql_query(mysql, "SELECT * FROM foo_dfr");
  myquery(rc);

  result= mysql_store_result(mysql);
  mytest(result);

  rc= my_process_result_set(result);
  DIE_UNLESS(rc == 3);

  mysql_data_seek(result, 0);

  row= mysql_fetch_row(result);
  mytest(row);
  for (i= 0 ; i < 4 ; i++)
  {
    DIE_UNLESS(strcmp(row[i], "22") == 0);
  }
  row= mysql_fetch_row(result);
  mytest(row);
  for (i= 0 ; i < 4 ; i++)
  {
    DIE_UNLESS(row[i] == 0);
  }
  row= mysql_fetch_row(result);
  mytest(row);
  for (i= 0 ; i < 4 ; i++)
  {
    DIE_UNLESS(strcmp(row[i], "88") == 0);
  }
  row= mysql_fetch_row(result);
  mytest_r(row);

  mysql_free_result(result);
}


/* Test simple select show */

static void test_select_show()
{
  MYSQL_STMT *stmt;
  int        rc;
  char query[MAX_TEST_QUERY_LENGTH];

  myheader("test_select_show");

  mysql_autocommit(mysql, TRUE);

  rc= mysql_query(mysql, "DROP TABLE IF EXISTS test_show");
  myquery(rc);

  rc= mysql_query(mysql, "CREATE TABLE test_show(id int(4) NOT NULL primary "
                         " key, name char(2))");
  myquery(rc);

  stmt= mysql_simple_prepare(mysql, "show columns from test_show");
  check_stmt(stmt);

  verify_param_count(stmt, 0);

  rc= mysql_stmt_execute(stmt);
  check_execute(stmt, rc);

  my_process_stmt_result(stmt);
  mysql_stmt_close(stmt);

  stmt= mysql_simple_prepare(mysql, "show tables from mysql like ?");
  check_stmt_r(stmt);

  strxmov(query, "show tables from ", current_db, " like \'test_show\'", NullS);
  stmt= mysql_simple_prepare(mysql, query);
  check_stmt(stmt);

  rc= mysql_stmt_execute(stmt);
  check_execute(stmt, rc);

  my_process_stmt_result(stmt);
  mysql_stmt_close(stmt);

  stmt= mysql_simple_prepare(mysql, "describe test_show");
  check_stmt(stmt);

  rc= mysql_stmt_execute(stmt);
  check_execute(stmt, rc);

  my_process_stmt_result(stmt);
  mysql_stmt_close(stmt);

  stmt= mysql_simple_prepare(mysql, "show keys from test_show");
  check_stmt(stmt);

  rc= mysql_stmt_execute(stmt);
  check_execute(stmt, rc);

  rc= my_process_stmt_result(stmt);
  DIE_UNLESS(rc == 1);
  mysql_stmt_close(stmt);
}


/* Test simple update */

static void test_simple_update()
{
  MYSQL_STMT *stmt;
  int        rc;
  char       szData[25];
  int        nData= 1;
  MYSQL_RES  *result;
  MYSQL_BIND my_bind[2];
  ulong      length[2];
  char query[MAX_TEST_QUERY_LENGTH];

  myheader("test_simple_update");

  rc= mysql_autocommit(mysql, TRUE);
  myquery(rc);

  rc= mysql_query(mysql, "DROP TABLE IF EXISTS test_update");
  myquery(rc);

  rc= mysql_query(mysql, "CREATE TABLE test_update(col1 int, "
                         " col2 varchar(50), col3 int )");
  myquery(rc);

  rc= mysql_query(mysql, "INSERT INTO test_update VALUES(1, 'MySQL', 100)");
  myquery(rc);

  verify_affected_rows(1);

  rc= mysql_commit(mysql);
  myquery(rc);

  /* insert by prepare */
  strmov(query, "UPDATE test_update SET col2= ? WHERE col1= ?");
  stmt= mysql_simple_prepare(mysql, query);
  check_stmt(stmt);

  verify_param_count(stmt, 2);

  /* Always bzero all members of bind parameter */
  bzero((char*) my_bind, sizeof(my_bind));

  nData= 1;
  my_bind[0].buffer_type= MYSQL_TYPE_STRING;
  my_bind[0].buffer= szData;                /* string data */
  my_bind[0].buffer_length= sizeof(szData);
  my_bind[0].length= &length[0];
  length[0]= my_sprintf(szData, (szData, "updated-data"));

  my_bind[1].buffer= (void *) &nData;
  my_bind[1].buffer_type= MYSQL_TYPE_LONG;

  rc= mysql_stmt_bind_param(stmt, my_bind);
  check_execute(stmt, rc);

  rc= mysql_stmt_execute(stmt);
  check_execute(stmt, rc);
  verify_affected_rows(1);

  mysql_stmt_close(stmt);

  /* now fetch the results ..*/
  rc= mysql_commit(mysql);
  myquery(rc);

  /* test the results now, only one row should exist */
  rc= mysql_query(mysql, "SELECT * FROM test_update");
  myquery(rc);

  /* get the result */
  result= mysql_store_result(mysql);
  mytest(result);

  rc= my_process_result_set(result);
  DIE_UNLESS(rc == 1);
  mysql_free_result(result);
}


/* Test simple long data handling */

static void test_long_data()
{
  MYSQL_STMT *stmt;
  int        rc, int_data;
  char       *data= NullS;
  MYSQL_RES  *result;
  MYSQL_BIND my_bind[3];
  char query[MAX_TEST_QUERY_LENGTH];

  myheader("test_long_data");

  rc= mysql_autocommit(mysql, TRUE);
  myquery(rc);

  rc= mysql_query(mysql, "DROP TABLE IF EXISTS test_long_data");
  myquery(rc);

  rc= mysql_query(mysql, "CREATE TABLE test_long_data(col1 int, "
                         "      col2 long varchar, col3 long varbinary)");
  myquery(rc);

  strmov(query, "INSERT INTO test_long_data(col1, col2) VALUES(?)");
  stmt= mysql_simple_prepare(mysql, query);
  check_stmt_r(stmt);

  strmov(query, "INSERT INTO test_long_data(col1, col2, col3) VALUES(?, ?, ?)");
  stmt= mysql_simple_prepare(mysql, query);
  check_stmt(stmt);

  verify_param_count(stmt, 3);

  /* Always bzero all members of bind parameter */
  bzero((char*) my_bind, sizeof(my_bind));

  my_bind[0].buffer= (void *)&int_data;
  my_bind[0].buffer_type= MYSQL_TYPE_LONG;

  my_bind[1].buffer_type= MYSQL_TYPE_STRING;

  my_bind[2]= my_bind[1];
  rc= mysql_stmt_bind_param(stmt, my_bind);
  check_execute(stmt, rc);

  int_data= 999;
  data= (char *)"Michael";

  /* supply data in pieces */
  rc= mysql_stmt_send_long_data(stmt, 1, data, strlen(data));
  data= (char *)" 'Monty' Widenius";
  rc= mysql_stmt_send_long_data(stmt, 1, data, strlen(data));
  check_execute(stmt, rc);
  rc= mysql_stmt_send_long_data(stmt, 2, "Venu (venu@mysql.com)", 4);
  check_execute(stmt, rc);

  /* execute */
  rc= mysql_stmt_execute(stmt);
  if (!opt_silent)
    fprintf(stdout, " mysql_stmt_execute() returned %d\n", rc);
  check_execute(stmt, rc);

  rc= mysql_commit(mysql);
  myquery(rc);

  /* now fetch the results ..*/
  rc= mysql_query(mysql, "SELECT * FROM test_long_data");
  myquery(rc);

  /* get the result */
  result= mysql_store_result(mysql);
  mytest(result);

  rc= my_process_result_set(result);
  DIE_UNLESS(rc == 1);
  mysql_free_result(result);

  verify_col_data("test_long_data", "col1", "999");
  verify_col_data("test_long_data", "col2", "Michael 'Monty' Widenius");
  verify_col_data("test_long_data", "col3", "Venu");
  mysql_stmt_close(stmt);
}


/* Test long data (string) handling */

static void test_long_data_str()
{
  MYSQL_STMT *stmt;
  int        rc, i;
  char       data[255];
  long       length;
  ulong      length1;
  MYSQL_RES  *result;
  MYSQL_BIND my_bind[2];
  my_bool    is_null[2];
  char query[MAX_TEST_QUERY_LENGTH];

  myheader("test_long_data_str");

  rc= mysql_autocommit(mysql, TRUE);
  myquery(rc);

  rc= mysql_query(mysql, "DROP TABLE IF EXISTS test_long_data_str");
  myquery(rc);

  rc= mysql_query(mysql, "CREATE TABLE test_long_data_str(id int, longstr long varchar)");
  myquery(rc);

  strmov(query, "INSERT INTO test_long_data_str VALUES(?, ?)");
  stmt= mysql_simple_prepare(mysql, query);
  check_stmt(stmt);

  verify_param_count(stmt, 2);

  /* Always bzero all members of bind parameter */
  bzero((char*) my_bind, sizeof(my_bind));

  my_bind[0].buffer= (void *)&length;
  my_bind[0].buffer_type= MYSQL_TYPE_LONG;
  my_bind[0].is_null= &is_null[0];
  is_null[0]= 0;
  length= 0;

  my_bind[1].buffer= data;                          /* string data */
  my_bind[1].buffer_type= MYSQL_TYPE_STRING;
  my_bind[1].length= &length1;
  my_bind[1].is_null= &is_null[1];
  is_null[1]= 0;
  rc= mysql_stmt_bind_param(stmt, my_bind);
  check_execute(stmt, rc);

  length= 40;
  strmov(data, "MySQL AB");

  /* supply data in pieces */
  for(i= 0; i < 4; i++)
  {
    rc= mysql_stmt_send_long_data(stmt, 1, (char *)data, 5);
    check_execute(stmt, rc);
  }
  /* execute */
  rc= mysql_stmt_execute(stmt);
  if (!opt_silent)
    fprintf(stdout, " mysql_stmt_execute() returned %d\n", rc);
  check_execute(stmt, rc);

  mysql_stmt_close(stmt);

  rc= mysql_commit(mysql);
  myquery(rc);

  /* now fetch the results ..*/
  rc= mysql_query(mysql, "SELECT LENGTH(longstr), longstr FROM test_long_data_str");
  myquery(rc);

  /* get the result */
  result= mysql_store_result(mysql);
  mytest(result);

  rc= my_process_result_set(result);
  DIE_UNLESS(rc == 1);
  mysql_free_result(result);

  my_sprintf(data, (data, "%d", i*5));
  verify_col_data("test_long_data_str", "LENGTH(longstr)", data);
  data[0]= '\0';
  while (i--)
   strxmov(data, data, "MySQL", NullS);
  verify_col_data("test_long_data_str", "longstr", data);

  rc= mysql_query(mysql, "DROP TABLE test_long_data_str");
  myquery(rc);
}


/* Test long data (string) handling */

static void test_long_data_str1()
{
  MYSQL_STMT *stmt;
  int        rc, i;
  char       data[255];
  long       length;
  ulong      max_blob_length, blob_length, length1;
  my_bool    true_value;
  MYSQL_RES  *result;
  MYSQL_BIND my_bind[2];
  MYSQL_FIELD *field;
  char query[MAX_TEST_QUERY_LENGTH];

  myheader("test_long_data_str1");

  rc= mysql_autocommit(mysql, TRUE);
  myquery(rc);

  rc= mysql_query(mysql, "DROP TABLE IF EXISTS test_long_data_str");
  myquery(rc);

  rc= mysql_query(mysql, "CREATE TABLE test_long_data_str(longstr long varchar, blb long varbinary)");
  myquery(rc);

  strmov(query, "INSERT INTO test_long_data_str VALUES(?, ?)");
  stmt= mysql_simple_prepare(mysql, query);
  check_stmt(stmt);

  verify_param_count(stmt, 2);

  /* Always bzero all members of bind parameter */
  bzero((char*) my_bind, sizeof(my_bind));

  my_bind[0].buffer= data;            /* string data */
  my_bind[0].buffer_length= sizeof(data);
  my_bind[0].length= &length1;
  my_bind[0].buffer_type= MYSQL_TYPE_STRING;
  length1= 0;

  my_bind[1]= my_bind[0];
  my_bind[1].buffer_type= MYSQL_TYPE_BLOB;

  rc= mysql_stmt_bind_param(stmt, my_bind);
  check_execute(stmt, rc);
  length= my_sprintf(data, (data, "MySQL AB"));

  /* supply data in pieces */
  for (i= 0; i < 3; i++)
  {
    rc= mysql_stmt_send_long_data(stmt, 0, data, length);
    check_execute(stmt, rc);

    rc= mysql_stmt_send_long_data(stmt, 1, data, 2);
    check_execute(stmt, rc);
  }

  /* execute */
  rc= mysql_stmt_execute(stmt);
  if (!opt_silent)
    fprintf(stdout, " mysql_stmt_execute() returned %d\n", rc);
  check_execute(stmt, rc);

  mysql_stmt_close(stmt);

  rc= mysql_commit(mysql);
  myquery(rc);

  /* now fetch the results ..*/
  rc= mysql_query(mysql, "SELECT LENGTH(longstr), longstr, LENGTH(blb), blb FROM test_long_data_str");
  myquery(rc);

  /* get the result */
  result= mysql_store_result(mysql);

  mysql_field_seek(result, 1);
  field= mysql_fetch_field(result);
  max_blob_length= field->max_length;

  mytest(result);

  rc= my_process_result_set(result);
  DIE_UNLESS(rc == 1);
  mysql_free_result(result);

  my_sprintf(data, (data, "%ld", (long)i*length));
  verify_col_data("test_long_data_str", "length(longstr)", data);

  my_sprintf(data, (data, "%d", i*2));
  verify_col_data("test_long_data_str", "length(blb)", data);

  /* Test length of field->max_length */
  stmt= mysql_simple_prepare(mysql, "SELECT * from test_long_data_str");
  check_stmt(stmt);
  verify_param_count(stmt, 0);

  rc= mysql_stmt_execute(stmt);
  check_execute(stmt, rc);

  rc= mysql_stmt_store_result(stmt);
  check_execute(stmt, rc);

  result= mysql_stmt_result_metadata(stmt);
  field= mysql_fetch_fields(result);

  /* First test what happens if STMT_ATTR_UPDATE_MAX_LENGTH is not used */
  DIE_UNLESS(field->max_length == 0);
  mysql_free_result(result);

  /* Enable updating of field->max_length */
  true_value= 1;
  mysql_stmt_attr_set(stmt, STMT_ATTR_UPDATE_MAX_LENGTH, (void*) &true_value);
  rc= mysql_stmt_execute(stmt);
  check_execute(stmt, rc);

  rc= mysql_stmt_store_result(stmt);
  check_execute(stmt, rc);

  result= mysql_stmt_result_metadata(stmt);
  field= mysql_fetch_fields(result);

  DIE_UNLESS(field->max_length == max_blob_length);

  /* Fetch results into a data buffer that is smaller than data */
  bzero((char*) my_bind, sizeof(*my_bind));
  my_bind[0].buffer_type= MYSQL_TYPE_BLOB;
  my_bind[0].buffer= (void *) &data; /* this buffer won't be altered */
  my_bind[0].buffer_length= 16;
  my_bind[0].length= &blob_length;
  my_bind[0].error= &my_bind[0].error_value;
  rc= mysql_stmt_bind_result(stmt, my_bind);
  data[16]= 0;

  rc= mysql_stmt_fetch(stmt);
  DIE_UNLESS(rc == MYSQL_DATA_TRUNCATED);
  DIE_UNLESS(my_bind[0].error_value);
  DIE_UNLESS(strlen(data) == 16);
  DIE_UNLESS(blob_length == max_blob_length);

  /* Fetch all data */
  bzero((char*) (my_bind+1), sizeof(*my_bind));
  my_bind[1].buffer_type= MYSQL_TYPE_BLOB;
  my_bind[1].buffer= (void *) &data; /* this buffer won't be altered */
  my_bind[1].buffer_length= sizeof(data);
  my_bind[1].length= &blob_length;
  bzero(data, sizeof(data));
  mysql_stmt_fetch_column(stmt, my_bind+1, 0, 0);
  DIE_UNLESS(strlen(data) == max_blob_length);

  mysql_free_result(result);
  mysql_stmt_close(stmt);

  /* Drop created table */
  rc= mysql_query(mysql, "DROP TABLE test_long_data_str");
  myquery(rc);
}


/* Test long data (binary) handling */

static void test_long_data_bin()
{
  MYSQL_STMT *stmt;
  int        rc;
  char       data[255];
  long       length;
  MYSQL_RES  *result;
  MYSQL_BIND my_bind[2];
  char query[MAX_TEST_QUERY_LENGTH];


  myheader("test_long_data_bin");

  rc= mysql_autocommit(mysql, TRUE);
  myquery(rc);

  rc= mysql_query(mysql, "DROP TABLE IF EXISTS test_long_data_bin");
  myquery(rc);

  rc= mysql_query(mysql, "CREATE TABLE test_long_data_bin(id int, longbin long varbinary)");
  myquery(rc);

  strmov(query, "INSERT INTO test_long_data_bin VALUES(?, ?)");
  stmt= mysql_simple_prepare(mysql, query);
  check_stmt(stmt);

  verify_param_count(stmt, 2);

  /* Always bzero all members of bind parameter */
  bzero((char*) my_bind, sizeof(my_bind));

  my_bind[0].buffer= (void *)&length;
  my_bind[0].buffer_type= MYSQL_TYPE_LONG;
  length= 0;

  my_bind[1].buffer= data;           /* string data */
  my_bind[1].buffer_type= MYSQL_TYPE_LONG_BLOB;
  rc= mysql_stmt_bind_param(stmt, my_bind);
  check_execute(stmt, rc);

  length= 10;
  strmov(data, "MySQL AB");

  /* supply data in pieces */
  {
    int i;
    for (i= 0; i < 100; i++)
    {
      rc= mysql_stmt_send_long_data(stmt, 1, (char *)data, 4);
      check_execute(stmt, rc);
    }
  }
  /* execute */
  rc= mysql_stmt_execute(stmt);
  if (!opt_silent)
    fprintf(stdout, " mysql_stmt_execute() returned %d\n", rc);
  check_execute(stmt, rc);

  mysql_stmt_close(stmt);

  rc= mysql_commit(mysql);
  myquery(rc);

  /* now fetch the results ..*/
  rc= mysql_query(mysql, "SELECT LENGTH(longbin), longbin FROM test_long_data_bin");
  myquery(rc);

  /* get the result */
  result= mysql_store_result(mysql);
  mytest(result);

  rc= my_process_result_set(result);
  DIE_UNLESS(rc == 1);
  mysql_free_result(result);
}


/* Test simple delete */

static void test_simple_delete()
{
  MYSQL_STMT *stmt;
  int        rc;
  char       szData[30]= {0};
  int        nData= 1;
  MYSQL_RES  *result;
  MYSQL_BIND my_bind[2];
  ulong length[2];
  char query[MAX_TEST_QUERY_LENGTH];

  myheader("test_simple_delete");

  rc= mysql_autocommit(mysql, TRUE);
  myquery(rc);

  rc= mysql_query(mysql, "DROP TABLE IF EXISTS test_simple_delete");
  myquery(rc);

  rc= mysql_query(mysql, "CREATE TABLE test_simple_delete(col1 int, \
                                col2 varchar(50), col3 int )");
  myquery(rc);

  rc= mysql_query(mysql, "INSERT INTO test_simple_delete VALUES(1, 'MySQL', 100)");
  myquery(rc);

  verify_affected_rows(1);

  rc= mysql_commit(mysql);
  myquery(rc);

  /* insert by prepare */
  strmov(query, "DELETE FROM test_simple_delete WHERE col1= ? AND "
                "CONVERT(col2 USING utf8)= ? AND col3= 100");
  stmt= mysql_simple_prepare(mysql, query);
  check_stmt(stmt);

  verify_param_count(stmt, 2);

  /* Always bzero all members of bind parameter */
  bzero((char*) my_bind, sizeof(my_bind));

  nData= 1;
  strmov(szData, "MySQL");
  my_bind[1].buffer_type= MYSQL_TYPE_STRING;
  my_bind[1].buffer= szData;               /* string data */
  my_bind[1].buffer_length= sizeof(szData);
  my_bind[1].length= &length[1];
  length[1]= 5;

  my_bind[0].buffer= (void *)&nData;
  my_bind[0].buffer_type= MYSQL_TYPE_LONG;

  rc= mysql_stmt_bind_param(stmt, my_bind);
  check_execute(stmt, rc);

  rc= mysql_stmt_execute(stmt);
  check_execute(stmt, rc);

  verify_affected_rows(1);

  mysql_stmt_close(stmt);

  /* now fetch the results ..*/
  rc= mysql_commit(mysql);
  myquery(rc);

  /* test the results now, only one row should exist */
  rc= mysql_query(mysql, "SELECT * FROM test_simple_delete");
  myquery(rc);

  /* get the result */
  result= mysql_store_result(mysql);
  mytest(result);

  rc= my_process_result_set(result);
  DIE_UNLESS(rc == 0);
  mysql_free_result(result);
}


/* Test simple update */

static void test_update()
{
  MYSQL_STMT *stmt;
  int        rc;
  char       szData[25];
  int        nData= 1;
  MYSQL_RES  *result;
  MYSQL_BIND my_bind[2];
  ulong length[2];
  char query[MAX_TEST_QUERY_LENGTH];

  myheader("test_update");

  rc= mysql_autocommit(mysql, TRUE);
  myquery(rc);

  rc= mysql_query(mysql, "DROP TABLE IF EXISTS test_update");
  myquery(rc);

  rc= mysql_query(mysql, "CREATE TABLE test_update("
                               "col1 int primary key auto_increment, "
                               "col2 varchar(50), col3 int )");
  myquery(rc);

  strmov(query, "INSERT INTO test_update(col2, col3) VALUES(?, ?)");
  stmt= mysql_simple_prepare(mysql, query);
  check_stmt(stmt);

  verify_param_count(stmt, 2);

  /* Always bzero all members of bind parameter */
  bzero((char*) my_bind, sizeof(my_bind));

  /* string data */
  my_bind[0].buffer_type= MYSQL_TYPE_STRING;
  my_bind[0].buffer= szData;
  my_bind[0].buffer_length= sizeof(szData);
  my_bind[0].length= &length[0];
  length[0]= my_sprintf(szData, (szData, "inserted-data"));

  my_bind[1].buffer= (void *)&nData;
  my_bind[1].buffer_type= MYSQL_TYPE_LONG;

  rc= mysql_stmt_bind_param(stmt, my_bind);
  check_execute(stmt, rc);

  nData= 100;
  rc= mysql_stmt_execute(stmt);
  check_execute(stmt, rc);

  verify_affected_rows(1);
  mysql_stmt_close(stmt);

  strmov(query, "UPDATE test_update SET col2= ? WHERE col3= ?");
  stmt= mysql_simple_prepare(mysql, query);
  check_stmt(stmt);

  verify_param_count(stmt, 2);
  nData= 100;

  /* Always bzero all members of bind parameter */
  bzero((char*) my_bind, sizeof(my_bind));

  my_bind[0].buffer_type= MYSQL_TYPE_STRING;
  my_bind[0].buffer= szData;
  my_bind[0].buffer_length= sizeof(szData);
  my_bind[0].length= &length[0];
  length[0]= my_sprintf(szData, (szData, "updated-data"));

  my_bind[1].buffer= (void *)&nData;
  my_bind[1].buffer_type= MYSQL_TYPE_LONG;

  rc= mysql_stmt_bind_param(stmt, my_bind);
  check_execute(stmt, rc);

  rc= mysql_stmt_execute(stmt);
  check_execute(stmt, rc);
  verify_affected_rows(1);

  mysql_stmt_close(stmt);

  /* now fetch the results ..*/
  rc= mysql_commit(mysql);
  myquery(rc);

  /* test the results now, only one row should exist */
  rc= mysql_query(mysql, "SELECT * FROM test_update");
  myquery(rc);

  /* get the result */
  result= mysql_store_result(mysql);
  mytest(result);

  rc= my_process_result_set(result);
  DIE_UNLESS(rc == 1);
  mysql_free_result(result);
}


/* Test prepare without parameters */

static void test_prepare_noparam()
{
  MYSQL_STMT *stmt;
  int        rc;
  MYSQL_RES  *result;
  char query[MAX_TEST_QUERY_LENGTH];

  myheader("test_prepare_noparam");

  rc= mysql_query(mysql, "DROP TABLE IF EXISTS my_prepare");
  myquery(rc);


  rc= mysql_query(mysql, "CREATE TABLE my_prepare(col1 int, col2 varchar(50))");
  myquery(rc);

  /* insert by prepare */
  strmov(query, "INSERT INTO my_prepare VALUES(10, 'venu')");
  stmt= mysql_simple_prepare(mysql, query);
  check_stmt(stmt);

  verify_param_count(stmt, 0);

  rc= mysql_stmt_execute(stmt);
  check_execute(stmt, rc);

  mysql_stmt_close(stmt);

  /* now fetch the results ..*/
  rc= mysql_commit(mysql);
  myquery(rc);

  /* test the results now, only one row should exist */
  rc= mysql_query(mysql, "SELECT * FROM my_prepare");
  myquery(rc);

  /* get the result */
  result= mysql_store_result(mysql);
  mytest(result);

  rc= my_process_result_set(result);
  DIE_UNLESS(rc == 1);
  mysql_free_result(result);
}


/* Test simple bind result */

static void test_bind_result()
{
  MYSQL_STMT *stmt;
  int        rc;
  int        nData;
  ulong      length1;
  char       szData[100];
  MYSQL_BIND my_bind[2];
  my_bool    is_null[2];

  myheader("test_bind_result");

  rc= mysql_query(mysql, "DROP TABLE IF EXISTS test_bind_result");
  myquery(rc);

  rc= mysql_query(mysql, "CREATE TABLE test_bind_result(col1 int , col2 varchar(50))");
  myquery(rc);

  rc= mysql_query(mysql, "INSERT INTO test_bind_result VALUES(10, 'venu')");
  myquery(rc);

  rc= mysql_query(mysql, "INSERT INTO test_bind_result VALUES(20, 'MySQL')");
  myquery(rc);

  rc= mysql_query(mysql, "INSERT INTO test_bind_result(col2) VALUES('monty')");
  myquery(rc);

  rc= mysql_commit(mysql);
  myquery(rc);

  /* fetch */

  bzero((char*) my_bind, sizeof(my_bind));
  my_bind[0].buffer_type= MYSQL_TYPE_LONG;
  my_bind[0].buffer= (void *) &nData;      /* integer data */
  my_bind[0].is_null= &is_null[0];

  my_bind[1].buffer_type= MYSQL_TYPE_STRING;
  my_bind[1].buffer= szData;                /* string data */
  my_bind[1].buffer_length= sizeof(szData);
  my_bind[1].length= &length1;
  my_bind[1].is_null= &is_null[1];

  stmt= mysql_simple_prepare(mysql, "SELECT * FROM test_bind_result");
  check_stmt(stmt);

  rc= mysql_stmt_bind_result(stmt, my_bind);
  check_execute(stmt, rc);

  rc= mysql_stmt_execute(stmt);
  check_execute(stmt, rc);

  rc= mysql_stmt_fetch(stmt);
  check_execute(stmt, rc);

  if (!opt_silent)
    fprintf(stdout, "\n row 1: %d, %s(%lu)", nData, szData, length1);
  DIE_UNLESS(nData == 10);
  DIE_UNLESS(strcmp(szData, "venu") == 0);
  DIE_UNLESS(length1 == 4);

  rc= mysql_stmt_fetch(stmt);
  check_execute(stmt, rc);

  if (!opt_silent)
    fprintf(stdout, "\n row 2: %d, %s(%lu)", nData, szData, length1);
  DIE_UNLESS(nData == 20);
  DIE_UNLESS(strcmp(szData, "MySQL") == 0);
  DIE_UNLESS(length1 == 5);

  rc= mysql_stmt_fetch(stmt);
  check_execute(stmt, rc);

  if (!opt_silent && is_null[0])
    fprintf(stdout, "\n row 3: NULL, %s(%lu)", szData, length1);
  DIE_UNLESS(is_null[0]);
  DIE_UNLESS(strcmp(szData, "monty") == 0);
  DIE_UNLESS(length1 == 5);

  rc= mysql_stmt_fetch(stmt);
  DIE_UNLESS(rc == MYSQL_NO_DATA);

  mysql_stmt_close(stmt);
}


/* Test ext bind result */

static void test_bind_result_ext()
{
  MYSQL_STMT *stmt;
  int        rc, i;
  uchar      t_data;
  short      s_data;
  int        i_data;
  longlong   b_data;
  float      f_data;
  double     d_data;
  char       szData[20], bData[20];
  ulong       szLength, bLength;
  MYSQL_BIND my_bind[8];
  ulong      length[8];
  my_bool    is_null[8];
  char	     llbuf[22];
  myheader("test_bind_result_ext");

  rc= mysql_query(mysql, "DROP TABLE IF EXISTS test_bind_result");
  myquery(rc);

  rc= mysql_query(mysql, "CREATE TABLE test_bind_result(c1 tinyint, "
                                                      " c2 smallint, "
                                                      " c3 int, c4 bigint, "
                                                      " c5 float, c6 double, "
                                                      " c7 varbinary(10), "
                                                      " c8 varchar(50))");
  myquery(rc);

  rc= mysql_query(mysql, "INSERT INTO test_bind_result "
                         "VALUES (19, 2999, 3999, 4999999, "
                         " 2345.6, 5678.89563, 'venu', 'mysql')");
  myquery(rc);

  rc= mysql_commit(mysql);
  myquery(rc);

  bzero((char*) my_bind, sizeof(my_bind));
  for (i= 0; i < (int) array_elements(my_bind); i++)
  {
    my_bind[i].length=  &length[i];
    my_bind[i].is_null= &is_null[i];
  }

  my_bind[0].buffer_type= MYSQL_TYPE_TINY;
  my_bind[0].buffer= (void *)&t_data;

  my_bind[1].buffer_type= MYSQL_TYPE_SHORT;
  my_bind[2].buffer_type= MYSQL_TYPE_LONG;

  my_bind[3].buffer_type= MYSQL_TYPE_LONGLONG;
  my_bind[1].buffer= (void *)&s_data;

  my_bind[2].buffer= (void *)&i_data;
  my_bind[3].buffer= (void *)&b_data;

  my_bind[4].buffer_type= MYSQL_TYPE_FLOAT;
  my_bind[4].buffer= (void *)&f_data;

  my_bind[5].buffer_type= MYSQL_TYPE_DOUBLE;
  my_bind[5].buffer= (void *)&d_data;

  my_bind[6].buffer_type= MYSQL_TYPE_STRING;
  my_bind[6].buffer= (void *)szData;
  my_bind[6].buffer_length= sizeof(szData);
  my_bind[6].length= &szLength;

  my_bind[7].buffer_type= MYSQL_TYPE_TINY_BLOB;
  my_bind[7].buffer= (void *)&bData;
  my_bind[7].length= &bLength;
  my_bind[7].buffer_length= sizeof(bData);

  stmt= mysql_simple_prepare(mysql, "select * from test_bind_result");
  check_stmt(stmt);

  rc= mysql_stmt_bind_result(stmt, my_bind);
  check_execute(stmt, rc);

  rc= mysql_stmt_execute(stmt);
  check_execute(stmt, rc);

  rc= mysql_stmt_fetch(stmt);
  check_execute(stmt, rc);

  if (!opt_silent)
  {
    fprintf(stdout, "\n data (tiny)   : %d", t_data);
    fprintf(stdout, "\n data (short)  : %d", s_data);
    fprintf(stdout, "\n data (int)    : %d", i_data);
    fprintf(stdout, "\n data (big)    : %s", llstr(b_data, llbuf));

    fprintf(stdout, "\n data (float)  : %f", f_data);
    fprintf(stdout, "\n data (double) : %f", d_data);

    fprintf(stdout, "\n data (str)    : %s(%lu)", szData, szLength);

    bData[bLength]= '\0';                         /* bData is binary */
    fprintf(stdout, "\n data (bin)    : %s(%lu)", bData, bLength);
  }

  DIE_UNLESS(t_data == 19);
  DIE_UNLESS(s_data == 2999);
  DIE_UNLESS(i_data == 3999);
  DIE_UNLESS(b_data == 4999999);
  /*DIE_UNLESS(f_data == 2345.60);*/
  /*DIE_UNLESS(d_data == 5678.89563);*/
  DIE_UNLESS(strcmp(szData, "venu") == 0);
  DIE_UNLESS(strncmp(bData, "mysql", 5) == 0);
  DIE_UNLESS(szLength == 4);
  DIE_UNLESS(bLength == 5);

  rc= mysql_stmt_fetch(stmt);
  DIE_UNLESS(rc == MYSQL_NO_DATA);

  mysql_stmt_close(stmt);
}


/* Test ext bind result */

static void test_bind_result_ext1()
{
  MYSQL_STMT *stmt;
  uint       i;
  int        rc;
  char       t_data[20];
  float      s_data;
  short      i_data;
  uchar      b_data;
  int        f_data;
  long       bData;
  char       d_data[20];
  double     szData;
  MYSQL_BIND my_bind[8];
  ulong      length[8];
  my_bool    is_null[8];
  myheader("test_bind_result_ext1");

  rc= mysql_query(mysql, "DROP TABLE IF EXISTS test_bind_result");
  myquery(rc);

  rc= mysql_query(mysql, "CREATE TABLE test_bind_result(c1 tinyint, c2 smallint, \
                                                        c3 int, c4 bigint, \
                                                        c5 float, c6 double, \
                                                        c7 varbinary(10), \
                                                        c8 varchar(10))");
  myquery(rc);

  rc= mysql_query(mysql, "INSERT INTO test_bind_result VALUES(120, 2999, 3999, 54, \
                                                              2.6, 58.89, \
                                                              '206', '6.7')");
  myquery(rc);

  rc= mysql_commit(mysql);
  myquery(rc);

  bzero((char*) my_bind, sizeof(my_bind));
  my_bind[0].buffer_type= MYSQL_TYPE_STRING;
  my_bind[0].buffer= (void *) t_data;
  my_bind[0].buffer_length= sizeof(t_data);
  my_bind[0].error= &my_bind[0].error_value;

  my_bind[1].buffer_type= MYSQL_TYPE_FLOAT;
  my_bind[1].buffer= (void *)&s_data;
  my_bind[1].buffer_length= 0;
  my_bind[1].error= &my_bind[1].error_value;

  my_bind[2].buffer_type= MYSQL_TYPE_SHORT;
  my_bind[2].buffer= (void *)&i_data;
  my_bind[2].buffer_length= 0;
  my_bind[2].error= &my_bind[2].error_value;

  my_bind[3].buffer_type= MYSQL_TYPE_TINY;
  my_bind[3].buffer= (void *)&b_data;
  my_bind[3].buffer_length= 0;
  my_bind[3].error= &my_bind[3].error_value;

  my_bind[4].buffer_type= MYSQL_TYPE_LONG;
  my_bind[4].buffer= (void *)&f_data;
  my_bind[4].buffer_length= 0;
  my_bind[4].error= &my_bind[4].error_value;

  my_bind[5].buffer_type= MYSQL_TYPE_STRING;
  my_bind[5].buffer= (void *)d_data;
  my_bind[5].buffer_length= sizeof(d_data);
  my_bind[5].error= &my_bind[5].error_value;

  my_bind[6].buffer_type= MYSQL_TYPE_LONG;
  my_bind[6].buffer= (void *)&bData;
  my_bind[6].buffer_length= 0;
  my_bind[6].error= &my_bind[6].error_value;

  my_bind[7].buffer_type= MYSQL_TYPE_DOUBLE;
  my_bind[7].buffer= (void *)&szData;
  my_bind[7].buffer_length= 0;
  my_bind[7].error= &my_bind[7].error_value;

  for (i= 0; i < array_elements(my_bind); i++)
  {
    my_bind[i].is_null= &is_null[i];
    my_bind[i].length= &length[i];
  }

  stmt= mysql_simple_prepare(mysql, "select * from test_bind_result");
  check_stmt(stmt);

  rc= mysql_stmt_bind_result(stmt, my_bind);
  check_execute(stmt, rc);

  rc= mysql_stmt_execute(stmt);
  check_execute(stmt, rc);

  rc= mysql_stmt_fetch(stmt);
  printf("rc=%d\n", rc);
  DIE_UNLESS(rc == 0);

  if (!opt_silent)
  {
    fprintf(stdout, "\n data (tiny)   : %s(%lu)", t_data, length[0]);
    fprintf(stdout, "\n data (short)  : %f(%lu)", s_data, length[1]);
    fprintf(stdout, "\n data (int)    : %d(%lu)", i_data, length[2]);
    fprintf(stdout, "\n data (big)    : %d(%lu)", b_data, length[3]);

    fprintf(stdout, "\n data (float)  : %d(%lu)", f_data, length[4]);
    fprintf(stdout, "\n data (double) : %s(%lu)", d_data, length[5]);

    fprintf(stdout, "\n data (bin)    : %ld(%lu)", bData, length[6]);
    fprintf(stdout, "\n data (str)    : %g(%lu)", szData, length[7]);
  }

  DIE_UNLESS(strcmp(t_data, "120") == 0);
  DIE_UNLESS(i_data == 3999);
  DIE_UNLESS(f_data == 2);
  DIE_UNLESS(strcmp(d_data, "58.89") == 0);
  DIE_UNLESS(b_data == 54);

  DIE_UNLESS(length[0] == 3);
  DIE_UNLESS(length[1] == 4);
  DIE_UNLESS(length[2] == 2);
  DIE_UNLESS(length[3] == 1);
  DIE_UNLESS(length[4] == 4);
  DIE_UNLESS(length[5] == 5);
  DIE_UNLESS(length[6] == 4);
  DIE_UNLESS(length[7] == 8);

  rc= mysql_stmt_fetch(stmt);
  DIE_UNLESS(rc == MYSQL_NO_DATA);

  mysql_stmt_close(stmt);
}


/* Generalized fetch conversion routine for all basic types */

static void bind_fetch(int row_count)
{
  MYSQL_STMT   *stmt;
  int          rc, i, count= row_count;
  int32        data[10];
  int8         i8_data;
  int16        i16_data;
  int32        i32_data;
  longlong     i64_data;
  float        f_data;
  double       d_data;
  char         s_data[10];
  ulong        length[10];
  MYSQL_BIND   my_bind[7];
  my_bool      is_null[7];

  stmt= mysql_simple_prepare(mysql, "INSERT INTO test_bind_fetch VALUES "
                                    "(?, ?, ?, ?, ?, ?, ?)");
  check_stmt(stmt);

  verify_param_count(stmt, 7);

  /* Always bzero all members of bind parameter */
  bzero((char*) my_bind, sizeof(my_bind));

  for (i= 0; i < (int) array_elements(my_bind); i++)
  {
    my_bind[i].buffer_type= MYSQL_TYPE_LONG;
    my_bind[i].buffer= (void *) &data[i];
  }
  rc= mysql_stmt_bind_param(stmt, my_bind);
  check_execute(stmt, rc);

  while (count--)
  {
    rc= 10+count;
    for (i= 0; i < (int) array_elements(my_bind); i++)
    {
      data[i]= rc+i;
      rc+= 12;
    }
    rc= mysql_stmt_execute(stmt);
    check_execute(stmt, rc);
  }

  rc= mysql_commit(mysql);
  myquery(rc);

  mysql_stmt_close(stmt);

  rc= my_stmt_result("SELECT * FROM test_bind_fetch");
  DIE_UNLESS(row_count == rc);

  stmt= mysql_simple_prepare(mysql, "SELECT * FROM test_bind_fetch");
  check_stmt(stmt);

  for (i= 0; i < (int) array_elements(my_bind); i++)
  {
    my_bind[i].buffer= (void *) &data[i];
    my_bind[i].length= &length[i];
    my_bind[i].is_null= &is_null[i];
  }

  my_bind[0].buffer_type= MYSQL_TYPE_TINY;
  my_bind[0].buffer= (void *)&i8_data;

  my_bind[1].buffer_type= MYSQL_TYPE_SHORT;
  my_bind[1].buffer= (void *)&i16_data;

  my_bind[2].buffer_type= MYSQL_TYPE_LONG;
  my_bind[2].buffer= (void *)&i32_data;

  my_bind[3].buffer_type= MYSQL_TYPE_LONGLONG;
  my_bind[3].buffer= (void *)&i64_data;

  my_bind[4].buffer_type= MYSQL_TYPE_FLOAT;
  my_bind[4].buffer= (void *)&f_data;

  my_bind[5].buffer_type= MYSQL_TYPE_DOUBLE;
  my_bind[5].buffer= (void *)&d_data;

  my_bind[6].buffer_type= MYSQL_TYPE_STRING;
  my_bind[6].buffer= (void *)&s_data;
  my_bind[6].buffer_length= sizeof(s_data);

  rc= mysql_stmt_bind_result(stmt, my_bind);
  check_execute(stmt, rc);

  rc= mysql_stmt_execute(stmt);
  check_execute(stmt, rc);

  rc= mysql_stmt_store_result(stmt);
  check_execute(stmt, rc);

  while (row_count--)
  {
    rc= mysql_stmt_fetch(stmt);
    check_execute(stmt, rc);

    if (!opt_silent)
    {
      fprintf(stdout, "\n");
      fprintf(stdout, "\n tiny     : %ld(%lu)", (ulong) i8_data, length[0]);
      fprintf(stdout, "\n short    : %ld(%lu)", (ulong) i16_data, length[1]);
      fprintf(stdout, "\n int      : %ld(%lu)", (ulong) i32_data, length[2]);
      fprintf(stdout, "\n longlong : %ld(%lu)", (ulong) i64_data, length[3]);
      fprintf(stdout, "\n float    : %f(%lu)",  f_data,  length[4]);
      fprintf(stdout, "\n double   : %g(%lu)",  d_data,  length[5]);
      fprintf(stdout, "\n char     : %s(%lu)",  s_data,  length[6]);
    }
    rc= 10+row_count;

    /* TINY */
    DIE_UNLESS((int) i8_data == rc);
    DIE_UNLESS(length[0] == 1);
    rc+= 13;

    /* SHORT */
    DIE_UNLESS((int) i16_data == rc);
    DIE_UNLESS(length[1] == 2);
    rc+= 13;

    /* LONG */
    DIE_UNLESS((int) i32_data == rc);
    DIE_UNLESS(length[2] == 4);
    rc+= 13;

    /* LONGLONG */
    DIE_UNLESS((int) i64_data == rc);
    DIE_UNLESS(length[3] == 8);
    rc+= 13;

    /* FLOAT */
    DIE_UNLESS((int)f_data == rc);
    DIE_UNLESS(length[4] == 4);
    rc+= 13;

    /* DOUBLE */
    DIE_UNLESS((int)d_data == rc);
    DIE_UNLESS(length[5] == 8);
    rc+= 13;

    /* CHAR */
    {
      char buff[20];
      long len= my_sprintf(buff, (buff, "%d", rc));
      DIE_UNLESS(strcmp(s_data, buff) == 0);
      DIE_UNLESS(length[6] == (ulong) len);
    }
  }
  rc= mysql_stmt_fetch(stmt);
  DIE_UNLESS(rc == MYSQL_NO_DATA);

  mysql_stmt_close(stmt);
}


/* Test fetching of date, time and ts */

static void test_fetch_date()
{
  MYSQL_STMT *stmt;
  uint       i;
  int        rc, year;
  char       date[25], my_time[25], ts[25], ts_4[25], ts_6[20], dt[20];
  ulong      d_length, t_length, ts_length, ts4_length, ts6_length,
             dt_length, y_length;
  MYSQL_BIND my_bind[8];
  my_bool    is_null[8];
  ulong      length[8];

  myheader("test_fetch_date");

  rc= mysql_query(mysql, "DROP TABLE IF EXISTS test_bind_result");
  myquery(rc);

  rc= mysql_query(mysql, "CREATE TABLE test_bind_result(c1 date, c2 time, \
                                                        c3 timestamp(14), \
                                                        c4 year, \
                                                        c5 datetime, \
                                                        c6 timestamp(4), \
                                                        c7 timestamp(6))");
  myquery(rc);

  rc= mysql_query(mysql, "SET SQL_MODE=''");
  rc= mysql_query(mysql, "INSERT INTO test_bind_result VALUES('2002-01-02', \
                                                              '12:49:00', \
                                                              '2002-01-02 17:46:59', \
                                                              2010, \
                                                              '2010-07-10', \
                                                              '2020', '1999-12-29')");
  myquery(rc);

  rc= mysql_commit(mysql);
  myquery(rc);

  bzero((char*) my_bind, sizeof(my_bind));
  for (i= 0; i < array_elements(my_bind); i++)
  {
    my_bind[i].is_null= &is_null[i];
    my_bind[i].length= &length[i];
  }

  my_bind[0].buffer_type= MYSQL_TYPE_STRING;
  my_bind[1]= my_bind[2]= my_bind[0];

  my_bind[0].buffer= (void *)&date;
  my_bind[0].buffer_length= sizeof(date);
  my_bind[0].length= &d_length;

  my_bind[1].buffer= (void *)&my_time;
  my_bind[1].buffer_length= sizeof(my_time);
  my_bind[1].length= &t_length;

  my_bind[2].buffer= (void *)&ts;
  my_bind[2].buffer_length= sizeof(ts);
  my_bind[2].length= &ts_length;

  my_bind[3].buffer_type= MYSQL_TYPE_LONG;
  my_bind[3].buffer= (void *)&year;
  my_bind[3].length= &y_length;

  my_bind[4].buffer_type= MYSQL_TYPE_STRING;
  my_bind[4].buffer= (void *)&dt;
  my_bind[4].buffer_length= sizeof(dt);
  my_bind[4].length= &dt_length;

  my_bind[5].buffer_type= MYSQL_TYPE_STRING;
  my_bind[5].buffer= (void *)&ts_4;
  my_bind[5].buffer_length= sizeof(ts_4);
  my_bind[5].length= &ts4_length;

  my_bind[6].buffer_type= MYSQL_TYPE_STRING;
  my_bind[6].buffer= (void *)&ts_6;
  my_bind[6].buffer_length= sizeof(ts_6);
  my_bind[6].length= &ts6_length;

  rc= my_stmt_result("SELECT * FROM test_bind_result");
  DIE_UNLESS(rc == 1);

  stmt= mysql_simple_prepare(mysql, "SELECT * FROM test_bind_result");
  check_stmt(stmt);

  rc= mysql_stmt_bind_result(stmt, my_bind);
  check_execute(stmt, rc);

  rc= mysql_stmt_execute(stmt);
  check_execute(stmt, rc);

  ts_4[0]= '\0';
  rc= mysql_stmt_fetch(stmt);
  check_execute(stmt, rc);

  if (!opt_silent)
  {
    fprintf(stdout, "\n date   : %s(%lu)", date, d_length);
    fprintf(stdout, "\n time   : %s(%lu)", my_time, t_length);
    fprintf(stdout, "\n ts     : %s(%lu)", ts, ts_length);
    fprintf(stdout, "\n year   : %d(%lu)", year, y_length);
    fprintf(stdout, "\n dt     : %s(%lu)", dt,  dt_length);
    fprintf(stdout, "\n ts(4)  : %s(%lu)", ts_4, ts4_length);
    fprintf(stdout, "\n ts(6)  : %s(%lu)", ts_6, ts6_length);
  }

  DIE_UNLESS(strcmp(date, "2002-01-02") == 0);
  DIE_UNLESS(d_length == 10);

  DIE_UNLESS(strcmp(my_time, "12:49:00") == 0);
  DIE_UNLESS(t_length == 8);

  DIE_UNLESS(strcmp(ts, "2002-01-02 17:46:59") == 0);
  DIE_UNLESS(ts_length == 19);

  DIE_UNLESS(year == 2010);
  DIE_UNLESS(y_length == 4);

  DIE_UNLESS(strcmp(dt, "2010-07-10 00:00:00") == 0);
  DIE_UNLESS(dt_length == 19);

  DIE_UNLESS(strcmp(ts_4, "0000-00-00 00:00:00") == 0);
  DIE_UNLESS(ts4_length == strlen("0000-00-00 00:00:00"));

  DIE_UNLESS(strcmp(ts_6, "1999-12-29 00:00:00") == 0);
  DIE_UNLESS(ts6_length == 19);

  rc= mysql_stmt_fetch(stmt);
  DIE_UNLESS(rc == MYSQL_NO_DATA);

  mysql_stmt_close(stmt);
}


/* Test fetching of str to all types */

static void test_fetch_str()
{
  int rc;

  myheader("test_fetch_str");

  rc= mysql_query(mysql, "DROP TABLE IF EXISTS test_bind_fetch");
  myquery(rc);

  rc= mysql_query(mysql, "CREATE TABLE test_bind_fetch(c1 char(10), \
                                                     c2 char(10), \
                                                     c3 char(20), \
                                                     c4 char(20), \
                                                     c5 char(30), \
                                                     c6 char(40), \
                                                     c7 char(20))");
  myquery(rc);

  bind_fetch(3);
}


/* Test fetching of long to all types */

static void test_fetch_long()
{
  int rc;

  myheader("test_fetch_long");

  rc= mysql_query(mysql, "DROP TABLE IF EXISTS test_bind_fetch");
  myquery(rc);

  rc= mysql_query(mysql, "CREATE TABLE test_bind_fetch(c1 int unsigned, \
                                                     c2 int unsigned, \
                                                     c3 int, \
                                                     c4 int, \
                                                     c5 int, \
                                                     c6 int unsigned, \
                                                     c7 int)");
  myquery(rc);

  bind_fetch(4);
}


/* Test fetching of short to all types */

static void test_fetch_short()
{
  int rc;

  myheader("test_fetch_short");

  rc= mysql_query(mysql, "DROP TABLE IF EXISTS test_bind_fetch");
  myquery(rc);

  rc= mysql_query(mysql, "CREATE TABLE test_bind_fetch(c1 smallint unsigned, \
                                                     c2 smallint, \
                                                     c3 smallint unsigned, \
                                                     c4 smallint, \
                                                     c5 smallint, \
                                                     c6 smallint, \
                                                     c7 smallint unsigned)");
  myquery(rc);

  bind_fetch(5);
}


/* Test fetching of tiny to all types */

static void test_fetch_tiny()
{
  int rc;

  myheader("test_fetch_tiny");

  rc= mysql_query(mysql, "DROP TABLE IF EXISTS test_bind_fetch");
  myquery(rc);

  rc= mysql_query(mysql, "CREATE TABLE test_bind_fetch(c1 tinyint unsigned, \
                                                     c2 tinyint, \
                                                     c3 tinyint unsigned, \
                                                     c4 tinyint, \
                                                     c5 tinyint, \
                                                     c6 tinyint, \
                                                     c7 tinyint unsigned)");
  myquery(rc);

  bind_fetch(3);

}


/* Test fetching of longlong to all types */

static void test_fetch_bigint()
{
  int rc;

  myheader("test_fetch_bigint");

  rc= mysql_query(mysql, "DROP TABLE IF EXISTS test_bind_fetch");
  myquery(rc);

  rc= mysql_query(mysql, "CREATE TABLE test_bind_fetch(c1 bigint, \
                                                     c2 bigint, \
                                                     c3 bigint unsigned, \
                                                     c4 bigint unsigned, \
                                                     c5 bigint unsigned, \
                                                     c6 bigint unsigned, \
                                                     c7 bigint unsigned)");
  myquery(rc);

  bind_fetch(2);

}


/* Test fetching of float to all types */

static void test_fetch_float()
{
  int rc;

  myheader("test_fetch_float");

  rc= mysql_query(mysql, "DROP TABLE IF EXISTS test_bind_fetch");
  myquery(rc);

  rc= mysql_query(mysql, "CREATE TABLE test_bind_fetch(c1 float(3), \
                                                     c2 float, \
                                                     c3 float unsigned, \
                                                     c4 float, \
                                                     c5 float, \
                                                     c6 float, \
                                                     c7 float(10) unsigned)");
  myquery(rc);

  bind_fetch(2);

}


/* Test fetching of double to all types */

static void test_fetch_double()
{
  int rc;

  myheader("test_fetch_double");

  rc= mysql_query(mysql, "DROP TABLE IF EXISTS test_bind_fetch");
  myquery(rc);

  rc= mysql_query(mysql, "CREATE TABLE test_bind_fetch(c1 double(5, 2), "
                         "c2 double unsigned, c3 double unsigned, "
                         "c4 double unsigned, c5 double unsigned, "
                         "c6 double unsigned, c7 double unsigned)");
  myquery(rc);

  bind_fetch(3);

}


/* Test simple prepare with all possible types */

static void test_prepare_ext()
{
  MYSQL_STMT *stmt;
  int        rc;
  char       *sql;
  int        nData= 1;
  char       tData= 1;
  short      sData= 10;
  longlong   bData= 20;
  MYSQL_BIND my_bind[6];
  char query[MAX_TEST_QUERY_LENGTH];
  myheader("test_prepare_ext");

  rc= mysql_query(mysql, "DROP TABLE IF EXISTS test_prepare_ext");
  myquery(rc);

  sql= (char *)"CREATE TABLE test_prepare_ext"
               "("
               " c1  tinyint,"
               " c2  smallint,"
               " c3  mediumint,"
               " c4  int,"
               " c5  integer,"
               " c6  bigint,"
               " c7  float,"
               " c8  double,"
               " c9  double precision,"
               " c10 real,"
               " c11 decimal(7, 4),"
               " c12 numeric(8, 4),"
               " c13 date,"
               " c14 datetime,"
               " c15 timestamp(14),"
               " c16 time,"
               " c17 year,"
               " c18 bit,"
               " c19 bool,"
               " c20 char,"
               " c21 char(10),"
               " c22 varchar(30),"
               " c23 tinyblob,"
               " c24 tinytext,"
               " c25 blob,"
               " c26 text,"
               " c27 mediumblob,"
               " c28 mediumtext,"
               " c29 longblob,"
               " c30 longtext,"
               " c31 enum('one', 'two', 'three'),"
               " c32 set('monday', 'tuesday', 'wednesday'))";

  rc= mysql_query(mysql, sql);
  myquery(rc);

  /* insert by prepare - all integers */
  strmov(query, (char *)"INSERT INTO test_prepare_ext(c1, c2, c3, c4, c5, c6) VALUES(?, ?, ?, ?, ?, ?)");
  stmt= mysql_simple_prepare(mysql, query);
  check_stmt(stmt);

  verify_param_count(stmt, 6);

  /* Always bzero all members of bind parameter */
  bzero((char*) my_bind, sizeof(my_bind));

  /*tinyint*/
  my_bind[0].buffer_type= MYSQL_TYPE_TINY;
  my_bind[0].buffer= (void *)&tData;

  /*smallint*/
  my_bind[1].buffer_type= MYSQL_TYPE_SHORT;
  my_bind[1].buffer= (void *)&sData;

  /*mediumint*/
  my_bind[2].buffer_type= MYSQL_TYPE_LONG;
  my_bind[2].buffer= (void *)&nData;

  /*int*/
  my_bind[3].buffer_type= MYSQL_TYPE_LONG;
  my_bind[3].buffer= (void *)&nData;

  /*integer*/
  my_bind[4].buffer_type= MYSQL_TYPE_LONG;
  my_bind[4].buffer= (void *)&nData;

  /*bigint*/
  my_bind[5].buffer_type= MYSQL_TYPE_LONGLONG;
  my_bind[5].buffer= (void *)&bData;

  rc= mysql_stmt_bind_param(stmt, my_bind);
  check_execute(stmt, rc);

  /*
  *  integer to integer
  */
  for (nData= 0; nData<10; nData++, tData++, sData++, bData++)
  {
    rc= mysql_stmt_execute(stmt);
    check_execute(stmt, rc);
  }
  mysql_stmt_close(stmt);

  /* now fetch the results ..*/

  stmt= mysql_simple_prepare(mysql, "SELECT c1, c2, c3, c4, c5, c6 "
                                    "FROM test_prepare_ext");
  check_stmt(stmt);

  /* get the result */
  rc= mysql_stmt_execute(stmt);
  check_execute(stmt, rc);

  rc= my_process_stmt_result(stmt);
  DIE_UNLESS(nData == rc);

  mysql_stmt_close(stmt);
}


/* Test real and alias names */

static void test_field_names()
{
  int        rc;
  MYSQL_RES  *result;

  myheader("test_field_names");

  if (!opt_silent)
    fprintf(stdout, "\n %d, %d, %d", MYSQL_TYPE_DECIMAL, MYSQL_TYPE_NEWDATE, MYSQL_TYPE_ENUM);
  rc= mysql_query(mysql, "DROP TABLE IF EXISTS test_field_names1");
  myquery(rc);

  rc= mysql_query(mysql, "DROP TABLE IF EXISTS test_field_names2");
  myquery(rc);

  rc= mysql_query(mysql, "CREATE TABLE test_field_names1(id int, name varchar(50))");
  myquery(rc);

  rc= mysql_query(mysql, "CREATE TABLE test_field_names2(id int, name varchar(50))");
  myquery(rc);

  /* with table name included with TRUE column name */
  rc= mysql_query(mysql, "SELECT id as 'id-alias' FROM test_field_names1");
  myquery(rc);

  result= mysql_use_result(mysql);
  mytest(result);

  rc= my_process_result_set(result);
  DIE_UNLESS(rc == 0);
  mysql_free_result(result);

  /* with table name included with TRUE column name */
  rc= mysql_query(mysql, "SELECT t1.id as 'id-alias', test_field_names2.name FROM test_field_names1 t1, test_field_names2");
  myquery(rc);

  result= mysql_use_result(mysql);
  mytest(result);

  rc= my_process_result_set(result);
  DIE_UNLESS(rc == 0);
  mysql_free_result(result);
}


/* Test warnings */

static void test_warnings()
{
  int        rc;
  MYSQL_RES  *result;

  myheader("test_warnings");

  mysql_query(mysql, "DROP TABLE if exists test_non_exists");

  rc= mysql_query(mysql, "DROP TABLE if exists test_non_exists");
  myquery(rc);

  if (!opt_silent)
    fprintf(stdout, "\n total warnings: %d", mysql_warning_count(mysql));
  rc= mysql_query(mysql, "SHOW WARNINGS");
  myquery(rc);

  result= mysql_store_result(mysql);
  mytest(result);

  rc= my_process_result_set(result);
  DIE_UNLESS(rc == 1);
  mysql_free_result(result);
}


/* Test errors */

static void test_errors()
{
  int        rc;
  MYSQL_RES  *result;

  myheader("test_errors");

  mysql_query(mysql, "DROP TABLE if exists test_non_exists");

  rc= mysql_query(mysql, "DROP TABLE test_non_exists");
  myquery_r(rc);

  rc= mysql_query(mysql, "SHOW ERRORS");
  myquery(rc);

  result= mysql_store_result(mysql);
  mytest(result);

  (void) my_process_result_set(result);
  mysql_free_result(result);
}


/* Test simple prepare-insert */

static void test_insert()
{
  MYSQL_STMT *stmt;
  int        rc;
  char       str_data[50];
  char       tiny_data;
  MYSQL_RES  *result;
  MYSQL_BIND my_bind[2];
  ulong      length;

  myheader("test_insert");

  rc= mysql_autocommit(mysql, TRUE);
  myquery(rc);

  rc= mysql_query(mysql, "DROP TABLE IF EXISTS test_prep_insert");
  myquery(rc);

  rc= mysql_query(mysql, "CREATE TABLE test_prep_insert(col1 tinyint, \
                                col2 varchar(50))");
  myquery(rc);

  /* insert by prepare */
  stmt= mysql_simple_prepare(mysql,
                             "INSERT INTO test_prep_insert VALUES(?, ?)");
  check_stmt(stmt);

  verify_param_count(stmt, 2);

  /*
    We need to bzero bind structure because mysql_stmt_bind_param checks all
    its members.
  */
  bzero((char*) my_bind, sizeof(my_bind));

  /* tinyint */
  my_bind[0].buffer_type= MYSQL_TYPE_TINY;
  my_bind[0].buffer= (void *)&tiny_data;

  /* string */
  my_bind[1].buffer_type= MYSQL_TYPE_STRING;
  my_bind[1].buffer= str_data;
  my_bind[1].buffer_length= sizeof(str_data);;
  my_bind[1].length= &length;

  rc= mysql_stmt_bind_param(stmt, my_bind);
  check_execute(stmt, rc);

  /* now, execute the prepared statement to insert 10 records.. */
  for (tiny_data= 0; tiny_data < 3; tiny_data++)
  {
    length= my_sprintf(str_data, (str_data, "MySQL%d", tiny_data));
    rc= mysql_stmt_execute(stmt);
    check_execute(stmt, rc);
  }

  mysql_stmt_close(stmt);

  /* now fetch the results ..*/
  rc= mysql_commit(mysql);
  myquery(rc);

  /* test the results now, only one row should exist */
  rc= mysql_query(mysql, "SELECT * FROM test_prep_insert");
  myquery(rc);

  /* get the result */
  result= mysql_store_result(mysql);
  mytest(result);

  rc= my_process_result_set(result);
  DIE_UNLESS((int) tiny_data == rc);
  mysql_free_result(result);

}


/* Test simple prepare-resultset info */

static void test_prepare_resultset()
{
  MYSQL_STMT *stmt;
  int        rc;
  MYSQL_RES  *result;

  myheader("test_prepare_resultset");

  rc= mysql_autocommit(mysql, TRUE);
  myquery(rc);

  rc= mysql_query(mysql, "DROP TABLE IF EXISTS test_prepare_resultset");
  myquery(rc);

  rc= mysql_query(mysql, "CREATE TABLE test_prepare_resultset(id int, \
                                name varchar(50), extra double)");
  myquery(rc);

  stmt= mysql_simple_prepare(mysql, "SELECT * FROM test_prepare_resultset");
  check_stmt(stmt);

  verify_param_count(stmt, 0);

  result= mysql_stmt_result_metadata(stmt);
  mytest(result);
  my_print_result_metadata(result);
  mysql_free_result(result);
  mysql_stmt_close(stmt);
}


/* Test field flags (verify .NET provider) */

static void test_field_flags()
{
  int          rc;
  MYSQL_RES    *result;
  MYSQL_FIELD  *field;
  unsigned int i;


  myheader("test_field_flags");

  rc= mysql_query(mysql, "DROP TABLE IF EXISTS test_field_flags");
  myquery(rc);

  rc= mysql_query(mysql, "CREATE TABLE test_field_flags(id int NOT NULL AUTO_INCREMENT PRIMARY KEY, \
                                                        id1 int NOT NULL, \
                                                        id2 int UNIQUE, \
                                                        id3 int, \
                                                        id4 int NOT NULL, \
                                                        id5 int, \
                                                        KEY(id3, id4))");
  myquery(rc);

  /* with table name included with TRUE column name */
  rc= mysql_query(mysql, "SELECT * FROM test_field_flags");
  myquery(rc);

  result= mysql_use_result(mysql);
  mytest(result);

  mysql_field_seek(result, 0);
  if (!opt_silent)
    fputc('\n', stdout);

  for(i= 0; i< mysql_num_fields(result); i++)
  {
    field= mysql_fetch_field(result);
    if (!opt_silent)
    {
      fprintf(stdout, "\n field:%d", i);
      if (field->flags & NOT_NULL_FLAG)
        fprintf(stdout, "\n  NOT_NULL_FLAG");
      if (field->flags & PRI_KEY_FLAG)
        fprintf(stdout, "\n  PRI_KEY_FLAG");
      if (field->flags & UNIQUE_KEY_FLAG)
        fprintf(stdout, "\n  UNIQUE_KEY_FLAG");
      if (field->flags & MULTIPLE_KEY_FLAG)
        fprintf(stdout, "\n  MULTIPLE_KEY_FLAG");
      if (field->flags & AUTO_INCREMENT_FLAG)
        fprintf(stdout, "\n  AUTO_INCREMENT_FLAG");

    }
  }
  mysql_free_result(result);
}


/* Test mysql_stmt_close for open stmts */

static void test_stmt_close()
{
  MYSQL *lmysql;
  MYSQL_STMT *stmt1, *stmt2, *stmt3, *stmt_x;
  MYSQL_BIND  my_bind[1];
  MYSQL_RES   *result;
  unsigned int  count;
  int   rc;
  char query[MAX_TEST_QUERY_LENGTH];

  myheader("test_stmt_close");

  if (!opt_silent)
    fprintf(stdout, "\n Establishing a test connection ...");
  if (!(lmysql= mysql_init(NULL)))
  {
    myerror("mysql_init() failed");
    exit(1);
  }
  if (!(mysql_real_connect(lmysql, opt_host, opt_user,
                           opt_password, current_db, opt_port,
                           opt_unix_socket, 0)))
  {
    myerror("connection failed");
    exit(1);
  }
  lmysql->reconnect= 1;
  if (!opt_silent)
    fprintf(stdout, "OK");


  /* set AUTOCOMMIT to ON*/
  mysql_autocommit(lmysql, TRUE);

  rc= mysql_query(lmysql, "DROP TABLE IF EXISTS test_stmt_close");
  myquery(rc);

  rc= mysql_query(lmysql, "CREATE TABLE test_stmt_close(id int)");
  myquery(rc);

  strmov(query, "DO \"nothing\"");
  stmt1= mysql_simple_prepare(lmysql, query);
  check_stmt(stmt1);

  verify_param_count(stmt1, 0);

  strmov(query, "INSERT INTO test_stmt_close(id) VALUES(?)");
  stmt_x= mysql_simple_prepare(mysql, query);
  check_stmt(stmt_x);

  verify_param_count(stmt_x, 1);

  strmov(query, "UPDATE test_stmt_close SET id= ? WHERE id= ?");
  stmt3= mysql_simple_prepare(lmysql, query);
  check_stmt(stmt3);

  verify_param_count(stmt3, 2);

  strmov(query, "SELECT * FROM test_stmt_close WHERE id= ?");
  stmt2= mysql_simple_prepare(lmysql, query);
  check_stmt(stmt2);

  verify_param_count(stmt2, 1);

  rc= mysql_stmt_close(stmt1);
  if (!opt_silent)
    fprintf(stdout, "\n mysql_close_stmt(1) returned: %d", rc);
  DIE_UNLESS(rc == 0);

  /*
    Originally we were going to close all statements automatically in
    mysql_close(). This proved to not work well - users weren't able to
    close statements by hand once mysql_close() had been called.
    Now mysql_close() doesn't free any statements, so this test doesn't
    serve its original designation any more.
    Here we free stmt2 and stmt3 by hand to avoid memory leaks.
  */
  mysql_stmt_close(stmt2);
  mysql_stmt_close(stmt3);
  mysql_close(lmysql);

  /*
    We need to bzero bind structure because mysql_stmt_bind_param checks all
    its members.
  */
  bzero((char*) my_bind, sizeof(my_bind));

  my_bind[0].buffer= (void *)&count;
  my_bind[0].buffer_type= MYSQL_TYPE_LONG;
  count= 100;

  rc= mysql_stmt_bind_param(stmt_x, my_bind);
  check_execute(stmt_x, rc);

  rc= mysql_stmt_execute(stmt_x);
  check_execute(stmt_x, rc);

  verify_st_affected_rows(stmt_x, 1);

  rc= mysql_stmt_close(stmt_x);
  if (!opt_silent)
    fprintf(stdout, "\n mysql_close_stmt(x) returned: %d", rc);
  DIE_UNLESS( rc == 0);

  rc= mysql_query(mysql, "SELECT id FROM test_stmt_close");
  myquery(rc);

  result= mysql_store_result(mysql);
  mytest(result);

  rc= my_process_result_set(result);
  DIE_UNLESS(rc == 1);
  mysql_free_result(result);
}


/* Test simple set-variable prepare */

static void test_set_variable()
{
  MYSQL_STMT *stmt, *stmt1;
  int        rc;
  int        set_count, def_count, get_count;
  ulong      length;
  char       var[NAME_LEN+1];
  MYSQL_BIND set_bind[1], get_bind[2];

  myheader("test_set_variable");

  mysql_autocommit(mysql, TRUE);

  stmt1= mysql_simple_prepare(mysql, "show variables like 'max_error_count'");
  check_stmt(stmt1);

  /*
    We need to bzero bind structure because mysql_stmt_bind_param checks all
    its members.
  */
  bzero((char*) get_bind, sizeof(get_bind));

  get_bind[0].buffer_type= MYSQL_TYPE_STRING;
  get_bind[0].buffer= (void *)var;
  get_bind[0].length= &length;
  get_bind[0].buffer_length= (int)NAME_LEN;
  length= NAME_LEN;

  get_bind[1].buffer_type= MYSQL_TYPE_LONG;
  get_bind[1].buffer= (void *)&get_count;

  rc= mysql_stmt_execute(stmt1);
  check_execute(stmt1, rc);

  rc= mysql_stmt_bind_result(stmt1, get_bind);
  check_execute(stmt1, rc);

  rc= mysql_stmt_fetch(stmt1);
  check_execute(stmt1, rc);

  if (!opt_silent)
    fprintf(stdout, "\n max_error_count(default): %d", get_count);
  def_count= get_count;

  DIE_UNLESS(strcmp(var, "max_error_count") == 0);
  rc= mysql_stmt_fetch(stmt1);
  DIE_UNLESS(rc == MYSQL_NO_DATA);

  stmt= mysql_simple_prepare(mysql, "set max_error_count= ?");
  check_stmt(stmt);

  bzero((char*) set_bind, sizeof(set_bind));

  set_bind[0].buffer_type= MYSQL_TYPE_LONG;
  set_bind[0].buffer= (void *)&set_count;

  rc= mysql_stmt_bind_param(stmt, set_bind);
  check_execute(stmt, rc);

  set_count= 31;
  rc= mysql_stmt_execute(stmt);
  check_execute(stmt, rc);

  mysql_commit(mysql);

  rc= mysql_stmt_execute(stmt1);
  check_execute(stmt1, rc);

  rc= mysql_stmt_fetch(stmt1);
  check_execute(stmt1, rc);

  if (!opt_silent)
    fprintf(stdout, "\n max_error_count         : %d", get_count);
  DIE_UNLESS(get_count == set_count);

  rc= mysql_stmt_fetch(stmt1);
  DIE_UNLESS(rc == MYSQL_NO_DATA);

  /* restore back to default */
  set_count= def_count;
  rc= mysql_stmt_execute(stmt);
  check_execute(stmt, rc);

  rc= mysql_stmt_execute(stmt1);
  check_execute(stmt1, rc);

  rc= mysql_stmt_fetch(stmt1);
  check_execute(stmt1, rc);

  if (!opt_silent)
    fprintf(stdout, "\n max_error_count(default): %d", get_count);
  DIE_UNLESS(get_count == set_count);

  rc= mysql_stmt_fetch(stmt1);
  DIE_UNLESS(rc == MYSQL_NO_DATA);

  mysql_stmt_close(stmt);
  mysql_stmt_close(stmt1);
}

#if NOT_USED

/* Insert meta info .. */

static void test_insert_meta()
{
  MYSQL_STMT *stmt;
  int        rc;
  MYSQL_RES  *result;
  MYSQL_FIELD *field;

  myheader("test_insert_meta");

  rc= mysql_autocommit(mysql, TRUE);
  myquery(rc);

  rc= mysql_query(mysql, "DROP TABLE IF EXISTS test_prep_insert");
  myquery(rc);

  rc= mysql_query(mysql, "CREATE TABLE test_prep_insert(col1 tinyint, \
                                col2 varchar(50), col3 varchar(30))");
  myquery(rc);

  strmov(query, "INSERT INTO test_prep_insert VALUES(10, 'venu1', 'test')");
  stmt= mysql_simple_prepare(mysql, query);
  check_stmt(stmt);

  verify_param_count(stmt, 0);

  result= mysql_param_result(stmt);
  mytest_r(result);

  mysql_stmt_close(stmt);

  strmov(query, "INSERT INTO test_prep_insert VALUES(?, 'venu', ?)");
  stmt= mysql_simple_prepare(mysql, query);
  check_stmt(stmt);

  verify_param_count(stmt, 2);

  result= mysql_param_result(stmt);
  mytest(result);

  my_print_result_metadata(result);

  mysql_field_seek(result, 0);
  field= mysql_fetch_field(result);
  mytest(field);
  if (!opt_silent)
    fprintf(stdout, "\n obtained: `%s` (expected: `%s`)", field->name, "col1");
  DIE_UNLESS(strcmp(field->name, "col1") == 0);

  field= mysql_fetch_field(result);
  mytest(field);
  if (!opt_silent)
    fprintf(stdout, "\n obtained: `%s` (expected: `%s`)", field->name, "col3");
  DIE_UNLESS(strcmp(field->name, "col3") == 0);

  field= mysql_fetch_field(result);
  mytest_r(field);

  mysql_free_result(result);
  mysql_stmt_close(stmt);
}


/* Update meta info .. */

static void test_update_meta()
{
  MYSQL_STMT *stmt;
  int        rc;
  MYSQL_RES  *result;
  MYSQL_FIELD *field;

  myheader("test_update_meta");

  rc= mysql_autocommit(mysql, TRUE);
  myquery(rc);

  rc= mysql_query(mysql, "DROP TABLE IF EXISTS test_prep_update");
  myquery(rc);

  rc= mysql_query(mysql, "CREATE TABLE test_prep_update(col1 tinyint, \
                                col2 varchar(50), col3 varchar(30))");
  myquery(rc);

  strmov(query, "UPDATE test_prep_update SET col1=10, col2='venu1' WHERE col3='test'");
  stmt= mysql_simple_prepare(mysql, query);
  check_stmt(stmt);

  verify_param_count(stmt, 0);

  result= mysql_param_result(stmt);
  mytest_r(result);

  mysql_stmt_close(stmt);

  strmov(query, "UPDATE test_prep_update SET col1=?, col2='venu' WHERE col3=?");
  stmt= mysql_simple_prepare(mysql, query);
  check_stmt(stmt);

  verify_param_count(stmt, 2);

  result= mysql_param_result(stmt);
  mytest(result);

  my_print_result_metadata(result);

  mysql_field_seek(result, 0);
  field= mysql_fetch_field(result);
  mytest(field);
  if (!opt_silent)
  {
    fprintf(stdout, "\n col obtained: `%s` (expected: `%s`)", field->name, "col1");
    fprintf(stdout, "\n tab obtained: `%s` (expected: `%s`)", field->table, "test_prep_update");
  }
  DIE_UNLESS(strcmp(field->name, "col1") == 0);
  DIE_UNLESS(strcmp(field->table, "test_prep_update") == 0);

  field= mysql_fetch_field(result);
  mytest(field);
  if (!opt_silent)
  {
    fprintf(stdout, "\n col obtained: `%s` (expected: `%s`)", field->name, "col3");
    fprintf(stdout, "\n tab obtained: `%s` (expected: `%s`)", field->table, "test_prep_update");
  }
  DIE_UNLESS(strcmp(field->name, "col3") == 0);
  DIE_UNLESS(strcmp(field->table, "test_prep_update") == 0);

  field= mysql_fetch_field(result);
  mytest_r(field);

  mysql_free_result(result);
  mysql_stmt_close(stmt);
}


/* Select meta info .. */

static void test_select_meta()
{
  MYSQL_STMT *stmt;
  int        rc;
  MYSQL_RES  *result;
  MYSQL_FIELD *field;

  myheader("test_select_meta");

  rc= mysql_autocommit(mysql, TRUE);
  myquery(rc);

  rc= mysql_query(mysql, "DROP TABLE IF EXISTS test_prep_select");
  myquery(rc);

  rc= mysql_query(mysql, "CREATE TABLE test_prep_select(col1 tinyint, \
                                col2 varchar(50), col3 varchar(30))");
  myquery(rc);

  strmov(query, "SELECT * FROM test_prep_select WHERE col1=10");
  stmt= mysql_simple_prepare(mysql, query);
  check_stmt(stmt);

  verify_param_count(stmt, 0);

  result= mysql_param_result(stmt);
  mytest_r(result);

  strmov(query, "SELECT col1, col3 from test_prep_select WHERE col1=? AND col3='test' AND col2= ?");
  stmt= mysql_simple_prepare(mysql, query);
  check_stmt(stmt);

  verify_param_count(stmt, 2);

  result= mysql_param_result(stmt);
  mytest(result);

  my_print_result_metadata(result);

  mysql_field_seek(result, 0);
  field= mysql_fetch_field(result);
  mytest(field);
  if (!opt_silent)
  {
    fprintf(stdout, "\n col obtained: `%s` (expected: `%s`)", field->name, "col1");
    fprintf(stdout, "\n tab obtained: `%s` (expected: `%s`)", field->table, "test_prep_select");
  }
  DIE_UNLESS(strcmp(field->name, "col1") == 0);
  DIE_UNLESS(strcmp(field->table, "test_prep_select") == 0);

  field= mysql_fetch_field(result);
  mytest(field);
  if (!opt_silent)
  {
    fprintf(stdout, "\n col obtained: `%s` (expected: `%s`)", field->name, "col2");
    fprintf(stdout, "\n tab obtained: `%s` (expected: `%s`)", field->table, "test_prep_select");
  }
  DIE_UNLESS(strcmp(field->name, "col2") == 0);
  DIE_UNLESS(strcmp(field->table, "test_prep_select") == 0);

  field= mysql_fetch_field(result);
  mytest_r(field);

  mysql_free_result(result);
  mysql_stmt_close(stmt);
}
#endif


/* Test FUNCTION field info / DATE_FORMAT() table_name . */

static void test_func_fields()
{
  int        rc;
  MYSQL_RES  *result;
  MYSQL_FIELD *field;

  myheader("test_func_fields");

  rc= mysql_autocommit(mysql, TRUE);
  myquery(rc);

  rc= mysql_query(mysql, "DROP TABLE IF EXISTS test_dateformat");
  myquery(rc);

  rc= mysql_query(mysql, "CREATE TABLE test_dateformat(id int, \
                                                       ts timestamp)");
  myquery(rc);

  rc= mysql_query(mysql, "INSERT INTO test_dateformat(id) values(10)");
  myquery(rc);

  rc= mysql_query(mysql, "SELECT ts FROM test_dateformat");
  myquery(rc);

  result= mysql_store_result(mysql);
  mytest(result);

  field= mysql_fetch_field(result);
  mytest(field);
  if (!opt_silent)
    fprintf(stdout, "\n table name: `%s` (expected: `%s`)", field->table,
            "test_dateformat");
  DIE_UNLESS(strcmp(field->table, "test_dateformat") == 0);

  field= mysql_fetch_field(result);
  mytest_r(field); /* no more fields */

  mysql_free_result(result);

  /* DATE_FORMAT */
  rc= mysql_query(mysql, "SELECT DATE_FORMAT(ts, '%Y') AS 'venu' FROM test_dateformat");
  myquery(rc);

  result= mysql_store_result(mysql);
  mytest(result);

  field= mysql_fetch_field(result);
  mytest(field);
  if (!opt_silent)
    fprintf(stdout, "\n table name: `%s` (expected: `%s`)", field->table, "");
  DIE_UNLESS(field->table[0] == '\0');

  field= mysql_fetch_field(result);
  mytest_r(field); /* no more fields */

  mysql_free_result(result);

  /* FIELD ALIAS TEST */
  rc= mysql_query(mysql, "SELECT DATE_FORMAT(ts, '%Y')  AS 'YEAR' FROM test_dateformat");
  myquery(rc);

  result= mysql_store_result(mysql);
  mytest(result);

  field= mysql_fetch_field(result);
  mytest(field);
  if (!opt_silent)
  {
    printf("\n field name: `%s` (expected: `%s`)", field->name, "YEAR");
    printf("\n field org name: `%s` (expected: `%s`)", field->org_name, "");
  }
  DIE_UNLESS(strcmp(field->name, "YEAR") == 0);
  DIE_UNLESS(field->org_name[0] == '\0');

  field= mysql_fetch_field(result);
  mytest_r(field); /* no more fields */

  mysql_free_result(result);
}


/* Multiple stmts .. */

static void test_multi_stmt()
{

  MYSQL_STMT  *stmt, *stmt1, *stmt2;
  int         rc;
  uint32      id;
  char        name[50];
  MYSQL_BIND  my_bind[2];
  ulong       length[2];
  my_bool     is_null[2];
  myheader("test_multi_stmt");

  rc= mysql_query(mysql, "DROP TABLE IF EXISTS test_multi_table");
  myquery(rc);

  rc= mysql_query(mysql, "CREATE TABLE test_multi_table(id int, name char(20))");
  myquery(rc);

  rc= mysql_query(mysql, "INSERT INTO test_multi_table values(10, 'mysql')");
  myquery(rc);

  stmt= mysql_simple_prepare(mysql, "SELECT * FROM test_multi_table "
                                    "WHERE id= ?");
  check_stmt(stmt);

  stmt2= mysql_simple_prepare(mysql, "UPDATE test_multi_table "
                                     "SET name='updated' WHERE id=10");
  check_stmt(stmt2);

  verify_param_count(stmt, 1);

  /*
    We need to bzero bind structure because mysql_stmt_bind_param checks all
    its members.
  */
  bzero((char*) my_bind, sizeof(my_bind));

  my_bind[0].buffer_type= MYSQL_TYPE_LONG;
  my_bind[0].buffer= (void *)&id;
  my_bind[0].is_null= &is_null[0];
  my_bind[0].length= &length[0];
  is_null[0]= 0;
  length[0]= 0;

  my_bind[1].buffer_type= MYSQL_TYPE_STRING;
  my_bind[1].buffer= (void *)name;
  my_bind[1].buffer_length= sizeof(name);
  my_bind[1].length= &length[1];
  my_bind[1].is_null= &is_null[1];

  rc= mysql_stmt_bind_param(stmt, my_bind);
  check_execute(stmt, rc);

  rc= mysql_stmt_bind_result(stmt, my_bind);
  check_execute(stmt, rc);

  id= 10;
  rc= mysql_stmt_execute(stmt);
  check_execute(stmt, rc);

  id= 999;
  rc= mysql_stmt_fetch(stmt);
  check_execute(stmt, rc);

  if (!opt_silent)
  {
    fprintf(stdout, "\n int_data: %lu(%lu)", (ulong) id, length[0]);
    fprintf(stdout, "\n str_data: %s(%lu)", name, length[1]);
  }
  DIE_UNLESS(id == 10);
  DIE_UNLESS(strcmp(name, "mysql") == 0);

  rc= mysql_stmt_fetch(stmt);
  DIE_UNLESS(rc == MYSQL_NO_DATA);

  /* alter the table schema now */
  stmt1= mysql_simple_prepare(mysql, "DELETE FROM test_multi_table "
                                     "WHERE id= ? AND "
                                     "CONVERT(name USING utf8)=?");
  check_stmt(stmt1);

  verify_param_count(stmt1, 2);

  rc= mysql_stmt_bind_param(stmt1, my_bind);
  check_execute(stmt1, rc);

  rc= mysql_stmt_execute(stmt2);
  check_execute(stmt2, rc);

  verify_st_affected_rows(stmt2, 1);

  rc= mysql_stmt_execute(stmt);
  check_execute(stmt, rc);

  rc= mysql_stmt_fetch(stmt);
  check_execute(stmt, rc);

  if (!opt_silent)
  {
    fprintf(stdout, "\n int_data: %lu(%lu)", (ulong) id, length[0]);
    fprintf(stdout, "\n str_data: %s(%lu)", name, length[1]);
  }
  DIE_UNLESS(id == 10);
  DIE_UNLESS(strcmp(name, "updated") == 0);

  rc= mysql_stmt_fetch(stmt);
  DIE_UNLESS(rc == MYSQL_NO_DATA);

  rc= mysql_stmt_execute(stmt1);
  check_execute(stmt1, rc);

  verify_st_affected_rows(stmt1, 1);

  mysql_stmt_close(stmt1);

  rc= mysql_stmt_execute(stmt);
  check_execute(stmt, rc);

  rc= mysql_stmt_fetch(stmt);
  DIE_UNLESS(rc == MYSQL_NO_DATA);

  rc= my_stmt_result("SELECT * FROM test_multi_table");
  DIE_UNLESS(rc == 0);

  mysql_stmt_close(stmt);
  mysql_stmt_close(stmt2);

}


/* Test simple sample - manual */

static void test_manual_sample()
{
  unsigned int param_count;
  MYSQL_STMT   *stmt;
  short        small_data;
  int          int_data;
  int          rc;
  char         str_data[50];
  ulonglong    affected_rows;
  MYSQL_BIND   my_bind[3];
  my_bool      is_null;
  char query[MAX_TEST_QUERY_LENGTH];

  myheader("test_manual_sample");

  /*
    Sample which is incorporated directly in the manual under Prepared
    statements section (Example from mysql_stmt_execute()
  */

  mysql_autocommit(mysql, 1);
  if (mysql_query(mysql, "DROP TABLE IF EXISTS test_table"))
  {
    fprintf(stderr, "\n drop table failed");
    fprintf(stderr, "\n %s", mysql_error(mysql));
    exit(1);
  }
  if (mysql_query(mysql, "CREATE TABLE test_table(col1 int, col2 varchar(50), \
                                                 col3 smallint, \
                                                 col4 timestamp(14))"))
  {
    fprintf(stderr, "\n create table failed");
    fprintf(stderr, "\n %s", mysql_error(mysql));
    exit(1);
  }

  /* Prepare a insert query with 3 parameters */
  strmov(query, "INSERT INTO test_table(col1, col2, col3) values(?, ?, ?)");
  if (!(stmt= mysql_simple_prepare(mysql, query)))
  {
    fprintf(stderr, "\n prepare, insert failed");
    fprintf(stderr, "\n %s", mysql_error(mysql));
    exit(1);
  }
  if (!opt_silent)
    fprintf(stdout, "\n prepare, insert successful");

  /* Get the parameter count from the statement */
  param_count= mysql_stmt_param_count(stmt);

  if (!opt_silent)
    fprintf(stdout, "\n total parameters in insert: %d", param_count);
  if (param_count != 3) /* validate parameter count */
  {
    fprintf(stderr, "\n invalid parameter count returned by MySQL");
    exit(1);
  }

  /* Bind the data for the parameters */

  /*
    We need to bzero bind structure because mysql_stmt_bind_param checks all
    its members.
  */
  bzero((char*) my_bind, sizeof(my_bind));

  /* INTEGER PART */
  my_bind[0].buffer_type= MYSQL_TYPE_LONG;
  my_bind[0].buffer= (void *)&int_data;

  /* STRING PART */
  my_bind[1].buffer_type= MYSQL_TYPE_VAR_STRING;
  my_bind[1].buffer= (void *)str_data;
  my_bind[1].buffer_length= sizeof(str_data);

  /* SMALLINT PART */
  my_bind[2].buffer_type= MYSQL_TYPE_SHORT;
  my_bind[2].buffer= (void *)&small_data;
  my_bind[2].is_null= &is_null;
  is_null= 0;

  /* Bind the buffers */
  if (mysql_stmt_bind_param(stmt, my_bind))
  {
    fprintf(stderr, "\n param bind failed");
    fprintf(stderr, "\n %s", mysql_stmt_error(stmt));
    exit(1);
  }

  /* Specify the data */
  int_data= 10;             /* integer */
  strmov(str_data, "MySQL"); /* string  */

  /* INSERT SMALLINT data as NULL */
  is_null= 1;

  /* Execute the insert statement - 1*/
  if (mysql_stmt_execute(stmt))
  {
    fprintf(stderr, "\n execute 1 failed");
    fprintf(stderr, "\n %s", mysql_stmt_error(stmt));
    exit(1);
  }

  /* Get the total rows affected */
  affected_rows= mysql_stmt_affected_rows(stmt);

  if (!opt_silent)
    fprintf(stdout, "\n total affected rows: %ld", (ulong) affected_rows);
  if (affected_rows != 1) /* validate affected rows */
  {
    fprintf(stderr, "\n invalid affected rows by MySQL");
    exit(1);
  }

  /* Re-execute the insert, by changing the values */
  int_data= 1000;
  strmov(str_data, "The most popular open source database");
  small_data= 1000;         /* smallint */
  is_null= 0;               /* reset */

  /* Execute the insert statement - 2*/
  if (mysql_stmt_execute(stmt))
  {
    fprintf(stderr, "\n execute 2 failed");
    fprintf(stderr, "\n %s", mysql_stmt_error(stmt));
    exit(1);
  }

  /* Get the total rows affected */
  affected_rows= mysql_stmt_affected_rows(stmt);

  if (!opt_silent)
    fprintf(stdout, "\n total affected rows: %ld", (ulong) affected_rows);
  if (affected_rows != 1) /* validate affected rows */
  {
    fprintf(stderr, "\n invalid affected rows by MySQL");
    exit(1);
  }

  /* Close the statement */
  if (mysql_stmt_close(stmt))
  {
    fprintf(stderr, "\n failed while closing the statement");
    fprintf(stderr, "\n %s", mysql_stmt_error(stmt));
    exit(1);
  }
  rc= my_stmt_result("SELECT * FROM test_table");
  DIE_UNLESS(rc == 2);

  /* DROP THE TABLE */
  if (mysql_query(mysql, "DROP TABLE test_table"))
  {
    fprintf(stderr, "\n drop table failed");
    fprintf(stderr, "\n %s", mysql_error(mysql));
    exit(1);
  }
  if (!opt_silent)
    fprintf(stdout, "Success !!!");
}


/* Test alter table scenario in the middle of prepare */

static void test_prepare_alter()
{
  MYSQL_STMT  *stmt;
  int         rc, id;
  MYSQL_BIND  my_bind[1];
  my_bool     is_null;

  myheader("test_prepare_alter");

  rc= mysql_query(mysql, "DROP TABLE IF EXISTS test_prep_alter");
  myquery(rc);

  rc= mysql_query(mysql, "CREATE TABLE test_prep_alter(id int, name char(20))");
  myquery(rc);

  rc= mysql_query(mysql, "INSERT INTO test_prep_alter values(10, 'venu'), (20, 'mysql')");
  myquery(rc);

  stmt= mysql_simple_prepare(mysql, "INSERT INTO test_prep_alter VALUES(?, 'monty')");
  check_stmt(stmt);

  verify_param_count(stmt, 1);

  /*
    We need to bzero bind structure because mysql_stmt_bind_param checks all
    its members.
  */
  bzero((char*) my_bind, sizeof(my_bind));

  is_null= 0;
  my_bind[0].buffer_type= MYSQL_TYPE_SHORT;
  my_bind[0].buffer= (void *)&id;
  my_bind[0].is_null= &is_null;

  rc= mysql_stmt_bind_param(stmt, my_bind);
  check_execute(stmt, rc);

  id= 30;
  rc= mysql_stmt_execute(stmt);
  check_execute(stmt, rc);

  if (thread_query((char *)"ALTER TABLE test_prep_alter change id id_new varchar(20)"))
    exit(1);

  is_null= 1;
  rc= mysql_stmt_execute(stmt);
  check_execute(stmt, rc);

  rc= my_stmt_result("SELECT * FROM test_prep_alter");
  DIE_UNLESS(rc == 4);

  mysql_stmt_close(stmt);
}


/* Test the support of multi-statement executions */

static void test_multi_statements()
{
  MYSQL *mysql_local;
  MYSQL_RES *result;
  int    rc;

  const char *query= "\
DROP TABLE IF EXISTS test_multi_tab;\
CREATE TABLE test_multi_tab(id int, name char(20));\
INSERT INTO test_multi_tab(id) VALUES(10), (20);\
INSERT INTO test_multi_tab VALUES(20, 'insert;comma');\
SELECT * FROM test_multi_tab;\
UPDATE test_multi_tab SET name='new;name' WHERE id=20;\
DELETE FROM test_multi_tab WHERE name='new;name';\
SELECT * FROM test_multi_tab;\
DELETE FROM test_multi_tab WHERE id=10;\
SELECT * FROM test_multi_tab;\
DROP TABLE test_multi_tab;\
select 1;\
DROP TABLE IF EXISTS test_multi_tab";
  uint count, exp_value;
  uint rows[]= {0, 0, 2, 1, 3, 2, 2, 1, 1, 0, 0, 1, 0};

  myheader("test_multi_statements");

  /*
    First test that we get an error for multi statements
    (Because default connection is not opened with CLIENT_MULTI_STATEMENTS)
  */
  rc= mysql_query(mysql, query); /* syntax error */
  myquery_r(rc);

  rc= mysql_next_result(mysql);
  DIE_UNLESS(rc == -1);
  rc= mysql_more_results(mysql);
  DIE_UNLESS(rc == 0);

  if (!(mysql_local= mysql_init(NULL)))
  {
    fprintf(stdout, "\n mysql_init() failed");
    exit(1);
  }

  /* Create connection that supports multi statements */
  if (!(mysql_real_connect(mysql_local, opt_host, opt_user,
                           opt_password, current_db, opt_port,
                           opt_unix_socket, CLIENT_MULTI_STATEMENTS)))
  {
    fprintf(stdout, "\n connection failed(%s)", mysql_error(mysql_local));
    exit(1);
  }
  mysql_local->reconnect= 1;

  rc= mysql_query(mysql_local, query);
  myquery(rc);

  for (count= 0 ; count < array_elements(rows) ; count++)
  {
    if (!opt_silent)
      fprintf(stdout, "\n Query %d: ", count);
    if ((result= mysql_store_result(mysql_local)))
    {
      (void) my_process_result_set(result);
      mysql_free_result(result);
    }
    else if (!opt_silent)
      fprintf(stdout, "OK, %ld row(s) affected, %ld warning(s)\n",
              (ulong) mysql_affected_rows(mysql_local),
              (ulong) mysql_warning_count(mysql_local));

    exp_value= (uint) mysql_affected_rows(mysql_local);
    if (rows[count] !=  exp_value)
    {
      fprintf(stderr, "row %d  had affected rows: %d, should be %d\n",
              count, exp_value, rows[count]);
      exit(1);
    }
    if (count != array_elements(rows) -1)
    {
      if (!(rc= mysql_more_results(mysql_local)))
      {
        fprintf(stdout,
                "mysql_more_result returned wrong value: %d for row %d\n",
                rc, count);
        exit(1);
      }
      if ((rc= mysql_next_result(mysql_local)))
      {
        exp_value= mysql_errno(mysql_local);

        exit(1);
      }
    }
    else
    {
      rc= mysql_more_results(mysql_local);
      DIE_UNLESS(rc == 0);
      rc= mysql_next_result(mysql_local);
      DIE_UNLESS(rc == -1);
    }
  }

  /* check that errors abort multi statements */

  rc= mysql_query(mysql_local, "select 1+1+a;select 1+1");
  myquery_r(rc);
  rc= mysql_more_results(mysql_local);
  DIE_UNLESS(rc == 0);
  rc= mysql_next_result(mysql_local);
  DIE_UNLESS(rc == -1);

  rc= mysql_query(mysql_local, "select 1+1;select 1+1+a;select 1");
  myquery(rc);
  result= mysql_store_result(mysql_local);
  mytest(result);
  mysql_free_result(result);
  rc= mysql_more_results(mysql_local);
  DIE_UNLESS(rc == 1);
  rc= mysql_next_result(mysql_local);
  DIE_UNLESS(rc > 0);

  /*
    Ensure that we can now do a simple query (this checks that the server is
    not trying to send us the results for the last 'select 1'
  */
  rc= mysql_query(mysql_local, "select 1+1+1");
  myquery(rc);
  result= mysql_store_result(mysql_local);
  mytest(result);
  (void) my_process_result_set(result);
  mysql_free_result(result);

  mysql_close(mysql_local);
}


/*
  Check that Prepared statement cannot contain several
  SQL statements
*/

static void test_prepare_multi_statements()
{
  MYSQL *mysql_local;
  MYSQL_STMT *stmt;
  char query[MAX_TEST_QUERY_LENGTH];
  myheader("test_prepare_multi_statements");

  if (!(mysql_local= mysql_init(NULL)))
  {
    fprintf(stderr, "\n mysql_init() failed");
    exit(1);
  }

  if (!(mysql_real_connect(mysql_local, opt_host, opt_user,
                           opt_password, current_db, opt_port,
                           opt_unix_socket, CLIENT_MULTI_STATEMENTS)))
  {
    fprintf(stderr, "\n connection failed(%s)", mysql_error(mysql_local));
    exit(1);
  }
  mysql_local->reconnect= 1;
  strmov(query, "select 1; select 'another value'");
  stmt= mysql_simple_prepare(mysql_local, query);
  check_stmt_r(stmt);
  mysql_close(mysql_local);
}


/* Test simple bind store result */

static void test_store_result()
{
  MYSQL_STMT *stmt;
  int        rc;
  int32      nData;
  char       szData[100];
  MYSQL_BIND my_bind[2];
  ulong      length, length1;
  my_bool    is_null[2];

  myheader("test_store_result");

  rc= mysql_query(mysql, "DROP TABLE IF EXISTS test_store_result");
  myquery(rc);

  rc= mysql_query(mysql, "CREATE TABLE test_store_result(col1 int , col2 varchar(50))");
  myquery(rc);

  rc= mysql_query(mysql, "INSERT INTO test_store_result VALUES(10, 'venu'), (20, 'mysql')");
  myquery(rc);

  rc= mysql_query(mysql, "INSERT INTO test_store_result(col2) VALUES('monty')");
  myquery(rc);

  rc= mysql_commit(mysql);
  myquery(rc);

  /* fetch */
  bzero((char*) my_bind, sizeof(my_bind));
  my_bind[0].buffer_type= MYSQL_TYPE_LONG;
  my_bind[0].buffer= (void *) &nData;       /* integer data */
  my_bind[0].length= &length;
  my_bind[0].is_null= &is_null[0];

  length= 0;
  my_bind[1].buffer_type= MYSQL_TYPE_STRING;
  my_bind[1].buffer= szData;                /* string data */
  my_bind[1].buffer_length= sizeof(szData);
  my_bind[1].length= &length1;
  my_bind[1].is_null= &is_null[1];
  length1= 0;

  stmt= mysql_simple_prepare(mysql, "SELECT * FROM test_store_result");
  check_stmt(stmt);

  rc= mysql_stmt_bind_result(stmt, my_bind);
  check_execute(stmt, rc);

  rc= mysql_stmt_execute(stmt);
  check_execute(stmt, rc);

  rc= mysql_stmt_store_result(stmt);
  check_execute(stmt, rc);

  rc= mysql_stmt_fetch(stmt);
  check_execute(stmt, rc);

  if (!opt_silent)
    fprintf(stdout, "\n row 1: %ld, %s(%lu)", (long) nData, szData, length1);
  DIE_UNLESS(nData == 10);
  DIE_UNLESS(strcmp(szData, "venu") == 0);
  DIE_UNLESS(length1 == 4);

  rc= mysql_stmt_fetch(stmt);
  check_execute(stmt, rc);

  if (!opt_silent)
    fprintf(stdout, "\n row 2: %ld, %s(%lu)", (long) nData, szData, length1);
  DIE_UNLESS(nData == 20);
  DIE_UNLESS(strcmp(szData, "mysql") == 0);
  DIE_UNLESS(length1 == 5);

  length= 99;
  rc= mysql_stmt_fetch(stmt);
  check_execute(stmt, rc);

  if (!opt_silent && is_null[0])
    fprintf(stdout, "\n row 3: NULL, %s(%lu)", szData, length1);
  DIE_UNLESS(is_null[0]);
  DIE_UNLESS(strcmp(szData, "monty") == 0);
  DIE_UNLESS(length1 == 5);

  rc= mysql_stmt_fetch(stmt);
  DIE_UNLESS(rc == MYSQL_NO_DATA);

  rc= mysql_stmt_execute(stmt);
  check_execute(stmt, rc);

  rc= mysql_stmt_store_result(stmt);
  check_execute(stmt, rc);

  rc= mysql_stmt_fetch(stmt);
  check_execute(stmt, rc);

  if (!opt_silent)
    fprintf(stdout, "\n row 1: %ld, %s(%lu)", (long) nData, szData, length1);
  DIE_UNLESS(nData == 10);
  DIE_UNLESS(strcmp(szData, "venu") == 0);
  DIE_UNLESS(length1 == 4);

  rc= mysql_stmt_fetch(stmt);
  check_execute(stmt, rc);

  if (!opt_silent)
    fprintf(stdout, "\n row 2: %ld, %s(%lu)", (long) nData, szData, length1);
  DIE_UNLESS(nData == 20);
  DIE_UNLESS(strcmp(szData, "mysql") == 0);
  DIE_UNLESS(length1 == 5);

  length= 99;
  rc= mysql_stmt_fetch(stmt);
  check_execute(stmt, rc);

  if (!opt_silent && is_null[0])
    fprintf(stdout, "\n row 3: NULL, %s(%lu)", szData, length1);
  DIE_UNLESS(is_null[0]);
  DIE_UNLESS(strcmp(szData, "monty") == 0);
  DIE_UNLESS(length1 == 5);

  rc= mysql_stmt_fetch(stmt);
  DIE_UNLESS(rc == MYSQL_NO_DATA);

  mysql_stmt_close(stmt);
}


/* Test simple bind store result */

static void test_store_result1()
{
  MYSQL_STMT *stmt;
  int        rc;

  myheader("test_store_result1");

  rc= mysql_query(mysql, "DROP TABLE IF EXISTS test_store_result");
  myquery(rc);

  rc= mysql_query(mysql, "CREATE TABLE test_store_result(col1 int , col2 varchar(50))");
  myquery(rc);

  rc= mysql_query(mysql, "INSERT INTO test_store_result VALUES(10, 'venu'), (20, 'mysql')");
  myquery(rc);

  rc= mysql_query(mysql, "INSERT INTO test_store_result(col2) VALUES('monty')");
  myquery(rc);

  rc= mysql_commit(mysql);
  myquery(rc);

  stmt= mysql_simple_prepare(mysql, "SELECT * FROM test_store_result");
  check_stmt(stmt);

  rc= mysql_stmt_execute(stmt);
  check_execute(stmt, rc);

  rc= mysql_stmt_store_result(stmt);
  check_execute(stmt, rc);

  rc= 0;
  while (mysql_stmt_fetch(stmt) != MYSQL_NO_DATA)
    rc++;
  if (!opt_silent)
    fprintf(stdout, "\n total rows: %d", rc);
  DIE_UNLESS(rc == 3);

  rc= mysql_stmt_execute(stmt);
  check_execute(stmt, rc);

  rc= mysql_stmt_store_result(stmt);
  check_execute(stmt, rc);

  rc= 0;
  while (mysql_stmt_fetch(stmt) != MYSQL_NO_DATA)
    rc++;
  if (!opt_silent)
    fprintf(stdout, "\n total rows: %d", rc);
  DIE_UNLESS(rc == 3);

  mysql_stmt_close(stmt);
}


/* Another test for bind and store result */

static void test_store_result2()
{
  MYSQL_STMT *stmt;
  int        rc;
  int        nData;
  ulong      length;
  MYSQL_BIND my_bind[1];
  char query[MAX_TEST_QUERY_LENGTH];

  myheader("test_store_result2");

  rc= mysql_query(mysql, "DROP TABLE IF EXISTS test_store_result");
  myquery(rc);

  rc= mysql_query(mysql, "CREATE TABLE test_store_result(col1 int , col2 varchar(50))");
  myquery(rc);

  rc= mysql_query(mysql, "INSERT INTO test_store_result VALUES(10, 'venu'), (20, 'mysql')");
  myquery(rc);

  rc= mysql_query(mysql, "INSERT INTO test_store_result(col2) VALUES('monty')");
  myquery(rc);

  rc= mysql_commit(mysql);
  myquery(rc);

  /*
    We need to bzero bind structure because mysql_stmt_bind_param checks all
    its members.
  */
  bzero((char*) my_bind, sizeof(my_bind));

  my_bind[0].buffer_type= MYSQL_TYPE_LONG;
  my_bind[0].buffer= (void *) &nData;      /* integer data */
  my_bind[0].length= &length;
  my_bind[0].is_null= 0;

  strmov((char *)query , "SELECT col1 FROM test_store_result where col1= ?");
  stmt= mysql_simple_prepare(mysql, query);
  check_stmt(stmt);

  rc= mysql_stmt_bind_param(stmt, my_bind);
  check_execute(stmt, rc);

  rc= mysql_stmt_bind_result(stmt, my_bind);
  check_execute(stmt, rc);

  nData= 10; length= 0;
  rc= mysql_stmt_execute(stmt);
  check_execute(stmt, rc);

  nData= 0;
  rc= mysql_stmt_store_result(stmt);
  check_execute(stmt, rc);

  rc= mysql_stmt_fetch(stmt);
  check_execute(stmt, rc);

  if (!opt_silent)
    fprintf(stdout, "\n row 1: %d", nData);
  DIE_UNLESS(nData == 10);

  rc= mysql_stmt_fetch(stmt);
  DIE_UNLESS(rc == MYSQL_NO_DATA);

  nData= 20;
  rc= mysql_stmt_execute(stmt);
  check_execute(stmt, rc);

  nData= 0;
  rc= mysql_stmt_store_result(stmt);
  check_execute(stmt, rc);

  rc= mysql_stmt_fetch(stmt);
  check_execute(stmt, rc);

  if (!opt_silent)
    fprintf(stdout, "\n row 1: %d", nData);
  DIE_UNLESS(nData == 20);

  rc= mysql_stmt_fetch(stmt);
  DIE_UNLESS(rc == MYSQL_NO_DATA);
  mysql_stmt_close(stmt);
}


/* Test simple subselect prepare */

static void test_subselect()
{

  MYSQL_STMT *stmt;
  int        rc, id;
  MYSQL_BIND my_bind[1];
  DBUG_ENTER("test_subselect");

  myheader("test_subselect");

  rc= mysql_query(mysql, "DROP TABLE IF EXISTS test_sub1");
  myquery(rc);

  rc= mysql_query(mysql, "DROP TABLE IF EXISTS test_sub2");
  myquery(rc);

  rc= mysql_query(mysql, "CREATE TABLE test_sub1(id int)");
  myquery(rc);

  rc= mysql_query(mysql, "CREATE TABLE test_sub2(id int, id1 int)");
  myquery(rc);

  rc= mysql_query(mysql, "INSERT INTO test_sub1 values(2)");
  myquery(rc);

  rc= mysql_query(mysql, "INSERT INTO test_sub2 VALUES(1, 7), (2, 7)");
  myquery(rc);

  rc= mysql_commit(mysql);
  myquery(rc);

  /* fetch */
  /*
    We need to bzero bind structure because mysql_stmt_bind_param checks all
    its members.
  */
  bzero((char*) my_bind, sizeof(my_bind));

  my_bind[0].buffer_type= MYSQL_TYPE_LONG;
  my_bind[0].buffer= (void *) &id;
  my_bind[0].length= 0;
  my_bind[0].is_null= 0;

  stmt= mysql_simple_prepare(mysql, "INSERT INTO test_sub2(id) SELECT * FROM test_sub1 WHERE id= ?");
  check_stmt(stmt);

  rc= mysql_stmt_bind_param(stmt, my_bind);
  check_execute(stmt, rc);

  id= 2;
  rc= mysql_stmt_execute(stmt);
  check_execute(stmt, rc);

  verify_st_affected_rows(stmt, 1);

  id= 9;
  rc= mysql_stmt_execute(stmt);
  check_execute(stmt, rc);

  verify_st_affected_rows(stmt, 0);

  mysql_stmt_close(stmt);

  rc= my_stmt_result("SELECT * FROM test_sub2");
  DIE_UNLESS(rc == 3);

  rc= my_stmt_result("SELECT ROW(1, 7) IN (select id, id1 "
                     "from test_sub2 WHERE id1= 8)");
  DIE_UNLESS(rc == 1);
  rc= my_stmt_result("SELECT ROW(1, 7) IN (select id, id1 "
                     "from test_sub2 WHERE id1= 7)");
  DIE_UNLESS(rc == 1);

  stmt= mysql_simple_prepare(mysql, ("SELECT ROW(1, 7) IN (select id, id1 "
                                     "from test_sub2 WHERE id1= ?)"));
  check_stmt(stmt);

  rc= mysql_stmt_bind_param(stmt, my_bind);
  check_execute(stmt, rc);

  rc= mysql_stmt_bind_result(stmt, my_bind);
  check_execute(stmt, rc);

  id= 7;
  rc= mysql_stmt_execute(stmt);
  check_execute(stmt, rc);

  rc= mysql_stmt_fetch(stmt);
  check_execute(stmt, rc);

  if (!opt_silent)
    fprintf(stdout, "\n row 1: %d", id);
  DIE_UNLESS(id == 1);

  rc= mysql_stmt_fetch(stmt);
  DIE_UNLESS(rc == MYSQL_NO_DATA);

  id= 8;
  rc= mysql_stmt_execute(stmt);
  check_execute(stmt, rc);

  rc= mysql_stmt_fetch(stmt);
  check_execute(stmt, rc);

  if (!opt_silent)
    fprintf(stdout, "\n row 1: %d", id);
  DIE_UNLESS(id == 0);

  rc= mysql_stmt_fetch(stmt);
  DIE_UNLESS(rc == MYSQL_NO_DATA);

  mysql_stmt_close(stmt);
  DBUG_VOID_RETURN;
}


/*
  Generalized conversion routine to handle DATE, TIME and DATETIME
  conversion using MYSQL_TIME structure
*/

static void test_bind_date_conv(uint row_count)
{
  MYSQL_STMT   *stmt= 0;
  uint         rc, i, count= row_count;
  ulong        length[4];
  MYSQL_BIND   my_bind[4];
  my_bool      is_null[4]= {0};
  MYSQL_TIME   tm[4];
  ulong        second_part;
  uint         year, month, day, hour, minute, sec;

  stmt= mysql_simple_prepare(mysql, "INSERT INTO test_date VALUES(?, ?, ?, ?)");
  check_stmt(stmt);

  verify_param_count(stmt, 4);

  /*
    We need to bzero bind structure because mysql_stmt_bind_param checks all
    its members.
  */
  bzero((char*) my_bind, sizeof(my_bind));

  my_bind[0].buffer_type= MYSQL_TYPE_TIMESTAMP;
  my_bind[1].buffer_type= MYSQL_TYPE_TIME;
  my_bind[2].buffer_type= MYSQL_TYPE_DATETIME;
  my_bind[3].buffer_type= MYSQL_TYPE_DATE;

  for (i= 0; i < (int) array_elements(my_bind); i++)
  {
    my_bind[i].buffer= (void *) &tm[i];
    my_bind[i].is_null= &is_null[i];
    my_bind[i].length= &length[i];
    my_bind[i].buffer_length= 30;
    length[i]= 20;
  }

  second_part= 0;

  year= 2000;
  month= 01;
  day= 10;

  hour= 11;
  minute= 16;
  sec= 20;

  rc= mysql_stmt_bind_param(stmt, my_bind);
  check_execute(stmt, rc);

  for (count= 0; count < row_count; count++)
  {
    for (i= 0; i < (int) array_elements(my_bind); i++)
    {
      tm[i].neg= 0;
      tm[i].second_part= second_part+count;
      if (my_bind[i].buffer_type != MYSQL_TYPE_TIME)
      {
        tm[i].year= year+count;
        tm[i].month= month+count;
        tm[i].day= day+count;
      }
      else
        tm[i].year= tm[i].month= tm[i].day= 0;
      if (my_bind[i].buffer_type != MYSQL_TYPE_DATE)
      {
        tm[i].hour= hour+count;
        tm[i].minute= minute+count;
        tm[i].second= sec+count;
      }
      else
        tm[i].hour= tm[i].minute= tm[i].second= 0;
    }
    rc= mysql_stmt_execute(stmt);
    check_execute(stmt, rc);
  }

  rc= mysql_commit(mysql);
  myquery(rc);

  mysql_stmt_close(stmt);

  rc= my_stmt_result("SELECT * FROM test_date");
  DIE_UNLESS(row_count == rc);

  stmt= mysql_simple_prepare(mysql, "SELECT * FROM test_date");
  check_stmt(stmt);

  rc= mysql_stmt_bind_result(stmt, my_bind);
  check_execute(stmt, rc);

  rc= mysql_stmt_execute(stmt);
  check_execute(stmt, rc);

  rc= mysql_stmt_store_result(stmt);
  check_execute(stmt, rc);

  for (count= 0; count < row_count; count++)
  {
    rc= mysql_stmt_fetch(stmt);
    DIE_UNLESS(rc == 0 || rc == MYSQL_DATA_TRUNCATED);

    if (!opt_silent)
      fprintf(stdout, "\n");
    for (i= 0; i < array_elements(my_bind); i++)
    {
      if (!opt_silent)
        fprintf(stdout, "\ntime[%d]: %02d-%02d-%02d %02d:%02d:%02d.%02lu",
                i, tm[i].year, tm[i].month, tm[i].day,
                tm[i].hour, tm[i].minute, tm[i].second,
                tm[i].second_part);
      DIE_UNLESS(tm[i].year == 0 || tm[i].year == year+count);
      DIE_UNLESS(tm[i].month == 0 || tm[i].month == month+count);
      DIE_UNLESS(tm[i].day == 0 || tm[i].day == day+count);

      DIE_UNLESS(tm[i].hour == 0 || tm[i].hour == hour+count);
      DIE_UNLESS(tm[i].minute == 0 || tm[i].minute == minute+count);
      DIE_UNLESS(tm[i].second == 0 || tm[i].second == sec+count);
      DIE_UNLESS(tm[i].second_part == 0 ||
                 tm[i].second_part == second_part+count);
    }
  }
  rc= mysql_stmt_fetch(stmt);
  DIE_UNLESS(rc == MYSQL_NO_DATA);

  mysql_stmt_close(stmt);
}


/* Test DATE, TIME, DATETIME and TS with MYSQL_TIME conversion */

static void test_date()
{
  int        rc;

  myheader("test_date");

  rc= mysql_query(mysql, "DROP TABLE IF EXISTS test_date");
  myquery(rc);

  rc= mysql_query(mysql, "CREATE TABLE test_date(c1 TIMESTAMP(14), \
                                                 c2 TIME, \
                                                 c3 DATETIME, \
                                                 c4 DATE)");

  myquery(rc);

  test_bind_date_conv(5);
}


/* Test all time types to DATE and DATE to all types */

static void test_date_date()
{
  int        rc;

  myheader("test_date_date");

  rc= mysql_query(mysql, "DROP TABLE IF EXISTS test_date");
  myquery(rc);

  rc= mysql_query(mysql, "CREATE TABLE test_date(c1 DATE, \
                                                 c2 DATE, \
                                                 c3 DATE, \
                                                 c4 DATE)");

  myquery(rc);

  test_bind_date_conv(3);
}


/* Test all time types to TIME and TIME to all types */

static void test_date_time()
{
  int        rc;

  myheader("test_date_time");

  rc= mysql_query(mysql, "DROP TABLE IF EXISTS test_date");
  myquery(rc);

  rc= mysql_query(mysql, "CREATE TABLE test_date(c1 TIME, \
                                                 c2 TIME, \
                                                 c3 TIME, \
                                                 c4 TIME)");

  myquery(rc);

  test_bind_date_conv(3);
}


/* Test all time types to TIMESTAMP and TIMESTAMP to all types */

static void test_date_ts()
{
  int        rc;

  myheader("test_date_ts");

  rc= mysql_query(mysql, "DROP TABLE IF EXISTS test_date");
  myquery(rc);

  rc= mysql_query(mysql, "CREATE TABLE test_date(c1 TIMESTAMP(10), \
                                                 c2 TIMESTAMP(14), \
                                                 c3 TIMESTAMP, \
                                                 c4 TIMESTAMP(6))");

  myquery(rc);

  test_bind_date_conv(2);
}


/* Test all time types to DATETIME and DATETIME to all types */

static void test_date_dt()
{
  int rc;

  myheader("test_date_dt");

  rc= mysql_query(mysql, "DROP TABLE IF EXISTS test_date");
  myquery(rc);

  rc= mysql_query(mysql, "CREATE TABLE test_date(c1 datetime, "
                         " c2 datetime, c3 datetime, c4 date)");
  myquery(rc);

  test_bind_date_conv(2);
}


/* Misc tests to keep pure coverage happy */

static void test_pure_coverage()
{
  MYSQL_STMT *stmt;
  MYSQL_BIND my_bind[1];
  int        rc;
  ulong      length;

  myheader("test_pure_coverage");

  rc= mysql_query(mysql, "DROP TABLE IF EXISTS test_pure");
  myquery(rc);

  rc= mysql_query(mysql, "CREATE TABLE test_pure(c1 int, c2 varchar(20))");
  myquery(rc);

  stmt= mysql_simple_prepare(mysql, "insert into test_pure(c67788) values(10)");
  check_stmt_r(stmt);

  /* Query without params and result should allow to bind 0 arrays */
  stmt= mysql_simple_prepare(mysql, "insert into test_pure(c2) values(10)");
  check_stmt(stmt);

  rc= mysql_stmt_bind_param(stmt, (MYSQL_BIND*)0);
  check_execute(stmt, rc);

  rc= mysql_stmt_execute(stmt);
  check_execute(stmt, rc);

  rc= mysql_stmt_bind_result(stmt, (MYSQL_BIND*)0);
  DIE_UNLESS(rc == 1);

  mysql_stmt_close(stmt);

  stmt= mysql_simple_prepare(mysql, "insert into test_pure(c2) values(?)");
  check_stmt(stmt);

  /*
    We need to bzero bind structure because mysql_stmt_bind_param checks all
    its members.
  */
  bzero((char*) my_bind, sizeof(my_bind));

  my_bind[0].length= &length;
  my_bind[0].is_null= 0;
  my_bind[0].buffer_length= 0;

  my_bind[0].buffer_type= MYSQL_TYPE_GEOMETRY;
  rc= mysql_stmt_bind_param(stmt, my_bind);
  check_execute_r(stmt, rc); /* unsupported buffer type */

  my_bind[0].buffer_type= MYSQL_TYPE_STRING;
  rc= mysql_stmt_bind_param(stmt, my_bind);
  check_execute(stmt, rc);

  rc= mysql_stmt_store_result(stmt);
  check_execute(stmt, rc);

  mysql_stmt_close(stmt);

  stmt= mysql_simple_prepare(mysql, "select * from test_pure");
  check_execute(stmt, rc);

  rc= mysql_stmt_execute(stmt);
  check_execute(stmt, rc);

  my_bind[0].buffer_type= MYSQL_TYPE_GEOMETRY;
  rc= mysql_stmt_bind_result(stmt, my_bind);
  check_execute_r(stmt, rc); /* unsupported buffer type */

  rc= mysql_stmt_store_result(stmt);
  check_execute(stmt, rc);

  rc= mysql_stmt_store_result(stmt);
  check_execute_r(stmt, rc); /* commands out of sync */

  mysql_stmt_close(stmt);

  mysql_query(mysql, "DROP TABLE test_pure");
}


/* Test for string buffer fetch */

static void test_buffers()
{
  MYSQL_STMT *stmt;
  MYSQL_BIND my_bind[1];
  int        rc;
  ulong      length;
  my_bool    is_null;
  char       buffer[20];

  myheader("test_buffers");

  rc= mysql_query(mysql, "DROP TABLE IF EXISTS test_buffer");
  myquery(rc);

  rc= mysql_query(mysql, "CREATE TABLE test_buffer(str varchar(20))");
  myquery(rc);

  rc= mysql_query(mysql, "insert into test_buffer values('MySQL')\
                          , ('Database'), ('Open-Source'), ('Popular')");
  myquery(rc);

  stmt= mysql_simple_prepare(mysql, "select str from test_buffer");
  check_stmt(stmt);

  rc= mysql_stmt_execute(stmt);
  check_execute(stmt, rc);

  bzero(buffer, sizeof(buffer));              /* Avoid overruns in printf() */

  bzero((char*) my_bind, sizeof(my_bind));
  my_bind[0].length= &length;
  my_bind[0].is_null= &is_null;
  my_bind[0].buffer_length= 1;
  my_bind[0].buffer_type= MYSQL_TYPE_STRING;
  my_bind[0].buffer= (void *)buffer;
  my_bind[0].error= &my_bind[0].error_value;

  rc= mysql_stmt_bind_result(stmt, my_bind);
  check_execute(stmt, rc);

  rc= mysql_stmt_store_result(stmt);
  check_execute(stmt, rc);

  buffer[1]= 'X';
  rc= mysql_stmt_fetch(stmt);
  DIE_UNLESS(rc == MYSQL_DATA_TRUNCATED);
  DIE_UNLESS(my_bind[0].error_value);
  if (!opt_silent)
    fprintf(stdout, "\n data: %s (%lu)", buffer, length);
  DIE_UNLESS(buffer[0] == 'M');
  DIE_UNLESS(buffer[1] == 'X');
  DIE_UNLESS(length == 5);

  my_bind[0].buffer_length= 8;
  rc= mysql_stmt_bind_result(stmt, my_bind);/* re-bind */
  check_execute(stmt, rc);

  rc= mysql_stmt_fetch(stmt);
  check_execute(stmt, rc);
  if (!opt_silent)
    fprintf(stdout, "\n data: %s (%lu)", buffer, length);
  DIE_UNLESS(strncmp(buffer, "Database", 8) == 0);
  DIE_UNLESS(length == 8);

  my_bind[0].buffer_length= 12;
  rc= mysql_stmt_bind_result(stmt, my_bind);/* re-bind */
  check_execute(stmt, rc);

  rc= mysql_stmt_fetch(stmt);
  check_execute(stmt, rc);
  if (!opt_silent)
    fprintf(stdout, "\n data: %s (%lu)", buffer, length);
  DIE_UNLESS(strcmp(buffer, "Open-Source") == 0);
  DIE_UNLESS(length == 11);

  my_bind[0].buffer_length= 6;
  rc= mysql_stmt_bind_result(stmt, my_bind);/* re-bind */
  check_execute(stmt, rc);

  rc= mysql_stmt_fetch(stmt);
  DIE_UNLESS(rc == MYSQL_DATA_TRUNCATED);
  DIE_UNLESS(my_bind[0].error_value);
  if (!opt_silent)
    fprintf(stdout, "\n data: %s (%lu)", buffer, length);
  DIE_UNLESS(strncmp(buffer, "Popula", 6) == 0);
  DIE_UNLESS(length == 7);

  mysql_stmt_close(stmt);
}


/* Test the direct query execution in the middle of open stmts */

static void test_open_direct()
{
  MYSQL_STMT  *stmt;
  MYSQL_RES   *result;
  int         rc;

  myheader("test_open_direct");

  rc= mysql_query(mysql, "DROP TABLE IF EXISTS test_open_direct");
  myquery(rc);

  rc= mysql_query(mysql, "CREATE TABLE test_open_direct(id int, name char(6))");
  myquery(rc);

  stmt= mysql_simple_prepare(mysql, "INSERT INTO test_open_direct values(10, 'mysql')");
  check_stmt(stmt);

  rc= mysql_query(mysql, "SELECT * FROM test_open_direct");
  myquery(rc);

  result= mysql_store_result(mysql);
  mytest(result);

  rc= my_process_result_set(result);
  DIE_UNLESS(rc == 0);
  mysql_free_result(result);

  rc= mysql_stmt_execute(stmt);
  check_execute(stmt, rc);

  verify_st_affected_rows(stmt, 1);

  rc= mysql_query(mysql, "SELECT * FROM test_open_direct");
  myquery(rc);

  result= mysql_store_result(mysql);
  mytest(result);

  rc= my_process_result_set(result);
  DIE_UNLESS(rc == 1);
  mysql_free_result(result);

  rc= mysql_stmt_execute(stmt);
  check_execute(stmt, rc);

  verify_st_affected_rows(stmt, 1);

  rc= mysql_query(mysql, "SELECT * FROM test_open_direct");
  myquery(rc);

  result= mysql_store_result(mysql);
  mytest(result);

  rc= my_process_result_set(result);
  DIE_UNLESS(rc == 2);
  mysql_free_result(result);

  mysql_stmt_close(stmt);

  /* run a direct query in the middle of a fetch */
  stmt= mysql_simple_prepare(mysql, "SELECT * FROM test_open_direct");
  check_stmt(stmt);

  rc= mysql_stmt_execute(stmt);
  check_execute(stmt, rc);

  rc= mysql_stmt_fetch(stmt);
  check_execute(stmt, rc);

  rc= mysql_query(mysql, "INSERT INTO test_open_direct(id) VALUES(20)");
  myquery_r(rc);

  rc= mysql_stmt_close(stmt);
  check_execute(stmt, rc);

  rc= mysql_query(mysql, "INSERT INTO test_open_direct(id) VALUES(20)");
  myquery(rc);

  /* run a direct query with store result */
  stmt= mysql_simple_prepare(mysql, "SELECT * FROM test_open_direct");
  check_stmt(stmt);

  rc= mysql_stmt_execute(stmt);
  check_execute(stmt, rc);

  rc= mysql_stmt_store_result(stmt);
  check_execute(stmt, rc);

  rc= mysql_stmt_fetch(stmt);
  check_execute(stmt, rc);

  rc= mysql_query(mysql, "drop table test_open_direct");
  myquery(rc);

  rc= mysql_stmt_close(stmt);
  check_execute(stmt, rc);
}


/* Test fetch without prior bound buffers */

static void test_fetch_nobuffs()
{
  MYSQL_STMT *stmt;
  MYSQL_BIND my_bind[4];
  char       str[4][50];
  int        rc;

  myheader("test_fetch_nobuffs");

  stmt= mysql_simple_prepare(mysql, "SELECT DATABASE(), CURRENT_USER(), \
                              CURRENT_DATE(), CURRENT_TIME()");
  check_stmt(stmt);

  rc= mysql_stmt_execute(stmt);
  check_execute(stmt, rc);

  rc= 0;
  while (mysql_stmt_fetch(stmt) != MYSQL_NO_DATA)
    rc++;

  if (!opt_silent)
    fprintf(stdout, "\n total rows        : %d", rc);
  DIE_UNLESS(rc == 1);

  bzero((char*) my_bind, sizeof(MYSQL_BIND));
  my_bind[0].buffer_type= MYSQL_TYPE_STRING;
  my_bind[0].buffer= (void *)str[0];
  my_bind[0].buffer_length= sizeof(str[0]);
  my_bind[1]= my_bind[2]= my_bind[3]= my_bind[0];
  my_bind[1].buffer= (void *)str[1];
  my_bind[2].buffer= (void *)str[2];
  my_bind[3].buffer= (void *)str[3];

  rc= mysql_stmt_bind_result(stmt, my_bind);
  check_execute(stmt, rc);

  rc= mysql_stmt_execute(stmt);
  check_execute(stmt, rc);

  rc= 0;
  while (mysql_stmt_fetch(stmt) != MYSQL_NO_DATA)
  {
    rc++;
    if (!opt_silent)
    {
      fprintf(stdout, "\n CURRENT_DATABASE(): %s", str[0]);
      fprintf(stdout, "\n CURRENT_USER()    : %s", str[1]);
      fprintf(stdout, "\n CURRENT_DATE()    : %s", str[2]);
      fprintf(stdout, "\n CURRENT_TIME()    : %s", str[3]);
    }
  }
  if (!opt_silent)
    fprintf(stdout, "\n total rows        : %d", rc);
  DIE_UNLESS(rc == 1);

  mysql_stmt_close(stmt);
}


/* Test a misc bug */

static void test_ushort_bug()
{
  MYSQL_STMT *stmt;
  MYSQL_BIND my_bind[4];
  ushort     short_value;
  uint32     long_value;
  ulong      s_length, l_length, ll_length, t_length;
  ulonglong  longlong_value;
  int        rc;
  uchar      tiny_value;
  char       llbuf[22];
  myheader("test_ushort_bug");

  rc= mysql_query(mysql, "DROP TABLE IF EXISTS test_ushort");
  myquery(rc);

  rc= mysql_query(mysql, "CREATE TABLE test_ushort(a smallint unsigned, \
                                                  b smallint unsigned, \
                                                  c smallint unsigned, \
                                                  d smallint unsigned)");
  myquery(rc);

  rc= mysql_query(mysql,
                  "INSERT INTO test_ushort VALUES(35999, 35999, 35999, 200)");
  myquery(rc);


  stmt= mysql_simple_prepare(mysql, "SELECT * FROM test_ushort");
  check_stmt(stmt);

  rc= mysql_stmt_execute(stmt);
  check_execute(stmt, rc);

  bzero((char*) my_bind, sizeof(my_bind));
  my_bind[0].buffer_type= MYSQL_TYPE_SHORT;
  my_bind[0].buffer= (void *)&short_value;
  my_bind[0].is_unsigned= TRUE;
  my_bind[0].length= &s_length;

  my_bind[1].buffer_type= MYSQL_TYPE_LONG;
  my_bind[1].buffer= (void *)&long_value;
  my_bind[1].length= &l_length;

  my_bind[2].buffer_type= MYSQL_TYPE_LONGLONG;
  my_bind[2].buffer= (void *)&longlong_value;
  my_bind[2].length= &ll_length;

  my_bind[3].buffer_type= MYSQL_TYPE_TINY;
  my_bind[3].buffer= (void *)&tiny_value;
  my_bind[3].is_unsigned= TRUE;
  my_bind[3].length= &t_length;

  rc= mysql_stmt_bind_result(stmt, my_bind);
  check_execute(stmt, rc);

  rc= mysql_stmt_fetch(stmt);
  check_execute(stmt, rc);

  if (!opt_silent)
  {
    fprintf(stdout, "\n ushort   : %d (%ld)", short_value, s_length);
    fprintf(stdout, "\n ulong    : %lu (%ld)", (ulong) long_value, l_length);
    fprintf(stdout, "\n longlong : %s (%ld)", llstr(longlong_value, llbuf),
            ll_length);
    fprintf(stdout, "\n tinyint  : %d   (%ld)", tiny_value, t_length);
  }

  DIE_UNLESS(short_value == 35999);
  DIE_UNLESS(s_length == 2);

  DIE_UNLESS(long_value == 35999);
  DIE_UNLESS(l_length == 4);

  DIE_UNLESS(longlong_value == 35999);
  DIE_UNLESS(ll_length == 8);

  DIE_UNLESS(tiny_value == 200);
  DIE_UNLESS(t_length == 1);

  rc= mysql_stmt_fetch(stmt);
  DIE_UNLESS(rc == MYSQL_NO_DATA);

  mysql_stmt_close(stmt);
}


/* Test a misc smallint-signed conversion bug */

static void test_sshort_bug()
{
  MYSQL_STMT *stmt;
  MYSQL_BIND my_bind[4];
  short      short_value;
  int32      long_value;
  ulong      s_length, l_length, ll_length, t_length;
  ulonglong  longlong_value;
  int        rc;
  uchar      tiny_value;
  char       llbuf[22];

  myheader("test_sshort_bug");

  rc= mysql_query(mysql, "DROP TABLE IF EXISTS test_sshort");
  myquery(rc);

  rc= mysql_query(mysql, "CREATE TABLE test_sshort(a smallint signed, \
                                                  b smallint signed, \
                                                  c smallint unsigned, \
                                                  d smallint unsigned)");
  myquery(rc);

  rc= mysql_query(mysql, "INSERT INTO test_sshort VALUES(-5999, -5999, 35999, 200)");
  myquery(rc);


  stmt= mysql_simple_prepare(mysql, "SELECT * FROM test_sshort");
  check_stmt(stmt);

  rc= mysql_stmt_execute(stmt);
  check_execute(stmt, rc);

  bzero((char*) my_bind, sizeof(my_bind));
  my_bind[0].buffer_type= MYSQL_TYPE_SHORT;
  my_bind[0].buffer= (void *)&short_value;
  my_bind[0].length= &s_length;

  my_bind[1].buffer_type= MYSQL_TYPE_LONG;
  my_bind[1].buffer= (void *)&long_value;
  my_bind[1].length= &l_length;

  my_bind[2].buffer_type= MYSQL_TYPE_LONGLONG;
  my_bind[2].buffer= (void *)&longlong_value;
  my_bind[2].length= &ll_length;

  my_bind[3].buffer_type= MYSQL_TYPE_TINY;
  my_bind[3].buffer= (void *)&tiny_value;
  my_bind[3].is_unsigned= TRUE;
  my_bind[3].length= &t_length;

  rc= mysql_stmt_bind_result(stmt, my_bind);
  check_execute(stmt, rc);

  rc= mysql_stmt_fetch(stmt);
  check_execute(stmt, rc);

  if (!opt_silent)
  {
    fprintf(stdout, "\n sshort   : %d (%ld)", short_value, s_length);
    fprintf(stdout, "\n slong    : %ld (%ld)", (long) long_value, l_length);
    fprintf(stdout, "\n longlong : %s (%ld)", llstr(longlong_value, llbuf),
            ll_length);
    fprintf(stdout, "\n tinyint  : %d   (%ld)", tiny_value, t_length);
  }

  DIE_UNLESS(short_value == -5999);
  DIE_UNLESS(s_length == 2);

  DIE_UNLESS(long_value == -5999);
  DIE_UNLESS(l_length == 4);

  DIE_UNLESS(longlong_value == 35999);
  DIE_UNLESS(ll_length == 8);

  DIE_UNLESS(tiny_value == 200);
  DIE_UNLESS(t_length == 1);

  rc= mysql_stmt_fetch(stmt);
  DIE_UNLESS(rc == MYSQL_NO_DATA);

  mysql_stmt_close(stmt);
}


/* Test a misc tinyint-signed conversion bug */

static void test_stiny_bug()
{
  MYSQL_STMT *stmt;
  MYSQL_BIND my_bind[4];
  short      short_value;
  int32      long_value;
  ulong      s_length, l_length, ll_length, t_length;
  ulonglong  longlong_value;
  int        rc;
  uchar      tiny_value;
  char       llbuf[22];

  myheader("test_stiny_bug");

  rc= mysql_query(mysql, "DROP TABLE IF EXISTS test_stiny");
  myquery(rc);

  rc= mysql_query(mysql, "CREATE TABLE test_stiny(a tinyint signed, \
                                                  b tinyint signed, \
                                                  c tinyint unsigned, \
                                                  d tinyint unsigned)");
  myquery(rc);

  rc= mysql_query(mysql, "INSERT INTO test_stiny VALUES(-128, -127, 255, 0)");
  myquery(rc);


  stmt= mysql_simple_prepare(mysql, "SELECT * FROM test_stiny");
  check_stmt(stmt);

  rc= mysql_stmt_execute(stmt);
  check_execute(stmt, rc);

  bzero((char*) my_bind, sizeof(my_bind));
  my_bind[0].buffer_type= MYSQL_TYPE_SHORT;
  my_bind[0].buffer= (void *)&short_value;
  my_bind[0].length= &s_length;

  my_bind[1].buffer_type= MYSQL_TYPE_LONG;
  my_bind[1].buffer= (void *)&long_value;
  my_bind[1].length= &l_length;

  my_bind[2].buffer_type= MYSQL_TYPE_LONGLONG;
  my_bind[2].buffer= (void *)&longlong_value;
  my_bind[2].length= &ll_length;

  my_bind[3].buffer_type= MYSQL_TYPE_TINY;
  my_bind[3].buffer= (void *)&tiny_value;
  my_bind[3].length= &t_length;

  rc= mysql_stmt_bind_result(stmt, my_bind);
  check_execute(stmt, rc);

  rc= mysql_stmt_fetch(stmt);
  check_execute(stmt, rc);

  if (!opt_silent)
  {
    fprintf(stdout, "\n sshort   : %d (%ld)", short_value, s_length);
    fprintf(stdout, "\n slong    : %ld (%ld)", (long) long_value, l_length);
    fprintf(stdout, "\n longlong : %s  (%ld)", llstr(longlong_value, llbuf),
            ll_length);
    fprintf(stdout, "\n tinyint  : %d    (%ld)", tiny_value, t_length);
  }

  DIE_UNLESS(short_value == -128);
  DIE_UNLESS(s_length == 2);

  DIE_UNLESS(long_value == -127);
  DIE_UNLESS(l_length == 4);

  DIE_UNLESS(longlong_value == 255);
  DIE_UNLESS(ll_length == 8);

  DIE_UNLESS(tiny_value == 0);
  DIE_UNLESS(t_length == 1);

  rc= mysql_stmt_fetch(stmt);
  DIE_UNLESS(rc == MYSQL_NO_DATA);

  mysql_stmt_close(stmt);
}


/* Test misc field information, bug: #74 */

static void test_field_misc()
{
  MYSQL_STMT  *stmt;
  MYSQL_RES   *result;
  MYSQL_BIND  my_bind[1];
  char        table_type[NAME_LEN];
  ulong       type_length;
  int         rc;

  myheader("test_field_misc");

  rc= mysql_query(mysql, "SELECT @@autocommit");
  myquery(rc);

  result= mysql_store_result(mysql);
  mytest(result);

  rc= my_process_result_set(result);
  DIE_UNLESS(rc == 1);

  verify_prepare_field(result, 0,
                       "@@autocommit", "",  /* field and its org name */
                       MYSQL_TYPE_LONGLONG, /* field type */
                       "", "",              /* table and its org name */
                       "", 1, 0);           /* db name, length(its bool flag)*/

  mysql_free_result(result);

  stmt= mysql_simple_prepare(mysql, "SELECT @@autocommit");
  check_stmt(stmt);

  rc= mysql_stmt_execute(stmt);
  check_execute(stmt, rc);

  result= mysql_stmt_result_metadata(stmt);
  mytest(result);

  rc= my_process_stmt_result(stmt);
  DIE_UNLESS(rc == 1);

  verify_prepare_field(result, 0,
                       "@@autocommit", "",  /* field and its org name */
                       MYSQL_TYPE_LONGLONG, /* field type */
                       "", "",              /* table and its org name */
                       "", 1, 0);           /* db name, length(its bool flag)*/

  mysql_free_result(result);
  mysql_stmt_close(stmt);

  stmt= mysql_simple_prepare(mysql, "SELECT @@table_type");
  check_stmt(stmt);

  rc= mysql_stmt_execute(stmt);
  check_execute(stmt, rc);

  bzero((char*) my_bind, sizeof(my_bind));
  my_bind[0].buffer_type= MYSQL_TYPE_STRING;
  my_bind[0].buffer= table_type;
  my_bind[0].length= &type_length;
  my_bind[0].buffer_length= NAME_LEN;

  rc= mysql_stmt_bind_result(stmt, my_bind);
  check_execute(stmt, rc);

  rc= mysql_stmt_fetch(stmt);
  check_execute(stmt, rc);
  if (!opt_silent)
    fprintf(stdout, "\n default table type: %s(%ld)", table_type, type_length);

  rc= mysql_stmt_fetch(stmt);
  DIE_UNLESS(rc == MYSQL_NO_DATA);

  mysql_stmt_close(stmt);

  stmt= mysql_simple_prepare(mysql, "SELECT @@table_type");
  check_stmt(stmt);

  result= mysql_stmt_result_metadata(stmt);
  mytest(result);
  DIE_UNLESS(mysql_stmt_field_count(stmt) == mysql_num_fields(result));

  rc= mysql_stmt_execute(stmt);
  check_execute(stmt, rc);

  DIE_UNLESS(1 == my_process_stmt_result(stmt));

  verify_prepare_field(result, 0,
                       "@@table_type", "",   /* field and its org name */
                       mysql_get_server_version(mysql) <= 50000 ?
                       MYSQL_TYPE_STRING : MYSQL_TYPE_VAR_STRING,
                       "", "",              /* table and its org name */
                       "", type_length, 0);   /* db name, length */

  mysql_free_result(result);
  mysql_stmt_close(stmt);

  stmt= mysql_simple_prepare(mysql, "SELECT @@max_error_count");
  check_stmt(stmt);

  result= mysql_stmt_result_metadata(stmt);
  mytest(result);

  rc= mysql_stmt_execute(stmt);
  check_execute(stmt, rc);

  rc= my_process_stmt_result(stmt);
  DIE_UNLESS(rc == 1);

  verify_prepare_field(result, 0,
                       "@@max_error_count", "",   /* field and its org name */
                       MYSQL_TYPE_LONGLONG, /* field type */
                       "", "",              /* table and its org name */
                       "", 10, 0);            /* db name, length */

  mysql_free_result(result);
  mysql_stmt_close(stmt);

  stmt= mysql_simple_prepare(mysql, "SELECT @@max_allowed_packet");
  check_stmt(stmt);

  result= mysql_stmt_result_metadata(stmt);
  mytest(result);

  rc= mysql_stmt_execute(stmt);
  check_execute(stmt, rc);

  DIE_UNLESS(1 == my_process_stmt_result(stmt));

  verify_prepare_field(result, 0,
                       "@@max_allowed_packet", "", /* field and its org name */
                       MYSQL_TYPE_LONGLONG, /* field type */
                       "", "",              /* table and its org name */
                       "", 10, 0);          /* db name, length */

  mysql_free_result(result);
  mysql_stmt_close(stmt);

  stmt= mysql_simple_prepare(mysql, "SELECT @@sql_warnings");
  check_stmt(stmt);

  result= mysql_stmt_result_metadata(stmt);
  mytest(result);

  rc= mysql_stmt_execute(stmt);
  check_execute(stmt, rc);

  rc= my_process_stmt_result(stmt);
  DIE_UNLESS(rc == 1);

  verify_prepare_field(result, 0,
                       "@@sql_warnings", "",  /* field and its org name */
                       MYSQL_TYPE_LONGLONG,   /* field type */
                       "", "",                /* table and its org name */
                       "", 1, 0);             /* db name, length */

  mysql_free_result(result);
  mysql_stmt_close(stmt);
}


/*
  Test SET OPTION feature with prepare stmts
  bug #85 (reported by mark@mysql.com)
*/

static void test_set_option()
{
  MYSQL_STMT *stmt;
  MYSQL_RES  *result;
  int        rc;

  myheader("test_set_option");

  mysql_autocommit(mysql, TRUE);

  /* LIMIT the rows count to 2 */
  rc= mysql_query(mysql, "SET OPTION SQL_SELECT_LIMIT= 2");
  myquery(rc);

  rc= mysql_query(mysql, "DROP TABLE IF EXISTS test_limit");
  myquery(rc);

  rc= mysql_query(mysql, "CREATE TABLE test_limit(a tinyint)");
  myquery(rc);

  rc= mysql_query(mysql, "INSERT INTO test_limit VALUES(10), (20), (30), (40)");
  myquery(rc);

  if (!opt_silent)
    fprintf(stdout, "\n with SQL_SELECT_LIMIT= 2 (direct)");
  rc= mysql_query(mysql, "SELECT * FROM test_limit");
  myquery(rc);

  result= mysql_store_result(mysql);
  mytest(result);

  rc= my_process_result_set(result);
  DIE_UNLESS(rc == 2);

  mysql_free_result(result);

  if (!opt_silent)
    fprintf(stdout, "\n with SQL_SELECT_LIMIT=2 (prepare)");
  stmt= mysql_simple_prepare(mysql, "SELECT * FROM test_limit");
  check_stmt(stmt);

  rc= mysql_stmt_execute(stmt);
  check_execute(stmt, rc);

  rc= my_process_stmt_result(stmt);
  DIE_UNLESS(rc == 2);

  mysql_stmt_close(stmt);

  /* RESET the LIMIT the rows count to 0 */
  if (!opt_silent)
    fprintf(stdout, "\n with SQL_SELECT_LIMIT=DEFAULT (prepare)");
  rc= mysql_query(mysql, "SET OPTION SQL_SELECT_LIMIT=DEFAULT");
  myquery(rc);

  stmt= mysql_simple_prepare(mysql, "SELECT * FROM test_limit");
  check_stmt(stmt);

  rc= mysql_stmt_execute(stmt);
  check_execute(stmt, rc);

  rc= my_process_stmt_result(stmt);
  DIE_UNLESS(rc == 4);

  mysql_stmt_close(stmt);
}


/*
  Test a misc GRANT option
  bug #89 (reported by mark@mysql.com)
*/

#ifndef EMBEDDED_LIBRARY
static void test_prepare_grant()
{
  int rc;
  char query[MAX_TEST_QUERY_LENGTH];

  myheader("test_prepare_grant");

  mysql_autocommit(mysql, TRUE);

  rc= mysql_query(mysql, "DROP TABLE IF EXISTS test_grant");
  myquery(rc);

  rc= mysql_query(mysql, "CREATE TABLE test_grant(a tinyint primary key auto_increment)");
  myquery(rc);

  strxmov(query, "GRANT INSERT, UPDATE, SELECT ON ", current_db,
                ".test_grant TO 'test_grant'@",
                opt_host ? opt_host : "'localhost'", NullS);

  if (mysql_query(mysql, query))
  {
    myerror("GRANT failed");

    /*
       If server started with --skip-grant-tables, skip this test, else
       exit to indicate an error

       ER_UNKNOWN_COM_ERROR= 1047
     */
    if (mysql_errno(mysql) != 1047)
      exit(1);
  }
  else
  {
    MYSQL *org_mysql= mysql, *lmysql;
    MYSQL_STMT *stmt;

    if (!opt_silent)
      fprintf(stdout, "\n Establishing a test connection ...");
    if (!(lmysql= mysql_init(NULL)))
    {
      myerror("mysql_init() failed");
      exit(1);
    }
    if (!(mysql_real_connect(lmysql, opt_host, "test_grant",
                             "", current_db, opt_port,
                             opt_unix_socket, 0)))
    {
      myerror("connection failed");
      mysql_close(lmysql);
      exit(1);
    }
    lmysql->reconnect= 1;
    if (!opt_silent)
      fprintf(stdout, "OK");

    mysql= lmysql;
    rc= mysql_query(mysql, "INSERT INTO test_grant VALUES(NULL)");
    myquery(rc);

    rc= mysql_query(mysql, "INSERT INTO test_grant(a) VALUES(NULL)");
    myquery(rc);

    execute_prepare_query("INSERT INTO test_grant(a) VALUES(NULL)", 1);
    execute_prepare_query("INSERT INTO test_grant VALUES(NULL)", 1);
    execute_prepare_query("UPDATE test_grant SET a=9 WHERE a=1", 1);
    rc= my_stmt_result("SELECT a FROM test_grant");
    DIE_UNLESS(rc == 4);

    /* Both DELETE expected to fail as user does not have DELETE privs */

    rc= mysql_query(mysql, "DELETE FROM test_grant");
    myquery_r(rc);

    stmt= mysql_simple_prepare(mysql, "DELETE FROM test_grant");
    check_stmt_r(stmt);

    rc= my_stmt_result("SELECT * FROM test_grant");
    DIE_UNLESS(rc == 4);

    mysql_close(lmysql);
    mysql= org_mysql;

    rc= mysql_query(mysql, "delete from mysql.user where User='test_grant'");
    myquery(rc);
    DIE_UNLESS(1 == mysql_affected_rows(mysql));

    rc= mysql_query(mysql, "delete from mysql.tables_priv where User='test_grant'");
    myquery(rc);
    DIE_UNLESS(1 == mysql_affected_rows(mysql));

  }
}
#endif /* EMBEDDED_LIBRARY */

/*
  Test a crash when invalid/corrupted .frm is used in the
  SHOW TABLE STATUS
  bug #93 (reported by serg@mysql.com).
*/

static void test_frm_bug()
{
  MYSQL_STMT *stmt;
  MYSQL_BIND my_bind[2];
  MYSQL_RES  *result;
  MYSQL_ROW  row;
  FILE       *test_file;
  char       data_dir[FN_REFLEN];
  char       test_frm[FN_REFLEN];
  int        rc;

  myheader("test_frm_bug");

  mysql_autocommit(mysql, TRUE);

  rc= mysql_query(mysql, "drop table if exists test_frm_bug");
  myquery(rc);

  rc= mysql_query(mysql, "flush tables");
  myquery(rc);

  stmt= mysql_simple_prepare(mysql, "show variables like 'datadir'");
  check_stmt(stmt);

  rc= mysql_stmt_execute(stmt);
  check_execute(stmt, rc);

  bzero((char*) my_bind, sizeof(my_bind));
  my_bind[0].buffer_type= MYSQL_TYPE_STRING;
  my_bind[0].buffer= data_dir;
  my_bind[0].buffer_length= FN_REFLEN;
  my_bind[1]= my_bind[0];

  rc= mysql_stmt_bind_result(stmt, my_bind);
  check_execute(stmt, rc);

  rc= mysql_stmt_fetch(stmt);
  check_execute(stmt, rc);

  if (!opt_silent)
    fprintf(stdout, "\n data directory: %s", data_dir);

  rc= mysql_stmt_fetch(stmt);
  DIE_UNLESS(rc == MYSQL_NO_DATA);

  strxmov(test_frm, data_dir, "/", current_db, "/", "test_frm_bug.frm", NullS);

  if (!opt_silent)
    fprintf(stdout, "\n test_frm: %s", test_frm);

  if (!(test_file= my_fopen(test_frm, (int) (O_RDWR | O_CREAT), MYF(MY_WME))))
  {
    fprintf(stdout, "\n ERROR: my_fopen failed for '%s'", test_frm);
    fprintf(stdout, "\n test cancelled");
    exit(1);
  }
  if (!opt_silent)
    fprintf(test_file, "this is a junk file for test");

  rc= mysql_query(mysql, "SHOW TABLE STATUS like 'test_frm_bug'");
  myquery(rc);

  result= mysql_store_result(mysql);
  mytest(result);/* It can't be NULL */

  rc= my_process_result_set(result);
  DIE_UNLESS(rc == 1);

  mysql_data_seek(result, 0);

  row= mysql_fetch_row(result);
  mytest(row);

  if (!opt_silent)
    fprintf(stdout, "\n Comment: %s", row[17]);
  DIE_UNLESS(row[17] != 0);

  mysql_free_result(result);
  mysql_stmt_close(stmt);

  my_fclose(test_file, MYF(0));
  mysql_query(mysql, "drop table if exists test_frm_bug");
}


/* Test DECIMAL conversion */

static void test_decimal_bug()
{
  MYSQL_STMT *stmt;
  MYSQL_BIND my_bind[1];
  char       data[30];
  int        rc;
  my_bool    is_null;

  myheader("test_decimal_bug");

  mysql_autocommit(mysql, TRUE);

  rc= mysql_query(mysql, "drop table if exists test_decimal_bug");
  myquery(rc);

  rc= mysql_query(mysql, "create table test_decimal_bug(c1 decimal(10, 2))");
  myquery(rc);

  rc= mysql_query(mysql, "insert into test_decimal_bug value(8), (10.22), (5.61)");
  myquery(rc);

  stmt= mysql_simple_prepare(mysql, "select c1 from test_decimal_bug where c1= ?");
  check_stmt(stmt);

  /*
    We need to bzero bind structure because mysql_stmt_bind_param checks all
    its members.
  */
  bzero((char*) my_bind, sizeof(my_bind));

  my_bind[0].buffer_type= MYSQL_TYPE_NEWDECIMAL;
  my_bind[0].buffer= (void *)data;
  my_bind[0].buffer_length= 25;
  my_bind[0].is_null= &is_null;

  is_null= 0;
  rc= mysql_stmt_bind_param(stmt, my_bind);
  check_execute(stmt, rc);

  strmov(data, "8.0");
  rc= mysql_stmt_execute(stmt);
  check_execute(stmt, rc);

  data[0]= 0;
  rc= mysql_stmt_bind_result(stmt, my_bind);
  check_execute(stmt, rc);

  rc= mysql_stmt_fetch(stmt);
  check_execute(stmt, rc);

  if (!opt_silent)
    fprintf(stdout, "\n data: %s", data);
  DIE_UNLESS(strcmp(data, "8.00") == 0);

  rc= mysql_stmt_fetch(stmt);
  DIE_UNLESS(rc == MYSQL_NO_DATA);

  strmov(data, "5.61");
  rc= mysql_stmt_execute(stmt);
  check_execute(stmt, rc);

  data[0]= 0;
  rc= mysql_stmt_bind_result(stmt, my_bind);
  check_execute(stmt, rc);

  rc= mysql_stmt_fetch(stmt);
  check_execute(stmt, rc);

  if (!opt_silent)
    fprintf(stdout, "\n data: %s", data);
  DIE_UNLESS(strcmp(data, "5.61") == 0);

  rc= mysql_stmt_fetch(stmt);
  DIE_UNLESS(rc == MYSQL_NO_DATA);

  is_null= 1;
  rc= mysql_stmt_execute(stmt);
  check_execute(stmt, rc);

  rc= mysql_stmt_fetch(stmt);
  DIE_UNLESS(rc == MYSQL_NO_DATA);

  strmov(data, "10.22"); is_null= 0;
  rc= mysql_stmt_execute(stmt);
  check_execute(stmt, rc);

  data[0]= 0;
  rc= mysql_stmt_bind_result(stmt, my_bind);
  check_execute(stmt, rc);

  rc= mysql_stmt_fetch(stmt);
  check_execute(stmt, rc);

  if (!opt_silent)
    fprintf(stdout, "\n data: %s", data);
  DIE_UNLESS(strcmp(data, "10.22") == 0);

  rc= mysql_stmt_fetch(stmt);
  DIE_UNLESS(rc == MYSQL_NO_DATA);

  mysql_stmt_close(stmt);
}


/* Test EXPLAIN bug (#115, reported by mark@mysql.com & georg@php.net). */

static void test_explain_bug()
{
  MYSQL_STMT *stmt;
  MYSQL_RES  *result;
  int        rc;

  myheader("test_explain_bug");

  mysql_autocommit(mysql, TRUE);

  rc= mysql_query(mysql, "DROP TABLE IF EXISTS test_explain");
  myquery(rc);

  rc= mysql_query(mysql, "CREATE TABLE test_explain(id int, name char(2))");
  myquery(rc);

  stmt= mysql_simple_prepare(mysql, "explain test_explain");
  check_stmt(stmt);

  rc= mysql_stmt_execute(stmt);
  check_execute(stmt, rc);

  rc= my_process_stmt_result(stmt);
  DIE_UNLESS(rc == 2);

  result= mysql_stmt_result_metadata(stmt);
  mytest(result);

  if (!opt_silent)
    fprintf(stdout, "\n total fields in the result: %d",
            mysql_num_fields(result));
  DIE_UNLESS(6 == mysql_num_fields(result));

  verify_prepare_field(result, 0, "Field", "COLUMN_NAME",
                       mysql_get_server_version(mysql) <= 50000 ?
                       MYSQL_TYPE_STRING : MYSQL_TYPE_VAR_STRING,
                       0, 0, "", 64, 0);

  verify_prepare_field(result, 1, "Type", "COLUMN_TYPE", MYSQL_TYPE_BLOB,
                       0, 0, "", 0, 0);

  verify_prepare_field(result, 2, "Null", "IS_NULLABLE",
                       mysql_get_server_version(mysql) <= 50000 ?
                       MYSQL_TYPE_STRING : MYSQL_TYPE_VAR_STRING,
                       0, 0, "", 3, 0);

  verify_prepare_field(result, 3, "Key", "COLUMN_KEY",
                       mysql_get_server_version(mysql) <= 50000 ?
                       MYSQL_TYPE_STRING : MYSQL_TYPE_VAR_STRING,
                       0, 0, "", 3, 0);

  if ( mysql_get_server_version(mysql) >= 50027 )
  {
    /*  The patch for bug#23037 changes column type of DEAULT to blob */
    verify_prepare_field(result, 4, "Default", "COLUMN_DEFAULT",
                         MYSQL_TYPE_BLOB, 0, 0, "", 0, 0);
  }
  else
  {
    verify_prepare_field(result, 4, "Default", "COLUMN_DEFAULT",
                         mysql_get_server_version(mysql) >= 50027 ?
                         MYSQL_TYPE_BLOB :
                         mysql_get_server_version(mysql) <= 50000 ?
                         MYSQL_TYPE_STRING : MYSQL_TYPE_VAR_STRING,
                         0, 0, "",
                         mysql_get_server_version(mysql) >= 50027 ? 0 :64, 0);
  }

  verify_prepare_field(result, 5, "Extra", "EXTRA",
                       mysql_get_server_version(mysql) <= 50000 ?
                       MYSQL_TYPE_STRING : MYSQL_TYPE_VAR_STRING,
                       0, 0, "", 20, 0);

  mysql_free_result(result);
  mysql_stmt_close(stmt);

  stmt= mysql_simple_prepare(mysql, "explain select id, name FROM test_explain");
  check_stmt(stmt);

  rc= mysql_stmt_execute(stmt);
  check_execute(stmt, rc);

  rc= my_process_stmt_result(stmt);
  DIE_UNLESS(rc == 1);

  result= mysql_stmt_result_metadata(stmt);
  mytest(result);

  if (!opt_silent)
    fprintf(stdout, "\n total fields in the result: %d",
            mysql_num_fields(result));
  DIE_UNLESS(10 == mysql_num_fields(result));

  verify_prepare_field(result, 0, "id", "", MYSQL_TYPE_LONGLONG,
                       "", "", "", 3, 0);

  verify_prepare_field(result, 1, "select_type", "", MYSQL_TYPE_VAR_STRING,
                       "", "", "", 19, 0);

  verify_prepare_field(result, 2, "table", "", MYSQL_TYPE_VAR_STRING,
                       "", "", "", NAME_CHAR_LEN, 0);

  verify_prepare_field(result, 3, "type", "", MYSQL_TYPE_VAR_STRING,
                       "", "", "", 10, 0);

  verify_prepare_field(result, 4, "possible_keys", "", MYSQL_TYPE_VAR_STRING,
                       "", "", "", NAME_CHAR_LEN*MAX_KEY, 0);

  verify_prepare_field(result, 5, "key", "", MYSQL_TYPE_VAR_STRING,
                       "", "", "", NAME_CHAR_LEN, 0);

  if (mysql_get_server_version(mysql) <= 50000)
  {
    verify_prepare_field(result, 6, "key_len", "", MYSQL_TYPE_LONGLONG, "",
                         "", "", 3, 0);
  }
  else
  {
    verify_prepare_field(result, 6, "key_len", "", MYSQL_TYPE_VAR_STRING, "", 
                         "", "", NAME_CHAR_LEN*MAX_KEY/ my_charset_utf8_general_ci.mbmaxlen, 0);
  }

  verify_prepare_field(result, 7, "ref", "", MYSQL_TYPE_VAR_STRING,
                       "", "", "", NAME_CHAR_LEN*16, 0);

  verify_prepare_field(result, 8, "rows", "", MYSQL_TYPE_LONGLONG,
                       "", "", "", 10, 0);

  verify_prepare_field(result, 9, "Extra", "", MYSQL_TYPE_VAR_STRING,
                       "", "", "", 255, 0);

  mysql_free_result(result);
  mysql_stmt_close(stmt);
}

#ifdef NOT_YET_WORKING

/*
  Test math functions.
  Bug #148 (reported by salle@mysql.com).
*/

#define myerrno(n) check_errcode(n)

static void check_errcode(const unsigned int err)
{
  if (!opt_silent || mysql_errno(mysql) != err)
  {
    if (mysql->server_version)
      fprintf(stdout, "\n [MySQL-%s]", mysql->server_version);
    else
      fprintf(stdout, "\n [MySQL]");
    fprintf(stdout, "[%d] %s\n", mysql_errno(mysql), mysql_error(mysql));
  }
  DIE_UNLESS(mysql_errno(mysql) == err);
}


static void test_drop_temp()
{
  int rc;

  myheader("test_drop_temp");

  rc= mysql_query(mysql, "DROP DATABASE IF EXISTS test_drop_temp_db");
  myquery(rc);

  rc= mysql_query(mysql, "CREATE DATABASE test_drop_temp_db");
  myquery(rc);

  rc= mysql_query(mysql, "CREATE TABLE test_drop_temp_db.t1(c1 int, c2 char(1))");
  myquery(rc);

  rc= mysql_query(mysql, "delete from mysql.db where Db='test_drop_temp_db'");
  myquery(rc);

  rc= mysql_query(mysql, "delete from mysql.db where Db='test_drop_temp_db'");
  myquery(rc);

  strxmov(query, "GRANT SELECT, USAGE, DROP ON test_drop_temp_db.* TO test_temp@",
                opt_host ? opt_host : "localhost", NullS);

  if (mysql_query(mysql, query))
  {
    myerror("GRANT failed");

    /*
       If server started with --skip-grant-tables, skip this test, else
       exit to indicate an error

       ER_UNKNOWN_COM_ERROR= 1047
     */
    if (mysql_errno(mysql) != 1047)
      exit(1);
  }
  else
  {
    MYSQL *org_mysql= mysql, *lmysql;

    if (!opt_silent)
      fprintf(stdout, "\n Establishing a test connection ...");
    if (!(lmysql= mysql_init(NULL)))
    {
      myerror("mysql_init() failed");
      exit(1);
    }

    rc= mysql_query(mysql, "flush privileges");
    myquery(rc);

    if (!(mysql_real_connect(lmysql, opt_host ? opt_host : "localhost", "test_temp",
                             "", "test_drop_temp_db", opt_port,
                             opt_unix_socket, 0)))
    {
      mysql= lmysql;
      myerror("connection failed");
      mysql_close(lmysql);
      exit(1);
    }
    lmysql->reconnect= 1;
    if (!opt_silent)
      fprintf(stdout, "OK");

    mysql= lmysql;
    rc= mysql_query(mysql, "INSERT INTO t1 VALUES(10, 'C')");
    myerrno((uint)1142);

    rc= mysql_query(mysql, "DROP TABLE t1");
    myerrno((uint)1142);

    mysql= org_mysql;
    rc= mysql_query(mysql, "CREATE TEMPORARY TABLE test_drop_temp_db.t1(c1 int)");
    myquery(rc);

    rc= mysql_query(mysql, "CREATE TEMPORARY TABLE test_drop_temp_db.t2 LIKE test_drop_temp_db.t1");
    myquery(rc);

    mysql= lmysql;

    rc= mysql_query(mysql, "DROP TABLE t1, t2");
    myquery_r(rc);

    rc= mysql_query(mysql, "DROP TEMPORARY TABLE t1");
    myquery_r(rc);

    rc= mysql_query(mysql, "DROP TEMPORARY TABLE t2");
    myquery_r(rc);

    mysql_close(lmysql);
    mysql= org_mysql;

    rc= mysql_query(mysql, "drop database test_drop_temp_db");
    myquery(rc);
    DIE_UNLESS(1 == mysql_affected_rows(mysql));

    rc= mysql_query(mysql, "delete from mysql.user where User='test_temp'");
    myquery(rc);
    DIE_UNLESS(1 == mysql_affected_rows(mysql));


    rc= mysql_query(mysql, "delete from mysql.tables_priv where User='test_temp'");
    myquery(rc);
    DIE_UNLESS(1 == mysql_affected_rows(mysql));
  }
}
#endif


/* Test warnings for cuted rows */

static void test_cuted_rows()
{
  int        rc, count;
  MYSQL_RES  *result;

  myheader("test_cuted_rows");

  mysql_query(mysql, "DROP TABLE if exists t1");
  mysql_query(mysql, "DROP TABLE if exists t2");

  rc= mysql_query(mysql, "CREATE TABLE t1(c1 tinyint)");
  myquery(rc);

  rc= mysql_query(mysql, "CREATE TABLE t2(c1 int not null)");
  myquery(rc);

  rc= mysql_query(mysql, "INSERT INTO t1 values(10), (NULL), (NULL)");
  myquery(rc);

  count= mysql_warning_count(mysql);
  if (!opt_silent)
    fprintf(stdout, "\n total warnings: %d", count);
  DIE_UNLESS(count == 0);

  rc= mysql_query(mysql, "INSERT INTO t2 SELECT * FROM t1");
  myquery(rc);

  count= mysql_warning_count(mysql);
  if (!opt_silent)
    fprintf(stdout, "\n total warnings: %d", count);
  DIE_UNLESS(count == 2);

  rc= mysql_query(mysql, "SHOW WARNINGS");
  myquery(rc);

  result= mysql_store_result(mysql);
  mytest(result);

  rc= my_process_result_set(result);
  DIE_UNLESS(rc == 2);
  mysql_free_result(result);

  rc= mysql_query(mysql, "INSERT INTO t1 VALUES('junk'), (876789)");
  myquery(rc);

  count= mysql_warning_count(mysql);
  if (!opt_silent)
    fprintf(stdout, "\n total warnings: %d", count);
  DIE_UNLESS(count == 2);

  rc= mysql_query(mysql, "SHOW WARNINGS");
  myquery(rc);

  result= mysql_store_result(mysql);
  mytest(result);

  rc= my_process_result_set(result);
  DIE_UNLESS(rc == 2);
  mysql_free_result(result);
}


/* Test update/binary logs */

static void test_logs()
{
  MYSQL_STMT *stmt;
  MYSQL_BIND my_bind[2];
  char       data[255];
  ulong      length;
  int        rc;
  short      id;

  myheader("test_logs");


  rc= mysql_query(mysql, "DROP TABLE IF EXISTS test_logs");
  myquery(rc);

  rc= mysql_query(mysql, "CREATE TABLE test_logs(id smallint, name varchar(20))");
  myquery(rc);

  strmov((char *)data, "INSERT INTO test_logs VALUES(?, ?)");
  stmt= mysql_simple_prepare(mysql, data);
  check_stmt(stmt);

  /*
    We need to bzero bind structure because mysql_stmt_bind_param checks all
    its members.
  */
  bzero((char*) my_bind, sizeof(my_bind));

  my_bind[0].buffer_type= MYSQL_TYPE_SHORT;
  my_bind[0].buffer= (void *)&id;

  my_bind[1].buffer_type= MYSQL_TYPE_STRING;
  my_bind[1].buffer= (void *)&data;
  my_bind[1].buffer_length= 255;
  my_bind[1].length= &length;

  id= 9876;
  length= (ulong)(strmov((char *)data, "MySQL - Open Source Database")- data);

  rc= mysql_stmt_bind_param(stmt, my_bind);
  check_execute(stmt, rc);

  rc= mysql_stmt_execute(stmt);
  check_execute(stmt, rc);

  strmov((char *)data, "'");
  length= 1;

  rc= mysql_stmt_execute(stmt);
  check_execute(stmt, rc);

  strmov((char *)data, "\"");
  length= 1;

  rc= mysql_stmt_execute(stmt);
  check_execute(stmt, rc);

  length= (ulong)(strmov((char *)data, "my\'sql\'")-data);
  rc= mysql_stmt_execute(stmt);
  check_execute(stmt, rc);

  length= (ulong)(strmov((char *)data, "my\"sql\"")-data);
  rc= mysql_stmt_execute(stmt);
  check_execute(stmt, rc);

  mysql_stmt_close(stmt);

  strmov((char *)data, "INSERT INTO test_logs VALUES(20, 'mysql')");
  stmt= mysql_simple_prepare(mysql, data);
  check_stmt(stmt);

  rc= mysql_stmt_execute(stmt);
  check_execute(stmt, rc);

  rc= mysql_stmt_execute(stmt);
  check_execute(stmt, rc);

  mysql_stmt_close(stmt);

  strmov((char *)data, "SELECT * FROM test_logs WHERE id=?");
  stmt= mysql_simple_prepare(mysql, data);
  check_stmt(stmt);

  rc= mysql_stmt_bind_param(stmt, my_bind);
  check_execute(stmt, rc);

  rc= mysql_stmt_execute(stmt);
  check_execute(stmt, rc);

  my_bind[1].buffer_length= 255;
  rc= mysql_stmt_bind_result(stmt, my_bind);
  check_execute(stmt, rc);

  rc= mysql_stmt_fetch(stmt);
  check_execute(stmt, rc);

  if (!opt_silent)
  {
    fprintf(stdout, "id    : %d\n", id);
    fprintf(stdout, "name  : %s(%ld)\n", data, length);
  }

  DIE_UNLESS(id == 9876);
  DIE_UNLESS(length == 19 || length == 20); /* Due to VARCHAR(20) */
  DIE_UNLESS(is_prefix(data, "MySQL - Open Source") == 1);

  rc= mysql_stmt_fetch(stmt);
  check_execute(stmt, rc);

  if (!opt_silent)
    fprintf(stdout, "\n name  : %s(%ld)", data, length);

  DIE_UNLESS(length == 1);
  DIE_UNLESS(strcmp(data, "'") == 0);

  rc= mysql_stmt_fetch(stmt);
  check_execute(stmt, rc);

  if (!opt_silent)
    fprintf(stdout, "\n name  : %s(%ld)", data, length);

  DIE_UNLESS(length == 1);
  DIE_UNLESS(strcmp(data, "\"") == 0);

  rc= mysql_stmt_fetch(stmt);
  check_execute(stmt, rc);

  if (!opt_silent)
    fprintf(stdout, "\n name  : %s(%ld)", data, length);

  DIE_UNLESS(length == 7);
  DIE_UNLESS(strcmp(data, "my\'sql\'") == 0);

  rc= mysql_stmt_fetch(stmt);
  check_execute(stmt, rc);

  if (!opt_silent)
    fprintf(stdout, "\n name  : %s(%ld)", data, length);

  DIE_UNLESS(length == 7);
  /*DIE_UNLESS(strcmp(data, "my\"sql\"") == 0); */

  rc= mysql_stmt_fetch(stmt);
  DIE_UNLESS(rc == MYSQL_NO_DATA);

  mysql_stmt_close(stmt);

  rc= mysql_query(mysql, "DROP TABLE test_logs");
  myquery(rc);
}


/* Test 'n' statements create and close */

static void test_nstmts()
{
  MYSQL_STMT  *stmt;
  char        query[255];
  int         rc;
  static uint i, total_stmts= 2000;
  MYSQL_BIND  my_bind[1];

  myheader("test_nstmts");

  mysql_autocommit(mysql, TRUE);

  rc= mysql_query(mysql, "DROP TABLE IF EXISTS test_nstmts");
  myquery(rc);

  rc= mysql_query(mysql, "CREATE TABLE test_nstmts(id int)");
  myquery(rc);

  /*
    We need to bzero bind structure because mysql_stmt_bind_param checks all
    its members.
  */
  bzero((char*) my_bind, sizeof(my_bind));

  my_bind[0].buffer= (void *)&i;
  my_bind[0].buffer_type= MYSQL_TYPE_LONG;

  for (i= 0; i < total_stmts; i++)
  {
    if (!opt_silent)
      fprintf(stdout, "\r stmt: %d", i);

    strmov(query, "insert into test_nstmts values(?)");
    stmt= mysql_simple_prepare(mysql, query);
    check_stmt(stmt);

    rc= mysql_stmt_bind_param(stmt, my_bind);
    check_execute(stmt, rc);

    rc= mysql_stmt_execute(stmt);
    check_execute(stmt, rc);

    mysql_stmt_close(stmt);
  }

  stmt= mysql_simple_prepare(mysql, " select count(*) from test_nstmts");
  check_stmt(stmt);

  rc= mysql_stmt_execute(stmt);
  check_execute(stmt, rc);

  i= 0;
  rc= mysql_stmt_bind_result(stmt, my_bind);
  check_execute(stmt, rc);

  rc= mysql_stmt_fetch(stmt);
  check_execute(stmt, rc);
  if (!opt_silent)
    fprintf(stdout, "\n total rows: %d", i);
  DIE_UNLESS( i == total_stmts);

  rc= mysql_stmt_fetch(stmt);
  DIE_UNLESS(rc == MYSQL_NO_DATA);

  mysql_stmt_close(stmt);

  rc= mysql_query(mysql, "DROP TABLE test_nstmts");
  myquery(rc);
}


/* Test stmt seek() functions */

static void test_fetch_seek()
{
  MYSQL_STMT *stmt;
  MYSQL_BIND my_bind[3];
  MYSQL_ROW_OFFSET row;
  int        rc;
  int32      c1;
  char       c2[11], c3[20];

  myheader("test_fetch_seek");
  rc= mysql_query(mysql, "drop table if exists t1");

  myquery(rc);

  rc= mysql_query(mysql, "create table t1(c1 int primary key auto_increment, c2 char(10), c3 timestamp(14))");
  myquery(rc);

  rc= mysql_query(mysql, "insert into t1(c2) values('venu'), ('mysql'), ('open'), ('source')");
  myquery(rc);

  stmt= mysql_simple_prepare(mysql, "select * from t1");
  check_stmt(stmt);

  bzero((char*) my_bind, sizeof(my_bind));
  my_bind[0].buffer_type= MYSQL_TYPE_LONG;
  my_bind[0].buffer= (void *)&c1;

  my_bind[1].buffer_type= MYSQL_TYPE_STRING;
  my_bind[1].buffer= (void *)c2;
  my_bind[1].buffer_length= sizeof(c2);

  my_bind[2]= my_bind[1];
  my_bind[2].buffer= (void *)c3;
  my_bind[2].buffer_length= sizeof(c3);

  rc= mysql_stmt_execute(stmt);
  check_execute(stmt, rc);

  rc= mysql_stmt_bind_result(stmt, my_bind);
  check_execute(stmt, rc);

  rc= mysql_stmt_store_result(stmt);
  check_execute(stmt, rc);

  rc= mysql_stmt_fetch(stmt);
  check_execute(stmt, rc);

  if (!opt_silent)
    fprintf(stdout, "\n row 0: %ld, %s, %s", (long) c1, c2, c3);

  row= mysql_stmt_row_tell(stmt);

  row= mysql_stmt_row_seek(stmt, row);

  rc= mysql_stmt_fetch(stmt);
  check_execute(stmt, rc);

  if (!opt_silent)
    fprintf(stdout, "\n row 2: %ld, %s, %s", (long) c1, c2, c3);

  row= mysql_stmt_row_seek(stmt, row);

  rc= mysql_stmt_fetch(stmt);
  check_execute(stmt, rc);

  if (!opt_silent)
    fprintf(stdout, "\n row 2: %ld, %s, %s", (long) c1, c2, c3);

  mysql_stmt_data_seek(stmt, 0);

  rc= mysql_stmt_fetch(stmt);
  check_execute(stmt, rc);

  if (!opt_silent)
    fprintf(stdout, "\n row 0: %ld, %s, %s", (long) c1, c2, c3);

  rc= mysql_stmt_fetch(stmt);
  check_execute(stmt, rc);

  rc= mysql_stmt_fetch(stmt);
  check_execute(stmt, rc);

  rc= mysql_stmt_fetch(stmt);
  check_execute(stmt, rc);

  rc= mysql_stmt_fetch(stmt);
  DIE_UNLESS(rc == MYSQL_NO_DATA);

  mysql_stmt_close(stmt);
  myquery(mysql_query(mysql, "drop table t1"));
}


/* Test mysql_stmt_fetch_column() with offset */

static void test_fetch_offset()
{
  MYSQL_STMT *stmt;
  MYSQL_BIND my_bind[1];
  char       data[11];
  ulong      length;
  int        rc;
  my_bool    is_null;


  myheader("test_fetch_offset");

  rc= mysql_query(mysql, "drop table if exists t1");
  myquery(rc);

  rc= mysql_query(mysql, "create table t1(a char(10))");
  myquery(rc);

  rc= mysql_query(mysql, "insert into t1 values('abcdefghij'), (null)");
  myquery(rc);

  stmt= mysql_simple_prepare(mysql, "select * from t1");
  check_stmt(stmt);

  bzero((char*) my_bind, sizeof(my_bind));
  my_bind[0].buffer_type= MYSQL_TYPE_STRING;
  my_bind[0].buffer= (void *)data;
  my_bind[0].buffer_length= 11;
  my_bind[0].is_null= &is_null;
  my_bind[0].length= &length;

  rc= mysql_stmt_execute(stmt);
  check_execute(stmt, rc);

  rc= mysql_stmt_fetch_column(stmt, my_bind, 0, 0);
  check_execute_r(stmt, rc);

  rc= mysql_stmt_bind_result(stmt, my_bind);
  check_execute(stmt, rc);

  rc= mysql_stmt_store_result(stmt);
  check_execute(stmt, rc);

  rc= mysql_stmt_fetch(stmt);
  check_execute(stmt, rc);

  data[0]= '\0';
  rc= mysql_stmt_fetch_column(stmt, my_bind, 0, 0);
  check_execute(stmt, rc);
  if (!opt_silent)
    fprintf(stdout, "\n col 1: %s (%ld)", data, length);
  DIE_UNLESS(strncmp(data, "abcd", 4) == 0 && length == 10);

  rc= mysql_stmt_fetch_column(stmt, my_bind, 0, 5);
  check_execute(stmt, rc);
  if (!opt_silent)
    fprintf(stdout, "\n col 1: %s (%ld)", data, length);
  DIE_UNLESS(strncmp(data, "fg", 2) == 0 && length == 10);

  rc= mysql_stmt_fetch_column(stmt, my_bind, 0, 9);
  check_execute(stmt, rc);
  if (!opt_silent)
    fprintf(stdout, "\n col 0: %s (%ld)", data, length);
  DIE_UNLESS(strncmp(data, "j", 1) == 0 && length == 10);

  rc= mysql_stmt_fetch(stmt);
  check_execute(stmt, rc);

  is_null= 0;

  rc= mysql_stmt_fetch_column(stmt, my_bind, 0, 0);
  check_execute(stmt, rc);

  DIE_UNLESS(is_null == 1);

  rc= mysql_stmt_fetch(stmt);
  DIE_UNLESS(rc == MYSQL_NO_DATA);

  rc= mysql_stmt_fetch_column(stmt, my_bind, 1, 0);
  check_execute_r(stmt, rc);

  mysql_stmt_close(stmt);

  myquery(mysql_query(mysql, "drop table t1"));
}


/* Test mysql_stmt_fetch_column() */

static void test_fetch_column()
{
  MYSQL_STMT *stmt;
  MYSQL_BIND my_bind[2];
  char       c2[20], bc2[20];
  ulong      l1, l2, bl1, bl2;
  int        rc, c1, bc1;

  myheader("test_fetch_column");

  rc= mysql_query(mysql, "drop table if exists t1");
  myquery(rc);

  rc= mysql_query(mysql, "create table t1(c1 int primary key auto_increment, c2 char(10))");
  myquery(rc);

  rc= mysql_query(mysql, "insert into t1(c2) values('venu'), ('mysql')");
  myquery(rc);

  stmt= mysql_simple_prepare(mysql, "select * from t1 order by c2 desc");
  check_stmt(stmt);

  bzero((char*) my_bind, sizeof(my_bind));
  my_bind[0].buffer_type= MYSQL_TYPE_LONG;
  my_bind[0].buffer= (void *)&bc1;
  my_bind[0].buffer_length= 0;
  my_bind[0].is_null= 0;
  my_bind[0].length= &bl1;
  my_bind[1].buffer_type= MYSQL_TYPE_STRING;
  my_bind[1].buffer= (void *)bc2;
  my_bind[1].buffer_length= 7;
  my_bind[1].is_null= 0;
  my_bind[1].length= &bl2;

  rc= mysql_stmt_execute(stmt);
  check_execute(stmt, rc);

  rc= mysql_stmt_bind_result(stmt, my_bind);
  check_execute(stmt, rc);

  rc= mysql_stmt_store_result(stmt);
  check_execute(stmt, rc);

  rc= mysql_stmt_fetch_column(stmt, my_bind, 1, 0); /* No-op at this point */
  check_execute_r(stmt, rc);

  rc= mysql_stmt_fetch(stmt);
  check_execute(stmt, rc);

  if (!opt_silent)
    fprintf(stdout, "\n row 0: %d, %s", bc1, bc2);

  c2[0]= '\0'; l2= 0;
  my_bind[0].buffer_type= MYSQL_TYPE_STRING;
  my_bind[0].buffer= (void *)c2;
  my_bind[0].buffer_length= 7;
  my_bind[0].is_null= 0;
  my_bind[0].length= &l2;

  rc= mysql_stmt_fetch_column(stmt, my_bind, 1, 0);
  check_execute(stmt, rc);
  if (!opt_silent)
    fprintf(stdout, "\n col 1: %s(%ld)", c2, l2);
  DIE_UNLESS(strncmp(c2, "venu", 4) == 0 && l2 == 4);

  c2[0]= '\0'; l2= 0;
  rc= mysql_stmt_fetch_column(stmt, my_bind, 1, 0);
  check_execute(stmt, rc);
  if (!opt_silent)
    fprintf(stdout, "\n col 1: %s(%ld)", c2, l2);
  DIE_UNLESS(strcmp(c2, "venu") == 0 && l2 == 4);

  c1= 0;
  my_bind[0].buffer_type= MYSQL_TYPE_LONG;
  my_bind[0].buffer= (void *)&c1;
  my_bind[0].buffer_length= 0;
  my_bind[0].is_null= 0;
  my_bind[0].length= &l1;

  rc= mysql_stmt_fetch_column(stmt, my_bind, 0, 0);
  check_execute(stmt, rc);
  if (!opt_silent)
    fprintf(stdout, "\n col 0: %d(%ld)", c1, l1);
  DIE_UNLESS(c1 == 1 && l1 == 4);

  rc= mysql_stmt_fetch(stmt);
  check_execute(stmt, rc);

  if (!opt_silent)
    fprintf(stdout, "\n row 1: %d, %s", bc1, bc2);

  c2[0]= '\0'; l2= 0;
  my_bind[0].buffer_type= MYSQL_TYPE_STRING;
  my_bind[0].buffer= (void *)c2;
  my_bind[0].buffer_length= 7;
  my_bind[0].is_null= 0;
  my_bind[0].length= &l2;

  rc= mysql_stmt_fetch_column(stmt, my_bind, 1, 0);
  check_execute(stmt, rc);
  if (!opt_silent)
    fprintf(stdout, "\n col 1: %s(%ld)", c2, l2);
  DIE_UNLESS(strncmp(c2, "mysq", 4) == 0 && l2 == 5);

  c2[0]= '\0'; l2= 0;
  rc= mysql_stmt_fetch_column(stmt, my_bind, 1, 0);
  check_execute(stmt, rc);
  if (!opt_silent)
    fprintf(stdout, "\n col 1: %si(%ld)", c2, l2);
  DIE_UNLESS(strcmp(c2, "mysql") == 0 && l2 == 5);

  c1= 0;
  my_bind[0].buffer_type= MYSQL_TYPE_LONG;
  my_bind[0].buffer= (void *)&c1;
  my_bind[0].buffer_length= 0;
  my_bind[0].is_null= 0;
  my_bind[0].length= &l1;

  rc= mysql_stmt_fetch_column(stmt, my_bind, 0, 0);
  check_execute(stmt, rc);
  if (!opt_silent)
    fprintf(stdout, "\n col 0: %d(%ld)", c1, l1);
  DIE_UNLESS(c1 == 2 && l1 == 4);

  rc= mysql_stmt_fetch(stmt);
  DIE_UNLESS(rc == MYSQL_NO_DATA);

  rc= mysql_stmt_fetch_column(stmt, my_bind, 1, 0);
  check_execute_r(stmt, rc);

  mysql_stmt_close(stmt);
  myquery(mysql_query(mysql, "drop table t1"));
}


/* Test mysql_list_fields() */

static void test_list_fields()
{
  MYSQL_RES *result;
  int rc;
  myheader("test_list_fields");

  rc= mysql_query(mysql, "drop table if exists t1");
  myquery(rc);

  rc= mysql_query(mysql, "create table t1(c1 int primary key auto_increment, c2 char(10) default 'mysql')");
  myquery(rc);

  result= mysql_list_fields(mysql, "t1", NULL);
  mytest(result);

  rc= my_process_result_set(result);
  DIE_UNLESS(rc == 0);

  verify_prepare_field(result, 0, "c1", "c1", MYSQL_TYPE_LONG,
                       "t1", "t1",
                       current_db, 11, "0");

  verify_prepare_field(result, 1, "c2", "c2", MYSQL_TYPE_STRING,
                       "t1", "t1",
                       current_db, 10, "mysql");

  mysql_free_result(result);
  myquery(mysql_query(mysql, "drop table t1"));
}


static void test_bug19671()
{
  MYSQL_RES *result;
  int rc;
  myheader("test_bug19671");

  mysql_query(mysql, "set sql_mode=''");
  rc= mysql_query(mysql, "drop table if exists t1");
  myquery(rc);

  rc= mysql_query(mysql, "drop view if exists v1");
  myquery(rc);

  rc= mysql_query(mysql, "create table t1(f1 int)");
  myquery(rc);

  rc= mysql_query(mysql, "create view v1 as select va.* from t1 va");
  myquery(rc);

  result= mysql_list_fields(mysql, "v1", NULL);
  mytest(result);

  rc= my_process_result_set(result);
  DIE_UNLESS(rc == 0);

  verify_prepare_field(result, 0, "f1", "f1", MYSQL_TYPE_LONG,
                       "v1", "v1", current_db, 11, "0");

  mysql_free_result(result);
  myquery(mysql_query(mysql, "drop view v1"));
  myquery(mysql_query(mysql, "drop table t1"));
}


/* Test a memory ovverun bug */

static void test_mem_overun()
{
  char       buffer[10000], field[10];
  MYSQL_STMT *stmt;
  MYSQL_RES  *field_res;
  int        rc, i, length;

  myheader("test_mem_overun");

  /*
    Test a memory ovverun bug when a table had 1000 fields with
    a row of data
  */
  rc= mysql_query(mysql, "drop table if exists t_mem_overun");
  myquery(rc);

  strxmov(buffer, "create table t_mem_overun(", NullS);
  for (i= 0; i < 1000; i++)
  {
    sprintf(field, "c%d int", i);
    strxmov(buffer, buffer, field, ", ", NullS);
  }
  length= strlen(buffer);
  buffer[length-2]= ')';
  buffer[--length]= '\0';

  rc= mysql_real_query(mysql, buffer, length);
  myquery(rc);

  strxmov(buffer, "insert into t_mem_overun values(", NullS);
  for (i= 0; i < 1000; i++)
  {
    strxmov(buffer, buffer, "1, ", NullS);
  }
  length= strlen(buffer);
  buffer[length-2]= ')';
  buffer[--length]= '\0';

  rc= mysql_real_query(mysql, buffer, length);
  myquery(rc);

  rc= mysql_query(mysql, "select * from t_mem_overun");
  myquery(rc);

  rc= my_process_result(mysql);
  DIE_UNLESS(rc == 1);

  stmt= mysql_simple_prepare(mysql, "select * from t_mem_overun");
  check_stmt(stmt);

  rc= mysql_stmt_execute(stmt);
  check_execute(stmt, rc);

  field_res= mysql_stmt_result_metadata(stmt);
  mytest(field_res);

  if (!opt_silent)
    fprintf(stdout, "\n total fields : %d", mysql_num_fields(field_res));
  DIE_UNLESS( 1000 == mysql_num_fields(field_res));

  rc= mysql_stmt_store_result(stmt);
  check_execute(stmt, rc);

  rc= mysql_stmt_fetch(stmt);
  check_execute(stmt, rc);

  rc= mysql_stmt_fetch(stmt);
  DIE_UNLESS(rc == MYSQL_NO_DATA);

  mysql_free_result(field_res);

  mysql_stmt_close(stmt);
}


/* Test mysql_stmt_free_result() */

static void test_free_result()
{
  MYSQL_STMT *stmt;
  MYSQL_BIND my_bind[1];
  char       c2[5];
  ulong      bl1, l2;
  int        rc, c1, bc1;

  myheader("test_free_result");

  rc= mysql_query(mysql, "drop table if exists test_free_result");
  myquery(rc);

  rc= mysql_query(mysql, "create table test_free_result("
                         "c1 int primary key auto_increment)");
  myquery(rc);

  rc= mysql_query(mysql, "insert into test_free_result values(), (), ()");
  myquery(rc);

  stmt= mysql_simple_prepare(mysql, "select * from test_free_result");
  check_stmt(stmt);

  bzero((char*) my_bind, sizeof(my_bind));
  my_bind[0].buffer_type= MYSQL_TYPE_LONG;
  my_bind[0].buffer= (void *)&bc1;
  my_bind[0].length= &bl1;

  rc= mysql_stmt_execute(stmt);
  check_execute(stmt, rc);

  rc= mysql_stmt_bind_result(stmt, my_bind);
  check_execute(stmt, rc);

  rc= mysql_stmt_fetch(stmt);
  check_execute(stmt, rc);

  c2[0]= '\0'; l2= 0;
  my_bind[0].buffer_type= MYSQL_TYPE_STRING;
  my_bind[0].buffer= (void *)c2;
  my_bind[0].buffer_length= 7;
  my_bind[0].is_null= 0;
  my_bind[0].length= &l2;

  rc= mysql_stmt_fetch_column(stmt, my_bind, 0, 0);
  check_execute(stmt, rc);
  if (!opt_silent)
    fprintf(stdout, "\n col 0: %s(%ld)", c2, l2);
  DIE_UNLESS(strncmp(c2, "1", 1) == 0 && l2 == 1);

  rc= mysql_stmt_fetch(stmt);
  check_execute(stmt, rc);

  c1= 0, l2= 0;
  my_bind[0].buffer_type= MYSQL_TYPE_LONG;
  my_bind[0].buffer= (void *)&c1;
  my_bind[0].buffer_length= 0;
  my_bind[0].is_null= 0;
  my_bind[0].length= &l2;

  rc= mysql_stmt_fetch_column(stmt, my_bind, 0, 0);
  check_execute(stmt, rc);
  if (!opt_silent)
    fprintf(stdout, "\n col 0: %d(%ld)", c1, l2);
  DIE_UNLESS(c1 == 2 && l2 == 4);

  rc= mysql_query(mysql, "drop table test_free_result");
  myquery_r(rc); /* error should be, COMMANDS OUT OF SYNC */

  rc= mysql_stmt_free_result(stmt);
  check_execute(stmt, rc);

  rc= mysql_query(mysql, "drop table test_free_result");
  myquery(rc);  /* should be successful */

  mysql_stmt_close(stmt);
}


/* Test mysql_stmt_store_result() */

static void test_free_store_result()
{
  MYSQL_STMT *stmt;
  MYSQL_BIND my_bind[1];
  char       c2[5];
  ulong      bl1, l2;
  int        rc, c1, bc1;

  myheader("test_free_store_result");

  rc= mysql_query(mysql, "drop table if exists test_free_result");
  myquery(rc);

  rc= mysql_query(mysql, "create table test_free_result(c1 int primary key auto_increment)");
  myquery(rc);

  rc= mysql_query(mysql, "insert into test_free_result values(), (), ()");
  myquery(rc);

  stmt= mysql_simple_prepare(mysql, "select * from test_free_result");
  check_stmt(stmt);

  bzero((char*) my_bind, sizeof(my_bind));
  my_bind[0].buffer_type= MYSQL_TYPE_LONG;
  my_bind[0].buffer= (void *)&bc1;
  my_bind[0].buffer_length= 0;
  my_bind[0].is_null= 0;
  my_bind[0].length= &bl1;

  rc= mysql_stmt_execute(stmt);
  check_execute(stmt, rc);

  rc= mysql_stmt_bind_result(stmt, my_bind);
  check_execute(stmt, rc);

  rc= mysql_stmt_store_result(stmt);
  check_execute(stmt, rc);

  rc= mysql_stmt_fetch(stmt);
  check_execute(stmt, rc);

  c2[0]= '\0'; l2= 0;
  my_bind[0].buffer_type= MYSQL_TYPE_STRING;
  my_bind[0].buffer= (void *)c2;
  my_bind[0].buffer_length= 7;
  my_bind[0].is_null= 0;
  my_bind[0].length= &l2;

  rc= mysql_stmt_fetch_column(stmt, my_bind, 0, 0);
  check_execute(stmt, rc);
  if (!opt_silent)
    fprintf(stdout, "\n col 1: %s(%ld)", c2, l2);
  DIE_UNLESS(strncmp(c2, "1", 1) == 0 && l2 == 1);

  rc= mysql_stmt_fetch(stmt);
  check_execute(stmt, rc);

  c1= 0, l2= 0;
  my_bind[0].buffer_type= MYSQL_TYPE_LONG;
  my_bind[0].buffer= (void *)&c1;
  my_bind[0].buffer_length= 0;
  my_bind[0].is_null= 0;
  my_bind[0].length= &l2;

  rc= mysql_stmt_fetch_column(stmt, my_bind, 0, 0);
  check_execute(stmt, rc);
  if (!opt_silent)
    fprintf(stdout, "\n col 0: %d(%ld)", c1, l2);
  DIE_UNLESS(c1 == 2 && l2 == 4);

  rc= mysql_stmt_free_result(stmt);
  check_execute(stmt, rc);

  rc= mysql_query(mysql, "drop table test_free_result");
  myquery(rc);

  mysql_stmt_close(stmt);
}


/* Test SQLmode */

static void test_sqlmode()
{
  MYSQL_STMT *stmt;
  MYSQL_BIND my_bind[2];
  char       c1[5], c2[5];
  int        rc;
  char query[MAX_TEST_QUERY_LENGTH];

  myheader("test_sqlmode");

  rc= mysql_query(mysql, "DROP TABLE IF EXISTS test_piping");
  myquery(rc);

  rc= mysql_query(mysql, "CREATE TABLE test_piping(name varchar(10))");
  myquery(rc);

  /* PIPES_AS_CONCAT */
  strmov(query, "SET SQL_MODE= \"PIPES_AS_CONCAT\"");
  if (!opt_silent)
    fprintf(stdout, "\n With %s", query);
  rc= mysql_query(mysql, query);
  myquery(rc);

  strmov(query, "INSERT INTO test_piping VALUES(?||?)");
  if (!opt_silent)
    fprintf(stdout, "\n  query: %s", query);
  stmt= mysql_simple_prepare(mysql, query);
  check_stmt(stmt);

  if (!opt_silent)
    fprintf(stdout, "\n  total parameters: %ld", mysql_stmt_param_count(stmt));

  /*
    We need to bzero bind structure because mysql_stmt_bind_param checks all
    its members.
  */
  bzero((char*) my_bind, sizeof(my_bind));

  my_bind[0].buffer_type= MYSQL_TYPE_STRING;
  my_bind[0].buffer= (void *)c1;
  my_bind[0].buffer_length= 2;

  my_bind[1].buffer_type= MYSQL_TYPE_STRING;
  my_bind[1].buffer= (void *)c2;
  my_bind[1].buffer_length= 3;

  rc= mysql_stmt_bind_param(stmt, my_bind);
  check_execute(stmt, rc);

  strmov(c1, "My"); strmov(c2, "SQL");
  rc= mysql_stmt_execute(stmt);
  check_execute(stmt, rc);

  mysql_stmt_close(stmt);
  verify_col_data("test_piping", "name", "MySQL");

  rc= mysql_query(mysql, "DELETE FROM test_piping");
  myquery(rc);

  strmov(query, "SELECT connection_id    ()");
  if (!opt_silent)
    fprintf(stdout, "\n  query: %s", query);
  stmt= mysql_simple_prepare(mysql, query);
  check_stmt(stmt);

  /* ANSI */
  strmov(query, "SET SQL_MODE= \"ANSI\"");
  if (!opt_silent)
    fprintf(stdout, "\n With %s", query);
  rc= mysql_query(mysql, query);
  myquery(rc);

  strmov(query, "INSERT INTO test_piping VALUES(?||?)");
  if (!opt_silent)
    fprintf(stdout, "\n  query: %s", query);
  stmt= mysql_simple_prepare(mysql, query);
  check_stmt(stmt);
  if (!opt_silent)
    fprintf(stdout, "\n  total parameters: %ld", mysql_stmt_param_count(stmt));

  rc= mysql_stmt_bind_param(stmt, my_bind);
  check_execute(stmt, rc);

  strmov(c1, "My"); strmov(c2, "SQL");
  rc= mysql_stmt_execute(stmt);
  check_execute(stmt, rc);

  mysql_stmt_close(stmt);
  verify_col_data("test_piping", "name", "MySQL");

  /* ANSI mode spaces ... */
  strmov(query, "SELECT connection_id    ()");
  if (!opt_silent)
    fprintf(stdout, "\n  query: %s", query);
  stmt= mysql_simple_prepare(mysql, query);
  check_stmt(stmt);

  rc= mysql_stmt_execute(stmt);
  check_execute(stmt, rc);

  rc= mysql_stmt_fetch(stmt);
  check_execute(stmt, rc);

  rc= mysql_stmt_fetch(stmt);
  DIE_UNLESS(rc == MYSQL_NO_DATA);
  if (!opt_silent)
    fprintf(stdout, "\n  returned 1 row\n");

  mysql_stmt_close(stmt);

  /* IGNORE SPACE MODE */
  strmov(query, "SET SQL_MODE= \"IGNORE_SPACE\"");
  if (!opt_silent)
    fprintf(stdout, "\n With %s", query);
  rc= mysql_query(mysql, query);
  myquery(rc);

  strmov(query, "SELECT connection_id    ()");
  if (!opt_silent)
    fprintf(stdout, "\n  query: %s", query);
  stmt= mysql_simple_prepare(mysql, query);
  check_stmt(stmt);

  rc= mysql_stmt_execute(stmt);
  check_execute(stmt, rc);

  rc= mysql_stmt_fetch(stmt);
  check_execute(stmt, rc);

  rc= mysql_stmt_fetch(stmt);
  DIE_UNLESS(rc == MYSQL_NO_DATA);
  if (!opt_silent)
    fprintf(stdout, "\n  returned 1 row");

  mysql_stmt_close(stmt);
}


/* Test for timestamp handling */

static void test_ts()
{
  MYSQL_STMT *stmt;
  MYSQL_BIND my_bind[6];
  MYSQL_TIME ts;
  MYSQL_RES  *prep_res;
  char       strts[30];
  ulong      length;
  int        rc, field_count;
  char       name;
  char query[MAX_TEST_QUERY_LENGTH];
  const char *queries [3]= {"SELECT a, b, c FROM test_ts WHERE %c=?",
                            "SELECT a, b, c FROM test_ts WHERE %c=?",
                            "SELECT a, b, c FROM test_ts WHERE %c=CAST(? AS DATE)"};
  myheader("test_ts");

  rc= mysql_query(mysql, "DROP TABLE IF EXISTS test_ts");
  myquery(rc);

  rc= mysql_query(mysql, "CREATE TABLE test_ts(a DATE, b TIME, c TIMESTAMP)");
  myquery(rc);

  stmt= mysql_simple_prepare(mysql, "INSERT INTO test_ts VALUES(?, ?, ?), (?, ?, ?)");
  check_stmt(stmt);

  ts.year= 2003;
  ts.month= 07;
  ts.day= 12;
  ts.hour= 21;
  ts.minute= 07;
  ts.second= 46;
  ts.second_part= 0;
  length= (long)(strmov(strts, "2003-07-12 21:07:46") - strts);

  /*
    We need to bzero bind structure because mysql_stmt_bind_param checks all
    its members.
  */
  bzero((char*) my_bind, sizeof(my_bind));

  my_bind[0].buffer_type= MYSQL_TYPE_TIMESTAMP;
  my_bind[0].buffer= (void *)&ts;
  my_bind[0].buffer_length= sizeof(ts);

  my_bind[2]= my_bind[1]= my_bind[0];

  my_bind[3].buffer_type= MYSQL_TYPE_STRING;
  my_bind[3].buffer= (void *)strts;
  my_bind[3].buffer_length= sizeof(strts);
  my_bind[3].length= &length;

  my_bind[5]= my_bind[4]= my_bind[3];

  rc= mysql_stmt_bind_param(stmt, my_bind);
  check_execute(stmt, rc);

  rc= mysql_stmt_execute(stmt);
  check_execute(stmt, rc);

  mysql_stmt_close(stmt);

  verify_col_data("test_ts", "a", "2003-07-12");
  verify_col_data("test_ts", "b", "21:07:46");
  verify_col_data("test_ts", "c", "2003-07-12 21:07:46");

  stmt= mysql_simple_prepare(mysql, "SELECT * FROM test_ts");
  check_stmt(stmt);

  prep_res= mysql_stmt_result_metadata(stmt);
  mytest(prep_res);

  rc= mysql_stmt_execute(stmt);
  check_execute(stmt, rc);

  rc= my_process_stmt_result(stmt);
  DIE_UNLESS(rc == 2);
  field_count= mysql_num_fields(prep_res);

  mysql_free_result(prep_res);
  mysql_stmt_close(stmt);

  for (name= 'a'; field_count--; name++)
  {
    int row_count= 0;

    sprintf(query, queries[field_count], name);

    if (!opt_silent)
      fprintf(stdout, "\n  %s", query);
    stmt= mysql_simple_prepare(mysql, query);
    check_stmt(stmt);

    rc= mysql_stmt_bind_param(stmt, my_bind);
    check_execute(stmt, rc);

    rc= mysql_stmt_execute(stmt);
    check_execute(stmt, rc);

    while (mysql_stmt_fetch(stmt) == 0)
      row_count++;

    if (!opt_silent)
      fprintf(stdout, "\n   returned '%d' rows", row_count);
    DIE_UNLESS(row_count == 2);
    mysql_stmt_close(stmt);
  }
}


/* Test for bug #1500. */

static void test_bug1500()
{
  MYSQL_STMT *stmt;
  MYSQL_BIND my_bind[3];
  int        rc;
  int32 int_data[3]= {2, 3, 4};
  const char *data;

  myheader("test_bug1500");

  rc= mysql_query(mysql, "DROP TABLE IF EXISTS test_bg1500");
  myquery(rc);

  rc= mysql_query(mysql, "CREATE TABLE test_bg1500 (i INT)");
  myquery(rc);

  rc= mysql_query(mysql, "INSERT INTO test_bg1500 VALUES (1), (2)");
  myquery(rc);

  rc= mysql_commit(mysql);
  myquery(rc);

  stmt= mysql_simple_prepare(mysql, "SELECT i FROM test_bg1500 WHERE i IN (?, ?, ?)");
  check_stmt(stmt);
  verify_param_count(stmt, 3);

  /*
    We need to bzero bind structure because mysql_stmt_bind_param checks all
    its members.
  */
  bzero((char*) my_bind, sizeof(my_bind));

  my_bind[0].buffer= (void *)int_data;
  my_bind[0].buffer_type= MYSQL_TYPE_LONG;
  my_bind[2]= my_bind[1]= my_bind[0];
  my_bind[1].buffer= (void *)(int_data + 1);
  my_bind[2].buffer= (void *)(int_data + 2);

  rc= mysql_stmt_bind_param(stmt, my_bind);
  check_execute(stmt, rc);

  rc= mysql_stmt_execute(stmt);
  check_execute(stmt, rc);

  rc= my_process_stmt_result(stmt);
  DIE_UNLESS(rc == 1);

  mysql_stmt_close(stmt);

  rc= mysql_query(mysql, "DROP TABLE test_bg1500");
  myquery(rc);

  rc= mysql_query(mysql, "CREATE TABLE test_bg1500 (s VARCHAR(25), FULLTEXT(s)) engine=MyISAM");
  myquery(rc);

  rc= mysql_query(mysql,
        "INSERT INTO test_bg1500 VALUES ('Gravedigger'), ('Greed'), ('Hollow Dogs')");
  myquery(rc);

  rc= mysql_commit(mysql);
  myquery(rc);

  stmt= mysql_simple_prepare(mysql,
          "SELECT s FROM test_bg1500 WHERE MATCH (s) AGAINST (?)");
  check_stmt(stmt);

  verify_param_count(stmt, 1);

  data= "Dogs";
  my_bind[0].buffer_type= MYSQL_TYPE_STRING;
  my_bind[0].buffer= (void *) data;
  my_bind[0].buffer_length= strlen(data);
  my_bind[0].is_null= 0;
  my_bind[0].length= 0;

  rc= mysql_stmt_bind_param(stmt, my_bind);
  check_execute(stmt, rc);

  rc= mysql_stmt_execute(stmt);
  check_execute(stmt, rc);

  rc= my_process_stmt_result(stmt);
  DIE_UNLESS(rc == 1);

  mysql_stmt_close(stmt);

  /* This should work too */
  stmt= mysql_simple_prepare(mysql,
          "SELECT s FROM test_bg1500 WHERE MATCH (s) AGAINST (CONCAT(?, 'digger'))");
  check_stmt(stmt);

  verify_param_count(stmt, 1);

  data= "Grave";
  my_bind[0].buffer_type= MYSQL_TYPE_STRING;
  my_bind[0].buffer= (void *) data;
  my_bind[0].buffer_length= strlen(data);

  rc= mysql_stmt_bind_param(stmt, my_bind);
  check_execute(stmt, rc);

  rc= mysql_stmt_execute(stmt);
  check_execute(stmt, rc);

  rc= my_process_stmt_result(stmt);
  DIE_UNLESS(rc == 1);

  mysql_stmt_close(stmt);
}


static void test_bug1946()
{
  MYSQL_STMT *stmt;
  int rc;
  const char *query= "INSERT INTO prepare_command VALUES (?)";

  myheader("test_bug1946");

  rc= mysql_query(mysql, "DROP TABLE IF EXISTS prepare_command");
  myquery(rc);

  rc= mysql_query(mysql, "CREATE TABLE prepare_command(ID INT)");
  myquery(rc);

  stmt= mysql_simple_prepare(mysql, query);
  check_stmt(stmt);
  rc= mysql_real_query(mysql, query, strlen(query));
  DIE_UNLESS(rc != 0);
  if (!opt_silent)
    fprintf(stdout, "Got error (as expected):\n");
  myerror(NULL);

  mysql_stmt_close(stmt);
  rc= mysql_query(mysql, "DROP TABLE prepare_command");
}


static void test_parse_error_and_bad_length()
{
  MYSQL_STMT *stmt;
  int rc;

  /* check that we get 4 syntax errors over the 4 calls */
  myheader("test_parse_error_and_bad_length");

  rc= mysql_query(mysql, "SHOW DATABAAAA");
  DIE_UNLESS(rc);
  if (!opt_silent)
    fprintf(stdout, "Got error (as expected): '%s'\n", mysql_error(mysql));
  rc= mysql_real_query(mysql, "SHOW DATABASES", 100);
  DIE_UNLESS(rc);
  if (!opt_silent)
    fprintf(stdout, "Got error (as expected): '%s'\n", mysql_error(mysql));

  stmt= mysql_simple_prepare(mysql, "SHOW DATABAAAA");
  DIE_UNLESS(!stmt);
  if (!opt_silent)
    fprintf(stdout, "Got error (as expected): '%s'\n", mysql_error(mysql));
  stmt= mysql_stmt_init(mysql);
  DIE_UNLESS(stmt);
  rc= mysql_stmt_prepare(stmt, "SHOW DATABASES", 100);
  DIE_UNLESS(rc != 0);
  if (!opt_silent)
    fprintf(stdout, "Got error (as expected): '%s'\n", mysql_stmt_error(stmt));
  mysql_stmt_close(stmt);
}


static void test_bug2247()
{
  MYSQL_STMT *stmt;
  MYSQL_RES *res;
  int rc;
  int i;
  const char *create= "CREATE TABLE bug2247(id INT UNIQUE AUTO_INCREMENT)";
  const char *insert= "INSERT INTO bug2247 VALUES (NULL)";
  const char *SELECT= "SELECT id FROM bug2247";
  const char *update= "UPDATE bug2247 SET id=id+10";
  const char *drop= "DROP TABLE IF EXISTS bug2247";
  ulonglong exp_count;
  enum { NUM_ROWS= 5 };

  myheader("test_bug2247");

  if (!opt_silent)
    fprintf(stdout, "\nChecking if stmt_affected_rows is not affected by\n"
                  "mysql_query ... ");
  /* create table and insert few rows */
  rc= mysql_query(mysql, drop);
  myquery(rc);

  rc= mysql_query(mysql, create);
  myquery(rc);

  stmt= mysql_simple_prepare(mysql, insert);
  check_stmt(stmt);
  for (i= 0; i < NUM_ROWS; ++i)
  {
    rc= mysql_stmt_execute(stmt);
    check_execute(stmt, rc);
  }
  exp_count= mysql_stmt_affected_rows(stmt);
  DIE_UNLESS(exp_count == 1);

  rc= mysql_query(mysql, SELECT);
  myquery(rc);
  /*
    mysql_store_result overwrites mysql->affected_rows. Check that
    mysql_stmt_affected_rows() returns the same value, whereas
    mysql_affected_rows() value is correct.
  */
  res= mysql_store_result(mysql);
  mytest(res);

  DIE_UNLESS(mysql_affected_rows(mysql) == NUM_ROWS);
  DIE_UNLESS(exp_count == mysql_stmt_affected_rows(stmt));

  rc= mysql_query(mysql, update);
  myquery(rc);
  DIE_UNLESS(mysql_affected_rows(mysql) == NUM_ROWS);
  DIE_UNLESS(exp_count == mysql_stmt_affected_rows(stmt));

  mysql_free_result(res);
  mysql_stmt_close(stmt);

  /* check that mysql_stmt_store_result modifies mysql_stmt_affected_rows */
  stmt= mysql_simple_prepare(mysql, SELECT);
  check_stmt(stmt);

  rc= mysql_stmt_execute(stmt);
  check_execute(stmt, rc);
  rc= mysql_stmt_store_result(stmt);
  check_execute(stmt, rc);
  exp_count= mysql_stmt_affected_rows(stmt);
  DIE_UNLESS(exp_count == NUM_ROWS);

  rc= mysql_query(mysql, insert);
  myquery(rc);
  DIE_UNLESS(mysql_affected_rows(mysql) == 1);
  DIE_UNLESS(mysql_stmt_affected_rows(stmt) == exp_count);

  mysql_stmt_close(stmt);
  if (!opt_silent)
    fprintf(stdout, "OK");
}


static void test_subqueries()
{
  MYSQL_STMT *stmt;
  int rc, i;
  const char *query= "SELECT (SELECT SUM(a+b) FROM t2 where t1.b=t2.b GROUP BY t1.a LIMIT 1) as scalar_s, exists (select 1 from t2 where t2.a/2=t1.a) as exists_s, a in (select a+3 from t2) as in_s, (a-1, b-1) in (select a, b from t2) as in_row_s FROM t1, (select a x, b y from t2) tt WHERE x=a";

  myheader("test_subqueries");

  rc= mysql_query(mysql, "DROP TABLE IF EXISTS t1, t2");
  myquery(rc);

  rc= mysql_query(mysql, "CREATE TABLE t1 (a int , b int);");
  myquery(rc);

  rc= mysql_query(mysql,
                  "insert into t1 values (1, 1), (2, 2), (3, 3), (4, 4), (5, 5);");
  myquery(rc);

  rc= mysql_query(mysql, "create table t2 select * from t1;");
  myquery(rc);

  stmt= mysql_simple_prepare(mysql, query);
  check_stmt(stmt);
  for (i= 0; i < 3; i++)
  {
    rc= mysql_stmt_execute(stmt);
    check_execute(stmt, rc);
    rc= my_process_stmt_result(stmt);
    DIE_UNLESS(rc == 5);
  }
  mysql_stmt_close(stmt);

  rc= mysql_query(mysql, "DROP TABLE t1, t2");
  myquery(rc);
}


static void test_bad_union()
{
  MYSQL_STMT *stmt;
  const char *query= "SELECT 1, 2 union SELECT 1";

  myheader("test_bad_union");

  stmt= mysql_simple_prepare(mysql, query);
  DIE_UNLESS(stmt == 0);
  myerror(NULL);
}


static void test_distinct()
{
  MYSQL_STMT *stmt;
  int rc, i;
  const char *query=
    "SELECT 2+count(distinct b), group_concat(a) FROM t1 group by a";

  myheader("test_distinct");

  rc= mysql_query(mysql, "DROP TABLE IF EXISTS t1");
  myquery(rc);

  rc= mysql_query(mysql, "CREATE TABLE t1 (a int , b int);");
  myquery(rc);

  rc= mysql_query(mysql,
                  "insert into t1 values (1, 1), (2, 2), (3, 3), (4, 4), (5, 5), \
(1, 10), (2, 20), (3, 30), (4, 40), (5, 50);");
  myquery(rc);

  for (i= 0; i < 3; i++)
  {
    stmt= mysql_simple_prepare(mysql, query);
    check_stmt(stmt);
    rc= mysql_stmt_execute(stmt);
    check_execute(stmt, rc);
    rc= my_process_stmt_result(stmt);
    DIE_UNLESS(rc == 5);
    mysql_stmt_close(stmt);
  }

  rc= mysql_query(mysql, "DROP TABLE t1");
  myquery(rc);
}


/*
  Test for bug#2248 "mysql_fetch without prior mysql_stmt_execute hangs"
*/

static void test_bug2248()
{
  MYSQL_STMT *stmt;
  int rc;
  const char *query1= "SELECT DATABASE()";
  const char *query2= "INSERT INTO test_bug2248 VALUES (10)";

  myheader("test_bug2248");

  rc= mysql_query(mysql, "DROP TABLE IF EXISTS test_bug2248");
  myquery(rc);

  rc= mysql_query(mysql, "CREATE TABLE test_bug2248 (id int)");
  myquery(rc);

  stmt= mysql_simple_prepare(mysql, query1);
  check_stmt(stmt);

  /* This should not hang */
  rc= mysql_stmt_fetch(stmt);
  check_execute_r(stmt, rc);

  /* And this too */
  rc= mysql_stmt_store_result(stmt);
  check_execute_r(stmt, rc);

  mysql_stmt_close(stmt);

  stmt= mysql_simple_prepare(mysql, query2);
  check_stmt(stmt);

  rc= mysql_stmt_execute(stmt);
  check_execute(stmt, rc);

  /* This too should not hang but should return proper error */
  rc= mysql_stmt_fetch(stmt);
  DIE_UNLESS(rc == 1);

  /* This too should not hang but should not bark */
  rc= mysql_stmt_store_result(stmt);
  check_execute(stmt, rc);

  /* This should return proper error */
  rc= mysql_stmt_fetch(stmt);
  check_execute_r(stmt, rc);
  DIE_UNLESS(rc == 1);

  mysql_stmt_close(stmt);

  rc= mysql_query(mysql, "DROP TABLE test_bug2248");
  myquery(rc);
}


static void test_subqueries_ref()
{
  MYSQL_STMT *stmt;
  int rc, i;
  const char *query= "SELECT a as ccc from t1 where a+1=(SELECT 1+ccc from t1 where ccc+1=a+1 and a=1)";

  myheader("test_subqueries_ref");

  rc= mysql_query(mysql, "DROP TABLE IF EXISTS t1");
  myquery(rc);

  rc= mysql_query(mysql, "CREATE TABLE t1 (a int);");
  myquery(rc);

  rc= mysql_query(mysql,
                  "insert into t1 values (1), (2), (3), (4), (5);");
  myquery(rc);

  stmt= mysql_simple_prepare(mysql, query);
  check_stmt(stmt);
  for (i= 0; i < 3; i++)
  {
    rc= mysql_stmt_execute(stmt);
    check_execute(stmt, rc);
    rc= my_process_stmt_result(stmt);
    DIE_UNLESS(rc == 1);
  }
  mysql_stmt_close(stmt);

  rc= mysql_query(mysql, "DROP TABLE t1");
  myquery(rc);
}


static void test_union()
{
  MYSQL_STMT *stmt;
  int rc;

  myheader("test_union");

  rc= mysql_query(mysql, "DROP TABLE IF EXISTS t1, t2");
  myquery(rc);

  rc= mysql_query(mysql,
                  "CREATE TABLE t1 "
                  "(id INTEGER NOT NULL PRIMARY KEY, "
                  " name VARCHAR(20) NOT NULL)");
  myquery(rc);
  rc= mysql_query(mysql,
                  "INSERT INTO t1 (id, name) VALUES "
                  "(2, 'Ja'), (3, 'Ede'), "
                  "(4, 'Haag'), (5, 'Kabul'), "
                  "(6, 'Almere'), (7, 'Utrecht'), "
                  "(8, 'Qandahar'), (9, 'Amsterdam'), "
                  "(10, 'Amersfoort'), (11, 'Constantine')");
  myquery(rc);
  rc= mysql_query(mysql,
                  "CREATE TABLE t2 "
                  "(id INTEGER NOT NULL PRIMARY KEY, "
                  " name VARCHAR(20) NOT NULL)");
  myquery(rc);
  rc= mysql_query(mysql,
                  "INSERT INTO t2 (id, name) VALUES "
                  "(4, 'Guam'), (5, 'Aruba'), "
                  "(6, 'Angola'), (7, 'Albania'), "
                  "(8, 'Anguilla'), (9, 'Argentina'), "
                  "(10, 'Azerbaijan'), (11, 'Afghanistan'), "
                  "(12, 'Burkina Faso'), (13, 'Faroe Islands')");
  myquery(rc);

  stmt= mysql_simple_prepare(mysql,
                             "SELECT t1.name FROM t1 UNION "
                             "SELECT t2.name FROM t2");
  check_stmt(stmt);

  rc= mysql_stmt_execute(stmt);
  check_execute(stmt, rc);
  rc= my_process_stmt_result(stmt);
  DIE_UNLESS(rc == 20);
  mysql_stmt_close(stmt);

  rc= mysql_query(mysql, "DROP TABLE t1, t2");
  myquery(rc);
}


static void test_bug3117()
{
  MYSQL_STMT *stmt;
  MYSQL_BIND buffer;
  longlong lii;
  ulong length;
  my_bool is_null;
  int rc;

  myheader("test_bug3117");

  rc= mysql_query(mysql, "DROP TABLE IF EXISTS t1");
  myquery(rc);

  rc= mysql_query(mysql, "CREATE TABLE t1 (id int auto_increment primary key)");
  myquery(rc);

  stmt= mysql_simple_prepare(mysql, "SELECT LAST_INSERT_ID()");
  check_stmt(stmt);

  rc= mysql_query(mysql, "INSERT INTO t1 VALUES (NULL)");
  myquery(rc);

  rc= mysql_stmt_execute(stmt);
  check_execute(stmt, rc);

  bzero((char*) &buffer, sizeof(buffer));
  buffer.buffer_type= MYSQL_TYPE_LONGLONG;
  buffer.buffer_length= sizeof(lii);
  buffer.buffer= (void *)&lii;
  buffer.length= &length;
  buffer.is_null= &is_null;

  rc= mysql_stmt_bind_result(stmt, &buffer);
  check_execute(stmt, rc);

  rc= mysql_stmt_store_result(stmt);
  check_execute(stmt, rc);

  rc= mysql_stmt_fetch(stmt);
  check_execute(stmt, rc);

  DIE_UNLESS(is_null == 0 && lii == 1);
  if (!opt_silent)
    fprintf(stdout, "\n\tLAST_INSERT_ID()= 1 ok\n");

  rc= mysql_query(mysql, "INSERT INTO t1 VALUES (NULL)");
  myquery(rc);

  rc= mysql_stmt_execute(stmt);
  check_execute(stmt, rc);

  rc= mysql_stmt_fetch(stmt);
  check_execute(stmt, rc);

  DIE_UNLESS(is_null == 0 && lii == 2);
  if (!opt_silent)
    fprintf(stdout, "\tLAST_INSERT_ID()= 2 ok\n");

  mysql_stmt_close(stmt);

  rc= mysql_query(mysql, "DROP TABLE t1");
  myquery(rc);
}


static void test_join()
{
  MYSQL_STMT *stmt;
  int rc, i, j;
  const char *query[]= {"SELECT * FROM t2 join t1 on (t1.a=t2.a)",
                        "SELECT * FROM t2 natural join t1",
                        "SELECT * FROM t2 join t1 using(a)",
                        "SELECT * FROM t2 left join t1 on(t1.a=t2.a)",
                        "SELECT * FROM t2 natural left join t1",
                        "SELECT * FROM t2 left join t1 using(a)",
                        "SELECT * FROM t2 right join t1 on(t1.a=t2.a)",
                        "SELECT * FROM t2 natural right join t1",
                        "SELECT * FROM t2 right join t1 using(a)"};

  myheader("test_join");

  rc= mysql_query(mysql, "DROP TABLE IF EXISTS t1, t2");
  myquery(rc);

  rc= mysql_query(mysql, "CREATE TABLE t1 (a int , b int);");
  myquery(rc);

  rc= mysql_query(mysql,
                  "insert into t1 values (1, 1), (2, 2), (3, 3), (4, 4), (5, 5);");
  myquery(rc);

  rc= mysql_query(mysql, "CREATE TABLE t2 (a int , c int);");
  myquery(rc);

  rc= mysql_query(mysql,
                  "insert into t2 values (1, 1), (2, 2), (3, 3), (4, 4), (5, 5);");
  myquery(rc);

  for (j= 0; j < 9; j++)
  {
    stmt= mysql_simple_prepare(mysql, query[j]);
    check_stmt(stmt);
    for (i= 0; i < 3; i++)
    {
      rc= mysql_stmt_execute(stmt);
      check_execute(stmt, rc);
      rc= my_process_stmt_result(stmt);
      DIE_UNLESS(rc == 5);
    }
    mysql_stmt_close(stmt);
  }

  rc= mysql_query(mysql, "DROP TABLE t1, t2");
  myquery(rc);
}


static void test_selecttmp()
{
  MYSQL_STMT *stmt;
  int rc, i;
  const char *query= "select a, (select count(distinct t1.b) as sum from t1, t2 where t1.a=t2.a and t2.b > 0 and t1.a <= t3.b group by t1.a order by sum limit 1) from t3";

  myheader("test_select_tmp");

  rc= mysql_query(mysql, "DROP TABLE IF EXISTS t1, t2, t3");
  myquery(rc);

  rc= mysql_query(mysql, "CREATE TABLE t1 (a int , b int);");
  myquery(rc);

  rc= mysql_query(mysql, "create table t2 (a int, b int);");
  myquery(rc);

  rc= mysql_query(mysql, "create table t3 (a int, b int);");
  myquery(rc);

  rc= mysql_query(mysql,
                  "insert into t1 values (0, 100), (1, 2), (1, 3), (2, 2), (2, 7), \
(2, -1), (3, 10);");
  myquery(rc);
  rc= mysql_query(mysql,
                  "insert into t2 values (0, 0), (1, 1), (2, 1), (3, 1), (4, 1);");
  myquery(rc);
  rc= mysql_query(mysql,
                  "insert into t3 values (3, 3), (2, 2), (1, 1);");
  myquery(rc);

  stmt= mysql_simple_prepare(mysql, query);
  check_stmt(stmt);
  for (i= 0; i < 3; i++)
  {
    rc= mysql_stmt_execute(stmt);
    check_execute(stmt, rc);
    rc= my_process_stmt_result(stmt);
    DIE_UNLESS(rc == 3);
  }
  mysql_stmt_close(stmt);

  rc= mysql_query(mysql, "DROP TABLE t1, t2, t3");
  myquery(rc);
}


static void test_create_drop()
{
  MYSQL_STMT *stmt_create, *stmt_drop, *stmt_select, *stmt_create_select;
  char *query;
  int rc, i;
  myheader("test_table_manipulation");

  rc= mysql_query(mysql, "DROP TABLE IF EXISTS t1, t2");
  myquery(rc);

  rc= mysql_query(mysql, "create table t2 (a int);");
  myquery(rc);

  rc= mysql_query(mysql, "create table t1 (a int);");
  myquery(rc);

  rc= mysql_query(mysql, "insert into t2 values (3), (2), (1);");
  myquery(rc);

  query= (char*)"create table t1 (a int)";
  stmt_create= mysql_simple_prepare(mysql, query);
  check_stmt(stmt_create);

  query= (char*)"drop table t1";
  stmt_drop= mysql_simple_prepare(mysql, query);
  check_stmt(stmt_drop);

  query= (char*)"select a in (select a from t2) from t1";
  stmt_select= mysql_simple_prepare(mysql, query);
  check_stmt(stmt_select);

  rc= mysql_query(mysql, "DROP TABLE t1");
  myquery(rc);

  query= (char*)"create table t1 select a from t2";
  stmt_create_select= mysql_simple_prepare(mysql, query);
  check_stmt(stmt_create_select);

  for (i= 0; i < 3; i++)
  {
    rc= mysql_stmt_execute(stmt_create);
    check_execute(stmt_create, rc);
    if (!opt_silent)
      fprintf(stdout, "created %i\n", i);

    rc= mysql_stmt_execute(stmt_select);
    check_execute(stmt_select, rc);
    rc= my_process_stmt_result(stmt_select);
    DIE_UNLESS(rc == 0);

    rc= mysql_stmt_execute(stmt_drop);
    check_execute(stmt_drop, rc);
    if (!opt_silent)
      fprintf(stdout, "dropped %i\n", i);

    rc= mysql_stmt_execute(stmt_create_select);
    check_execute(stmt_create, rc);
    if (!opt_silent)
      fprintf(stdout, "created select %i\n", i);

    rc= mysql_stmt_execute(stmt_select);
    check_execute(stmt_select, rc);
    rc= my_process_stmt_result(stmt_select);
    DIE_UNLESS(rc == 3);

    rc= mysql_stmt_execute(stmt_drop);
    check_execute(stmt_drop, rc);
    if (!opt_silent)
      fprintf(stdout, "dropped %i\n", i);
  }

  mysql_stmt_close(stmt_create);
  mysql_stmt_close(stmt_drop);
  mysql_stmt_close(stmt_select);
  mysql_stmt_close(stmt_create_select);

  rc= mysql_query(mysql, "DROP TABLE t2");
  myquery(rc);
}


static void test_rename()
{
  MYSQL_STMT *stmt;
  const char *query= "rename table t1 to t2, t3 to t4";
  int rc;
  myheader("test_table_manipulation");

  rc= mysql_query(mysql, "DROP TABLE IF EXISTS t1, t2, t3, t4");
  myquery(rc);

  stmt= mysql_simple_prepare(mysql, query);
  check_stmt(stmt);

  rc= mysql_query(mysql, "create table t1 (a int)");
  myquery(rc);

  rc= mysql_stmt_execute(stmt);
  check_execute_r(stmt, rc);
  if (!opt_silent)
    fprintf(stdout, "rename without t3\n");

  rc= mysql_query(mysql, "create table t3 (a int)");
  myquery(rc);

  rc= mysql_stmt_execute(stmt);
  check_execute(stmt, rc);
  if (!opt_silent)
    fprintf(stdout, "rename with t3\n");

  rc= mysql_stmt_execute(stmt);
  check_execute_r(stmt, rc);
  if (!opt_silent)
    fprintf(stdout, "rename renamed\n");

  rc= mysql_query(mysql, "rename table t2 to t1, t4 to t3");
  myquery(rc);

  rc= mysql_stmt_execute(stmt);
  check_execute(stmt, rc);
  if (!opt_silent)
    fprintf(stdout, "rename reverted\n");

  mysql_stmt_close(stmt);

  rc= mysql_query(mysql, "DROP TABLE t2, t4");
  myquery(rc);
}


static void test_do_set()
{
  MYSQL_STMT *stmt_do, *stmt_set;
  char *query;
  int rc, i;
  myheader("test_do_set");

  rc= mysql_query(mysql, "DROP TABLE IF EXISTS t1");
  myquery(rc);

  rc= mysql_query(mysql, "create table t1 (a int)");
  myquery(rc);

  query= (char*)"do @var:=(1 in (select * from t1))";
  stmt_do= mysql_simple_prepare(mysql, query);
  check_stmt(stmt_do);

  query= (char*)"set @var=(1 in (select * from t1))";
  stmt_set= mysql_simple_prepare(mysql, query);
  check_stmt(stmt_set);

  for (i= 0; i < 3; i++)
  {
    rc= mysql_stmt_execute(stmt_do);
    check_execute(stmt_do, rc);
    if (!opt_silent)
      fprintf(stdout, "do %i\n", i);
    rc= mysql_stmt_execute(stmt_set);
    check_execute(stmt_set, rc);
    if (!opt_silent)
      fprintf(stdout, "set %i\n", i);
  }

  mysql_stmt_close(stmt_do);
  mysql_stmt_close(stmt_set);
}


static void test_multi()
{
  MYSQL_STMT *stmt_delete, *stmt_update, *stmt_select1, *stmt_select2;
  char *query;
  MYSQL_BIND my_bind[1];
  int rc, i;
  int32 param= 1;
  ulong length= 1;
  myheader("test_multi");

  /*
    We need to bzero bind structure because mysql_stmt_bind_param checks all
    its members.
  */
  bzero((char*) my_bind, sizeof(my_bind));

  my_bind[0].buffer_type= MYSQL_TYPE_LONG;
  my_bind[0].buffer= (void *)&param;
  my_bind[0].length= &length;

  rc= mysql_query(mysql, "DROP TABLE IF EXISTS t1, t2");
  myquery(rc);

  rc= mysql_query(mysql, "create table t1 (a int, b int)");
  myquery(rc);

  rc= mysql_query(mysql, "create table t2 (a int, b int)");
  myquery(rc);

  rc= mysql_query(mysql, "insert into t1 values (3, 3), (2, 2), (1, 1)");
  myquery(rc);

  rc= mysql_query(mysql, "insert into t2 values (3, 3), (2, 2), (1, 1)");
  myquery(rc);

  query= (char*)"delete t1, t2 from t1, t2 where t1.a=t2.a and t1.b=10";
  stmt_delete= mysql_simple_prepare(mysql, query);
  check_stmt(stmt_delete);

  query= (char*)"update t1, t2 set t1.b=10, t2.b=10 where t1.a=t2.a and t1.b=?";
  stmt_update= mysql_simple_prepare(mysql, query);
  check_stmt(stmt_update);

  query= (char*)"select * from t1";
  stmt_select1= mysql_simple_prepare(mysql, query);
  check_stmt(stmt_select1);

  query= (char*)"select * from t2";
  stmt_select2= mysql_simple_prepare(mysql, query);
  check_stmt(stmt_select2);

  for(i= 0; i < 3; i++)
  {
    rc= mysql_stmt_bind_param(stmt_update, my_bind);
    check_execute(stmt_update, rc);

    rc= mysql_stmt_execute(stmt_update);
    check_execute(stmt_update, rc);
    if (!opt_silent)
      fprintf(stdout, "update %ld\n", (long) param);

    rc= mysql_stmt_execute(stmt_delete);
    check_execute(stmt_delete, rc);
    if (!opt_silent)
      fprintf(stdout, "delete %ld\n", (long) param);

    rc= mysql_stmt_execute(stmt_select1);
    check_execute(stmt_select1, rc);
    rc= my_process_stmt_result(stmt_select1);
    DIE_UNLESS(rc == 3-param);

    rc= mysql_stmt_execute(stmt_select2);
    check_execute(stmt_select2, rc);
    rc= my_process_stmt_result(stmt_select2);
    DIE_UNLESS(rc == 3-param);

    param++;
  }

  mysql_stmt_close(stmt_delete);
  mysql_stmt_close(stmt_update);
  mysql_stmt_close(stmt_select1);
  mysql_stmt_close(stmt_select2);
  rc= mysql_query(mysql, "drop table t1, t2");
  myquery(rc);
}


static void test_insert_select()
{
  MYSQL_STMT *stmt_insert, *stmt_select;
  char *query;
  int rc;
  uint i;
  myheader("test_insert_select");

  rc= mysql_query(mysql, "DROP TABLE IF EXISTS t1, t2");
  myquery(rc);

  rc= mysql_query(mysql, "create table t1 (a int)");
  myquery(rc);

  rc= mysql_query(mysql, "create table t2 (a int)");
  myquery(rc);

  rc= mysql_query(mysql, "insert into t2 values (1)");
  myquery(rc);

  query= (char*)"insert into t1 select a from t2";
  stmt_insert= mysql_simple_prepare(mysql, query);
  check_stmt(stmt_insert);

  query= (char*)"select * from t1";
  stmt_select= mysql_simple_prepare(mysql, query);
  check_stmt(stmt_select);

  for(i= 0; i < 3; i++)
  {
    rc= mysql_stmt_execute(stmt_insert);
    check_execute(stmt_insert, rc);
    if (!opt_silent)
      fprintf(stdout, "insert %u\n", i);

    rc= mysql_stmt_execute(stmt_select);
    check_execute(stmt_select, rc);
    rc= my_process_stmt_result(stmt_select);
    DIE_UNLESS(rc == (int)(i+1));
  }

  mysql_stmt_close(stmt_insert);
  mysql_stmt_close(stmt_select);
  rc= mysql_query(mysql, "drop table t1, t2");
  myquery(rc);
}


static void test_bind_nagative()
{
  MYSQL_STMT *stmt_insert;
  char *query;
  int rc;
  MYSQL_BIND      my_bind[1];
  int32           my_val= 0;
  ulong           my_length= 0L;
  my_bool         my_null= FALSE;
  myheader("test_insert_select");

  rc= mysql_query(mysql, "DROP TABLE IF EXISTS t1");
  myquery(rc);

  rc= mysql_query(mysql, "create temporary table t1 (c1 int unsigned)");
  myquery(rc);

  rc= mysql_query(mysql, "INSERT INTO t1 VALUES (1), (-1)");
  myquery(rc);

  query= (char*)"INSERT INTO t1 VALUES (?)";
  stmt_insert= mysql_simple_prepare(mysql, query);
  check_stmt(stmt_insert);

  /* bind parameters */
  bzero((char*) my_bind, sizeof(my_bind));

  my_bind[0].buffer_type= MYSQL_TYPE_LONG;
  my_bind[0].buffer= (void *)&my_val;
  my_bind[0].length= &my_length;
  my_bind[0].is_null= (char*)&my_null;

  rc= mysql_stmt_bind_param(stmt_insert, my_bind);
  check_execute(stmt_insert, rc);

  my_val= -1;
  rc= mysql_stmt_execute(stmt_insert);
  check_execute(stmt_insert, rc);

  mysql_stmt_close(stmt_insert);
  rc= mysql_query(mysql, "drop table t1");
  myquery(rc);
}


static void test_derived()
{
  MYSQL_STMT *stmt;
  int rc, i;
  MYSQL_BIND      my_bind[1];
  int32           my_val= 0;
  ulong           my_length= 0L;
  my_bool         my_null= FALSE;
  const char *query=
    "select count(1) from (select f.id from t1 f where f.id=?) as x";

  myheader("test_derived");

  rc= mysql_query(mysql, "DROP TABLE IF EXISTS t1");
  myquery(rc);

  rc= mysql_query(mysql, "create table t1 (id  int(8), primary key (id)) \
ENGINE=InnoDB DEFAULT CHARSET=utf8");
  myquery(rc);

  rc= mysql_query(mysql, "insert into t1 values (1)");
  myquery(rc);

  stmt= mysql_simple_prepare(mysql, query);
  check_stmt(stmt);
  /*
    We need to bzero bind structure because mysql_stmt_bind_param checks all
    its members.
  */
  bzero((char*) my_bind, sizeof(my_bind));

  my_bind[0].buffer_type= MYSQL_TYPE_LONG;
  my_bind[0].buffer= (void *)&my_val;
  my_bind[0].length= &my_length;
  my_bind[0].is_null= (char*)&my_null;
  my_val= 1;
  rc= mysql_stmt_bind_param(stmt, my_bind);
  check_execute(stmt, rc);

  for (i= 0; i < 3; i++)
  {
    rc= mysql_stmt_execute(stmt);
    check_execute(stmt, rc);
    rc= my_process_stmt_result(stmt);
    DIE_UNLESS(rc == 1);
  }
  mysql_stmt_close(stmt);

  rc= mysql_query(mysql, "DROP TABLE t1");
  myquery(rc);
}


static void test_xjoin()
{
  MYSQL_STMT *stmt;
  int rc, i;
  const char *query=
    "select t.id, p1.value, n1.value, p2.value, n2.value from t3 t LEFT JOIN t1 p1 ON (p1.id=t.param1_id) LEFT JOIN t2 p2 ON (p2.id=t.param2_id) LEFT JOIN t4 n1 ON (n1.id=p1.name_id) LEFT JOIN t4 n2 ON (n2.id=p2.name_id) where t.id=1";

  myheader("test_xjoin");

  rc= mysql_query(mysql, "DROP TABLE IF EXISTS t1, t2, t3, t4");
  myquery(rc);

  rc= mysql_query(mysql, "create table t3 (id int(8), param1_id int(8), param2_id int(8)) ENGINE=InnoDB DEFAULT CHARSET=utf8");
  myquery(rc);

  rc= mysql_query(mysql, "create table t1 ( id int(8), name_id int(8), value varchar(10)) ENGINE=InnoDB DEFAULT CHARSET=utf8");
  myquery(rc);

  rc= mysql_query(mysql, "create table t2 (id int(8), name_id int(8), value varchar(10)) ENGINE=InnoDB DEFAULT CHARSET=utf8;");
  myquery(rc);

  rc= mysql_query(mysql, "create table t4(id int(8), value varchar(10)) ENGINE=InnoDB DEFAULT CHARSET=utf8");
  myquery(rc);

  rc= mysql_query(mysql, "insert into t3 values (1, 1, 1), (2, 2, null)");
  myquery(rc);

  rc= mysql_query(mysql, "insert into t1 values (1, 1, 'aaa'), (2, null, 'bbb')");
  myquery(rc);

  rc= mysql_query(mysql, "insert into t2 values (1, 2, 'ccc')");
  myquery(rc);

  rc= mysql_query(mysql, "insert into t4 values (1, 'Name1'), (2, null)");
  myquery(rc);

  stmt= mysql_simple_prepare(mysql, query);
  check_stmt(stmt);

  for (i= 0; i < 3; i++)
  {
    rc= mysql_stmt_execute(stmt);
    check_execute(stmt, rc);
    rc= my_process_stmt_result(stmt);
    DIE_UNLESS(rc == 1);
  }
  mysql_stmt_close(stmt);

  rc= mysql_query(mysql, "DROP TABLE t1, t2, t3, t4");
  myquery(rc);
}


static void test_bug3035()
{
  MYSQL_STMT *stmt;
  int rc;
  MYSQL_BIND bind_array[12], *my_bind= bind_array, *bind_end= my_bind + 12;
  int8 int8_val;
  uint8 uint8_val;
  int16 int16_val;
  uint16 uint16_val;
  int32 int32_val;
  uint32 uint32_val;
  longlong int64_val;
  ulonglong uint64_val;
  double double_val, udouble_val, double_tmp;
  char longlong_as_string[22], ulonglong_as_string[22];

  /* mins and maxes */
  const int8 int8_min= -128;
  const int8 int8_max= 127;
  const uint8 uint8_min= 0;
  const uint8 uint8_max= 255;

  const int16 int16_min= -32768;
  const int16 int16_max= 32767;
  const uint16 uint16_min= 0;
  const uint16 uint16_max= 65535;

  const int32 int32_max= 2147483647L;
  const int32 int32_min= -int32_max - 1;
  const uint32 uint32_min= 0;
  const uint32 uint32_max= 4294967295U;

  /* it might not work okay everyplace */
  const longlong int64_max= LL(9223372036854775807);
  const longlong int64_min= -int64_max - 1;

  const ulonglong uint64_min= 0U;
  const ulonglong uint64_max= ULL(18446744073709551615);

  const char *stmt_text;

  myheader("test_bug3035");

  stmt_text= "DROP TABLE IF EXISTS t1";
  rc= mysql_real_query(mysql, stmt_text, strlen(stmt_text));
  myquery(rc);

  stmt_text= "CREATE TABLE t1 (i8 TINYINT, ui8 TINYINT UNSIGNED, "
                              "i16 SMALLINT, ui16 SMALLINT UNSIGNED, "
                              "i32 INT, ui32 INT UNSIGNED, "
                              "i64 BIGINT, ui64 BIGINT UNSIGNED, "
                              "id INTEGER NOT NULL PRIMARY KEY AUTO_INCREMENT)";
  rc= mysql_real_query(mysql, stmt_text, strlen(stmt_text));
  myquery(rc);

  bzero((char*) bind_array, sizeof(bind_array));

  for (my_bind= bind_array; my_bind < bind_end; my_bind++)
    my_bind->error= &my_bind->error_value;

  bind_array[0].buffer_type= MYSQL_TYPE_TINY;
  bind_array[0].buffer= (void *) &int8_val;

  bind_array[1].buffer_type= MYSQL_TYPE_TINY;
  bind_array[1].buffer= (void *) &uint8_val;
  bind_array[1].is_unsigned= 1;

  bind_array[2].buffer_type= MYSQL_TYPE_SHORT;
  bind_array[2].buffer= (void *) &int16_val;

  bind_array[3].buffer_type= MYSQL_TYPE_SHORT;
  bind_array[3].buffer= (void *) &uint16_val;
  bind_array[3].is_unsigned= 1;

  bind_array[4].buffer_type= MYSQL_TYPE_LONG;
  bind_array[4].buffer= (void *) &int32_val;

  bind_array[5].buffer_type= MYSQL_TYPE_LONG;
  bind_array[5].buffer= (void *) &uint32_val;
  bind_array[5].is_unsigned= 1;

  bind_array[6].buffer_type= MYSQL_TYPE_LONGLONG;
  bind_array[6].buffer= (void *) &int64_val;

  bind_array[7].buffer_type= MYSQL_TYPE_LONGLONG;
  bind_array[7].buffer= (void *) &uint64_val;
  bind_array[7].is_unsigned= 1;

  stmt= mysql_stmt_init(mysql);
  check_stmt(stmt);

  stmt_text= "INSERT INTO t1 (i8, ui8, i16, ui16, i32, ui32, i64, ui64) "
                     "VALUES (?, ?, ?, ?, ?, ?, ?, ?)";
  rc= mysql_stmt_prepare(stmt, stmt_text, strlen(stmt_text));
  check_execute(stmt, rc);

  mysql_stmt_bind_param(stmt, bind_array);

  int8_val= int8_min;
  uint8_val= uint8_min;
  int16_val= int16_min;
  uint16_val= uint16_min;
  int32_val= int32_min;
  uint32_val= uint32_min;
  int64_val= int64_min;
  uint64_val= uint64_min;

  rc= mysql_stmt_execute(stmt);
  check_execute(stmt, rc);

  int8_val= int8_max;
  uint8_val= uint8_max;
  int16_val= int16_max;
  uint16_val= uint16_max;
  int32_val= int32_max;
  uint32_val= uint32_max;
  int64_val= int64_max;
  uint64_val= uint64_max;

  rc= mysql_stmt_execute(stmt);
  check_execute(stmt, rc);

  stmt_text= "SELECT i8, ui8, i16, ui16, i32, ui32, i64, ui64, ui64, "
             "cast(ui64 as signed), ui64, cast(ui64 as signed)"
             "FROM t1 ORDER BY id ASC";

  rc= mysql_stmt_prepare(stmt, stmt_text, strlen(stmt_text));
  check_execute(stmt, rc);

  rc= mysql_stmt_execute(stmt);
  check_execute(stmt, rc);

  bind_array[8].buffer_type= MYSQL_TYPE_DOUBLE;
  bind_array[8].buffer= (void *) &udouble_val;

  bind_array[9].buffer_type= MYSQL_TYPE_DOUBLE;
  bind_array[9].buffer= (void *) &double_val;

  bind_array[10].buffer_type= MYSQL_TYPE_STRING;
  bind_array[10].buffer= (void *) &ulonglong_as_string;
  bind_array[10].buffer_length= sizeof(ulonglong_as_string);

  bind_array[11].buffer_type= MYSQL_TYPE_STRING;
  bind_array[11].buffer= (void *) &longlong_as_string;
  bind_array[11].buffer_length= sizeof(longlong_as_string);

  mysql_stmt_bind_result(stmt, bind_array);

  rc= mysql_stmt_fetch(stmt);
  check_execute(stmt, rc);

  DIE_UNLESS(int8_val == int8_min);
  DIE_UNLESS(uint8_val == uint8_min);
  DIE_UNLESS(int16_val == int16_min);
  DIE_UNLESS(uint16_val == uint16_min);
  DIE_UNLESS(int32_val == int32_min);
  DIE_UNLESS(uint32_val == uint32_min);
  DIE_UNLESS(int64_val == int64_min);
  DIE_UNLESS(uint64_val == uint64_min);
  DIE_UNLESS(double_val == (longlong) uint64_min);
  double_tmp= ulonglong2double(uint64_val);
  DIE_UNLESS(cmp_double(&udouble_val, &double_tmp));
  DIE_UNLESS(!strcmp(longlong_as_string, "0"));
  DIE_UNLESS(!strcmp(ulonglong_as_string, "0"));

  rc= mysql_stmt_fetch(stmt);

  if (!opt_silent)
  {
    printf("Truncation mask: ");
    for (my_bind= bind_array; my_bind < bind_end; my_bind++)
      printf("%d", (int) my_bind->error_value);
    printf("\n");
  }
  DIE_UNLESS(rc == MYSQL_DATA_TRUNCATED || rc == 0);

  DIE_UNLESS(int8_val == int8_max);
  DIE_UNLESS(uint8_val == uint8_max);
  DIE_UNLESS(int16_val == int16_max);
  DIE_UNLESS(uint16_val == uint16_max);
  DIE_UNLESS(int32_val == int32_max);
  DIE_UNLESS(uint32_val == uint32_max);
  DIE_UNLESS(int64_val == int64_max);
  DIE_UNLESS(uint64_val == uint64_max);
  DIE_UNLESS(double_val == (longlong) uint64_val);
  double_tmp= ulonglong2double(uint64_val);
  DIE_UNLESS(cmp_double(&udouble_val, &double_tmp));
  DIE_UNLESS(!strcmp(longlong_as_string, "-1"));
  DIE_UNLESS(!strcmp(ulonglong_as_string, "18446744073709551615"));

  rc= mysql_stmt_fetch(stmt);
  DIE_UNLESS(rc == MYSQL_NO_DATA);

  mysql_stmt_close(stmt);

  stmt_text= "DROP TABLE t1";
  mysql_real_query(mysql, stmt_text, strlen(stmt_text));
}


static void test_union2()
{
  MYSQL_STMT *stmt;
  int rc, i;

  myheader("test_union2");

  rc= mysql_query(mysql, "DROP TABLE IF EXISTS t1");
  myquery(rc);

  rc= mysql_query(mysql, "CREATE TABLE t1(col1 INT, \
                                         col2 VARCHAR(40),      \
                                         col3 SMALLINT, \
                                         col4 TIMESTAMP)");
  myquery(rc);

  stmt= mysql_simple_prepare(mysql,
                             "select col1 FROM t1 where col1=1 union distinct "
                             "select col1 FROM t1 where col1=2");
  check_stmt(stmt);

  for (i= 0; i < 3; i++)
  {
    rc= mysql_stmt_execute(stmt);
    check_execute(stmt, rc);
    rc= my_process_stmt_result(stmt);
    DIE_UNLESS(rc == 0);
  }

  mysql_stmt_close(stmt);

  rc= mysql_query(mysql, "DROP TABLE t1");
  myquery(rc);
}


/*
  This tests for various mysql_stmt_send_long_data bugs described in #1664
*/

static void test_bug1664()
{
    MYSQL_STMT *stmt;
    int        rc, int_data;
    const char *data;
    const char *str_data= "Simple string";
    MYSQL_BIND my_bind[2];
    const char *query= "INSERT INTO test_long_data(col2, col1) VALUES(?, ?)";

    myheader("test_bug1664");

    rc= mysql_query(mysql, "DROP TABLE IF EXISTS test_long_data");
    myquery(rc);

    rc= mysql_query(mysql, "CREATE TABLE test_long_data(col1 int, col2 long varchar)");
    myquery(rc);

    stmt= mysql_stmt_init(mysql);
    check_stmt(stmt);
    rc= mysql_stmt_prepare(stmt, query, strlen(query));
    check_execute(stmt, rc);

    verify_param_count(stmt, 2);

    bzero((char*) my_bind, sizeof(my_bind));

    my_bind[0].buffer_type= MYSQL_TYPE_STRING;
    my_bind[0].buffer= (void *)str_data;
    my_bind[0].buffer_length= strlen(str_data);

    my_bind[1].buffer= (void *)&int_data;
    my_bind[1].buffer_type= MYSQL_TYPE_LONG;

    rc= mysql_stmt_bind_param(stmt, my_bind);
    check_execute(stmt, rc);

    int_data= 1;

    /*
      Let us supply empty long_data. This should work and should
      not break following execution.
    */
    data= "";
    rc= mysql_stmt_send_long_data(stmt, 0, data, strlen(data));
    check_execute(stmt, rc);

    rc= mysql_stmt_execute(stmt);
    check_execute(stmt, rc);

    verify_col_data("test_long_data", "col1", "1");
    verify_col_data("test_long_data", "col2", "");

    rc= mysql_query(mysql, "DELETE FROM test_long_data");
    myquery(rc);

    /* This should pass OK */
    data= (char *)"Data";
    rc= mysql_stmt_send_long_data(stmt, 0, data, strlen(data));
    check_execute(stmt, rc);

    rc= mysql_stmt_execute(stmt);
    check_execute(stmt, rc);

    verify_col_data("test_long_data", "col1", "1");
    verify_col_data("test_long_data", "col2", "Data");

    /* clean up */
    rc= mysql_query(mysql, "DELETE FROM test_long_data");
    myquery(rc);

    /*
      Now we are changing int parameter and don't do anything
      with first parameter. Second mysql_stmt_execute() should run
      OK treating this first parameter as string parameter.
    */

    int_data= 2;
    /* execute */
    rc= mysql_stmt_execute(stmt);
    check_execute(stmt, rc);

    verify_col_data("test_long_data", "col1", "2");
    verify_col_data("test_long_data", "col2", str_data);

    /* clean up */
    rc= mysql_query(mysql, "DELETE FROM test_long_data");
    myquery(rc);

    /*
      Now we are sending other long data. It should not be
      concatened to previous.
    */

    data= (char *)"SomeOtherData";
    rc= mysql_stmt_send_long_data(stmt, 0, data, strlen(data));
    check_execute(stmt, rc);

    rc= mysql_stmt_execute(stmt);
    check_execute(stmt, rc);

    verify_col_data("test_long_data", "col1", "2");
    verify_col_data("test_long_data", "col2", "SomeOtherData");

    mysql_stmt_close(stmt);

    /* clean up */
    rc= mysql_query(mysql, "DELETE FROM test_long_data");
    myquery(rc);

    /* Now let us test how mysql_stmt_reset works. */
    stmt= mysql_stmt_init(mysql);
    check_stmt(stmt);
    rc= mysql_stmt_prepare(stmt, query, strlen(query));
    check_execute(stmt, rc);
    rc= mysql_stmt_bind_param(stmt, my_bind);
    check_execute(stmt, rc);

    data= (char *)"SomeData";
    rc= mysql_stmt_send_long_data(stmt, 0, data, strlen(data));
    check_execute(stmt, rc);

    rc= mysql_stmt_reset(stmt);
    check_execute(stmt, rc);

    rc= mysql_stmt_execute(stmt);
    check_execute(stmt, rc);

    verify_col_data("test_long_data", "col1", "2");
    verify_col_data("test_long_data", "col2", str_data);

    mysql_stmt_close(stmt);

    /* Final clean up */
    rc= mysql_query(mysql, "DROP TABLE test_long_data");
    myquery(rc);
}


static void test_order_param()
{
  MYSQL_STMT *stmt;
  int rc;

  myheader("test_order_param");

  rc= mysql_query(mysql, "DROP TABLE IF EXISTS t1");
  myquery(rc);

  rc= mysql_query(mysql, "CREATE TABLE t1(a INT, b char(10))");
  myquery(rc);

  stmt= mysql_simple_prepare(mysql,
                             "select sum(a) + 200, 1 from t1 "
                             " union distinct "
                             "select sum(a) + 200, 1 from t1 group by b ");
  check_stmt(stmt);
  mysql_stmt_close(stmt);

  stmt= mysql_simple_prepare(mysql,
                             "select sum(a) + 200, ? from t1 group by b "
                             " union distinct "
                             "select sum(a) + 200, 1 from t1 group by b ");
  check_stmt(stmt);
  mysql_stmt_close(stmt);

  stmt= mysql_simple_prepare(mysql,
                             "select sum(a) + 200, ? from t1 "
                             " union distinct "
                             "select sum(a) + 200, 1 from t1 group by b ");
  check_stmt(stmt);
  mysql_stmt_close(stmt);

  rc= mysql_query(mysql, "DROP TABLE t1");
  myquery(rc);
}


static void test_union_param()
{
  MYSQL_STMT *stmt;
  char *query;
  int rc, i;
  MYSQL_BIND      my_bind[2];
  char            my_val[4];
  ulong           my_length= 3L;
  my_bool         my_null= FALSE;
  myheader("test_union_param");

  strmov(my_val, "abc");

  query= (char*)"select ? as my_col union distinct select ?";
  stmt= mysql_simple_prepare(mysql, query);
  check_stmt(stmt);

  /*
    We need to bzero bind structure because mysql_stmt_bind_param checks all
    its members.
  */
  bzero((char*) my_bind, sizeof(my_bind));

  /* bind parameters */
  my_bind[0].buffer_type=    MYSQL_TYPE_STRING;
  my_bind[0].buffer=         (char*) &my_val;
  my_bind[0].buffer_length=  4;
  my_bind[0].length=         &my_length;
  my_bind[0].is_null=        (char*)&my_null;
  my_bind[1].buffer_type=    MYSQL_TYPE_STRING;
  my_bind[1].buffer=         (char*) &my_val;
  my_bind[1].buffer_length=  4;
  my_bind[1].length=         &my_length;
  my_bind[1].is_null=        (char*)&my_null;

  rc= mysql_stmt_bind_param(stmt, my_bind);
  check_execute(stmt, rc);

  for (i= 0; i < 3; i++)
  {
    rc= mysql_stmt_execute(stmt);
    check_execute(stmt, rc);
    rc= my_process_stmt_result(stmt);
    DIE_UNLESS(rc == 1);
  }

  mysql_stmt_close(stmt);
}


static void test_ps_i18n()
{
  MYSQL_STMT *stmt;
  int rc;
  const char *stmt_text;
  MYSQL_BIND bind_array[2];

  /* Represented as numbers to keep UTF8 tools from clobbering them. */
  const char *koi8= "\xee\xd5\x2c\x20\xda\xc1\x20\xd2\xd9\xc2\xc1\xcc\xcb\xd5";
  const char *cp1251= "\xcd\xf3\x2c\x20\xe7\xe0\x20\xf0\xfb\xe1\xe0\xeb\xea\xf3";
  char buf1[16], buf2[16];
  ulong buf1_len, buf2_len;


  myheader("test_ps_i18n");

  stmt_text= "DROP TABLE IF EXISTS t1";
  rc= mysql_real_query(mysql, stmt_text, strlen(stmt_text));
  myquery(rc);

  /*
    Create table with binary columns, set session character set to cp1251,
    client character set to koi8, and make sure that there is conversion
    on insert and no conversion on select
  */

  stmt_text= "CREATE TABLE t1 (c1 VARBINARY(255), c2 VARBINARY(255))";

  rc= mysql_real_query(mysql, stmt_text, strlen(stmt_text));
  myquery(rc);

  stmt_text= "SET CHARACTER_SET_CLIENT=koi8r, "
                 "CHARACTER_SET_CONNECTION=cp1251, "
                 "CHARACTER_SET_RESULTS=koi8r";

  rc= mysql_real_query(mysql, stmt_text, strlen(stmt_text));
  myquery(rc);

  bzero((char*) bind_array, sizeof(bind_array));

  bind_array[0].buffer_type= MYSQL_TYPE_STRING;
  bind_array[0].buffer= (void *) koi8;
  bind_array[0].buffer_length= strlen(koi8);

  bind_array[1].buffer_type= MYSQL_TYPE_STRING;
  bind_array[1].buffer= (void *) koi8;
  bind_array[1].buffer_length= strlen(koi8);

  stmt= mysql_stmt_init(mysql);
  check_stmt(stmt);

  stmt_text= "INSERT INTO t1 (c1, c2) VALUES (?, ?)";

  rc= mysql_stmt_prepare(stmt, stmt_text, strlen(stmt_text));
  check_execute(stmt, rc);

  mysql_stmt_bind_param(stmt, bind_array);

  mysql_stmt_send_long_data(stmt, 0, koi8, strlen(koi8));

  rc= mysql_stmt_execute(stmt);
  check_execute(stmt, rc);

  stmt_text= "SELECT c1, c2 FROM t1";

  /* c1 and c2 are binary so no conversion will be done on select */
  rc= mysql_stmt_prepare(stmt, stmt_text, strlen(stmt_text));
  check_execute(stmt, rc);

  rc= mysql_stmt_execute(stmt);
  check_execute(stmt, rc);

  bind_array[0].buffer= buf1;
  bind_array[0].buffer_length= sizeof(buf1);
  bind_array[0].length= &buf1_len;

  bind_array[1].buffer= buf2;
  bind_array[1].buffer_length= sizeof(buf2);
  bind_array[1].length= &buf2_len;

  mysql_stmt_bind_result(stmt, bind_array);

  rc= mysql_stmt_fetch(stmt);
  check_execute(stmt, rc);

  DIE_UNLESS(buf1_len == strlen(cp1251));
  DIE_UNLESS(buf2_len == strlen(cp1251));
  DIE_UNLESS(!memcmp(buf1, cp1251, buf1_len));
  DIE_UNLESS(!memcmp(buf2, cp1251, buf1_len));

  rc= mysql_stmt_fetch(stmt);
  DIE_UNLESS(rc == MYSQL_NO_DATA);

  stmt_text= "DROP TABLE IF EXISTS t1";
  rc= mysql_real_query(mysql, stmt_text, strlen(stmt_text));
  myquery(rc);

  /*
    Now create table with two cp1251 columns, set client character
    set to koi8 and supply columns of one row as string and another as
    binary data. Binary data must not be converted on insert, and both
    columns must be converted to client character set on select.
  */

  stmt_text= "CREATE TABLE t1 (c1 VARCHAR(255) CHARACTER SET cp1251, "
                              "c2 VARCHAR(255) CHARACTER SET cp1251)";

  rc= mysql_real_query(mysql, stmt_text, strlen(stmt_text));
  myquery(rc);

  stmt_text= "INSERT INTO t1 (c1, c2) VALUES (?, ?)";

  rc= mysql_stmt_prepare(stmt, stmt_text, strlen(stmt_text));
  check_execute(stmt, rc);

  /* this data must be converted */
  bind_array[0].buffer_type= MYSQL_TYPE_STRING;
  bind_array[0].buffer= (void *) koi8;
  bind_array[0].buffer_length= strlen(koi8);

  bind_array[1].buffer_type= MYSQL_TYPE_STRING;
  bind_array[1].buffer= (void *) koi8;
  bind_array[1].buffer_length= strlen(koi8);

  mysql_stmt_bind_param(stmt, bind_array);

  mysql_stmt_send_long_data(stmt, 0, koi8, strlen(koi8));

  rc= mysql_stmt_execute(stmt);
  check_execute(stmt, rc);

  /* this data must not be converted */
  bind_array[0].buffer_type= MYSQL_TYPE_BLOB;
  bind_array[0].buffer= (void *) cp1251;
  bind_array[0].buffer_length= strlen(cp1251);

  bind_array[1].buffer_type= MYSQL_TYPE_BLOB;
  bind_array[1].buffer= (void *) cp1251;
  bind_array[1].buffer_length= strlen(cp1251);

  mysql_stmt_bind_param(stmt, bind_array);

  mysql_stmt_send_long_data(stmt, 0, cp1251, strlen(cp1251));

  rc= mysql_stmt_execute(stmt);
  check_execute(stmt, rc);

  /* Fetch data and verify that rows are in koi8 */

  stmt_text= "SELECT c1, c2 FROM t1";

  /* c1 and c2 are binary so no conversion will be done on select */
  rc= mysql_stmt_prepare(stmt, stmt_text, strlen(stmt_text));
  check_execute(stmt, rc);

  rc= mysql_stmt_execute(stmt);
  check_execute(stmt, rc);

  bind_array[0].buffer= buf1;
  bind_array[0].buffer_length= sizeof(buf1);
  bind_array[0].length= &buf1_len;

  bind_array[1].buffer= buf2;
  bind_array[1].buffer_length= sizeof(buf2);
  bind_array[1].length= &buf2_len;

  mysql_stmt_bind_result(stmt, bind_array);

  while ((rc= mysql_stmt_fetch(stmt)) == 0)
  {
    DIE_UNLESS(buf1_len == strlen(koi8));
    DIE_UNLESS(buf2_len == strlen(koi8));
    DIE_UNLESS(!memcmp(buf1, koi8, buf1_len));
    DIE_UNLESS(!memcmp(buf2, koi8, buf1_len));
  }
  DIE_UNLESS(rc == MYSQL_NO_DATA);
  mysql_stmt_close(stmt);

  stmt_text= "DROP TABLE t1";
  rc= mysql_real_query(mysql, stmt_text, strlen(stmt_text));
  myquery(rc);
  stmt_text= "SET NAMES DEFAULT";
  rc= mysql_real_query(mysql, stmt_text, strlen(stmt_text));
  myquery(rc);
}


static void test_bug3796()
{
  MYSQL_STMT *stmt;
  MYSQL_BIND my_bind[1];
  const char *concat_arg0= "concat_with_";
  enum { OUT_BUFF_SIZE= 30 };
  char out_buff[OUT_BUFF_SIZE];
  char canonical_buff[OUT_BUFF_SIZE];
  ulong out_length;
  const char *stmt_text;
  int rc;

  myheader("test_bug3796");

  /* Create and fill test table */
  stmt_text= "DROP TABLE IF EXISTS t1";
  rc= mysql_real_query(mysql, stmt_text, strlen(stmt_text));
  myquery(rc);

  stmt_text= "CREATE TABLE t1 (a INT, b VARCHAR(30))";
  rc= mysql_real_query(mysql, stmt_text, strlen(stmt_text));
  myquery(rc);

  stmt_text= "INSERT INTO t1 VALUES(1, 'ONE'), (2, 'TWO')";
  rc= mysql_real_query(mysql, stmt_text, strlen(stmt_text));
  myquery(rc);

  /* Create statement handle and prepare it with select */
  stmt= mysql_stmt_init(mysql);
  stmt_text= "SELECT concat(?, b) FROM t1";

  rc= mysql_stmt_prepare(stmt, stmt_text, strlen(stmt_text));
  check_execute(stmt, rc);

  /* Bind input buffers */
  bzero((char*) my_bind, sizeof(my_bind));

  my_bind[0].buffer_type= MYSQL_TYPE_STRING;
  my_bind[0].buffer= (void *) concat_arg0;
  my_bind[0].buffer_length= strlen(concat_arg0);

  mysql_stmt_bind_param(stmt, my_bind);

  /* Execute the select statement */
  rc= mysql_stmt_execute(stmt);
  check_execute(stmt, rc);

  my_bind[0].buffer= (void *) out_buff;
  my_bind[0].buffer_length= OUT_BUFF_SIZE;
  my_bind[0].length= &out_length;

  mysql_stmt_bind_result(stmt, my_bind);

  rc= mysql_stmt_fetch(stmt);
  if (!opt_silent)
    printf("Concat result: '%s'\n", out_buff);
  check_execute(stmt, rc);
  strmov(canonical_buff, concat_arg0);
  strcat(canonical_buff, "ONE");
  DIE_UNLESS(strlen(canonical_buff) == out_length &&
         strncmp(out_buff, canonical_buff, out_length) == 0);

  rc= mysql_stmt_fetch(stmt);
  check_execute(stmt, rc);
  strmov(canonical_buff + strlen(concat_arg0), "TWO");
  DIE_UNLESS(strlen(canonical_buff) == out_length &&
         strncmp(out_buff, canonical_buff, out_length) == 0);
  if (!opt_silent)
    printf("Concat result: '%s'\n", out_buff);

  rc= mysql_stmt_fetch(stmt);
  DIE_UNLESS(rc == MYSQL_NO_DATA);

  mysql_stmt_close(stmt);

  stmt_text= "DROP TABLE IF EXISTS t1";
  rc= mysql_real_query(mysql, stmt_text, strlen(stmt_text));
  myquery(rc);
}


static void test_bug4026()
{
  MYSQL_STMT *stmt;
  MYSQL_BIND my_bind[2];
  MYSQL_TIME time_in, time_out;
  MYSQL_TIME datetime_in, datetime_out;
  const char *stmt_text;
  int rc;

  myheader("test_bug4026");

  /* Check that microseconds are inserted and selected successfully */

  /* Create a statement handle and prepare it with select */
  stmt= mysql_stmt_init(mysql);
  stmt_text= "SELECT ?, ?";

  rc= mysql_stmt_prepare(stmt, stmt_text, strlen(stmt_text));
  check_execute(stmt, rc);

  /* Bind input buffers */
  bzero((char*) my_bind, sizeof(my_bind));
  bzero((char*) &time_in, sizeof(time_in));
  bzero((char*) &time_out, sizeof(time_out));
  bzero((char*) &datetime_in, sizeof(datetime_in));
  bzero((char*) &datetime_out, sizeof(datetime_out));

  my_bind[0].buffer_type= MYSQL_TYPE_TIME;
  my_bind[0].buffer= (void *) &time_in;
  my_bind[1].buffer_type= MYSQL_TYPE_DATETIME;
  my_bind[1].buffer= (void *) &datetime_in;

  time_in.hour= 23;
  time_in.minute= 59;
  time_in.second= 59;
  time_in.second_part= 123456;
  /*
    This is not necessary, just to make DIE_UNLESS below work: this field
    is filled in when time is received from server
  */
  time_in.time_type= MYSQL_TIMESTAMP_TIME;

  datetime_in= time_in;
  datetime_in.year= 2003;
  datetime_in.month= 12;
  datetime_in.day= 31;
  datetime_in.time_type= MYSQL_TIMESTAMP_DATETIME;

  mysql_stmt_bind_param(stmt, my_bind);

  /* Execute the select statement */
  rc= mysql_stmt_execute(stmt);
  check_execute(stmt, rc);

  my_bind[0].buffer= (void *) &time_out;
  my_bind[1].buffer= (void *) &datetime_out;

  mysql_stmt_bind_result(stmt, my_bind);

  rc= mysql_stmt_fetch(stmt);
  DIE_UNLESS(rc == 0);
  if (!opt_silent)
  {
    printf("%d:%d:%d.%lu\n", time_out.hour, time_out.minute, time_out.second,
           time_out.second_part);
    printf("%d-%d-%d %d:%d:%d.%lu\n", datetime_out.year, datetime_out.month,
           datetime_out.day, datetime_out.hour,
           datetime_out.minute, datetime_out.second,
           datetime_out.second_part);
  }
  DIE_UNLESS(memcmp(&time_in, &time_out, sizeof(time_in)) == 0);
  DIE_UNLESS(memcmp(&datetime_in, &datetime_out, sizeof(datetime_in)) == 0);
  mysql_stmt_close(stmt);
}


static void test_bug4079()
{
  MYSQL_STMT *stmt;
  MYSQL_BIND my_bind[1];
  const char *stmt_text;
  uint32 res;
  int rc;

  myheader("test_bug4079");

  /* Create and fill table */
  mysql_query(mysql, "DROP TABLE IF EXISTS t1");
  mysql_query(mysql, "CREATE TABLE t1 (a int)");
  mysql_query(mysql, "INSERT INTO t1 VALUES (1), (2)");

  /* Prepare erroneous statement */
  stmt= mysql_stmt_init(mysql);
  stmt_text= "SELECT 1 < (SELECT a FROM t1)";

  rc= mysql_stmt_prepare(stmt, stmt_text, strlen(stmt_text));
  check_execute(stmt, rc);

  /* Execute the select statement */
  rc= mysql_stmt_execute(stmt);
  check_execute(stmt, rc);

  /* Bind input buffers */
  bzero((char*) my_bind, sizeof(my_bind));

  my_bind[0].buffer_type= MYSQL_TYPE_LONG;
  my_bind[0].buffer= (void *) &res;

  mysql_stmt_bind_result(stmt, my_bind);

  rc= mysql_stmt_fetch(stmt);
  DIE_UNLESS(rc != 0 && rc != MYSQL_NO_DATA);
  if (!opt_silent)
    printf("Got error from mysql_stmt_fetch (as expected):\n%s\n",
           mysql_stmt_error(stmt));
  /* buggy version of libmysql hanged up here */
  mysql_stmt_close(stmt);
}


static void test_bug4236()
{
  MYSQL_STMT *stmt;
  const char *stmt_text;
  int rc;
  MYSQL_STMT backup;

  myheader("test_bug4296");

  stmt= mysql_stmt_init(mysql);

  /* mysql_stmt_execute() of statement with statement id= 0 crashed server */
  stmt_text= "SELECT 1";
  /* We need to prepare statement to pass by possible check in libmysql */
  rc= mysql_stmt_prepare(stmt, stmt_text, strlen(stmt_text));
  check_execute(stmt, rc);
  /* Hack to check that server works OK if statement wasn't found */
  backup.stmt_id= stmt->stmt_id;
  stmt->stmt_id= 0;
  rc= mysql_stmt_execute(stmt);
  DIE_UNLESS(rc);
  /* Restore original statement id to be able to reprepare it */
  stmt->stmt_id= backup.stmt_id;

  mysql_stmt_close(stmt);
}


static void test_bug4030()
{
  MYSQL_STMT *stmt;
  MYSQL_BIND my_bind[3];
  MYSQL_TIME time_canonical, time_out;
  MYSQL_TIME date_canonical, date_out;
  MYSQL_TIME datetime_canonical, datetime_out;
  const char *stmt_text;
  int rc;

  myheader("test_bug4030");

  /* Check that microseconds are inserted and selected successfully */

  /* Execute a query with time values in prepared mode */
  stmt= mysql_stmt_init(mysql);
  stmt_text= "SELECT '23:59:59.123456', '2003-12-31', "
             "'2003-12-31 23:59:59.123456'";
  rc= mysql_stmt_prepare(stmt, stmt_text, strlen(stmt_text));
  check_execute(stmt, rc);
  rc= mysql_stmt_execute(stmt);
  check_execute(stmt, rc);

  /* Bind output buffers */
  bzero((char*) my_bind, sizeof(my_bind));
  bzero((char*) &time_canonical, sizeof(time_canonical));
  bzero((char*) &time_out, sizeof(time_out));
  bzero((char*) &date_canonical, sizeof(date_canonical));
  bzero((char*) &date_out, sizeof(date_out));
  bzero((char*) &datetime_canonical, sizeof(datetime_canonical));
  bzero((char*) &datetime_out, sizeof(datetime_out));

  my_bind[0].buffer_type= MYSQL_TYPE_TIME;
  my_bind[0].buffer= (void *) &time_out;
  my_bind[1].buffer_type= MYSQL_TYPE_DATE;
  my_bind[1].buffer= (void *) &date_out;
  my_bind[2].buffer_type= MYSQL_TYPE_DATETIME;
  my_bind[2].buffer= (void *) &datetime_out;

  time_canonical.hour= 23;
  time_canonical.minute= 59;
  time_canonical.second= 59;
  time_canonical.second_part= 123456;
  time_canonical.time_type= MYSQL_TIMESTAMP_TIME;

  date_canonical.year= 2003;
  date_canonical.month= 12;
  date_canonical.day= 31;
  date_canonical.time_type= MYSQL_TIMESTAMP_DATE;

  datetime_canonical= time_canonical;
  datetime_canonical.year= 2003;
  datetime_canonical.month= 12;
  datetime_canonical.day= 31;
  datetime_canonical.time_type= MYSQL_TIMESTAMP_DATETIME;

  mysql_stmt_bind_result(stmt, my_bind);

  rc= mysql_stmt_fetch(stmt);
  DIE_UNLESS(rc == 0);
  if (!opt_silent)
  {
    printf("%d:%d:%d.%lu\n", time_out.hour, time_out.minute, time_out.second,
           time_out.second_part);
    printf("%d-%d-%d\n", date_out.year, date_out.month, date_out.day);
    printf("%d-%d-%d %d:%d:%d.%lu\n", datetime_out.year, datetime_out.month,
           datetime_out.day, datetime_out.hour,
           datetime_out.minute, datetime_out.second,
           datetime_out.second_part);
  }
  DIE_UNLESS(memcmp(&time_canonical, &time_out, sizeof(time_out)) == 0);
  DIE_UNLESS(memcmp(&date_canonical, &date_out, sizeof(date_out)) == 0);
  DIE_UNLESS(memcmp(&datetime_canonical, &datetime_out, sizeof(datetime_out)) == 0);
  mysql_stmt_close(stmt);
}

static void test_view()
{
  MYSQL_STMT *stmt;
  int rc, i;
  MYSQL_BIND      my_bind[1];
  char            str_data[50];
  ulong           length = 0L;
  long            is_null = 0L;
  const char *query=
    "SELECT COUNT(*) FROM v1 WHERE SERVERNAME=?";

  myheader("test_view");

  rc = mysql_query(mysql, "DROP TABLE IF EXISTS t1,t2,t3,v1");
  myquery(rc);

  rc = mysql_query(mysql, "DROP VIEW IF EXISTS v1,t1,t2,t3");
  myquery(rc);
  rc= mysql_query(mysql,"CREATE TABLE t1 ("
                        " SERVERGRP varchar(20) NOT NULL default '', "
                        " DBINSTANCE varchar(20) NOT NULL default '', "
                        " PRIMARY KEY  (SERVERGRP)) "
                        " CHARSET=latin1 collate=latin1_bin");
  myquery(rc);
  rc= mysql_query(mysql,"CREATE TABLE t2 ("
                        " SERVERNAME varchar(20) NOT NULL, "
                        " SERVERGRP varchar(20) NOT NULL, "
                        " PRIMARY KEY (SERVERNAME)) "
                        " CHARSET=latin1 COLLATE latin1_bin");
  myquery(rc);
  rc= mysql_query(mysql,
                  "CREATE TABLE t3 ("
                  " SERVERGRP varchar(20) BINARY NOT NULL, "
                  " TABNAME varchar(30) NOT NULL, MAPSTATE char(1) NOT NULL, "
                  " ACTSTATE char(1) NOT NULL , "
                  " LOCAL_NAME varchar(30) NOT NULL, "
                  " CHG_DATE varchar(8) NOT NULL default '00000000', "
                  " CHG_TIME varchar(6) NOT NULL default '000000', "
                  " MXUSER varchar(12) NOT NULL default '', "
                  " PRIMARY KEY (SERVERGRP, TABNAME, MAPSTATE, ACTSTATE, "
                  " LOCAL_NAME)) CHARSET=latin1 COLLATE latin1_bin");
  myquery(rc);
  rc= mysql_query(mysql,"CREATE VIEW v1 AS select sql_no_cache"
                  " T0001.SERVERNAME AS SERVERNAME, T0003.TABNAME AS"
                  " TABNAME,T0003.LOCAL_NAME AS LOCAL_NAME,T0002.DBINSTANCE AS"
                  " DBINSTANCE from t2 T0001 join t1 T0002 join t3 T0003 where"
                  " ((T0002.SERVERGRP = T0001.SERVERGRP) and"
                  " (T0002.SERVERGRP = T0003.SERVERGRP)"
                  " and (T0003.MAPSTATE = _latin1'A') and"
                  " (T0003.ACTSTATE = _latin1' '))");
  myquery(rc);

  stmt= mysql_stmt_init(mysql);
  rc= mysql_stmt_prepare(stmt, query, strlen(query));
  check_execute(stmt, rc);

  strmov(str_data, "TEST");
  bzero((char*) my_bind, sizeof(my_bind));
  my_bind[0].buffer_type= MYSQL_TYPE_STRING;
  my_bind[0].buffer= (char *)&str_data;
  my_bind[0].buffer_length= 50;
  my_bind[0].length= &length;
  length= 4;
  my_bind[0].is_null= (char*)&is_null;
  rc= mysql_stmt_bind_param(stmt, my_bind);
  check_execute(stmt,rc);

  for (i= 0; i < 3; i++)
  {
    rc= mysql_stmt_execute(stmt);
    check_execute(stmt, rc);
    rc= my_process_stmt_result(stmt);
    DIE_UNLESS(1 == rc);
  }
  mysql_stmt_close(stmt);

  rc= mysql_query(mysql, "DROP TABLE t1,t2,t3");
  myquery(rc);
  rc= mysql_query(mysql, "DROP VIEW v1");
  myquery(rc);
}


static void test_view_where()
{
  MYSQL_STMT *stmt;
  int rc, i;
  const char *query=
    "select v1.c,v2.c from v1, v2";

  myheader("test_view_where");

  rc = mysql_query(mysql, "DROP TABLE IF EXISTS t1,v1,v2");
  myquery(rc);

  rc = mysql_query(mysql, "DROP VIEW IF EXISTS v1,v2,t1");
  myquery(rc);
  rc= mysql_query(mysql,"CREATE TABLE t1 (a int, b int)");
  myquery(rc);
  rc= mysql_query(mysql,"insert into t1 values (1,2), (1,3), (2,4), (2,5), (3,10)");
  myquery(rc);
  rc= mysql_query(mysql,"create view v1 (c) as select b from t1 where a<3");
  myquery(rc);
  rc= mysql_query(mysql,"create view v2 (c) as select b from t1 where a>=3");
  myquery(rc);

  stmt= mysql_stmt_init(mysql);
  rc= mysql_stmt_prepare(stmt, query, strlen(query));
  check_execute(stmt, rc);

  for (i= 0; i < 3; i++)
  {
    rc= mysql_stmt_execute(stmt);
    check_execute(stmt, rc);
    rc= my_process_stmt_result(stmt);
    DIE_UNLESS(4 == rc);
  }
  mysql_stmt_close(stmt);

  rc= mysql_query(mysql, "DROP TABLE t1");
  myquery(rc);
  rc= mysql_query(mysql, "DROP VIEW v1, v2");
  myquery(rc);
}


static void test_view_2where()
{
  MYSQL_STMT *stmt;
  int rc, i;
  MYSQL_BIND      my_bind[8];
  char            parms[8][100];
  ulong           length[8];
  const char *query=
    "select relid, report, handle, log_group, username, variant, type, "
    "version, erfdat, erftime, erfname, aedat, aetime, aename, dependvars, "
    "inactive from V_LTDX where mandt = ? and relid = ? and report = ? and "
    "handle = ? and log_group = ? and username in ( ? , ? ) and type = ?";

  myheader("test_view_2where");

  rc= mysql_query(mysql, "DROP TABLE IF EXISTS LTDX");
  myquery(rc);
  rc= mysql_query(mysql, "DROP VIEW IF EXISTS V_LTDX");
  myquery(rc);
  rc= mysql_query(mysql,
                  "CREATE TABLE LTDX (MANDT char(3) NOT NULL default '000', "
                  " RELID char(2) NOT NULL, REPORT varchar(40) NOT NULL,"
                  " HANDLE varchar(4) NOT NULL, LOG_GROUP varchar(4) NOT NULL,"
                  " USERNAME varchar(12) NOT NULL,"
                  " VARIANT varchar(12) NOT NULL,"
                  " TYPE char(1) NOT NULL, SRTF2 int(11) NOT NULL,"
                  " VERSION varchar(6) NOT NULL default '000000',"
                  " ERFDAT varchar(8) NOT NULL default '00000000',"
                  " ERFTIME varchar(6) NOT NULL default '000000',"
                  " ERFNAME varchar(12) NOT NULL,"
                  " AEDAT varchar(8) NOT NULL default '00000000',"
                  " AETIME varchar(6) NOT NULL default '000000',"
                  " AENAME varchar(12) NOT NULL,"
                  " DEPENDVARS varchar(10) NOT NULL,"
                  " INACTIVE char(1) NOT NULL, CLUSTR smallint(6) NOT NULL,"
                  " CLUSTD blob,"
                  " PRIMARY KEY (MANDT, RELID, REPORT, HANDLE, LOG_GROUP, "
                                "USERNAME, VARIANT, TYPE, SRTF2))"
                 " CHARSET=latin1 COLLATE latin1_bin");
  myquery(rc);
  rc= mysql_query(mysql,
                  "CREATE VIEW V_LTDX AS select T0001.MANDT AS "
                  " MANDT,T0001.RELID AS RELID,T0001.REPORT AS "
                  " REPORT,T0001.HANDLE AS HANDLE,T0001.LOG_GROUP AS "
                  " LOG_GROUP,T0001.USERNAME AS USERNAME,T0001.VARIANT AS "
                  " VARIANT,T0001.TYPE AS TYPE,T0001.VERSION AS "
                  " VERSION,T0001.ERFDAT AS ERFDAT,T0001.ERFTIME AS "
                  " ERFTIME,T0001.ERFNAME AS ERFNAME,T0001.AEDAT AS "
                  " AEDAT,T0001.AETIME AS AETIME,T0001.AENAME AS "
                  " AENAME,T0001.DEPENDVARS AS DEPENDVARS,T0001.INACTIVE AS "
                  " INACTIVE from LTDX T0001 where (T0001.SRTF2 = 0)");
  myquery(rc);
  bzero((char*) my_bind, sizeof(my_bind));
  for (i=0; i < 8; i++) {
    strmov(parms[i], "1");
    my_bind[i].buffer_type = MYSQL_TYPE_VAR_STRING;
    my_bind[i].buffer = (char *)&parms[i];
    my_bind[i].buffer_length = 100;
    my_bind[i].is_null = 0;
    my_bind[i].length = &length[i];
    length[i] = 1;
  }
  stmt= mysql_stmt_init(mysql);
  rc= mysql_stmt_prepare(stmt, query, strlen(query));
  check_execute(stmt, rc);

  rc= mysql_stmt_bind_param(stmt, my_bind);
  check_execute(stmt,rc);

  rc= mysql_stmt_execute(stmt);
  check_execute(stmt, rc);
  rc= my_process_stmt_result(stmt);
  DIE_UNLESS(0 == rc);

  mysql_stmt_close(stmt);

  rc= mysql_query(mysql, "DROP VIEW V_LTDX");
  myquery(rc);
  rc= mysql_query(mysql, "DROP TABLE LTDX");
  myquery(rc);
}


static void test_view_star()
{
  MYSQL_STMT *stmt;
  int rc, i;
  MYSQL_BIND      my_bind[8];
  char            parms[8][100];
  ulong           length[8];
  const char *query= "SELECT * FROM vt1 WHERE a IN (?,?)";

  myheader("test_view_star");

  rc= mysql_query(mysql, "DROP TABLE IF EXISTS t1, vt1");
  myquery(rc);
  rc= mysql_query(mysql, "DROP VIEW IF EXISTS t1, vt1");
  myquery(rc);
  rc= mysql_query(mysql, "CREATE TABLE t1 (a int)");
  myquery(rc);
  rc= mysql_query(mysql, "CREATE VIEW vt1 AS SELECT a FROM t1");
  myquery(rc);
  bzero((char*) my_bind, sizeof(my_bind));
  for (i= 0; i < 2; i++) {
    sprintf((char *)&parms[i], "%d", i);
    my_bind[i].buffer_type = MYSQL_TYPE_VAR_STRING;
    my_bind[i].buffer = (char *)&parms[i];
    my_bind[i].buffer_length = 100;
    my_bind[i].is_null = 0;
    my_bind[i].length = &length[i];
    length[i] = 1;
  }

  stmt= mysql_stmt_init(mysql);
  rc= mysql_stmt_prepare(stmt, query, strlen(query));
  check_execute(stmt, rc);

  rc= mysql_stmt_bind_param(stmt, my_bind);
  check_execute(stmt,rc);

  for (i= 0; i < 3; i++)
  {
    rc= mysql_stmt_execute(stmt);
    check_execute(stmt, rc);
    rc= my_process_stmt_result(stmt);
    DIE_UNLESS(0 == rc);
  }

  mysql_stmt_close(stmt);

  rc= mysql_query(mysql, "DROP TABLE t1");
  myquery(rc);
  rc= mysql_query(mysql, "DROP VIEW vt1");
  myquery(rc);
}


static void test_view_insert()
{
  MYSQL_STMT *insert_stmt, *select_stmt;
  int rc, i;
  MYSQL_BIND      my_bind[1];
  int             my_val = 0;
  ulong           my_length = 0L;
  long            my_null = 0L;
  const char *query=
    "insert into v1 values (?)";

  myheader("test_view_insert");

  rc = mysql_query(mysql, "DROP TABLE IF EXISTS t1,v1");
  myquery(rc);
  rc = mysql_query(mysql, "DROP VIEW IF EXISTS t1,v1");
  myquery(rc);

  rc= mysql_query(mysql,"create table t1 (a int, primary key (a))");
  myquery(rc);

  rc= mysql_query(mysql, "create view v1 as select a from t1 where a>=1");
  myquery(rc);

  insert_stmt= mysql_stmt_init(mysql);
  rc= mysql_stmt_prepare(insert_stmt, query, strlen(query));
  check_execute(insert_stmt, rc);
  query= "select * from t1";
  select_stmt= mysql_stmt_init(mysql);
  rc= mysql_stmt_prepare(select_stmt, query, strlen(query));
  check_execute(select_stmt, rc);

  bzero((char*) my_bind, sizeof(my_bind));
  my_bind[0].buffer_type = MYSQL_TYPE_LONG;
  my_bind[0].buffer = (char *)&my_val;
  my_bind[0].length = &my_length;
  my_bind[0].is_null = (char*)&my_null;
  rc= mysql_stmt_bind_param(insert_stmt, my_bind);
  check_execute(insert_stmt, rc);

  for (i= 0; i < 3; i++)
  {
    int rowcount= 0;
    my_val= i;

    rc= mysql_stmt_execute(insert_stmt);
    check_execute(insert_stmt, rc);

    rc= mysql_stmt_execute(select_stmt);
    check_execute(select_stmt, rc);
    rowcount= (int)my_process_stmt_result(select_stmt);
    DIE_UNLESS((i+1) == rowcount);
  }
  mysql_stmt_close(insert_stmt);
  mysql_stmt_close(select_stmt);

  rc= mysql_query(mysql, "DROP VIEW v1");
  myquery(rc);
  rc= mysql_query(mysql, "DROP TABLE t1");
  myquery(rc);
}


static void test_left_join_view()
{
  MYSQL_STMT *stmt;
  int rc, i;
  const char *query=
    "select t1.a, v1.x from t1 left join v1 on (t1.a= v1.x);";

  myheader("test_left_join_view");

  rc = mysql_query(mysql, "DROP TABLE IF EXISTS t1,v1");
  myquery(rc);

  rc = mysql_query(mysql, "DROP VIEW IF EXISTS v1,t1");
  myquery(rc);
  rc= mysql_query(mysql,"CREATE TABLE t1 (a int)");
  myquery(rc);
  rc= mysql_query(mysql,"insert into t1 values (1), (2), (3)");
  myquery(rc);
  rc= mysql_query(mysql,"create view v1 (x) as select a from t1 where a > 1");
  myquery(rc);
  stmt= mysql_stmt_init(mysql);
  rc= mysql_stmt_prepare(stmt, query, strlen(query));
  check_execute(stmt, rc);

  for (i= 0; i < 3; i++)
  {
    rc= mysql_stmt_execute(stmt);
    check_execute(stmt, rc);
    rc= my_process_stmt_result(stmt);
    DIE_UNLESS(3 == rc);
  }
  mysql_stmt_close(stmt);

  rc= mysql_query(mysql, "DROP VIEW v1");
  myquery(rc);
  rc= mysql_query(mysql, "DROP TABLE t1");
  myquery(rc);
}


static void test_view_insert_fields()
{
  MYSQL_STMT	*stmt;
  char		parm[11][1000];
  ulong         l[11];
  int		rc, i;
  MYSQL_BIND	my_bind[11];
  const char    *query= "INSERT INTO `v1` ( `K1C4` ,`K2C4` ,`K3C4` ,`K4N4` ,`F1C4` ,`F2I4` ,`F3N5` ,`F7F8` ,`F6N4` ,`F5C8` ,`F9D8` ) VALUES( ? , ? , ? , ? , ? , ? , ? , ? , ? , ? , ? )";

  myheader("test_view_insert_fields");

  rc= mysql_query(mysql, "DROP TABLE IF EXISTS t1, v1");
  myquery(rc);
  rc= mysql_query(mysql, "DROP VIEW IF EXISTS t1, v1");
  myquery(rc);
  rc= mysql_query(mysql,
                  "CREATE TABLE t1 (K1C4 varchar(4) NOT NULL,"
                  "K2C4 varchar(4) NOT NULL, K3C4 varchar(4) NOT NULL,"
                  "K4N4 varchar(4) NOT NULL default '0000',"
                  "F1C4 varchar(4) NOT NULL, F2I4 int(11) NOT NULL,"
                  "F3N5 varchar(5) NOT NULL default '00000',"
                  "F4I4 int(11) NOT NULL default '0', F5C8 varchar(8) NOT NULL,"
                  "F6N4 varchar(4) NOT NULL default '0000',"
                  "F7F8 double NOT NULL default '0',"
                  "F8F8 double NOT NULL default '0',"
                  "F9D8 decimal(8,2) NOT NULL default '0.00',"
                  "PRIMARY KEY (K1C4,K2C4,K3C4,K4N4)) "
                  "CHARSET=latin1 COLLATE latin1_bin");
  myquery(rc);
  rc= mysql_query(mysql,
                  "CREATE VIEW v1 AS select sql_no_cache "
                  " K1C4 AS K1C4, K2C4 AS K2C4, K3C4 AS K3C4, K4N4 AS K4N4, "
                  " F1C4 AS F1C4, F2I4 AS F2I4, F3N5 AS F3N5,"
                  " F7F8 AS F7F8, F6N4 AS F6N4, F5C8 AS F5C8, F9D8 AS F9D8"
                  " from t1 T0001");

  bzero((char*) my_bind, sizeof(my_bind));
  for (i= 0; i < 11; i++)
  {
    l[i]= 20;
    my_bind[i].buffer_type= MYSQL_TYPE_STRING;
    my_bind[i].is_null= 0;
    my_bind[i].buffer= (char *)&parm[i];

    strmov(parm[i], "1");
    my_bind[i].buffer_length= 2;
    my_bind[i].length= &l[i];
  }
  stmt= mysql_stmt_init(mysql);
  rc= mysql_stmt_prepare(stmt, query, strlen(query));
  check_execute(stmt, rc);
  rc= mysql_stmt_bind_param(stmt, my_bind);
  check_execute(stmt, rc);

  rc= mysql_stmt_execute(stmt);
  check_execute(stmt, rc);
  mysql_stmt_close(stmt);

  query= "select * from t1";
  stmt= mysql_stmt_init(mysql);
  rc= mysql_stmt_prepare(stmt, query, strlen(query));
  check_execute(stmt, rc);
  rc= mysql_stmt_execute(stmt);
  check_execute(stmt, rc);
  rc= my_process_stmt_result(stmt);
  DIE_UNLESS(1 == rc);

  mysql_stmt_close(stmt);
  rc= mysql_query(mysql, "DROP VIEW v1");
  myquery(rc);
  rc= mysql_query(mysql, "DROP TABLE t1");
  myquery(rc);

}

static void test_bug5126()
{
  MYSQL_STMT *stmt;
  MYSQL_BIND my_bind[2];
  int32 c1, c2;
  const char *stmt_text;
  int rc;

  myheader("test_bug5126");

  stmt_text= "DROP TABLE IF EXISTS t1";
  rc= mysql_real_query(mysql, stmt_text, strlen(stmt_text));
  myquery(rc);

  stmt_text= "CREATE TABLE t1 (a mediumint, b int)";
  rc= mysql_real_query(mysql, stmt_text, strlen(stmt_text));
  myquery(rc);

  stmt_text= "INSERT INTO t1 VALUES (8386608, 1)";
  rc= mysql_real_query(mysql, stmt_text, strlen(stmt_text));
  myquery(rc);

  stmt= mysql_stmt_init(mysql);
  stmt_text= "SELECT a, b FROM t1";
  rc= mysql_stmt_prepare(stmt, stmt_text, strlen(stmt_text));
  check_execute(stmt, rc);
  rc= mysql_stmt_execute(stmt);
  check_execute(stmt, rc);

  /* Bind output buffers */
  bzero((char*) my_bind, sizeof(my_bind));

  my_bind[0].buffer_type= MYSQL_TYPE_LONG;
  my_bind[0].buffer= &c1;
  my_bind[1].buffer_type= MYSQL_TYPE_LONG;
  my_bind[1].buffer= &c2;

  mysql_stmt_bind_result(stmt, my_bind);

  rc= mysql_stmt_fetch(stmt);
  DIE_UNLESS(rc == 0);
  DIE_UNLESS(c1 == 8386608 && c2 == 1);
  if (!opt_silent)
    printf("%ld, %ld\n", (long) c1, (long) c2);
  mysql_stmt_close(stmt);
}


static void test_bug4231()
{
  MYSQL_STMT *stmt;
  MYSQL_BIND my_bind[2];
  MYSQL_TIME tm[2];
  const char *stmt_text;
  int rc;

  myheader("test_bug4231");

  stmt_text= "DROP TABLE IF EXISTS t1";
  rc= mysql_real_query(mysql, stmt_text, strlen(stmt_text));
  myquery(rc);

  stmt_text= "CREATE TABLE t1 (a int)";
  rc= mysql_real_query(mysql, stmt_text, strlen(stmt_text));
  myquery(rc);

  stmt_text= "INSERT INTO t1 VALUES (1)";
  rc= mysql_real_query(mysql, stmt_text, strlen(stmt_text));
  myquery(rc);

  stmt= mysql_stmt_init(mysql);
  stmt_text= "SELECT a FROM t1 WHERE ? = ?";
  rc= mysql_stmt_prepare(stmt, stmt_text, strlen(stmt_text));
  check_execute(stmt, rc);

  /* Bind input buffers */
  bzero((char*) my_bind, sizeof(my_bind));
  bzero((char*) tm, sizeof(tm));

  my_bind[0].buffer_type= MYSQL_TYPE_DATE;
  my_bind[0].buffer= &tm[0];
  my_bind[1].buffer_type= MYSQL_TYPE_DATE;
  my_bind[1].buffer= &tm[1];

  mysql_stmt_bind_param(stmt, my_bind);
  check_execute(stmt, rc);

  /*
    First set server-side params to some non-zero non-equal values:
    then we will check that they are not used when client sends
    new (zero) times.
  */
  tm[0].time_type = MYSQL_TIMESTAMP_DATE;
  tm[0].year = 2000;
  tm[0].month = 1;
  tm[0].day = 1;
  tm[1]= tm[0];
  --tm[1].year;                                 /* tm[0] != tm[1] */

  rc= mysql_stmt_execute(stmt);
  check_execute(stmt, rc);

  rc= mysql_stmt_fetch(stmt);

  /* binds are unequal, no rows should be returned */
  DIE_UNLESS(rc == MYSQL_NO_DATA);

  /* Set one of the dates to zero */
  tm[0].year= tm[0].month= tm[0].day= 0;
  tm[1]= tm[0];
  mysql_stmt_execute(stmt);
  rc= mysql_stmt_fetch(stmt);
  DIE_UNLESS(rc == 0);

  mysql_stmt_close(stmt);
  stmt_text= "DROP TABLE t1";
  rc= mysql_real_query(mysql, stmt_text, strlen(stmt_text));
  myquery(rc);
}


static void test_bug5399()
{
  /*
    Ascii 97 is 'a', which gets mapped to Ascii 65 'A' unless internal
    statement id hash in the server uses binary collation.
  */
#define NUM_OF_USED_STMT 97 
  MYSQL_STMT *stmt_list[NUM_OF_USED_STMT];
  MYSQL_STMT **stmt;
  MYSQL_BIND my_bind[1];
  char buff[600];
  int rc;
  int32 no;

  myheader("test_bug5399");

  bzero((char*) my_bind, sizeof(my_bind));
  my_bind[0].buffer_type= MYSQL_TYPE_LONG;
  my_bind[0].buffer= &no;

  for (stmt= stmt_list; stmt != stmt_list + NUM_OF_USED_STMT; ++stmt)
  {
    sprintf(buff, "select %d", (int) (stmt - stmt_list));
    *stmt= mysql_stmt_init(mysql);
    rc= mysql_stmt_prepare(*stmt, buff, strlen(buff));
    check_execute(*stmt, rc);
    mysql_stmt_bind_result(*stmt, my_bind);
  }
  if (!opt_silent)
    printf("%d statements prepared.\n", NUM_OF_USED_STMT);

  for (stmt= stmt_list; stmt != stmt_list + NUM_OF_USED_STMT; ++stmt)
  {
    rc= mysql_stmt_execute(*stmt);
    check_execute(*stmt, rc);
    rc= mysql_stmt_store_result(*stmt);
    check_execute(*stmt, rc);
    rc= mysql_stmt_fetch(*stmt);
    DIE_UNLESS(rc == 0);
    DIE_UNLESS((int32) (stmt - stmt_list) == no);
  }

  for (stmt= stmt_list; stmt != stmt_list + NUM_OF_USED_STMT; ++stmt)
    mysql_stmt_close(*stmt);
#undef NUM_OF_USED_STMT
}


static void test_bug5194()
{
  MYSQL_STMT *stmt;
  MYSQL_BIND *my_bind;
  char *query;
  char *param_str;
  int param_str_length;
  const char *stmt_text;
  int rc;
  float float_array[250] =
  {
    0.5,  0.5,  0.5,  0.5,  0.5,  0.5,  0.5,  0.5,  0.5,  0.5,
    0.5,  0.5,  0.5,  0.5,  0.5,  0.5,  0.5,  0.5,  0.5,  0.5,
    0.5,  0.5,  0.5,  0.5,  0.5,  0.5,  0.5,  0.5,  0.5,  0.5,
    0.5,  0.5,  0.5,  0.5,  0.5,  0.5,  0.5,  0.5,  0.5,  0.5,
    0.5,  0.5,  0.5,  0.5,  0.5,  0.5,  0.5,  0.5,  0.5,  0.5,
    0.5,  0.5,  0.5,  0.5,  0.5,  0.5,  0.5,  0.5,  0.5,  0.5,
    0.5,  0.5,  0.5,  0.5,  0.5,  0.5,  0.5,  0.5,  0.5,  0.5,
    0.5,  0.5,  0.5,  0.5,  0.5,  0.5,  0.5,  0.5,  0.5,  0.5,
    0.5,  0.5,  0.5,  0.5,  0.5,  0.5,  0.5,  0.5,  0.5,  0.5,
    0.5,  0.5,  0.5,  0.5,  0.5,  0.5,  0.5,  0.5,  0.5,  0.5,
    0.5,  0.5,  0.5,  0.5,  0.5,  0.5,  0.5,  0.5,  0.5,  0.5,
    0.5,  0.5,  0.5,  0.5,  0.5,  0.5,  0.5,  0.5,  0.5,  0.5,
    0.5,  0.5,  0.5,  0.5,  0.5,  0.5,  0.5,  0.5,  0.5,  0.5,
    0.25,  0.25,  0.25,  0.25,  0.25,  0.25,  0.25,  0.25,  0.25,  0.25,
    0.25,  0.25,  0.25,  0.25,  0.25,  0.25,  0.25,  0.25,  0.25,  0.25,
    0.25,  0.25,  0.25,  0.25,  0.25,  0.25,  0.25,  0.25,  0.25,  0.25,
    0.25,  0.25,  0.25,  0.25,  0.25,  0.25,  0.25,  0.25,  0.25,  0.25,
    0.25,  0.25,  0.25,  0.25,  0.25,  0.25,  0.25,  0.25,  0.25,  0.25,
    0.25,  0.25,  0.25,  0.25,  0.25,  0.25,  0.25,  0.25,  0.25,  0.25,
    0.25,  0.25,  0.25,  0.25,  0.25,  0.25,  0.25,  0.25,  0.25,  0.25,
    0.25,  0.25,  0.25,  0.25,  0.25,  0.25,  0.25,  0.25,  0.25,  0.25,
    0.25,  0.25,  0.25,  0.25,  0.25,  0.25,  0.25,  0.25,  0.25,  0.25,
    0.25,  0.25,  0.25,  0.25,  0.25,  0.25,  0.25,  0.25,  0.25,  0.25,
    0.25,  0.25,  0.25,  0.25,  0.25,  0.25,  0.25,  0.25,  0.25,  0.25,
    0.25,  0.25,  0.25,  0.25,  0.25,  0.25,  0.25,  0.25,  0.25,  0.25
  };
  float *fa_ptr= float_array;
  /* Number of columns per row */
  const int COLUMN_COUNT= sizeof(float_array)/sizeof(*float_array);
  /* Number of rows per bulk insert to start with */
  const int MIN_ROWS_PER_INSERT= 262;
  /* Max number of rows per bulk insert to end with */
  const int MAX_ROWS_PER_INSERT= 300;
  const int MAX_PARAM_COUNT= COLUMN_COUNT*MAX_ROWS_PER_INSERT;
  const char *query_template= "insert into t1 values %s";
  const int CHARS_PER_PARAM= 5; /* space needed to place ", ?" in the query */
  const int uint16_max= 65535;
  int nrows, i;

  myheader("test_bug5194");

  stmt_text= "drop table if exists t1";
  rc= mysql_real_query(mysql, stmt_text, strlen(stmt_text));

  stmt_text= "create table if not exists t1"
   "(c1 float, c2 float, c3 float, c4 float, c5 float, c6 float, "
   "c7 float, c8 float, c9 float, c10 float, c11 float, c12 float, "
   "c13 float, c14 float, c15 float, c16 float, c17 float, c18 float, "
   "c19 float, c20 float, c21 float, c22 float, c23 float, c24 float, "
   "c25 float, c26 float, c27 float, c28 float, c29 float, c30 float, "
   "c31 float, c32 float, c33 float, c34 float, c35 float, c36 float, "
   "c37 float, c38 float, c39 float, c40 float, c41 float, c42 float, "
   "c43 float, c44 float, c45 float, c46 float, c47 float, c48 float, "
   "c49 float, c50 float, c51 float, c52 float, c53 float, c54 float, "
   "c55 float, c56 float, c57 float, c58 float, c59 float, c60 float, "
   "c61 float, c62 float, c63 float, c64 float, c65 float, c66 float, "
   "c67 float, c68 float, c69 float, c70 float, c71 float, c72 float, "
   "c73 float, c74 float, c75 float, c76 float, c77 float, c78 float, "
   "c79 float, c80 float, c81 float, c82 float, c83 float, c84 float, "
   "c85 float, c86 float, c87 float, c88 float, c89 float, c90 float, "
   "c91 float, c92 float, c93 float, c94 float, c95 float, c96 float, "
   "c97 float, c98 float, c99 float, c100 float, c101 float, c102 float, "
   "c103 float, c104 float, c105 float, c106 float, c107 float, c108 float, "
   "c109 float, c110 float, c111 float, c112 float, c113 float, c114 float, "
   "c115 float, c116 float, c117 float, c118 float, c119 float, c120 float, "
   "c121 float, c122 float, c123 float, c124 float, c125 float, c126 float, "
   "c127 float, c128 float, c129 float, c130 float, c131 float, c132 float, "
   "c133 float, c134 float, c135 float, c136 float, c137 float, c138 float, "
   "c139 float, c140 float, c141 float, c142 float, c143 float, c144 float, "
   "c145 float, c146 float, c147 float, c148 float, c149 float, c150 float, "
   "c151 float, c152 float, c153 float, c154 float, c155 float, c156 float, "
   "c157 float, c158 float, c159 float, c160 float, c161 float, c162 float, "
   "c163 float, c164 float, c165 float, c166 float, c167 float, c168 float, "
   "c169 float, c170 float, c171 float, c172 float, c173 float, c174 float, "
   "c175 float, c176 float, c177 float, c178 float, c179 float, c180 float, "
   "c181 float, c182 float, c183 float, c184 float, c185 float, c186 float, "
   "c187 float, c188 float, c189 float, c190 float, c191 float, c192 float, "
   "c193 float, c194 float, c195 float, c196 float, c197 float, c198 float, "
   "c199 float, c200 float, c201 float, c202 float, c203 float, c204 float, "
   "c205 float, c206 float, c207 float, c208 float, c209 float, c210 float, "
   "c211 float, c212 float, c213 float, c214 float, c215 float, c216 float, "
   "c217 float, c218 float, c219 float, c220 float, c221 float, c222 float, "
   "c223 float, c224 float, c225 float, c226 float, c227 float, c228 float, "
   "c229 float, c230 float, c231 float, c232 float, c233 float, c234 float, "
   "c235 float, c236 float, c237 float, c238 float, c239 float, c240 float, "
   "c241 float, c242 float, c243 float, c244 float, c245 float, c246 float, "
   "c247 float, c248 float, c249 float, c250 float)";
  rc= mysql_real_query(mysql, stmt_text, strlen(stmt_text));
  myquery(rc);

  my_bind= (MYSQL_BIND*) malloc(MAX_PARAM_COUNT * sizeof(MYSQL_BIND));
  query= (char*) malloc(strlen(query_template) +
                        MAX_PARAM_COUNT * CHARS_PER_PARAM + 1);
  param_str= (char*) malloc(COLUMN_COUNT * CHARS_PER_PARAM);

  if (bind == 0 || query == 0 || param_str == 0)
  {
    fprintf(stderr, "Can't allocate enough memory for query structs\n");
    if (my_bind)
      free(my_bind);
    if (query)
      free(query);
    if (param_str)
      free(param_str);
    return;
  }

  stmt= mysql_stmt_init(mysql);

  /* setup a template for one row of parameters */
  sprintf(param_str, "(");
  for (i= 1; i < COLUMN_COUNT; ++i)
    strcat(param_str, "?, ");
  strcat(param_str, "?)");
  param_str_length= strlen(param_str);

  /* setup bind array */
  bzero((char*) my_bind, MAX_PARAM_COUNT * sizeof(MYSQL_BIND));
  for (i= 0; i < MAX_PARAM_COUNT; ++i)
  {
    my_bind[i].buffer_type= MYSQL_TYPE_FLOAT;
    my_bind[i].buffer= fa_ptr;
    if (++fa_ptr == float_array + COLUMN_COUNT)
      fa_ptr= float_array;
  }

  /*
    Test each number of rows per bulk insert, so that we can see where
    MySQL fails.
  */
  for (nrows= MIN_ROWS_PER_INSERT; nrows <= MAX_ROWS_PER_INSERT; ++nrows)
  {
    char *query_ptr;
    /* Create statement text for current number of rows */
    sprintf(query, query_template, param_str);
    query_ptr= query + strlen(query);
    for (i= 1; i < nrows; ++i)
    {
      memcpy(query_ptr, ", ", 2);
      query_ptr+= 2;
      memcpy(query_ptr, param_str, param_str_length);
      query_ptr+= param_str_length;
    }
    *query_ptr= '\0';

    rc= mysql_stmt_prepare(stmt, query, query_ptr - query);
    if (rc && nrows * COLUMN_COUNT > uint16_max)
    {
      if (!opt_silent)
        printf("Failed to prepare a statement with %d placeholders "
               "(as expected).\n", nrows * COLUMN_COUNT);
      break;
    }
    else
      check_execute(stmt, rc);

    if (!opt_silent)
      printf("Insert: query length= %d, row count= %d, param count= %lu\n",
             (int) strlen(query), nrows, mysql_stmt_param_count(stmt));

    /* bind the parameter array and execute the query */
    rc= mysql_stmt_bind_param(stmt, my_bind);
    check_execute(stmt, rc);

    rc= mysql_stmt_execute(stmt);
    check_execute(stmt, rc);
  }

  mysql_stmt_close(stmt);
  free(my_bind);
  free(query);
  free(param_str);
  stmt_text= "drop table t1";
  rc= mysql_real_query(mysql, stmt_text, strlen(stmt_text));
  myquery(rc);
}


static void test_bug5315()
{
  MYSQL_STMT *stmt;
  const char *stmt_text;
  int rc;

  myheader("test_bug5315");

  stmt_text= "SELECT 1";
  stmt= mysql_stmt_init(mysql);
  rc= mysql_stmt_prepare(stmt, stmt_text, strlen(stmt_text));
  DIE_UNLESS(rc == 0);
  if (!opt_silent)
    printf("Excuting mysql_change_user\n");
  mysql_change_user(mysql, opt_user, opt_password, current_db);
  if (!opt_silent)
    printf("Excuting mysql_stmt_execute\n");
  rc= mysql_stmt_execute(stmt);
  DIE_UNLESS(rc != 0);
  if (rc)
  {
    if (!opt_silent)
      printf("Got error (as expected): '%s'\n", mysql_stmt_error(stmt));
  }
  /* check that connection is OK */
  if (!opt_silent)
    printf("Excuting mysql_stmt_close\n");
  mysql_stmt_close(stmt);
  if (!opt_silent)
    printf("Excuting mysql_stmt_init\n");
  stmt= mysql_stmt_init(mysql);
  rc= mysql_stmt_prepare(stmt, stmt_text, strlen(stmt_text));
  DIE_UNLESS(rc == 0);
  rc= mysql_stmt_execute(stmt);
  DIE_UNLESS(rc == 0);
  mysql_stmt_close(stmt);
}


static void test_bug6049()
{
  MYSQL_STMT *stmt;
  MYSQL_BIND my_bind[1];
  MYSQL_RES *res;
  MYSQL_ROW row;
  const char *stmt_text;
  char buffer[30];
  ulong length;
  int rc;

  myheader("test_bug6049");

  stmt_text= "SELECT MAKETIME(-25, 12, 12)";

  rc= mysql_real_query(mysql, stmt_text, strlen(stmt_text));
  myquery(rc);
  res= mysql_store_result(mysql);
  row= mysql_fetch_row(res);

  stmt= mysql_stmt_init(mysql);
  rc= mysql_stmt_prepare(stmt, stmt_text, strlen(stmt_text));
  check_execute(stmt, rc);
  rc= mysql_stmt_execute(stmt);
  check_execute(stmt, rc);

  bzero((char*) my_bind, sizeof(my_bind));
  my_bind[0].buffer_type    = MYSQL_TYPE_STRING;
  my_bind[0].buffer         = &buffer;
  my_bind[0].buffer_length  = sizeof(buffer);
  my_bind[0].length         = &length;

  mysql_stmt_bind_result(stmt, my_bind);
  rc= mysql_stmt_fetch(stmt);
  DIE_UNLESS(rc == 0);

  if (!opt_silent)
  {
    printf("Result from query: %s\n", row[0]);
    printf("Result from prepared statement: %s\n", (char*) buffer);
  }

  DIE_UNLESS(strcmp(row[0], (char*) buffer) == 0);

  mysql_free_result(res);
  mysql_stmt_close(stmt);
}


static void test_bug6058()
{
  MYSQL_STMT *stmt;
  MYSQL_BIND my_bind[1];
  MYSQL_RES *res;
  MYSQL_ROW row;
  const char *stmt_text;
  char buffer[30];
  ulong length;
  int rc;

  myheader("test_bug6058");

  stmt_text= "SELECT CAST('0000-00-00' AS DATE)";

  rc= mysql_real_query(mysql, stmt_text, strlen(stmt_text));
  myquery(rc);
  res= mysql_store_result(mysql);
  row= mysql_fetch_row(res);

  stmt= mysql_stmt_init(mysql);
  rc= mysql_stmt_prepare(stmt, stmt_text, strlen(stmt_text));
  check_execute(stmt, rc);
  rc= mysql_stmt_execute(stmt);
  check_execute(stmt, rc);

  bzero((char*) my_bind, sizeof(my_bind));
  my_bind[0].buffer_type    = MYSQL_TYPE_STRING;
  my_bind[0].buffer         = &buffer;
  my_bind[0].buffer_length  = sizeof(buffer);
  my_bind[0].length         = &length;

  mysql_stmt_bind_result(stmt, my_bind);
  rc= mysql_stmt_fetch(stmt);
  DIE_UNLESS(rc == 0);

  if (!opt_silent)
  {
    printf("Result from query: %s\n", row[0]);
    printf("Result from prepared statement: %s\n", buffer);
  }

  DIE_UNLESS(strcmp(row[0], buffer) == 0);

  mysql_free_result(res);
  mysql_stmt_close(stmt);
}


static void test_bug6059()
{
  MYSQL_STMT *stmt;
  const char *stmt_text;

  myheader("test_bug6059");

  stmt_text= "SELECT 'foo' INTO OUTFILE 'x.3'";

  stmt= mysql_stmt_init(mysql);
  (void) mysql_stmt_prepare(stmt, stmt_text, strlen(stmt_text));
  DIE_UNLESS(mysql_stmt_field_count(stmt) == 0);
  mysql_stmt_close(stmt);
}


static void test_bug6046()
{
  MYSQL_STMT *stmt;
  const char *stmt_text;
  int rc;
  short b= 1;
  MYSQL_BIND my_bind[1];

  myheader("test_bug6046");

  stmt_text= "DROP TABLE IF EXISTS t1";
  rc= mysql_real_query(mysql, stmt_text, strlen(stmt_text));
  myquery(rc);
  stmt_text= "CREATE TABLE t1 (a int, b int)";
  rc= mysql_real_query(mysql, stmt_text, strlen(stmt_text));
  myquery(rc);
  stmt_text= "INSERT INTO t1 VALUES (1,1),(2,2),(3,1),(4,2)";
  rc= mysql_real_query(mysql, stmt_text, strlen(stmt_text));
  myquery(rc);

  stmt= mysql_stmt_init(mysql);

  stmt_text= "SELECT t1.a FROM t1 NATURAL JOIN t1 as X1 "
             "WHERE t1.b > ? ORDER BY t1.a";

  rc= mysql_stmt_prepare(stmt, stmt_text, strlen(stmt_text));
  check_execute(stmt, rc);

  b= 1;
  bzero((char*) my_bind, sizeof(my_bind));
  my_bind[0].buffer= &b;
  my_bind[0].buffer_type= MYSQL_TYPE_SHORT;

  mysql_stmt_bind_param(stmt, my_bind);

  rc= mysql_stmt_execute(stmt);
  check_execute(stmt, rc);
  mysql_stmt_store_result(stmt);

  rc= mysql_stmt_execute(stmt);
  check_execute(stmt, rc);

  mysql_stmt_close(stmt);
}



static void test_basic_cursors()
{
  const char *basic_tables[]=
  {
    "DROP TABLE IF EXISTS t1, t2",

    "CREATE TABLE t1 "
    "(id INTEGER NOT NULL PRIMARY KEY, "
    " name VARCHAR(20) NOT NULL)",

    "INSERT INTO t1 (id, name) VALUES "
    "  (2, 'Ja'), (3, 'Ede'), "
    "  (4, 'Haag'), (5, 'Kabul'), "
    "  (6, 'Almere'), (7, 'Utrecht'), "
    "  (8, 'Qandahar'), (9, 'Amsterdam'), "
    "  (10, 'Amersfoort'), (11, 'Constantine')",

    "CREATE TABLE t2 "
    "(id INTEGER NOT NULL PRIMARY KEY, "
    " name VARCHAR(20) NOT NULL)",

    "INSERT INTO t2 (id, name) VALUES "
    "  (4, 'Guam'), (5, 'Aruba'), "
    "  (6, 'Angola'), (7, 'Albania'), "
    "  (8, 'Anguilla'), (9, 'Argentina'), "
    "  (10, 'Azerbaijan'), (11, 'Afghanistan'), "
    "  (12, 'Burkina Faso'), (13, 'Faroe Islands')"
  };
  const char *queries[]=
  {
    "SELECT * FROM t1",
    "SELECT * FROM t2"
  };

  DBUG_ENTER("test_basic_cursors");
  myheader("test_basic_cursors");

  fill_tables(basic_tables, sizeof(basic_tables)/sizeof(*basic_tables));

  fetch_n(queries, sizeof(queries)/sizeof(*queries), USE_ROW_BY_ROW_FETCH);
  fetch_n(queries, sizeof(queries)/sizeof(*queries), USE_STORE_RESULT);
  DBUG_VOID_RETURN;
}


static void test_cursors_with_union()
{
  const char *queries[]=
  {
    "SELECT t1.name FROM t1 UNION SELECT t2.name FROM t2",
    "SELECT t1.id FROM t1 WHERE t1.id < 5"
  };
  myheader("test_cursors_with_union");
  fetch_n(queries, sizeof(queries)/sizeof(*queries), USE_ROW_BY_ROW_FETCH);
  fetch_n(queries, sizeof(queries)/sizeof(*queries), USE_STORE_RESULT);
}


static void test_cursors_with_procedure()
{
  const char *queries[]=
  {
    "SELECT * FROM t1 procedure analyse()"
  };
  myheader("test_cursors_with_procedure");
  fetch_n(queries, sizeof(queries)/sizeof(*queries), USE_ROW_BY_ROW_FETCH);
  fetch_n(queries, sizeof(queries)/sizeof(*queries), USE_STORE_RESULT);
}


/*
  Altough mysql_create_db(), mysql_rm_db() are deprecated since 4.0 they
  should not crash server and should not hang in case of errors.

  Since those functions can't be seen in modern API (unless client library
  was compiled with USE_OLD_FUNCTIONS define) we use simple_command() macro.
*/
static void test_bug6081()
{
  int rc;
  myheader("test_bug6081");

  rc= simple_command(mysql, COM_DROP_DB, (uchar*) current_db,
                     (ulong)strlen(current_db), 0);
  if (rc == 0 && mysql_errno(mysql) != ER_UNKNOWN_COM_ERROR)
  {
    myerror(NULL);                                   /* purecov: inspected */
    die(__FILE__, __LINE__, "COM_DROP_DB failed");   /* purecov: inspected */
  }
  rc= simple_command(mysql, COM_DROP_DB, (uchar*) current_db,
                     (ulong)strlen(current_db), 0);
  myquery_r(rc);
  rc= simple_command(mysql, COM_CREATE_DB, (uchar*) current_db,
                     (ulong)strlen(current_db), 0);
  if (rc == 0 && mysql_errno(mysql) != ER_UNKNOWN_COM_ERROR)
  {
    myerror(NULL);                                   /* purecov: inspected */
    die(__FILE__, __LINE__, "COM_CREATE_DB failed"); /* purecov: inspected */
  }
  rc= simple_command(mysql, COM_CREATE_DB, (uchar*) current_db,
                     (ulong)strlen(current_db), 0);
  myquery_r(rc);
  rc= mysql_select_db(mysql, current_db);
  myquery(rc);
}


static void test_bug6096()
{
  MYSQL_STMT *stmt;
  MYSQL_RES *query_result, *stmt_metadata;
  const char *stmt_text;
  MYSQL_BIND my_bind[12];
  MYSQL_FIELD *query_field_list, *stmt_field_list;
  ulong query_field_count, stmt_field_count;
  int rc;
  my_bool update_max_length= TRUE;
  uint i;

  myheader("test_bug6096");

  stmt_text= "drop table if exists t1";
  rc= mysql_real_query(mysql, stmt_text, strlen(stmt_text));
  myquery(rc);

  mysql_query(mysql, "set sql_mode=''");
  stmt_text= "create table t1 (c_tinyint tinyint, c_smallint smallint, "
                             " c_mediumint mediumint, c_int int, "
                             " c_bigint bigint, c_float float, "
                             " c_double double, c_varchar varchar(20), "
                             " c_char char(20), c_time time, c_date date, "
                             " c_datetime datetime)";
  rc= mysql_real_query(mysql, stmt_text, strlen(stmt_text));
  myquery(rc);
  stmt_text= "insert into t1  values (-100, -20000, 30000000, 4, 8, 1.0, "
                                     "2.0, 'abc', 'def', now(), now(), now())";
  rc= mysql_real_query(mysql, stmt_text, strlen(stmt_text));
  myquery(rc);

  stmt_text= "select * from t1";

  /* Run select in prepared and non-prepared mode and compare metadata */
  rc= mysql_real_query(mysql, stmt_text, strlen(stmt_text));
  myquery(rc);
  query_result= mysql_store_result(mysql);
  query_field_list= mysql_fetch_fields(query_result);
  query_field_count= mysql_num_fields(query_result);

  stmt= mysql_stmt_init(mysql);
  rc= mysql_stmt_prepare(stmt, stmt_text, strlen(stmt_text));
  check_execute(stmt, rc);
  rc= mysql_stmt_execute(stmt);
  check_execute(stmt, rc);
  mysql_stmt_attr_set(stmt, STMT_ATTR_UPDATE_MAX_LENGTH,
                      (void*) &update_max_length);
  mysql_stmt_store_result(stmt);
  stmt_metadata= mysql_stmt_result_metadata(stmt);
  stmt_field_list= mysql_fetch_fields(stmt_metadata);
  stmt_field_count= mysql_num_fields(stmt_metadata);
  DIE_UNLESS(stmt_field_count == query_field_count);

  /* Print out and check the metadata */

  if (!opt_silent)
  {
    printf(" ------------------------------------------------------------\n");
    printf("             |                     Metadata \n");
    printf(" ------------------------------------------------------------\n");
    printf("             |         Query          |   Prepared statement \n");
    printf(" ------------------------------------------------------------\n");
    printf(" field name  |  length   | max_length |  length   |  max_length\n");
    printf(" ------------------------------------------------------------\n");

    for (i= 0; i < query_field_count; ++i)
    {
      MYSQL_FIELD *f1= &query_field_list[i], *f2= &stmt_field_list[i];
      printf(" %-11s | %9lu | %10lu | %9lu | %10lu \n",
             f1->name, f1->length, f1->max_length, f2->length, f2->max_length);
      DIE_UNLESS(f1->length == f2->length);
    }
    printf(" ---------------------------------------------------------------\n");
  }

  /* Bind and fetch the data */

  bzero((char*) my_bind, sizeof(my_bind));
  for (i= 0; i < stmt_field_count; ++i)
  {
    my_bind[i].buffer_type= MYSQL_TYPE_STRING;
    my_bind[i].buffer_length= stmt_field_list[i].max_length + 1;
    my_bind[i].buffer= malloc(my_bind[i].buffer_length);
  }
  mysql_stmt_bind_result(stmt, my_bind);
  rc= mysql_stmt_fetch(stmt);
  check_execute(stmt, rc);
  rc= mysql_stmt_fetch(stmt);
  DIE_UNLESS(rc == MYSQL_NO_DATA);

  /* Clean up */

  for (i= 0; i < stmt_field_count; ++i)
    free(my_bind[i].buffer);
  mysql_stmt_close(stmt);
  mysql_free_result(query_result);
  mysql_free_result(stmt_metadata);
  stmt_text= "drop table t1";
  rc= mysql_real_query(mysql, stmt_text, strlen(stmt_text));
  myquery(rc);
}


/*
  Test of basic checks that are performed in server for components
  of MYSQL_TIME parameters.
*/

static void test_datetime_ranges()
{
  const char *stmt_text;
  int rc, i;
  MYSQL_STMT *stmt;
  MYSQL_BIND my_bind[6];
  MYSQL_TIME tm[6];

  myheader("test_datetime_ranges");

  stmt_text= "drop table if exists t1";
  rc= mysql_real_query(mysql, stmt_text, strlen(stmt_text));
  myquery(rc);

  stmt_text= "create table t1 (year datetime, month datetime, day datetime, "
                              "hour datetime, min datetime, sec datetime)";
  rc= mysql_real_query(mysql, stmt_text, strlen(stmt_text));
  myquery(rc);

  stmt= mysql_simple_prepare(mysql,
                             "INSERT INTO t1 VALUES (?, ?, ?, ?, ?, ?)");
  check_stmt(stmt);
  verify_param_count(stmt, 6);

  bzero((char*) my_bind, sizeof(my_bind));
  for (i= 0; i < 6; i++)
  {
    my_bind[i].buffer_type= MYSQL_TYPE_DATETIME;
    my_bind[i].buffer= &tm[i];
  }
  rc= mysql_stmt_bind_param(stmt, my_bind);
  check_execute(stmt, rc);

  tm[0].year= 2004; tm[0].month= 11; tm[0].day= 10;
  tm[0].hour= 12; tm[0].minute= 30; tm[0].second= 30;
  tm[0].second_part= 0; tm[0].neg= 0;

  tm[5]= tm[4]= tm[3]= tm[2]= tm[1]= tm[0];
  tm[0].year= 10000;  tm[1].month= 13; tm[2].day= 32;
  tm[3].hour= 24; tm[4].minute= 60; tm[5].second= 60;

  rc= mysql_stmt_execute(stmt);
  check_execute(stmt, rc);
  DIE_UNLESS(mysql_warning_count(mysql) != 6);

  verify_col_data("t1", "year", "0000-00-00 00:00:00");
  verify_col_data("t1", "month", "0000-00-00 00:00:00");
  verify_col_data("t1", "day", "0000-00-00 00:00:00");
  verify_col_data("t1", "hour", "0000-00-00 00:00:00");
  verify_col_data("t1", "min", "0000-00-00 00:00:00");
  verify_col_data("t1", "sec", "0000-00-00 00:00:00");

  mysql_stmt_close(stmt);

  stmt_text= "delete from t1";
  rc= mysql_real_query(mysql, stmt_text, strlen(stmt_text));
  myquery(rc);

  stmt= mysql_simple_prepare(mysql, "INSERT INTO t1 (year, month, day) "
                                    "VALUES (?, ?, ?)");
  check_stmt(stmt);
  verify_param_count(stmt, 3);

  /*
    We reuse contents of bind and tm arrays left from previous part of test.
  */
  for (i= 0; i < 3; i++)
    my_bind[i].buffer_type= MYSQL_TYPE_DATE;

  rc= mysql_stmt_bind_param(stmt, my_bind);
  check_execute(stmt, rc);

  rc= mysql_stmt_execute(stmt);
  check_execute(stmt, rc);
  DIE_UNLESS(mysql_warning_count(mysql) != 3);

  verify_col_data("t1", "year", "0000-00-00 00:00:00");
  verify_col_data("t1", "month", "0000-00-00 00:00:00");
  verify_col_data("t1", "day", "0000-00-00 00:00:00");

  mysql_stmt_close(stmt);

  stmt_text= "drop table t1";
  rc= mysql_real_query(mysql, stmt_text, strlen(stmt_text));
  myquery(rc);

  stmt_text= "create table t1 (day_ovfl time, day time, hour time, min time, sec time)";
  rc= mysql_real_query(mysql, stmt_text, strlen(stmt_text));
  myquery(rc);

  stmt= mysql_simple_prepare(mysql,
                             "INSERT INTO t1 VALUES (?, ?, ?, ?, ?)");
  check_stmt(stmt);
  verify_param_count(stmt, 5);

  /*
    Again we reuse what we can from previous part of test.
  */
  for (i= 0; i < 5; i++)
    my_bind[i].buffer_type= MYSQL_TYPE_TIME;

  rc= mysql_stmt_bind_param(stmt, my_bind);
  check_execute(stmt, rc);

  tm[0].year= 0; tm[0].month= 0; tm[0].day= 10;
  tm[0].hour= 12; tm[0].minute= 30; tm[0].second= 30;
  tm[0].second_part= 0; tm[0].neg= 0;

  tm[4]= tm[3]= tm[2]= tm[1]= tm[0];
  tm[0].day= 35; tm[1].day= 34; tm[2].hour= 30; tm[3].minute= 60; tm[4].second= 60;

  rc= mysql_stmt_execute(stmt);
  check_execute(stmt, rc);
  DIE_UNLESS(mysql_warning_count(mysql) == 2);

  verify_col_data("t1", "day_ovfl", "838:59:59");
  verify_col_data("t1", "day", "828:30:30");
  verify_col_data("t1", "hour", "270:30:30");
  verify_col_data("t1", "min", "00:00:00");
  verify_col_data("t1", "sec", "00:00:00");

  mysql_stmt_close(stmt);

  stmt_text= "drop table t1";
  rc= mysql_real_query(mysql, stmt_text, strlen(stmt_text));
  myquery(rc);
}


static void test_bug4172()
{
  MYSQL_STMT *stmt;
  MYSQL_BIND my_bind[3];
  const char *stmt_text;
  MYSQL_RES *res;
  MYSQL_ROW row;
  int rc;
  char f[100], d[100], e[100];
  ulong f_len, d_len, e_len;

  myheader("test_bug4172");

  mysql_query(mysql, "DROP TABLE IF EXISTS t1");
  mysql_query(mysql, "CREATE TABLE t1 (f float, d double, e decimal(10,4))");
  mysql_query(mysql, "INSERT INTO t1 VALUES (12345.1234, 123456.123456, "
                                            "123456.1234)");

  stmt= mysql_stmt_init(mysql);
  stmt_text= "SELECT f, d, e FROM t1";

  rc= mysql_stmt_prepare(stmt, stmt_text, strlen(stmt_text));
  check_execute(stmt, rc);
  rc= mysql_stmt_execute(stmt);
  check_execute(stmt, rc);

  bzero((char*) my_bind, sizeof(my_bind));
  my_bind[0].buffer_type= MYSQL_TYPE_STRING;
  my_bind[0].buffer= f;
  my_bind[0].buffer_length= sizeof(f);
  my_bind[0].length= &f_len;
  my_bind[1].buffer_type= MYSQL_TYPE_STRING;
  my_bind[1].buffer= d;
  my_bind[1].buffer_length= sizeof(d);
  my_bind[1].length= &d_len;
  my_bind[2].buffer_type= MYSQL_TYPE_STRING;
  my_bind[2].buffer= e;
  my_bind[2].buffer_length= sizeof(e);
  my_bind[2].length= &e_len;

  mysql_stmt_bind_result(stmt, my_bind);

  mysql_stmt_store_result(stmt);
  rc= mysql_stmt_fetch(stmt);
  check_execute(stmt, rc);

  rc= mysql_real_query(mysql, stmt_text, strlen(stmt_text));
  myquery(rc);
  res= mysql_store_result(mysql);
  row= mysql_fetch_row(res);

  if (!opt_silent)
  {
    printf("Binary protocol: float=%s, double=%s, decimal(10,4)=%s\n",
           f, d, e);
    printf("Text protocol:   float=%s, double=%s, decimal(10,4)=%s\n",
           row[0], row[1], row[2]);
  }
  DIE_UNLESS(!strcmp(f, row[0]) && !strcmp(d, row[1]) && !strcmp(e, row[2]));

  mysql_free_result(res);
  mysql_stmt_close(stmt);
}


static void test_conversion()
{
  MYSQL_STMT *stmt;
  const char *stmt_text;
  int rc;
  MYSQL_BIND my_bind[1];
  char buff[4];
  ulong length;

  myheader("test_conversion");

  stmt_text= "DROP TABLE IF EXISTS t1";
  rc= mysql_real_query(mysql, stmt_text, strlen(stmt_text));
  myquery(rc);
  stmt_text= "CREATE TABLE t1 (a TEXT) DEFAULT CHARSET latin1";
  rc= mysql_real_query(mysql, stmt_text, strlen(stmt_text));
  myquery(rc);
  stmt_text= "SET character_set_connection=utf8, character_set_client=utf8, "
             " character_set_results=latin1";
  rc= mysql_real_query(mysql, stmt_text, strlen(stmt_text));
  myquery(rc);

  stmt= mysql_stmt_init(mysql);

  stmt_text= "INSERT INTO t1 (a) VALUES (?)";
  rc= mysql_stmt_prepare(stmt, stmt_text, strlen(stmt_text));
  check_execute(stmt, rc);

  bzero((char*) my_bind, sizeof(my_bind));
  my_bind[0].buffer= buff;
  my_bind[0].length= &length;
  my_bind[0].buffer_type= MYSQL_TYPE_STRING;

  mysql_stmt_bind_param(stmt, my_bind);

  buff[0]= (uchar) 0xC3;
  buff[1]= (uchar) 0xA0;
  length= 2;

  rc= mysql_stmt_execute(stmt);
  check_execute(stmt, rc);

  stmt_text= "SELECT a FROM t1";
  rc= mysql_stmt_prepare(stmt, stmt_text, strlen(stmt_text));
  check_execute(stmt, rc);
  rc= mysql_stmt_execute(stmt);
  check_execute(stmt, rc);

  my_bind[0].buffer_length= sizeof(buff);
  mysql_stmt_bind_result(stmt, my_bind);

  rc= mysql_stmt_fetch(stmt);
  DIE_UNLESS(rc == 0);
  DIE_UNLESS(length == 1);
  DIE_UNLESS((uchar) buff[0] == 0xE0);
  rc= mysql_stmt_fetch(stmt);
  DIE_UNLESS(rc == MYSQL_NO_DATA);

  mysql_stmt_close(stmt);
  stmt_text= "DROP TABLE t1";
  rc= mysql_real_query(mysql, stmt_text, strlen(stmt_text));
  myquery(rc);
  stmt_text= "SET NAMES DEFAULT";
  rc= mysql_real_query(mysql, stmt_text, strlen(stmt_text));
  myquery(rc);
}

static void test_rewind(void)
{
  MYSQL_STMT *stmt;
  MYSQL_BIND my_bind;
  int rc = 0;
  const char *stmt_text;
  long unsigned int length=4, Data=0;
  my_bool isnull=0;

  myheader("test_rewind");

  stmt_text= "CREATE TABLE t1 (a int)";
  rc= mysql_real_query(mysql, stmt_text, strlen(stmt_text));
  myquery(rc);
  stmt_text= "INSERT INTO t1 VALUES(2),(3),(4)";
  rc= mysql_real_query(mysql, stmt_text, strlen(stmt_text));
  myquery(rc);

  stmt= mysql_stmt_init(mysql);

  stmt_text= "SELECT * FROM t1";
  rc= mysql_stmt_prepare(stmt, stmt_text, strlen(stmt_text));
  check_execute(stmt, rc);

  bzero((char*) &my_bind, sizeof(MYSQL_BIND));
  my_bind.buffer_type= MYSQL_TYPE_LONG;
  my_bind.buffer= (void *)&Data; /* this buffer won't be altered */
  my_bind.length= &length;
  my_bind.is_null= &isnull;

  rc= mysql_stmt_execute(stmt);
  check_execute(stmt, rc);

  rc= mysql_stmt_store_result(stmt);
  DIE_UNLESS(rc == 0);

  rc= mysql_stmt_bind_result(stmt, &my_bind);
  DIE_UNLESS(rc == 0);

  /* retreive all result sets till we are at the end */
  while(!mysql_stmt_fetch(stmt))
    if (!opt_silent)
      printf("fetched result:%ld\n", Data);

  DIE_UNLESS(rc != MYSQL_NO_DATA);

  /* seek to the first row */
  mysql_stmt_data_seek(stmt, 0);

  /* now we should be able to fetch the results again */
  /* but mysql_stmt_fetch returns MYSQL_NO_DATA */
  while(!(rc= mysql_stmt_fetch(stmt)))
    if (!opt_silent)
      printf("fetched result after seek:%ld\n", Data);
  
  DIE_UNLESS(rc == MYSQL_NO_DATA);

  stmt_text= "DROP TABLE t1";
  rc= mysql_real_query(mysql, stmt_text, strlen(stmt_text));
  myquery(rc);
  rc= mysql_stmt_free_result(stmt);
  rc= mysql_stmt_close(stmt);
}


static void test_truncation()
{
  MYSQL_STMT *stmt;
  const char *stmt_text;
  int rc;
  uint bind_count;
  MYSQL_BIND *bind_array, *my_bind;

  myheader("test_truncation");

  /* Prepare the test table */
  rc= mysql_query(mysql, "drop table if exists t1");
  myquery(rc);

  stmt_text= "create table t1 ("
             "i8 tinyint, ui8 tinyint unsigned, "
             "i16 smallint, i16_1 smallint, "
             "ui16 smallint unsigned, i32 int, i32_1 int, "
             "d double, d_1 double, ch char(30), ch_1 char(30), "
             "tx text, tx_1 text, ch_2 char(30) "
             ")";
  rc= mysql_real_query(mysql, stmt_text, strlen(stmt_text));
  myquery(rc);
  stmt_text= "insert into t1 VALUES ("
             "-10, "                            /* i8 */
             "200, "                            /* ui8 */
             "32000, "                          /* i16 */
             "-32767, "                         /* i16_1 */
             "64000, "                          /* ui16 */
             "1073741824, "                     /* i32 */
             "1073741825, "                     /* i32_1 */
             "123.456, "                        /* d */
             "-12345678910, "                   /* d_1 */
             "'111111111111111111111111111111',"/* ch */
             "'abcdef', "                       /* ch_1 */
             "'12345 	      ', "              /* tx */
             "'12345.67 	      ', "      /* tx_1 */
             "'12345.67abc'"                    /* ch_2 */
             ")";
  rc= mysql_real_query(mysql, stmt_text, strlen(stmt_text));
  myquery(rc);

  stmt_text= "select i8 c1, i8 c2, ui8 c3, i16_1 c4, ui16 c5, "
             "       i16 c6, ui16 c7, i32 c8, i32_1 c9, i32_1 c10, "
             "       d c11, d_1 c12, d_1 c13, ch c14, ch_1 c15, tx c16, "
             "       tx_1 c17, ch_2 c18 "
             "from t1";

  stmt= mysql_stmt_init(mysql);
  rc= mysql_stmt_prepare(stmt, stmt_text, strlen(stmt_text));
  check_execute(stmt, rc);
  rc= mysql_stmt_execute(stmt);
  check_execute(stmt, rc);
  bind_count= (uint) mysql_stmt_field_count(stmt);

  /*************** Fill in the bind structure and bind it **************/
  bind_array= malloc(sizeof(MYSQL_BIND) * bind_count);
  bzero((char*) bind_array, sizeof(MYSQL_BIND) * bind_count);
  for (my_bind= bind_array; my_bind < bind_array + bind_count; my_bind++)
    my_bind->error= &my_bind->error_value;
  my_bind= bind_array;

  my_bind->buffer= malloc(sizeof(uint8));
  my_bind->buffer_type= MYSQL_TYPE_TINY;
  my_bind->is_unsigned= TRUE;

  DIE_UNLESS(my_bind++ < bind_array + bind_count);
  my_bind->buffer= malloc(sizeof(uint32));
  my_bind->buffer_type= MYSQL_TYPE_LONG;
  my_bind->is_unsigned= TRUE;

  DIE_UNLESS(my_bind++ < bind_array + bind_count);
  my_bind->buffer= malloc(sizeof(int8));
  my_bind->buffer_type= MYSQL_TYPE_TINY;

  DIE_UNLESS(my_bind++ < bind_array + bind_count);
  my_bind->buffer= malloc(sizeof(uint16));
  my_bind->buffer_type= MYSQL_TYPE_SHORT;
  my_bind->is_unsigned= TRUE;

  DIE_UNLESS(my_bind++ < bind_array + bind_count);
  my_bind->buffer= malloc(sizeof(int16));
  my_bind->buffer_type= MYSQL_TYPE_SHORT;

  DIE_UNLESS(my_bind++ < bind_array + bind_count);
  my_bind->buffer= malloc(sizeof(uint16));
  my_bind->buffer_type= MYSQL_TYPE_SHORT;
  my_bind->is_unsigned= TRUE;

  DIE_UNLESS(my_bind++ < bind_array + bind_count);
  my_bind->buffer= malloc(sizeof(int8));
  my_bind->buffer_type= MYSQL_TYPE_TINY;
  my_bind->is_unsigned= TRUE;

  DIE_UNLESS(my_bind++ < bind_array + bind_count);
  my_bind->buffer= malloc(sizeof(float));
  my_bind->buffer_type= MYSQL_TYPE_FLOAT;

  DIE_UNLESS(my_bind++ < bind_array + bind_count);
  my_bind->buffer= malloc(sizeof(float));
  my_bind->buffer_type= MYSQL_TYPE_FLOAT;

  DIE_UNLESS(my_bind++ < bind_array + bind_count);
  my_bind->buffer= malloc(sizeof(double));
  my_bind->buffer_type= MYSQL_TYPE_DOUBLE;

  DIE_UNLESS(my_bind++ < bind_array + bind_count);
  my_bind->buffer= malloc(sizeof(longlong));
  my_bind->buffer_type= MYSQL_TYPE_LONGLONG;

  DIE_UNLESS(my_bind++ < bind_array + bind_count);
  my_bind->buffer= malloc(sizeof(ulonglong));
  my_bind->buffer_type= MYSQL_TYPE_LONGLONG;
  my_bind->is_unsigned= TRUE;

  DIE_UNLESS(my_bind++ < bind_array + bind_count);
  my_bind->buffer= malloc(sizeof(longlong));
  my_bind->buffer_type= MYSQL_TYPE_LONGLONG;

  DIE_UNLESS(my_bind++ < bind_array + bind_count);
  my_bind->buffer= malloc(sizeof(longlong));
  my_bind->buffer_type= MYSQL_TYPE_LONGLONG;

  DIE_UNLESS(my_bind++ < bind_array + bind_count);
  my_bind->buffer= malloc(sizeof(longlong));
  my_bind->buffer_type= MYSQL_TYPE_LONGLONG;

  DIE_UNLESS(my_bind++ < bind_array + bind_count);
  my_bind->buffer= malloc(sizeof(longlong));
  my_bind->buffer_type= MYSQL_TYPE_LONGLONG;

  DIE_UNLESS(my_bind++ < bind_array + bind_count);
  my_bind->buffer= malloc(sizeof(double));
  my_bind->buffer_type= MYSQL_TYPE_DOUBLE;

  DIE_UNLESS(my_bind++ < bind_array + bind_count);
  my_bind->buffer= malloc(sizeof(double));
  my_bind->buffer_type= MYSQL_TYPE_DOUBLE;

  rc= mysql_stmt_bind_result(stmt, bind_array);
  check_execute(stmt, rc);
  rc= mysql_stmt_fetch(stmt);
  DIE_UNLESS(rc == MYSQL_DATA_TRUNCATED);

  /*************** Verify truncation results ***************************/
  my_bind= bind_array;

  /* signed tiny -> tiny */
  DIE_UNLESS(*my_bind->error && * (int8*) my_bind->buffer == -10);

  /* signed tiny -> uint32 */
  DIE_UNLESS(my_bind++ < bind_array + bind_count);
  DIE_UNLESS(*my_bind->error && * (int32*) my_bind->buffer == -10);

  /* unsigned tiny -> tiny */
  DIE_UNLESS(my_bind++ < bind_array + bind_count);
  DIE_UNLESS(*my_bind->error && * (uint8*) my_bind->buffer == 200);

  /* short -> ushort */
  DIE_UNLESS(my_bind++ < bind_array + bind_count);
  DIE_UNLESS(*my_bind->error && * (int16*) my_bind->buffer == -32767);

  /* ushort -> short */
  DIE_UNLESS(my_bind++ < bind_array + bind_count);
  DIE_UNLESS(*my_bind->error && * (uint16*) my_bind->buffer == 64000);

  /* short -> ushort (no truncation, data is in the range of target type) */
  DIE_UNLESS(my_bind++ < bind_array + bind_count);
  DIE_UNLESS(! *my_bind->error && * (uint16*) my_bind->buffer == 32000);

  /* ushort -> utiny */
  DIE_UNLESS(my_bind++ < bind_array + bind_count);
  DIE_UNLESS(*my_bind->error && * (int8*) my_bind->buffer == 0);

  /* int -> float: no truncation, the number is a power of two */
  DIE_UNLESS(my_bind++ < bind_array + bind_count);
  DIE_UNLESS(! *my_bind->error && * (float*) my_bind->buffer == 1073741824);

  /* int -> float: truncation, not enough bits in float */
  DIE_UNLESS(my_bind++ < bind_array + bind_count);
  DIE_UNLESS(*my_bind->error);

  /* int -> double: no truncation */
  DIE_UNLESS(my_bind++ < bind_array + bind_count);
  DIE_UNLESS(! *my_bind->error && * (double*) my_bind->buffer == 1073741825);

  /* double -> longlong: fractional part is lost */
  DIE_UNLESS(my_bind++ < bind_array + bind_count);

  /* double -> ulonglong, negative fp number to unsigned integer */
  DIE_UNLESS(my_bind++ < bind_array + bind_count);
  /* Value in the buffer is not defined: don't test it */
  DIE_UNLESS(*my_bind->error);

  /* double -> longlong, negative fp number to signed integer: no loss */
  DIE_UNLESS(my_bind++ < bind_array + bind_count);
  DIE_UNLESS(! *my_bind->error && * (longlong*) my_bind->buffer == LL(-12345678910));

  /* big numeric string -> number */
  DIE_UNLESS(my_bind++ < bind_array + bind_count);
  DIE_UNLESS(*my_bind->error);

  /* junk string -> number */
  DIE_UNLESS(my_bind++ < bind_array + bind_count);
  DIE_UNLESS(*my_bind->error && *(longlong*) my_bind->buffer == 0);

  /* string with trailing spaces -> number */
  DIE_UNLESS(my_bind++ < bind_array + bind_count);
  DIE_UNLESS(! *my_bind->error && *(longlong*) my_bind->buffer == 12345);

  /* string with trailing spaces -> double */
  DIE_UNLESS(my_bind++ < bind_array + bind_count);
  DIE_UNLESS(! *my_bind->error && *(double*) my_bind->buffer == 12345.67);

  /* string with trailing junk -> double */
  DIE_UNLESS(my_bind++ < bind_array + bind_count);
  /*
    XXX: There must be a truncation error: but it's not the way the server
    behaves, so let's leave it for now.
  */
  DIE_UNLESS(*(double*) my_bind->buffer == 12345.67);
  /*
    TODO: string -> double,  double -> time, double -> string (truncation
          errors are not supported here yet)
          longlong -> time/date/datetime
          date -> time, date -> timestamp, date -> number
          time -> string, time -> date, time -> timestamp,
          number -> date string -> date
  */
  /*************** Cleanup *********************************************/

  mysql_stmt_close(stmt);

  for (my_bind= bind_array; my_bind < bind_array + bind_count; my_bind++)
    free(my_bind->buffer);
  free(bind_array);

  rc= mysql_query(mysql, "drop table t1");
  myquery(rc);
}

static void test_truncation_option()
{
  MYSQL_STMT *stmt;
  const char *stmt_text;
  int rc;
  uint8 buf;
  my_bool option= 0;
  my_bool error;
  MYSQL_BIND my_bind;

  myheader("test_truncation_option");

  /* Prepare the test table */
  stmt_text= "select -1";

  stmt= mysql_stmt_init(mysql);
  rc= mysql_stmt_prepare(stmt, stmt_text, strlen(stmt_text));
  check_execute(stmt, rc);
  rc= mysql_stmt_execute(stmt);
  check_execute(stmt, rc);

  bzero((char*) &my_bind, sizeof(my_bind));

  my_bind.buffer= (void*) &buf;
  my_bind.buffer_type= MYSQL_TYPE_TINY;
  my_bind.is_unsigned= TRUE;
  my_bind.error= &error;

  rc= mysql_stmt_bind_result(stmt, &my_bind);
  check_execute(stmt, rc);
  rc= mysql_stmt_fetch(stmt);
  DIE_UNLESS(rc == MYSQL_DATA_TRUNCATED);
  DIE_UNLESS(error);
  rc= mysql_options(mysql, MYSQL_REPORT_DATA_TRUNCATION, (char*) &option);
  myquery(rc);
  /* need to rebind for the new setting to take effect */
  rc= mysql_stmt_bind_result(stmt, &my_bind);
  check_execute(stmt, rc);
  rc= mysql_stmt_execute(stmt);
  check_execute(stmt, rc);
  rc= mysql_stmt_fetch(stmt);
  check_execute(stmt, rc);
  /* The only change is rc - error pointers are still filled in */
  DIE_UNLESS(error == 1);
  /* restore back the defaults */
  option= 1;
  mysql_options(mysql, MYSQL_REPORT_DATA_TRUNCATION, (char*) &option);

  mysql_stmt_close(stmt);
}


/* Bug#6761 - mysql_list_fields doesn't work */

static void test_bug6761(void)
{
  const char *stmt_text;
  MYSQL_RES *res;
  int rc;
  myheader("test_bug6761");

  stmt_text= "CREATE TABLE t1 (a int, b char(255), c decimal)";
  rc= mysql_real_query(mysql, stmt_text, strlen(stmt_text));
  myquery(rc);

  res= mysql_list_fields(mysql, "t1", "%");
  DIE_UNLESS(res && mysql_num_fields(res) == 3);
  mysql_free_result(res);

  stmt_text= "DROP TABLE t1";
  rc= mysql_real_query(mysql, stmt_text, strlen(stmt_text));
  myquery(rc);
}


/* Bug#8330 - mysql_stmt_execute crashes (libmysql) */

static void test_bug8330()
{
  const char *stmt_text;
  MYSQL_STMT *stmt[2];
  int i, rc;
  const char *query= "select a,b from t1 where a=?";
  MYSQL_BIND my_bind[2];
  long lval[2];

  myheader("test_bug8330");

  stmt_text= "drop table if exists t1";
  /* in case some previos test failed */
  rc= mysql_real_query(mysql, stmt_text, strlen(stmt_text));
  myquery(rc);
  stmt_text= "create table t1 (a int, b int)";
  rc= mysql_real_query(mysql, stmt_text, strlen(stmt_text));
  myquery(rc);

  bzero((char*) my_bind, sizeof(my_bind));
  for (i=0; i < 2; i++)
  {
    stmt[i]= mysql_stmt_init(mysql);
    rc= mysql_stmt_prepare(stmt[i], query, strlen(query));
    check_execute(stmt[i], rc);

    my_bind[i].buffer_type= MYSQL_TYPE_LONG;
    my_bind[i].buffer= (void*) &lval[i];
    my_bind[i].is_null= 0;
    mysql_stmt_bind_param(stmt[i], &my_bind[i]);
  }

  rc= mysql_stmt_execute(stmt[0]);
  check_execute(stmt[0], rc);

  rc= mysql_stmt_execute(stmt[1]);
  DIE_UNLESS(rc && mysql_stmt_errno(stmt[1]) == CR_COMMANDS_OUT_OF_SYNC);
  rc= mysql_stmt_execute(stmt[0]);
  check_execute(stmt[0], rc);

  mysql_stmt_close(stmt[0]);
  mysql_stmt_close(stmt[1]);

  stmt_text= "drop table t1";
  rc= mysql_real_query(mysql, stmt_text, strlen(stmt_text));
  myquery(rc);
}


/* Bug#7990 - mysql_stmt_close doesn't reset mysql->net.last_error */

static void test_bug7990()
{
  MYSQL_STMT *stmt;
  int rc;
  myheader("test_bug7990");

  stmt= mysql_stmt_init(mysql);
  rc= mysql_stmt_prepare(stmt, "foo", 3);
  /*
    XXX: the fact that we store errno both in STMT and in
    MYSQL is not documented and is subject to change in 5.0
  */
  DIE_UNLESS(rc && mysql_stmt_errno(stmt) && mysql_errno(mysql));
  mysql_stmt_close(stmt);
  DIE_UNLESS(!mysql_errno(mysql));
}

/*
  Bug #15518 - Reusing a stmt that has failed during prepare
  does not clear error
*/

static void test_bug15518()
{
  MYSQL_STMT *stmt;
  MYSQL* mysql1;
  int rc;
  myheader("test_bug15518");

  mysql1= mysql_init(NULL);

  if (!mysql_real_connect(mysql1, opt_host, opt_user, opt_password,
                          opt_db ? opt_db : "test", opt_port, opt_unix_socket,
                          CLIENT_MULTI_STATEMENTS))
  {
    fprintf(stderr, "Failed to connect to the database\n");
    DIE_UNLESS(0);
  }

  stmt= mysql_stmt_init(mysql1);

  /*
    The prepare of foo should fail with errno 1064 since
    it's not a valid query
  */
  rc= mysql_stmt_prepare(stmt, "foo", 3);
  if (!opt_silent)
    fprintf(stdout, "rc: %d, mysql_stmt_errno: %d, mysql_errno: %d\n",
            rc, mysql_stmt_errno(stmt), mysql_errno(mysql1));
  DIE_UNLESS(rc && mysql_stmt_errno(stmt) && mysql_errno(mysql1));

  /*
    Use the same stmt and reprepare with another query that
    suceeds
  */
  rc= mysql_stmt_prepare(stmt, "SHOW STATUS", 12);
  if (!opt_silent)
    fprintf(stdout, "rc: %d, mysql_stmt_errno: %d, mysql_errno: %d\n",
            rc, mysql_stmt_errno(stmt), mysql_errno(mysql1));
  DIE_UNLESS(!rc || mysql_stmt_errno(stmt) || mysql_errno(mysql1));

  mysql_stmt_close(stmt);
  DIE_UNLESS(!mysql_errno(mysql1));

  /*
    part2, when connection to server has been closed
    after first prepare
  */
  stmt= mysql_stmt_init(mysql1);
  rc= mysql_stmt_prepare(stmt, "foo", 3);
  if (!opt_silent)
    fprintf(stdout, "rc: %d, mysql_stmt_errno: %d, mysql_errno: %d\n",
            rc, mysql_stmt_errno(stmt), mysql_errno(mysql1));
  DIE_UNLESS(rc && mysql_stmt_errno(stmt) && mysql_errno(mysql1));

  /* Close connection to server */
  mysql_close(mysql1);

  /*
    Use the same stmt and reprepare with another query that
    suceeds. The prepare should fail with error 2013 since
    connection to server has been closed.
  */
  rc= mysql_stmt_prepare(stmt, "SHOW STATUS", 12);
  if (!opt_silent)
    fprintf(stdout, "rc: %d, mysql_stmt_errno: %d\n",
            rc, mysql_stmt_errno(stmt));
  DIE_UNLESS(rc && mysql_stmt_errno(stmt));

  mysql_stmt_close(stmt);
}


static void test_view_sp_list_fields()
{
  int		rc;
  MYSQL_RES     *res;

  myheader("test_view_sp_list_fields");

  rc= mysql_query(mysql, "DROP FUNCTION IF EXISTS f1");
  myquery(rc);
  rc= mysql_query(mysql, "DROP TABLE IF EXISTS v1, t1, t2");
  myquery(rc);
  rc= mysql_query(mysql, "DROP VIEW IF EXISTS v1, t1, t2");
  myquery(rc);
  rc= mysql_query(mysql, "create function f1 () returns int return 5");
  myquery(rc);
  rc= mysql_query(mysql, "create table t1 (s1 char,s2 char)");
  myquery(rc);
  rc= mysql_query(mysql, "create table t2 (s1 int);");
  myquery(rc);
  rc= mysql_query(mysql, "create view v1 as select s2,sum(s1) - \
count(s2) as vx from t1 group by s2 having sum(s1) - count(s2) < (select f1() \
from t2);");
  myquery(rc);
  res= mysql_list_fields(mysql, "v1", NullS);
  DIE_UNLESS(res != 0 && mysql_num_fields(res) != 0);
  rc= mysql_query(mysql, "DROP FUNCTION f1");
  myquery(rc);
  rc= mysql_query(mysql, "DROP VIEW v1");
  myquery(rc);
  rc= mysql_query(mysql, "DROP TABLE t1, t2");
  mysql_free_result(res);
  myquery(rc);

}


/*
 Test mysql_real_escape_string() with gbk charset

 The important part is that 0x27 (') is the second-byte in a invalid
 two-byte GBK character here. But 0xbf5c is a valid GBK character, so
 it needs to be escaped as 0x5cbf27
*/
#define TEST_BUG8378_IN  "\xef\xbb\xbf\x27\xbf\x10"
#define TEST_BUG8378_OUT "\xef\xbb\x5c\xbf\x5c\x27\x5c\xbf\x10"

static void test_bug8378()
{
#if defined(HAVE_CHARSET_gbk) && !defined(EMBEDDED_LIBRARY)
  MYSQL *old_mysql=mysql;
  char out[9]; /* strlen(TEST_BUG8378)*2+1 */
  char buf[256];
  int len, rc;

  myheader("test_bug8378");

  if (!opt_silent)
    fprintf(stdout, "\n Establishing a test connection ...");
  if (!(mysql= mysql_init(NULL)))
  {
    myerror("mysql_init() failed");
    exit(1);
  }
  if (mysql_options(mysql, MYSQL_SET_CHARSET_NAME, "gbk"))
  {
    myerror("mysql_options() failed");
    exit(1);
  }
  if (!(mysql_real_connect(mysql, opt_host, opt_user,
                           opt_password, current_db, opt_port,
                           opt_unix_socket, 0)))
  {
    myerror("connection failed");
    exit(1);
  }
  if (!opt_silent)
    fprintf(stdout, "OK");

  len= mysql_real_escape_string(mysql, out, TEST_BUG8378_IN, 4);

  /* No escaping should have actually happened. */
  DIE_UNLESS(memcmp(out, TEST_BUG8378_OUT, len) == 0);

  sprintf(buf, "SELECT '%s'", out);
  
  rc=mysql_real_query(mysql, buf, strlen(buf));
  myquery(rc);

  mysql_close(mysql);

  mysql=old_mysql;
#endif
}


static void test_bug8722()
{
  MYSQL_STMT *stmt;
  int rc;
  const char *stmt_text;

  myheader("test_bug8722");
  /* Prepare test data */
  stmt_text= "drop table if exists t1, v1";
  rc= mysql_real_query(mysql, stmt_text, strlen(stmt_text));
  myquery(rc);
  stmt_text= "CREATE TABLE t1 (c1 varchar(10), c2 varchar(10), c3 varchar(10),"
                             " c4 varchar(10), c5 varchar(10), c6 varchar(10),"
                             " c7 varchar(10), c8 varchar(10), c9 varchar(10),"
                             "c10 varchar(10))";
  rc= mysql_real_query(mysql, stmt_text, strlen(stmt_text));
  myquery(rc);
  stmt_text= "INSERT INTO t1 VALUES (1,2,3,4,5,6,7,8,9,10)";
  rc= mysql_real_query(mysql, stmt_text, strlen(stmt_text));
  myquery(rc);
  stmt_text= "CREATE VIEW v1 AS SELECT * FROM t1";
  rc= mysql_real_query(mysql, stmt_text, strlen(stmt_text));
  myquery(rc);
  /* Note: if you uncomment following block everything works fine */
/*
  rc= mysql_query(mysql, "sellect * from v1");
  myquery(rc);
  mysql_free_result(mysql_store_result(mysql));
*/

  stmt= mysql_stmt_init(mysql);
  stmt_text= "select * from v1";
  rc= mysql_stmt_prepare(stmt, stmt_text, strlen(stmt_text));
  check_execute(stmt, rc);
  mysql_stmt_close(stmt);
  stmt_text= "drop table if exists t1, v1";
  rc= mysql_real_query(mysql, stmt_text, strlen(stmt_text));
  myquery(rc);
}


MYSQL_STMT *open_cursor(const char *query)
{
  int rc;
  const ulong type= (ulong)CURSOR_TYPE_READ_ONLY;

  MYSQL_STMT *stmt= mysql_stmt_init(mysql);
  rc= mysql_stmt_prepare(stmt, query, strlen(query));
  check_execute(stmt, rc);

  mysql_stmt_attr_set(stmt, STMT_ATTR_CURSOR_TYPE, (void*) &type);
  return stmt;
}


static void test_bug8880()
{
  MYSQL_STMT *stmt_list[2], **stmt;
  MYSQL_STMT **stmt_list_end= (MYSQL_STMT**) stmt_list + 2;
  int rc;

  myheader("test_bug8880");

  mysql_query(mysql, "drop table if exists t1");
  mysql_query(mysql, "create table t1 (a int not null primary key, b int)");
  rc= mysql_query(mysql, "insert into t1 values (1,1)");
  myquery(rc);                                  /* one check is enough */
  /*
    when inserting 2 rows everything works well
    mysql_query(mysql, "INSERT INTO t1 VALUES (1,1),(2,2)");
  */
  for (stmt= stmt_list; stmt < stmt_list_end; stmt++)
    *stmt= open_cursor("select a from t1");
  for (stmt= stmt_list; stmt < stmt_list_end; stmt++)
  {
    rc= mysql_stmt_execute(*stmt);
    check_execute(*stmt, rc);
  }
  for (stmt= stmt_list; stmt < stmt_list_end; stmt++)
    mysql_stmt_close(*stmt);
}


static void test_bug9159()
{
  MYSQL_STMT *stmt;
  int rc;
  const char *stmt_text= "select a, b from t1";
  const unsigned long type= CURSOR_TYPE_READ_ONLY;

  myheader("test_bug9159");

  mysql_query(mysql, "drop table if exists t1");
  mysql_query(mysql, "create table t1 (a int not null primary key, b int)");
  rc= mysql_query(mysql, "insert into t1 values (1,1)");
  myquery(rc);

  stmt= mysql_stmt_init(mysql);
  mysql_stmt_prepare(stmt, stmt_text, strlen(stmt_text));
  mysql_stmt_attr_set(stmt, STMT_ATTR_CURSOR_TYPE, (const void *)&type);

  mysql_stmt_execute(stmt);
  mysql_stmt_close(stmt);
  rc= mysql_query(mysql, "drop table if exists t1");
  myquery(rc);
}


/* Crash when opening a cursor to a query with DISTICNT and no key */

static void test_bug9520()
{
  MYSQL_STMT *stmt;
  MYSQL_BIND my_bind[1];
  char a[6];
  ulong a_len;
  int rc, row_count= 0;

  myheader("test_bug9520");

  mysql_query(mysql, "drop table if exists t1");
  mysql_query(mysql, "create table t1 (a char(5), b char(5), c char(5),"
                     " primary key (a, b, c))");
  rc= mysql_query(mysql, "insert into t1 values ('x', 'y', 'z'), "
                  " ('a', 'b', 'c'), ('k', 'l', 'm')");
  myquery(rc);

  stmt= open_cursor("select distinct b from t1");

  /*
    Not crashes with:
    stmt= open_cursor("select distinct a from t1");
  */

  rc= mysql_stmt_execute(stmt);
  check_execute(stmt, rc);

  bzero((char*) my_bind, sizeof(my_bind));
  my_bind[0].buffer_type= MYSQL_TYPE_STRING;
  my_bind[0].buffer= (char*) a;
  my_bind[0].buffer_length= sizeof(a);
  my_bind[0].length= &a_len;

  mysql_stmt_bind_result(stmt, my_bind);

  while (!(rc= mysql_stmt_fetch(stmt)))
    row_count++;

  DIE_UNLESS(rc == MYSQL_NO_DATA);

  if (!opt_silent)
    printf("Fetched %d rows\n", row_count);
  DBUG_ASSERT(row_count == 3);

  mysql_stmt_close(stmt);

  rc= mysql_query(mysql, "drop table t1");
  myquery(rc);
}


/*
  We can't have more than one cursor open for a prepared statement.
  Test re-executions of a PS with cursor; mysql_stmt_reset must close
  the cursor attached to the statement, if there is one.
*/

static void test_bug9478()
{
  MYSQL_STMT *stmt;
  MYSQL_BIND my_bind[1];
  char a[6];
  ulong a_len;
  int rc, i;
  DBUG_ENTER("test_bug9478");

  myheader("test_bug9478");

  mysql_query(mysql, "drop table if exists t1");
  mysql_query(mysql, "create table t1 (id integer not null primary key, "
                     " name varchar(20) not null)");
  rc= mysql_query(mysql, "insert into t1 (id, name) values "
                         " (1, 'aaa'), (2, 'bbb'), (3, 'ccc')");
  myquery(rc);

  stmt= open_cursor("select name from t1 where id=2");

  bzero((char*) my_bind, sizeof(my_bind));
  my_bind[0].buffer_type= MYSQL_TYPE_STRING;
  my_bind[0].buffer= (char*) a;
  my_bind[0].buffer_length= sizeof(a);
  my_bind[0].length= &a_len;
  mysql_stmt_bind_result(stmt, my_bind);

  for (i= 0; i < 5; i++)
  {
    rc= mysql_stmt_execute(stmt);
    check_execute(stmt, rc);
    rc= mysql_stmt_fetch(stmt);
    check_execute(stmt, rc);
    if (!opt_silent && i == 0)
      printf("Fetched row: %s\n", a);

    /*
      The query above is a one-row result set. Therefore, there is no
      cursor associated with it, as the server won't bother with opening
      a cursor for a one-row result set. The first row was read from the
      server in the fetch above. But there is eof packet pending in the
      network. mysql_stmt_execute will flush the packet and successfully
      execute the statement.
    */

    rc= mysql_stmt_execute(stmt);
    check_execute(stmt, rc);

    rc= mysql_stmt_fetch(stmt);
    check_execute(stmt, rc);
    if (!opt_silent && i == 0)
      printf("Fetched row: %s\n", a);
    rc= mysql_stmt_fetch(stmt);
    DIE_UNLESS(rc == MYSQL_NO_DATA);

    {
      char buff[8];
      /* Fill in the fethc packet */
      int4store(buff, stmt->stmt_id);
      buff[4]= 1;                               /* prefetch rows */
      rc= ((*mysql->methods->advanced_command)(mysql, COM_STMT_FETCH,
                                               (uchar*) buff,
                                               sizeof(buff), 0,0,1,NULL) ||
           (*mysql->methods->read_query_result)(mysql));
      DIE_UNLESS(rc);
      if (!opt_silent && i == 0)
        printf("Got error (as expected): %s\n", mysql_error(mysql));
    }

    rc= mysql_stmt_execute(stmt);
    check_execute(stmt, rc);

    rc= mysql_stmt_fetch(stmt);
    check_execute(stmt, rc);
    if (!opt_silent && i == 0)
      printf("Fetched row: %s\n", a);

    rc= mysql_stmt_reset(stmt);
    check_execute(stmt, rc);
    rc= mysql_stmt_fetch(stmt);
    DIE_UNLESS(rc && mysql_stmt_errno(stmt));
    if (!opt_silent && i == 0)
      printf("Got error (as expected): %s\n", mysql_stmt_error(stmt));
  }
  rc= mysql_stmt_close(stmt);
  DIE_UNLESS(rc == 0);

  /* Test the case with a server side cursor */
  stmt= open_cursor("select name from t1");

  mysql_stmt_bind_result(stmt, my_bind);

  for (i= 0; i < 5; i++)
  {
    DBUG_PRINT("loop",("i: %d", i));
    rc= mysql_stmt_execute(stmt);
    check_execute(stmt, rc);
    rc= mysql_stmt_fetch(stmt);
    check_execute(stmt, rc);
    if (!opt_silent && i == 0)
      printf("Fetched row: %s\n", a);
    rc= mysql_stmt_execute(stmt);
    check_execute(stmt, rc);

    while (! (rc= mysql_stmt_fetch(stmt)))
    {
      if (!opt_silent && i == 0)
        printf("Fetched row: %s\n", a);
    }
    DIE_UNLESS(rc == MYSQL_NO_DATA);

    rc= mysql_stmt_execute(stmt);
    check_execute(stmt, rc);

    rc= mysql_stmt_fetch(stmt);
    check_execute(stmt, rc);
    if (!opt_silent && i == 0)
      printf("Fetched row: %s\n", a);

    rc= mysql_stmt_reset(stmt);
    check_execute(stmt, rc);
    rc= mysql_stmt_fetch(stmt);
    DIE_UNLESS(rc && mysql_stmt_errno(stmt));
    if (!opt_silent && i == 0)
      printf("Got error (as expected): %s\n", mysql_stmt_error(stmt));
  }

  rc= mysql_stmt_close(stmt);
  DIE_UNLESS(rc == 0);

  rc= mysql_query(mysql, "drop table t1");
  myquery(rc);
  DBUG_VOID_RETURN;
}


/*
  Error message is returned for unsupported features.
  Test also cursors with non-default PREFETCH_ROWS
*/

static void test_bug9643()
{
  MYSQL_STMT *stmt;
  MYSQL_BIND my_bind[1];
  int32 a;
  int rc;
  const char *stmt_text;
  int num_rows= 0;
  ulong type;
  ulong prefetch_rows= 5;

  myheader("test_bug9643");

  mysql_query(mysql, "drop table if exists t1");
  mysql_query(mysql, "create table t1 (id integer not null primary key)");
  rc= mysql_query(mysql, "insert into t1 (id) values "
                         " (1), (2), (3), (4), (5), (6), (7), (8), (9)");
  myquery(rc);

  stmt= mysql_stmt_init(mysql);
  /* Not implemented in 5.0 */
  type= (ulong) CURSOR_TYPE_SCROLLABLE;
  rc= mysql_stmt_attr_set(stmt, STMT_ATTR_CURSOR_TYPE, (void*) &type);
  DIE_UNLESS(rc);
  if (! opt_silent)
    printf("Got error (as expected): %s\n", mysql_stmt_error(stmt));

  type= (ulong) CURSOR_TYPE_READ_ONLY;
  rc= mysql_stmt_attr_set(stmt, STMT_ATTR_CURSOR_TYPE, (void*) &type);
  check_execute(stmt, rc);
  rc= mysql_stmt_attr_set(stmt, STMT_ATTR_PREFETCH_ROWS,
                          (void*) &prefetch_rows);
  check_execute(stmt, rc);
  stmt_text= "select * from t1";
  rc= mysql_stmt_prepare(stmt, stmt_text, strlen(stmt_text));
  check_execute(stmt, rc);

  bzero((char*) my_bind, sizeof(my_bind));
  my_bind[0].buffer_type= MYSQL_TYPE_LONG;
  my_bind[0].buffer= (void*) &a;
  my_bind[0].buffer_length= sizeof(a);
  mysql_stmt_bind_result(stmt, my_bind);

  rc= mysql_stmt_execute(stmt);
  check_execute(stmt, rc);

  while ((rc= mysql_stmt_fetch(stmt)) == 0)
    ++num_rows;
  DIE_UNLESS(num_rows == 9);

  rc= mysql_stmt_close(stmt);
  DIE_UNLESS(rc == 0);

  rc= mysql_query(mysql, "drop table t1");
  myquery(rc);
}

/*
  Bug#11111: fetch from view returns wrong data
*/

static void test_bug11111()
{
  MYSQL_STMT    *stmt;
  MYSQL_BIND    my_bind[2];
  char          buf[2][20];
  ulong         len[2];
  int i;
  int rc;
  const char *query= "SELECT DISTINCT f1,ff2 FROM v1";

  myheader("test_bug11111");

  rc= mysql_query(mysql, "drop table if exists t1, t2, v1");
  myquery(rc);
  rc= mysql_query(mysql, "drop view if exists t1, t2, v1");
  myquery(rc);
  rc= mysql_query(mysql, "create table t1 (f1 int, f2 int)");
  myquery(rc);
  rc= mysql_query(mysql, "create table t2 (ff1 int, ff2 int)");
  myquery(rc);
  rc= mysql_query(mysql, "create view v1 as select * from t1, t2 where f1=ff1");
  myquery(rc);
  rc= mysql_query(mysql, "insert into t1 values (1,1), (2,2), (3,3)");
  myquery(rc);
  rc= mysql_query(mysql, "insert into t2 values (1,1), (2,2), (3,3)");
  myquery(rc);

  stmt= mysql_stmt_init(mysql);

  mysql_stmt_prepare(stmt, query, strlen(query));
  mysql_stmt_execute(stmt);

  bzero((char*) my_bind, sizeof(my_bind));
  for (i=0; i < 2; i++)
  {
    my_bind[i].buffer_type= MYSQL_TYPE_STRING;
    my_bind[i].buffer= (uchar* *)&buf[i];
    my_bind[i].buffer_length= 20;
    my_bind[i].length= &len[i];
  }

  rc= mysql_stmt_bind_result(stmt, my_bind);
  check_execute(stmt, rc);

  rc= mysql_stmt_fetch(stmt);
  check_execute(stmt, rc);
  if (!opt_silent)
    printf("return: %s", buf[1]);
  DIE_UNLESS(!strcmp(buf[1],"1"));
  mysql_stmt_close(stmt);
  rc= mysql_query(mysql, "drop view v1");
  myquery(rc);
  rc= mysql_query(mysql, "drop table t1, t2");
  myquery(rc);
}

/*
  Check that proper cleanups are done for prepared statement when
  fetching thorugh a cursor.
*/

static void test_bug10729()
{
  MYSQL_STMT *stmt;
  MYSQL_BIND my_bind[1];
  char a[21];
  int rc;
  const char *stmt_text;
  int i= 0;
  const char *name_array[3]= { "aaa", "bbb", "ccc" };
  ulong type;

  myheader("test_bug10729");

  mysql_query(mysql, "drop table if exists t1");
  mysql_query(mysql, "create table t1 (id integer not null primary key,"
                                      "name VARCHAR(20) NOT NULL)");
  rc= mysql_query(mysql, "insert into t1 (id, name) values "
                         "(1, 'aaa'), (2, 'bbb'), (3, 'ccc')");
  myquery(rc);

  stmt= mysql_stmt_init(mysql);

  type= (ulong) CURSOR_TYPE_READ_ONLY;
  rc= mysql_stmt_attr_set(stmt, STMT_ATTR_CURSOR_TYPE, (void*) &type);
  check_execute(stmt, rc);
  stmt_text= "select name from t1";
  rc= mysql_stmt_prepare(stmt, stmt_text, strlen(stmt_text));
  check_execute(stmt, rc);

  bzero((char*) my_bind, sizeof(my_bind));
  my_bind[0].buffer_type= MYSQL_TYPE_STRING;
  my_bind[0].buffer= (void*) a;
  my_bind[0].buffer_length= sizeof(a);
  mysql_stmt_bind_result(stmt, my_bind);

  for (i= 0; i < 3; i++)
  {
    int row_no= 0;
    rc= mysql_stmt_execute(stmt);
    check_execute(stmt, rc);
    while ((rc= mysql_stmt_fetch(stmt)) == 0)
    {
      DIE_UNLESS(strcmp(a, name_array[row_no]) == 0);
      if (!opt_silent)
        printf("%d: %s\n", row_no, a);
      ++row_no;
    }
    DIE_UNLESS(rc == MYSQL_NO_DATA);
  }
  rc= mysql_stmt_close(stmt);
  DIE_UNLESS(rc == 0);

  rc= mysql_query(mysql, "drop table t1");
  myquery(rc);
}


/*
  Check that mysql_next_result works properly in case when one of
  the statements used in a multi-statement query is erroneous
*/

static void test_bug9992()
{
  MYSQL *mysql1;
  MYSQL_RES* res ;
  int   rc;

  myheader("test_bug9992");

  if (!opt_silent)
    printf("Establishing a connection with option CLIENT_MULTI_STATEMENTS..\n");

  mysql1= mysql_init(NULL);

  if (!mysql_real_connect(mysql1, opt_host, opt_user, opt_password,
                          opt_db ? opt_db : "test", opt_port, opt_unix_socket,
                          CLIENT_MULTI_STATEMENTS))
  {
    fprintf(stderr, "Failed to connect to the database\n");
    DIE_UNLESS(0);
  }


  /* Sic: SHOW DATABASE is incorrect syntax. */
  rc= mysql_query(mysql1, "SHOW TABLES; SHOW DATABASE; SELECT 1;");

  if (rc)
  {
    fprintf(stderr, "[%d] %s\n", mysql_errno(mysql1), mysql_error(mysql1));
    DIE_UNLESS(0);
  }

  if (!opt_silent)
    printf("Testing mysql_store_result/mysql_next_result..\n");

  res= mysql_store_result(mysql1);
  DIE_UNLESS(res);
  mysql_free_result(res);
  rc= mysql_next_result(mysql1);
  DIE_UNLESS(rc == 1);                         /* Got errors, as expected */

  if (!opt_silent)
    fprintf(stdout, "Got error, as expected:\n [%d] %s\n",
            mysql_errno(mysql1), mysql_error(mysql1));

  mysql_close(mysql1);
}

/* Bug#10736: cursors and subqueries, memroot management */

static void test_bug10736()
{
  MYSQL_STMT *stmt;
  MYSQL_BIND my_bind[1];
  char a[21];
  int rc;
  const char *stmt_text;
  int i= 0;
  ulong type;

  myheader("test_bug10736");

  mysql_query(mysql, "drop table if exists t1");
  mysql_query(mysql, "create table t1 (id integer not null primary key,"
                                      "name VARCHAR(20) NOT NULL)");
  rc= mysql_query(mysql, "insert into t1 (id, name) values "
                         "(1, 'aaa'), (2, 'bbb'), (3, 'ccc')");
  myquery(rc);

  stmt= mysql_stmt_init(mysql);

  type= (ulong) CURSOR_TYPE_READ_ONLY;
  rc= mysql_stmt_attr_set(stmt, STMT_ATTR_CURSOR_TYPE, (void*) &type);
  check_execute(stmt, rc);
  stmt_text= "select name from t1 where name=(select name from t1 where id=2)";
  rc= mysql_stmt_prepare(stmt, stmt_text, strlen(stmt_text));
  check_execute(stmt, rc);

  bzero((char*) my_bind, sizeof(my_bind));
  my_bind[0].buffer_type= MYSQL_TYPE_STRING;
  my_bind[0].buffer= (void*) a;
  my_bind[0].buffer_length= sizeof(a);
  mysql_stmt_bind_result(stmt, my_bind);

  for (i= 0; i < 3; i++)
  {
    int row_no= 0;
    rc= mysql_stmt_execute(stmt);
    check_execute(stmt, rc);
    while ((rc= mysql_stmt_fetch(stmt)) == 0)
    {
      if (!opt_silent)
        printf("%d: %s\n", row_no, a);
      ++row_no;
    }
    DIE_UNLESS(rc == MYSQL_NO_DATA);
  }
  rc= mysql_stmt_close(stmt);
  DIE_UNLESS(rc == 0);

  rc= mysql_query(mysql, "drop table t1");
  myquery(rc);
}

/* Bug#10794: cursors, packets out of order */

static void test_bug10794()
{
  MYSQL_STMT *stmt, *stmt1;
  MYSQL_BIND my_bind[2];
  char a[21];
  int id_val;
  ulong a_len;
  int rc;
  const char *stmt_text;
  int i= 0;
  ulong type;

  myheader("test_bug10794");

  mysql_query(mysql, "drop table if exists t1");
  mysql_query(mysql, "create table t1 (id integer not null primary key,"
                                      "name varchar(20) not null)");
  stmt= mysql_stmt_init(mysql);
  stmt_text= "insert into t1 (id, name) values (?, ?)";
  rc= mysql_stmt_prepare(stmt, stmt_text, strlen(stmt_text));
  check_execute(stmt, rc);
  bzero((char*) my_bind, sizeof(my_bind));
  my_bind[0].buffer_type= MYSQL_TYPE_LONG;
  my_bind[0].buffer= (void*) &id_val;
  my_bind[1].buffer_type= MYSQL_TYPE_STRING;
  my_bind[1].buffer= (void*) a;
  my_bind[1].length= &a_len;
  rc= mysql_stmt_bind_param(stmt, my_bind);
  check_execute(stmt, rc);
  for (i= 0; i < 42; i++)
  {
    id_val= (i+1)*10;
    sprintf(a, "a%d", i);
    a_len= strlen(a); /* safety against broken sprintf */
    rc= mysql_stmt_execute(stmt);
    check_execute(stmt, rc);
  }
  stmt_text= "select name from t1";
  rc= mysql_stmt_prepare(stmt, stmt_text, strlen(stmt_text));
  type= (ulong) CURSOR_TYPE_READ_ONLY;
  mysql_stmt_attr_set(stmt, STMT_ATTR_CURSOR_TYPE, (const void*) &type);
  stmt1= mysql_stmt_init(mysql);
  mysql_stmt_attr_set(stmt1, STMT_ATTR_CURSOR_TYPE, (const void*) &type);
  bzero((char*) my_bind, sizeof(my_bind));
  my_bind[0].buffer_type= MYSQL_TYPE_STRING;
  my_bind[0].buffer= (void*) a;
  my_bind[0].buffer_length= sizeof(a);
  my_bind[0].length= &a_len;
  rc= mysql_stmt_bind_result(stmt, my_bind);
  check_execute(stmt, rc);
  rc= mysql_stmt_execute(stmt);
  check_execute(stmt, rc);
  rc= mysql_stmt_fetch(stmt);
  check_execute(stmt, rc);
  if (!opt_silent)
    printf("Fetched row from stmt: %s\n", a);
  /* Don't optimize: an attribute of the original test case */
  mysql_stmt_free_result(stmt);
  mysql_stmt_reset(stmt);
  stmt_text= "select name from t1 where id=10";
  rc= mysql_stmt_prepare(stmt1, stmt_text, strlen(stmt_text));
  check_execute(stmt1, rc);
  rc= mysql_stmt_bind_result(stmt1, my_bind);
  check_execute(stmt1, rc);
  rc= mysql_stmt_execute(stmt1);
  while (1)
  {
    rc= mysql_stmt_fetch(stmt1);
    if (rc == MYSQL_NO_DATA)
    {
      if (!opt_silent)
        printf("End of data in stmt1\n");
      break;
    }
    check_execute(stmt1, rc);
    if (!opt_silent)
      printf("Fetched row from stmt1: %s\n", a);
  }
  mysql_stmt_close(stmt);
  mysql_stmt_close(stmt1);

  rc= mysql_query(mysql, "drop table t1");
  myquery(rc);
}


/* Bug#11172: cursors, crash on a fetch from a datetime column */

static void test_bug11172()
{
  MYSQL_STMT *stmt;
  MYSQL_BIND bind_in[1], bind_out[2];
  MYSQL_TIME hired;
  int rc;
  const char *stmt_text;
  int i= 0, id;
  ulong type;

  myheader("test_bug11172");

  mysql_query(mysql, "drop table if exists t1");
  mysql_query(mysql, "create table t1 (id integer not null primary key,"
                                      "hired date not null)");
  rc= mysql_query(mysql,
                  "insert into t1 (id, hired) values (1, '1933-08-24'), "
                  "(2, '1965-01-01'), (3, '1949-08-17'), (4, '1945-07-07'), "
                  "(5, '1941-05-15'), (6, '1978-09-15'), (7, '1936-03-28')");
  myquery(rc);
  stmt= mysql_stmt_init(mysql);
  stmt_text= "SELECT id, hired FROM t1 WHERE hired=?";
  rc= mysql_stmt_prepare(stmt, stmt_text, strlen(stmt_text));
  check_execute(stmt, rc);

  type= (ulong) CURSOR_TYPE_READ_ONLY;
  mysql_stmt_attr_set(stmt, STMT_ATTR_CURSOR_TYPE, (const void*) &type);

  bzero((char*) bind_in, sizeof(bind_in));
  bzero((char*) bind_out, sizeof(bind_out));
  bzero((char*) &hired, sizeof(hired));
  hired.year= 1965;
  hired.month= 1;
  hired.day= 1;
  bind_in[0].buffer_type= MYSQL_TYPE_DATE;
  bind_in[0].buffer= (void*) &hired;
  bind_in[0].buffer_length= sizeof(hired);
  bind_out[0].buffer_type= MYSQL_TYPE_LONG;
  bind_out[0].buffer= (void*) &id;
  bind_out[1]= bind_in[0];

  for (i= 0; i < 3; i++)
  {
    rc= mysql_stmt_bind_param(stmt, bind_in);
    check_execute(stmt, rc);
    rc= mysql_stmt_bind_result(stmt, bind_out);
    check_execute(stmt, rc);
    rc= mysql_stmt_execute(stmt);
    check_execute(stmt, rc);
    while ((rc= mysql_stmt_fetch(stmt)) == 0)
    {
      if (!opt_silent)
        printf("fetched data %d:%d-%d-%d\n", id,
               hired.year, hired.month, hired.day);
    }
    DIE_UNLESS(rc == MYSQL_NO_DATA);
    if (!mysql_stmt_free_result(stmt))
      mysql_stmt_reset(stmt);
  }
  mysql_stmt_close(stmt);
  mysql_rollback(mysql);
  mysql_rollback(mysql);

  rc= mysql_query(mysql, "drop table t1");
  myquery(rc);
}


/* Bug#11656: cursors, crash on a fetch from a query with distinct. */

static void test_bug11656()
{
  MYSQL_STMT *stmt;
  MYSQL_BIND my_bind[2];
  int rc;
  const char *stmt_text;
  char buf[2][20];
  int i= 0;
  ulong type;

  myheader("test_bug11656");

  mysql_query(mysql, "drop table if exists t1");

  rc= mysql_query(mysql, "create table t1 ("
                  "server varchar(40) not null, "
                  "test_kind varchar(1) not null, "
                  "test_id varchar(30) not null , "
                  "primary key (server,test_kind,test_id))");
  myquery(rc);

  stmt_text= "select distinct test_kind, test_id from t1 "
             "where server in (?, ?)";
  stmt= mysql_stmt_init(mysql);
  rc= mysql_stmt_prepare(stmt, stmt_text, strlen(stmt_text));
  check_execute(stmt, rc);
  type= (ulong) CURSOR_TYPE_READ_ONLY;
  mysql_stmt_attr_set(stmt, STMT_ATTR_CURSOR_TYPE, (const void*) &type);

  bzero((char*) my_bind, sizeof(my_bind));
  strmov(buf[0], "pcint502_MY2");
  strmov(buf[1], "*");
  for (i=0; i < 2; i++)
  {
    my_bind[i].buffer_type= MYSQL_TYPE_STRING;
    my_bind[i].buffer= (uchar* *)&buf[i];
    my_bind[i].buffer_length= strlen(buf[i]);
  }
  mysql_stmt_bind_param(stmt, my_bind);

  rc= mysql_stmt_execute(stmt);
  check_execute(stmt, rc);

  rc= mysql_stmt_fetch(stmt);
  DIE_UNLESS(rc == MYSQL_NO_DATA);

  mysql_stmt_close(stmt);
  rc= mysql_query(mysql, "drop table t1");
  myquery(rc);
}


/*
  Check that the server signals when NO_BACKSLASH_ESCAPES mode is in effect,
  and mysql_real_escape_string() does the right thing as a result.
*/

static void test_bug10214()
{
  int   len;
  char  out[8];

  myheader("test_bug10214");

  DIE_UNLESS(!(mysql->server_status & SERVER_STATUS_NO_BACKSLASH_ESCAPES));

  len= mysql_real_escape_string(mysql, out, "a'b\\c", 5);
  DIE_UNLESS(memcmp(out, "a\\'b\\\\c", len) == 0);

  mysql_query(mysql, "set sql_mode='NO_BACKSLASH_ESCAPES'");
  DIE_UNLESS(mysql->server_status & SERVER_STATUS_NO_BACKSLASH_ESCAPES);

  len= mysql_real_escape_string(mysql, out, "a'b\\c", 5);
  DIE_UNLESS(memcmp(out, "a''b\\c", len) == 0);

  mysql_query(mysql, "set sql_mode=''");
}

static void test_client_character_set()
{
  MY_CHARSET_INFO cs;
  char *csname= (char*) "utf8";
  char *csdefault= (char*)mysql_character_set_name(mysql);
  int rc;

  myheader("test_client_character_set");

  rc= mysql_set_character_set(mysql, csname);
  DIE_UNLESS(rc == 0);

  mysql_get_character_set_info(mysql, &cs);
  DIE_UNLESS(!strcmp(cs.csname, "utf8"));
  DIE_UNLESS(!strcmp(cs.name, "utf8_general_ci"));
  /* Restore the default character set */
  rc= mysql_set_character_set(mysql, csdefault);
  myquery(rc);
}

/* Test correct max length for MEDIUMTEXT and LONGTEXT columns */

static void test_bug9735()
{
  MYSQL_RES *res;
  int rc;

  myheader("test_bug9735");

  rc= mysql_query(mysql, "drop table if exists t1");
  myquery(rc);
  rc= mysql_query(mysql, "create table t1 (a mediumtext, b longtext) "
                         "character set latin1");
  myquery(rc);
  rc= mysql_query(mysql, "select * from t1");
  myquery(rc);
  res= mysql_store_result(mysql);
  verify_prepare_field(res, 0, "a", "a", MYSQL_TYPE_BLOB,
                       "t1", "t1", current_db, (1U << 24)-1, 0);
  verify_prepare_field(res, 1, "b", "b", MYSQL_TYPE_BLOB,
                       "t1", "t1", current_db, ~0U, 0);
  mysql_free_result(res);
  rc= mysql_query(mysql, "drop table t1");
  myquery(rc);
}


/* Bug#11183 "mysql_stmt_reset() doesn't reset information about error" */

static void test_bug11183()
{
  int rc;
  MYSQL_STMT *stmt;
  char bug_statement[]= "insert into t1 values (1)";

  myheader("test_bug11183");

  mysql_query(mysql, "drop table t1 if exists");
  mysql_query(mysql, "create table t1 (a int)");

  stmt= mysql_stmt_init(mysql);
  DIE_UNLESS(stmt != 0);

  rc= mysql_stmt_prepare(stmt, bug_statement, strlen(bug_statement));
  check_execute(stmt, rc);

  rc= mysql_query(mysql, "drop table t1");
  myquery(rc);

  /* Trying to execute statement that should fail on execute stage */
  rc= mysql_stmt_execute(stmt);
  DIE_UNLESS(rc);

  mysql_stmt_reset(stmt);
  DIE_UNLESS(mysql_stmt_errno(stmt) == 0);

  mysql_query(mysql, "create table t1 (a int)");

  /* Trying to execute statement that should pass ok */
  if (mysql_stmt_execute(stmt))
  {
    mysql_stmt_reset(stmt);
    DIE_UNLESS(mysql_stmt_errno(stmt) == 0);
  }

  mysql_stmt_close(stmt);

  rc= mysql_query(mysql, "drop table t1");
  myquery(rc);
}

static void test_bug11037()
{
  MYSQL_STMT *stmt;
  int rc;
  const char *stmt_text;

  myheader("test_bug11037");

  mysql_query(mysql, "drop table if exists t1");

  rc= mysql_query(mysql, "create table t1 (id int not null)");
  myquery(rc);

  rc= mysql_query(mysql, "insert into t1 values (1)");
  myquery(rc);

  stmt_text= "select id FROM t1";
  stmt= mysql_stmt_init(mysql);
  rc= mysql_stmt_prepare(stmt, stmt_text, strlen(stmt_text));

  /* expected error */
  rc = mysql_stmt_fetch(stmt);
  DIE_UNLESS(rc==1);
  if (!opt_silent)
    fprintf(stdout, "Got error, as expected:\n [%d] %s\n",
            mysql_stmt_errno(stmt), mysql_stmt_error(stmt));

  rc= mysql_stmt_execute(stmt);
  check_execute(stmt, rc);

  rc= mysql_stmt_fetch(stmt);
  DIE_UNLESS(rc==0);

  rc= mysql_stmt_fetch(stmt);
  DIE_UNLESS(rc==MYSQL_NO_DATA);

  rc= mysql_stmt_fetch(stmt);
  DIE_UNLESS(rc==MYSQL_NO_DATA);

  mysql_stmt_close(stmt);
  rc= mysql_query(mysql, "drop table t1");
  myquery(rc);
}

/* Bug#10760: cursors, crash in a fetch after rollback. */

static void test_bug10760()
{
  MYSQL_STMT *stmt;
  MYSQL_BIND my_bind[1];
  int rc;
  const char *stmt_text;
  char id_buf[20];
  ulong id_len;
  int i= 0;
  ulong type;

  myheader("test_bug10760");

  mysql_query(mysql, "drop table if exists t1, t2");

  /* create tables */
  rc= mysql_query(mysql, "create table t1 (id integer not null primary key)"
                         " engine=MyISAM");
  myquery(rc);
  for (; i < 42; ++i)
  {
    char buf[100];
    sprintf(buf, "insert into t1 (id) values (%d)", i+1);
    rc= mysql_query(mysql, buf);
    myquery(rc);
  }
  mysql_autocommit(mysql, FALSE);
  /* create statement */
  stmt= mysql_stmt_init(mysql);
  type= (ulong) CURSOR_TYPE_READ_ONLY;
  mysql_stmt_attr_set(stmt, STMT_ATTR_CURSOR_TYPE, (const void*) &type);

  /*
    1: check that a deadlock within the same connection
    is resolved and an error is returned. The deadlock is modelled
    as follows:
    con1: open cursor for select * from t1;
    con1: insert into t1 (id) values (1)
  */
  stmt_text= "select id from t1 order by 1";
  rc= mysql_stmt_prepare(stmt, stmt_text, strlen(stmt_text));
  check_execute(stmt, rc);
  rc= mysql_stmt_execute(stmt);
  check_execute(stmt, rc);
  rc= mysql_query(mysql, "update t1 set id=id+100");
  /*
    If cursors are not materialized, the update will return an error;
    we mainly test that it won't deadlock.
  */
  if (rc && !opt_silent)
    printf("Got error (as expected): %s\n", mysql_error(mysql));
  /*
    2: check that MyISAM tables used in cursors survive
    COMMIT/ROLLBACK.
  */
  rc= mysql_rollback(mysql);                  /* should not close the cursor */
  myquery(rc);
  rc= mysql_stmt_fetch(stmt);
  check_execute(stmt, rc);

  /*
    3: check that cursors to InnoDB tables are closed (for now) by
    COMMIT/ROLLBACK.
  */
  if (! have_innodb)
  {
    if (!opt_silent)
      printf("Testing that cursors are closed at COMMIT/ROLLBACK requires "
             "InnoDB.\n");
  }
  else
  {
    stmt_text= "select id from t1 order by 1";
    rc= mysql_stmt_prepare(stmt, stmt_text, strlen(stmt_text));
    check_execute(stmt, rc);

    rc= mysql_query(mysql, "alter table t1 engine=InnoDB");
    myquery(rc);

    bzero(my_bind, sizeof(my_bind));
    my_bind[0].buffer_type= MYSQL_TYPE_STRING;
    my_bind[0].buffer= (void*) id_buf;
    my_bind[0].buffer_length= sizeof(id_buf);
    my_bind[0].length= &id_len;
    check_execute(stmt, rc);
    mysql_stmt_bind_result(stmt, my_bind);

    rc= mysql_stmt_execute(stmt);
    rc= mysql_stmt_fetch(stmt);
    DIE_UNLESS(rc == 0);
    if (!opt_silent)
      printf("Fetched row %s\n", id_buf);
    rc= mysql_rollback(mysql);                  /* should close the cursor */
    myquery(rc);
#if 0
    rc= mysql_stmt_fetch(stmt);
    DIE_UNLESS(rc);
    if (!opt_silent)
      printf("Got error (as expected): %s\n", mysql_error(mysql));
#endif
  }

  mysql_stmt_close(stmt);
  rc= mysql_query(mysql, "drop table t1");
  myquery(rc);
  mysql_autocommit(mysql, TRUE);                /* restore default */
}

static void test_bug12001()
{
  MYSQL *mysql_local;
  MYSQL_RES *result;
  const char *query= "DROP TABLE IF EXISTS test_table;"
                     "CREATE TABLE test_table(id INT);"
                     "INSERT INTO test_table VALUES(10);"
                     "UPDATE test_table SET id=20 WHERE id=10;"
                     "SELECT * FROM test_table;"
                     "INSERT INTO non_existent_table VALUES(11);";
  int rc, res;

  myheader("test_bug12001");

  if (!(mysql_local= mysql_init(NULL)))
  {
    fprintf(stdout, "\n mysql_init() failed");
    exit(1);
  }

  /* Create connection that supports multi statements */
  if (!mysql_real_connect(mysql_local, opt_host, opt_user,
                           opt_password, current_db, opt_port,
                           opt_unix_socket, CLIENT_MULTI_STATEMENTS |
                           CLIENT_MULTI_RESULTS))
  {
    fprintf(stdout, "\n mysql_real_connect() failed");
    exit(1);
  }

  rc= mysql_query(mysql_local, query);
  myquery(rc);

  do
  {
    if (mysql_field_count(mysql_local) &&
        (result= mysql_use_result(mysql_local)))
    {
      mysql_free_result(result);
    }
  }
  while (!(res= mysql_next_result(mysql_local)));

  rc= mysql_query(mysql_local, "DROP TABLE IF EXISTS test_table");
  myquery(rc);

  mysql_close(mysql_local);
  DIE_UNLESS(res==1);
}


/* Bug#11909: wrong metadata if fetching from two cursors */

static void test_bug11909()
{
  MYSQL_STMT *stmt1, *stmt2;
  MYSQL_BIND my_bind[7];
  int rc;
  char firstname[20], midinit[20], lastname[20], workdept[20];
  ulong firstname_len, midinit_len, lastname_len, workdept_len;
  uint32 empno;
  double salary;
  float bonus;
  const char *stmt_text;

  myheader("test_bug11909");

  stmt_text= "drop table if exists t1";
  rc= mysql_real_query(mysql, stmt_text, strlen(stmt_text));
  myquery(rc);

  stmt_text= "create table t1 ("
    "  empno int(11) not null, firstname varchar(20) not null,"
    "  midinit varchar(20) not null, lastname varchar(20) not null,"
    "  workdept varchar(6) not null, salary double not null,"
    "  bonus float not null, primary key (empno)"
    ") default charset=latin1 collate=latin1_bin";
  rc= mysql_real_query(mysql, stmt_text, strlen(stmt_text));
  myquery(rc);

  stmt_text= "insert into t1 values "
    "(10, 'CHRISTINE', 'I', 'HAAS',     'A00', 52750, 1000), "
    "(20, 'MICHAEL',   'L', 'THOMPSON', 'B01', 41250, 800),"
    "(30, 'SALLY',     'A', 'KWAN',     'C01', 38250, 800),"
    "(50, 'JOHN',      'B', 'GEYER',    'E01', 40175, 800), "
    "(60, 'IRVING',    'F', 'STERN',    'D11', 32250, 500)";
  rc= mysql_real_query(mysql, stmt_text, strlen(stmt_text));
  myquery(rc);

  /* ****** Begin of trace ****** */

  stmt1= open_cursor("SELECT empno, firstname, midinit, lastname,"
                     "workdept, salary, bonus FROM t1");

  bzero(my_bind, sizeof(my_bind));
  my_bind[0].buffer_type= MYSQL_TYPE_LONG;
  my_bind[0].buffer= (void*) &empno;

  my_bind[1].buffer_type= MYSQL_TYPE_VAR_STRING;
  my_bind[1].buffer= (void*) firstname;
  my_bind[1].buffer_length= sizeof(firstname);
  my_bind[1].length= &firstname_len;

  my_bind[2].buffer_type= MYSQL_TYPE_VAR_STRING;
  my_bind[2].buffer= (void*) midinit;
  my_bind[2].buffer_length= sizeof(midinit);
  my_bind[2].length= &midinit_len;

  my_bind[3].buffer_type= MYSQL_TYPE_VAR_STRING;
  my_bind[3].buffer= (void*) lastname;
  my_bind[3].buffer_length= sizeof(lastname);
  my_bind[3].length= &lastname_len;

  my_bind[4].buffer_type= MYSQL_TYPE_VAR_STRING;
  my_bind[4].buffer= (void*) workdept;
  my_bind[4].buffer_length= sizeof(workdept);
  my_bind[4].length= &workdept_len;

  my_bind[5].buffer_type= MYSQL_TYPE_DOUBLE;
  my_bind[5].buffer= (void*) &salary;

  my_bind[6].buffer_type= MYSQL_TYPE_FLOAT;
  my_bind[6].buffer= (void*) &bonus;
  rc= mysql_stmt_bind_result(stmt1, my_bind);
  check_execute(stmt1, rc);

  rc= mysql_stmt_execute(stmt1);
  check_execute(stmt1, rc);

  rc= mysql_stmt_fetch(stmt1);
  DIE_UNLESS(rc == 0);
  DIE_UNLESS(empno == 10);
  DIE_UNLESS(strcmp(firstname, "CHRISTINE") == 0);
  DIE_UNLESS(strcmp(midinit, "I") == 0);
  DIE_UNLESS(strcmp(lastname, "HAAS") == 0);
  DIE_UNLESS(strcmp(workdept, "A00") == 0);
  DIE_UNLESS(salary == (double) 52750.0);
  DIE_UNLESS(bonus == (float) 1000.0);

  stmt2= open_cursor("SELECT empno, firstname FROM t1");
  rc= mysql_stmt_bind_result(stmt2, my_bind);
  check_execute(stmt2, rc);

  rc= mysql_stmt_execute(stmt2);
  check_execute(stmt2, rc);

  rc= mysql_stmt_fetch(stmt2);
  DIE_UNLESS(rc == 0);

  DIE_UNLESS(empno == 10);
  DIE_UNLESS(strcmp(firstname, "CHRISTINE") == 0);

  rc= mysql_stmt_reset(stmt2);
  check_execute(stmt2, rc);

  /* ERROR: next statement should return 0 */

  rc= mysql_stmt_fetch(stmt1);
  DIE_UNLESS(rc == 0);

  mysql_stmt_close(stmt1);
  mysql_stmt_close(stmt2);
  rc= mysql_rollback(mysql);
  myquery(rc);

  rc= mysql_query(mysql, "drop table t1");
  myquery(rc);
}

/* Cursors: opening a cursor to a compilicated query with ORDER BY */

static void test_bug11901()
{
  MYSQL_STMT *stmt;
  MYSQL_BIND my_bind[2];
  int rc;
  char workdept[20];
  ulong workdept_len;
  uint32 empno;
  const char *stmt_text;

  myheader("test_bug11901");

  stmt_text= "drop table if exists t1, t2";
  rc= mysql_real_query(mysql, stmt_text, strlen(stmt_text));
  myquery(rc);

  stmt_text= "create table t1 ("
    "  empno int(11) not null, firstname varchar(20) not null,"
    "  midinit varchar(20) not null, lastname varchar(20) not null,"
    "  workdept varchar(6) not null, salary double not null,"
    "  bonus float not null, primary key (empno), "
    " unique key (workdept, empno) "
    ") default charset=latin1 collate=latin1_bin";
  rc= mysql_real_query(mysql, stmt_text, strlen(stmt_text));
  myquery(rc);

  stmt_text= "insert into t1 values "
     "(10,  'CHRISTINE', 'I', 'HAAS',      'A00', 52750, 1000),"
     "(20,  'MICHAEL',   'L', 'THOMPSON',  'B01', 41250, 800), "
     "(30,  'SALLY',     'A', 'KWAN',      'C01', 38250, 800), "
     "(50,  'JOHN',      'B', 'GEYER',     'E01', 40175, 800), "
     "(60,  'IRVING',    'F', 'STERN',     'D11', 32250, 500), "
     "(70,  'EVA',       'D', 'PULASKI',   'D21', 36170, 700), "
     "(90,  'EILEEN',    'W', 'HENDERSON', 'E11', 29750, 600), "
     "(100, 'THEODORE',  'Q', 'SPENSER',   'E21', 26150, 500), "
     "(110, 'VINCENZO',  'G', 'LUCCHESSI', 'A00', 46500, 900), "
     "(120, 'SEAN',      '',  'O\\'CONNELL', 'A00', 29250, 600), "
     "(130, 'DOLORES',   'M', 'QUINTANA',  'C01', 23800, 500), "
     "(140, 'HEATHER',   'A', 'NICHOLLS',  'C01', 28420, 600), "
     "(150, 'BRUCE',     '',  'ADAMSON',   'D11', 25280, 500), "
     "(160, 'ELIZABETH', 'R', 'PIANKA',    'D11', 22250, 400), "
     "(170, 'MASATOSHI', 'J', 'YOSHIMURA', 'D11', 24680, 500), "
     "(180, 'MARILYN',   'S', 'SCOUTTEN',  'D11', 21340, 500), "
     "(190, 'JAMES',     'H', 'WALKER',    'D11', 20450, 400), "
     "(200, 'DAVID',     '',  'BROWN',     'D11', 27740, 600), "
     "(210, 'WILLIAM',   'T', 'JONES',     'D11', 18270, 400), "
     "(220, 'JENNIFER',  'K', 'LUTZ',      'D11', 29840, 600), "
     "(230, 'JAMES',     'J', 'JEFFERSON', 'D21', 22180, 400), "
     "(240, 'SALVATORE', 'M', 'MARINO',    'D21', 28760, 600), "
     "(250, 'DANIEL',    'S', 'SMITH',     'D21', 19180, 400), "
     "(260, 'SYBIL',     'P', 'JOHNSON',   'D21', 17250, 300), "
     "(270, 'MARIA',     'L', 'PEREZ',     'D21', 27380, 500), "
     "(280, 'ETHEL',     'R', 'SCHNEIDER', 'E11', 26250, 500), "
     "(290, 'JOHN',      'R', 'PARKER',    'E11', 15340, 300), "
     "(300, 'PHILIP',    'X', 'SMITH',     'E11', 17750, 400), "
     "(310, 'MAUDE',     'F', 'SETRIGHT',  'E11', 15900, 300), "
     "(320, 'RAMLAL',    'V', 'MEHTA',     'E21', 19950, 400), "
     "(330, 'WING',      '',  'LEE',       'E21', 25370, 500), "
     "(340, 'JASON',     'R', 'GOUNOT',    'E21', 23840, 500)";

  rc= mysql_real_query(mysql, stmt_text, strlen(stmt_text));
  myquery(rc);

  stmt_text= "create table t2 ("
    " deptno varchar(6) not null, deptname varchar(20) not null,"
    " mgrno int(11) not null, location varchar(20) not null,"
    " admrdept varchar(6) not null, refcntd int(11) not null,"
    " refcntu int(11) not null, primary key (deptno)"
    ") default charset=latin1 collate=latin1_bin";
  rc= mysql_real_query(mysql, stmt_text, strlen(stmt_text));
  myquery(rc);

  stmt_text= "insert into t2 values "
    "('A00', 'SPIFFY COMPUTER SERV', 10, '', 'A00', 0, 0), "
    "('B01', 'PLANNING',             20, '', 'A00', 0, 0), "
    "('C01', 'INFORMATION CENTER',   30, '', 'A00', 0, 0), "
    "('D01', 'DEVELOPMENT CENTER',   0,  '', 'A00', 0, 0),"
    "('D11', 'MANUFACTURING SYSTEM', 60, '', 'D01', 0, 0), "
    "('D21', 'ADMINISTRATION SYSTE', 70, '', 'D01', 0, 0), "
    "('E01', 'SUPPORT SERVICES',     50, '', 'A00', 0, 0), "
    "('E11', 'OPERATIONS',           90, '', 'E01', 0, 0), "
    "('E21', 'SOFTWARE SUPPORT',     100,'', 'E01', 0, 0)";
  rc= mysql_real_query(mysql, stmt_text, strlen(stmt_text));
  myquery(rc);

  /* ****** Begin of trace ****** */

  stmt= open_cursor("select t1.empno, t1.workdept "
                    "from (t1 left join t2 on t2.deptno = t1.workdept) "
                    "where t2.deptno in "
                    "   (select t2.deptno "
                    "    from (t1 left join t2 on t2.deptno = t1.workdept) "
                    "    where t1.empno = ?) "
                    "order by 1");
  bzero(my_bind, sizeof(my_bind));

  my_bind[0].buffer_type= MYSQL_TYPE_LONG;
  my_bind[0].buffer= &empno;
  rc= mysql_stmt_bind_param(stmt, my_bind);
  check_execute(stmt, rc);

  my_bind[1].buffer_type= MYSQL_TYPE_VAR_STRING;
  my_bind[1].buffer= (void*) workdept;
  my_bind[1].buffer_length= sizeof(workdept);
  my_bind[1].length= &workdept_len;

  rc= mysql_stmt_bind_result(stmt, my_bind);
  check_execute(stmt, rc);

  empno= 10;
  /* ERROR: next statement causes a server crash */
  rc= mysql_stmt_execute(stmt);
  check_execute(stmt, rc);

  mysql_stmt_close(stmt);

  rc= mysql_query(mysql, "drop table t1, t2");
  myquery(rc);
}

/* Bug#11904: mysql_stmt_attr_set CURSOR_TYPE_READ_ONLY grouping wrong result */

static void test_bug11904()
{
  MYSQL_STMT *stmt1;
  int rc;
  const char *stmt_text;
  const ulong type= (ulong)CURSOR_TYPE_READ_ONLY;
  MYSQL_BIND my_bind[2];
  int country_id=0;
  char row_data[11]= {0};

  myheader("test_bug11904");

  /* create tables */
  rc= mysql_query(mysql, "DROP TABLE IF EXISTS bug11904b");
  myquery(rc);
  rc= mysql_query(mysql, "CREATE TABLE bug11904b (id int, name char(10), primary key(id, name))");
  myquery(rc);

  rc= mysql_query(mysql, "INSERT INTO bug11904b VALUES (1, 'sofia'), (1,'plovdiv'),"
                          " (1,'varna'), (2,'LA'), (2,'new york'), (3,'heidelberg'),"
                          " (3,'berlin'), (3, 'frankfurt')");

  myquery(rc);
  mysql_commit(mysql);
  /* create statement */
  stmt1= mysql_stmt_init(mysql);
  mysql_stmt_attr_set(stmt1, STMT_ATTR_CURSOR_TYPE, (const void*) &type);

  stmt_text= "SELECT id, MIN(name) FROM bug11904b GROUP BY id";

  rc= mysql_stmt_prepare(stmt1, stmt_text, strlen(stmt_text));
  check_execute(stmt1, rc);

  memset(my_bind, 0, sizeof(my_bind));
  my_bind[0].buffer_type= MYSQL_TYPE_LONG;
  my_bind[0].buffer=& country_id;
  my_bind[0].buffer_length= 0;
  my_bind[0].length= 0;

  my_bind[1].buffer_type= MYSQL_TYPE_STRING;
  my_bind[1].buffer=& row_data;
  my_bind[1].buffer_length= sizeof(row_data) - 1;
  my_bind[1].length= 0;

  rc= mysql_stmt_bind_result(stmt1, my_bind);
  check_execute(stmt1, rc);

  rc= mysql_stmt_execute(stmt1);
  check_execute(stmt1, rc);

  rc= mysql_stmt_fetch(stmt1);
  check_execute(stmt1, rc);
  DIE_UNLESS(country_id == 1);
  DIE_UNLESS(memcmp(row_data, "plovdiv", 7) == 0);

  rc= mysql_stmt_fetch(stmt1);
  check_execute(stmt1, rc);
  DIE_UNLESS(country_id == 2);
  DIE_UNLESS(memcmp(row_data, "LA", 2) == 0);

  rc= mysql_stmt_fetch(stmt1);
  check_execute(stmt1, rc);
  DIE_UNLESS(country_id == 3);
  DIE_UNLESS(memcmp(row_data, "berlin", 6) == 0);

  rc= mysql_stmt_close(stmt1);
  check_execute(stmt1, rc);

  rc= mysql_query(mysql, "drop table bug11904b");
  myquery(rc);
}


/* Bug#12243: multiple cursors, crash in a fetch after commit. */

static void test_bug12243()
{
  MYSQL_STMT *stmt1, *stmt2;
  int rc;
  const char *stmt_text;
  ulong type;

  myheader("test_bug12243");

  if (! have_innodb)
  {
    if (!opt_silent)
      printf("This test requires InnoDB.\n");
    return;
  }

  /* create tables */
  mysql_query(mysql, "drop table if exists t1");
  mysql_query(mysql, "create table t1 (a int) engine=InnoDB");
  rc= mysql_query(mysql, "insert into t1 (a) values (1), (2)");
  myquery(rc);
  mysql_autocommit(mysql, FALSE);
  /* create statement */
  stmt1= mysql_stmt_init(mysql);
  stmt2= mysql_stmt_init(mysql);
  type= (ulong) CURSOR_TYPE_READ_ONLY;
  mysql_stmt_attr_set(stmt1, STMT_ATTR_CURSOR_TYPE, (const void*) &type);
  mysql_stmt_attr_set(stmt2, STMT_ATTR_CURSOR_TYPE, (const void*) &type);

  stmt_text= "select a from t1";

  rc= mysql_stmt_prepare(stmt1, stmt_text, strlen(stmt_text));
  check_execute(stmt1, rc);
  rc= mysql_stmt_execute(stmt1);
  check_execute(stmt1, rc);
  rc= mysql_stmt_fetch(stmt1);
  check_execute(stmt1, rc);

  rc= mysql_stmt_prepare(stmt2, stmt_text, strlen(stmt_text));
  check_execute(stmt2, rc);
  rc= mysql_stmt_execute(stmt2);
  check_execute(stmt2, rc);
  rc= mysql_stmt_fetch(stmt2);
  check_execute(stmt2, rc);

  rc= mysql_stmt_close(stmt1);
  check_execute(stmt1, rc);
  rc= mysql_commit(mysql);
  myquery(rc);
  rc= mysql_stmt_fetch(stmt2);
  check_execute(stmt2, rc);

  mysql_stmt_close(stmt2);
  rc= mysql_query(mysql, "drop table t1");
  myquery(rc);
  mysql_autocommit(mysql, TRUE);                /* restore default */
}


/*
  Bug#11718: query with function, join and order by returns wrong type
*/

static void test_bug11718()
{
  MYSQL_RES	*res;
  int rc;
  const char *query= "select str_to_date(concat(f3),'%Y%m%d') from t1,t2 "
                     "where f1=f2 order by f1";

  myheader("test_bug11718");

  rc= mysql_query(mysql, "drop table if exists t1, t2");
  myquery(rc);
  rc= mysql_query(mysql, "create table t1 (f1 int)");
  myquery(rc);
  rc= mysql_query(mysql, "create table t2 (f2 int, f3 numeric(8))");
  myquery(rc);
  rc= mysql_query(mysql, "insert into t1 values (1), (2)");
  myquery(rc);
  rc= mysql_query(mysql, "insert into t2 values (1,20050101), (2,20050202)");
  myquery(rc);
  rc= mysql_query(mysql, query);
  myquery(rc);
  res = mysql_store_result(mysql);

  if (!opt_silent)
    printf("return type: %s", (res->fields[0].type == MYSQL_TYPE_DATE)?"DATE":
           "not DATE");
  DIE_UNLESS(res->fields[0].type == MYSQL_TYPE_DATE);
  mysql_free_result(res);
  rc= mysql_query(mysql, "drop table t1, t2");
  myquery(rc);
}


/*
  Bug #12925: Bad handling of maximum values in getopt
*/
static void test_bug12925()
{
  myheader("test_bug12925");
  if (opt_getopt_ll_test)
    DIE_UNLESS(opt_getopt_ll_test == LL(25600*1024*1024));
}


/*
  Bug#14210 "Simple query with > operator on large table gives server
  crash"
*/

static void test_bug14210()
{
  MYSQL_STMT *stmt;
  int rc, i;
  const char *stmt_text;
  ulong type;

  myheader("test_bug14210");

  mysql_query(mysql, "drop table if exists t1");
  /*
    To trigger the problem the table must be InnoDB, although the problem
    itself is not InnoDB related. In case the table is MyISAM this test
    is harmless.
  */
  mysql_query(mysql, "create table t1 (a varchar(255)) engine=InnoDB");
  rc= mysql_query(mysql, "insert into t1 (a) values (repeat('a', 256))");
  myquery(rc);
  rc= mysql_query(mysql, "set @@session.max_heap_table_size=16384");
  /* Create a big enough table (more than max_heap_table_size) */
  for (i= 0; i < 8; i++)
  {
    rc= mysql_query(mysql, "insert into t1 (a) select a from t1");
    myquery(rc);
  }
  /* create statement */
  stmt= mysql_stmt_init(mysql);
  type= (ulong) CURSOR_TYPE_READ_ONLY;
  mysql_stmt_attr_set(stmt, STMT_ATTR_CURSOR_TYPE, (const void*) &type);

  stmt_text= "select a from t1";

  rc= mysql_stmt_prepare(stmt, stmt_text, strlen(stmt_text));
  check_execute(stmt, rc);
  rc= mysql_stmt_execute(stmt);
  while ((rc= mysql_stmt_fetch(stmt)) == 0)
    ;
  DIE_UNLESS(rc == MYSQL_NO_DATA);

  rc= mysql_stmt_close(stmt);

  rc= mysql_query(mysql, "drop table t1");
  myquery(rc);
  rc= mysql_query(mysql, "set @@session.max_heap_table_size=default");
  myquery(rc);
}

/* Bug#13488: wrong column metadata when fetching from cursor */

static void test_bug13488()
{
  MYSQL_BIND my_bind[3];
  MYSQL_STMT *stmt1;
  int rc, f1, f2, f3, i;
  const ulong type= CURSOR_TYPE_READ_ONLY;
  const char *query= "select * from t1 left join t2 on f1=f2 where f1=1";

  myheader("test_bug13488");

  rc= mysql_query(mysql, "drop table if exists t1, t2");
  myquery(rc);
  rc= mysql_query(mysql, "create table t1 (f1 int not null primary key)");
  myquery(rc);
  rc= mysql_query(mysql, "create table t2 (f2 int not null primary key, "
                  "f3 int not null)");
  myquery(rc);
  rc= mysql_query(mysql, "insert into t1 values (1), (2)");
  myquery(rc);
  rc= mysql_query(mysql, "insert into t2 values (1,2), (2,4)");
  myquery(rc);

  memset(my_bind, 0, sizeof(my_bind));
  for (i= 0; i < 3; i++)
  {
    my_bind[i].buffer_type= MYSQL_TYPE_LONG;
    my_bind[i].buffer_length= 4;
    my_bind[i].length= 0;
  }
  my_bind[0].buffer=&f1;
  my_bind[1].buffer=&f2;
  my_bind[2].buffer=&f3;

  stmt1= mysql_stmt_init(mysql);
  rc= mysql_stmt_attr_set(stmt1,STMT_ATTR_CURSOR_TYPE, (const void *)&type);
  check_execute(stmt1, rc);

  rc= mysql_stmt_prepare(stmt1, query, strlen(query));
  check_execute(stmt1, rc);

  rc= mysql_stmt_execute(stmt1);
  check_execute(stmt1, rc);

  rc= mysql_stmt_bind_result(stmt1, my_bind);
  check_execute(stmt1, rc);

  rc= mysql_stmt_fetch(stmt1);
  check_execute(stmt1, rc);

  rc= mysql_stmt_free_result(stmt1);
  check_execute(stmt1, rc);

  rc= mysql_stmt_reset(stmt1);
  check_execute(stmt1, rc);

  rc= mysql_stmt_close(stmt1);
  check_execute(stmt1, rc);

  if (!opt_silent)
    printf("data is: %s", (f1 == 1 && f2 == 1 && f3 == 2)?"OK":
           "wrong");
  DIE_UNLESS(f1 == 1 && f2 == 1 && f3 == 2);
  rc= mysql_query(mysql, "drop table t1, t2");
  myquery(rc);
}

/*
  Bug#13524: warnings of a previous command are not reset when fetching
  from a cursor.
*/

static void test_bug13524()
{
  MYSQL_STMT *stmt;
  int rc;
  unsigned int warning_count;
  const ulong type= CURSOR_TYPE_READ_ONLY;
  const char *query= "select * from t1";

  myheader("test_bug13524");

  rc= mysql_query(mysql, "drop table if exists t1, t2");
  myquery(rc);
  rc= mysql_query(mysql, "create table t1 (a int not null primary key)");
  myquery(rc);
  rc= mysql_query(mysql, "insert into t1 values (1), (2), (3), (4)");
  myquery(rc);

  stmt= mysql_stmt_init(mysql);
  rc= mysql_stmt_attr_set(stmt, STMT_ATTR_CURSOR_TYPE, (const void*) &type);
  check_execute(stmt, rc);

  rc= mysql_stmt_prepare(stmt, query, strlen(query));
  check_execute(stmt, rc);

  rc= mysql_stmt_execute(stmt);
  check_execute(stmt, rc);

  rc= mysql_stmt_fetch(stmt);
  check_execute(stmt, rc);

  warning_count= mysql_warning_count(mysql);
  DIE_UNLESS(warning_count == 0);

  /* Check that DROP TABLE produced a warning (no such table) */
  rc= mysql_query(mysql, "drop table if exists t2");
  myquery(rc);
  warning_count= mysql_warning_count(mysql);
  DIE_UNLESS(warning_count == 1);

  /*
    Check that fetch from a cursor cleared the warning from the previous
    command.
  */
  rc= mysql_stmt_fetch(stmt);
  check_execute(stmt, rc);
  warning_count= mysql_warning_count(mysql);
  DIE_UNLESS(warning_count == 0);

  /* Cleanup */
  mysql_stmt_close(stmt);
  rc= mysql_query(mysql, "drop table t1");
  myquery(rc);
}

/*
  Bug#14845 "mysql_stmt_fetch returns MYSQL_NO_DATA when COUNT(*) is 0"
*/

static void test_bug14845()
{
  MYSQL_STMT *stmt;
  int rc;
  const ulong type= CURSOR_TYPE_READ_ONLY;
  const char *query= "select count(*) from t1 where 1 = 0";

  myheader("test_bug14845");

  rc= mysql_query(mysql, "drop table if exists t1");
  myquery(rc);
  rc= mysql_query(mysql, "create table t1 (id int(11) default null, "
                         "name varchar(20) default null)"
                         "engine=MyISAM DEFAULT CHARSET=utf8");
  myquery(rc);
  rc= mysql_query(mysql, "insert into t1 values (1,'abc'),(2,'def')");
  myquery(rc);

  stmt= mysql_stmt_init(mysql);
  rc= mysql_stmt_attr_set(stmt, STMT_ATTR_CURSOR_TYPE, (const void*) &type);
  check_execute(stmt, rc);

  rc= mysql_stmt_prepare(stmt, query, strlen(query));
  check_execute(stmt, rc);

  rc= mysql_stmt_execute(stmt);
  check_execute(stmt, rc);

  rc= mysql_stmt_fetch(stmt);
  DIE_UNLESS(rc == 0);

  rc= mysql_stmt_fetch(stmt);
  DIE_UNLESS(rc == MYSQL_NO_DATA);

  /* Cleanup */
  mysql_stmt_close(stmt);
  rc= mysql_query(mysql, "drop table t1");
  myquery(rc);
}


/*
  Bug #15510: mysql_warning_count returns 0 after mysql_stmt_fetch which
  should warn
*/
static void test_bug15510()
{
  MYSQL_STMT *stmt;
  int rc;
  const char *query= "select 1 from dual where 1/0";

  myheader("test_bug15510");

  rc= mysql_query(mysql, "set @@sql_mode='ERROR_FOR_DIVISION_BY_ZERO'");
  myquery(rc);

  stmt= mysql_stmt_init(mysql);

  rc= mysql_stmt_prepare(stmt, query, strlen(query));
  check_execute(stmt, rc);

  rc= mysql_stmt_execute(stmt);
  check_execute(stmt, rc);

  rc= mysql_stmt_fetch(stmt);
  DIE_UNLESS(mysql_warning_count(mysql));

  /* Cleanup */
  mysql_stmt_close(stmt);
  rc= mysql_query(mysql, "set @@sql_mode=''");
  myquery(rc);
}


/* Test MYSQL_OPT_RECONNECT, Bug#15719 */

static void test_opt_reconnect()
{
  MYSQL *lmysql;
  my_bool my_true= TRUE;

  myheader("test_opt_reconnect");

  if (!(lmysql= mysql_init(NULL)))
  {
    myerror("mysql_init() failed");
    exit(1);
  }

  if (!opt_silent)
    fprintf(stdout, "reconnect before mysql_options: %d\n", lmysql->reconnect);
  DIE_UNLESS(lmysql->reconnect == 0);

  if (mysql_options(lmysql, MYSQL_OPT_RECONNECT, &my_true))
  {
    myerror("mysql_options failed: unknown option MYSQL_OPT_RECONNECT\n");
    exit(1);
  }

  /* reconnect should be 1 */
  if (!opt_silent)
    fprintf(stdout, "reconnect after mysql_options: %d\n", lmysql->reconnect);
  DIE_UNLESS(lmysql->reconnect == 1);

  if (!(mysql_real_connect(lmysql, opt_host, opt_user,
                           opt_password, current_db, opt_port,
                           opt_unix_socket, 0)))
  {
    myerror("connection failed");
    exit(1);
  }

  /* reconnect should still be 1 */
  if (!opt_silent)
    fprintf(stdout, "reconnect after mysql_real_connect: %d\n",
	    lmysql->reconnect);
  DIE_UNLESS(lmysql->reconnect == 1);

  mysql_close(lmysql);

  if (!(lmysql= mysql_init(NULL)))
  {
    myerror("mysql_init() failed");
    exit(1);
  }

  if (!opt_silent)
    fprintf(stdout, "reconnect before mysql_real_connect: %d\n", lmysql->reconnect);
  DIE_UNLESS(lmysql->reconnect == 0);

  if (!(mysql_real_connect(lmysql, opt_host, opt_user,
                           opt_password, current_db, opt_port,
                           opt_unix_socket, 0)))
  {
    myerror("connection failed");
    exit(1);
  }

  /* reconnect should still be 0 */
  if (!opt_silent)
    fprintf(stdout, "reconnect after mysql_real_connect: %d\n",
	    lmysql->reconnect);
  DIE_UNLESS(lmysql->reconnect == 0);

  mysql_close(lmysql);
}


#ifndef EMBEDDED_LIBRARY

static void test_bug12744()
{
  MYSQL_STMT *prep_stmt = NULL;
  int rc;
  myheader("test_bug12744");

  prep_stmt= mysql_stmt_init(mysql);
  rc= mysql_stmt_prepare(prep_stmt, "SELECT 1", 8);
  DIE_UNLESS(rc==0);

  mysql_close(mysql);

  if ((rc= mysql_stmt_execute(prep_stmt)))
  {
    if ((rc= mysql_stmt_reset(prep_stmt)))
      printf("OK!\n");
    else
    {
      printf("Error!");
      DIE_UNLESS(1==0);
    }
  }
  else
  {
    fprintf(stderr, "expected error but no error occured\n");
    DIE_UNLESS(1==0);
  }
  rc= mysql_stmt_close(prep_stmt);
  client_connect(0);
}

#endif /* EMBEDDED_LIBRARY */

/* Bug #16143: mysql_stmt_sqlstate returns an empty string instead of '00000' */

static void test_bug16143()
{
  MYSQL_STMT *stmt;
  myheader("test_bug16143");

  stmt= mysql_stmt_init(mysql);
  /* Check mysql_stmt_sqlstate return "no error" */
  DIE_UNLESS(strcmp(mysql_stmt_sqlstate(stmt), "00000") == 0);

  mysql_stmt_close(stmt);
}


/* Bug #16144: mysql_stmt_attr_get type error */

static void test_bug16144()
{
  const my_bool flag_orig= (my_bool) 0xde;
  my_bool flag= flag_orig;
  MYSQL_STMT *stmt;
  myheader("test_bug16144");

  /* Check that attr_get returns correct data on little and big endian CPUs */
  stmt= mysql_stmt_init(mysql);
  mysql_stmt_attr_set(stmt, STMT_ATTR_UPDATE_MAX_LENGTH, (const void*) &flag);
  mysql_stmt_attr_get(stmt, STMT_ATTR_UPDATE_MAX_LENGTH, (void*) &flag);
  DIE_UNLESS(flag == flag_orig);

  mysql_stmt_close(stmt);
}

/*
  Bug #15613: "libmysqlclient API function mysql_stmt_prepare returns wrong
  field length"
*/

static void test_bug15613()
{
  MYSQL_STMT *stmt;
  const char *stmt_text;
  MYSQL_RES *metadata;
  MYSQL_FIELD *field;
  int rc;
  myheader("test_bug15613");

  /* I. Prepare the table */
  rc= mysql_query(mysql, "set names latin1");
  myquery(rc);
  mysql_query(mysql, "drop table if exists t1");
  rc= mysql_query(mysql,
                  "create table t1 (t text character set utf8, "
                                   "tt tinytext character set utf8, "
                                   "mt mediumtext character set utf8, "
                                   "lt longtext character set utf8, "
                                   "vl varchar(255) character set latin1,"
                                   "vb varchar(255) character set binary,"
                                   "vu varchar(255) character set utf8)");
  myquery(rc);

  stmt= mysql_stmt_init(mysql);

  /* II. Check SELECT metadata */
  stmt_text= ("select t, tt, mt, lt, vl, vb, vu from t1");
  rc= mysql_stmt_prepare(stmt, stmt_text, strlen(stmt_text));
  metadata= mysql_stmt_result_metadata(stmt);
  field= mysql_fetch_fields(metadata);
  if (!opt_silent)
  {
    printf("Field lengths (client character set is latin1):\n"
           "text character set utf8:\t\t%lu\n"
           "tinytext character set utf8:\t\t%lu\n"
           "mediumtext character set utf8:\t\t%lu\n"
           "longtext character set utf8:\t\t%lu\n"
           "varchar(255) character set latin1:\t%lu\n"
           "varchar(255) character set binary:\t%lu\n"
           "varchar(255) character set utf8:\t%lu\n",
           field[0].length, field[1].length, field[2].length, field[3].length,
           field[4].length, field[5].length, field[6].length);
  }
  DIE_UNLESS(field[0].length == 65535);
  DIE_UNLESS(field[1].length == 255);
  DIE_UNLESS(field[2].length == 16777215);
  DIE_UNLESS(field[3].length == 4294967295UL);
  DIE_UNLESS(field[4].length == 255);
  DIE_UNLESS(field[5].length == 255);
  DIE_UNLESS(field[6].length == 255);
  mysql_free_result(metadata);
  mysql_stmt_free_result(stmt);

  /* III. Cleanup */
  rc= mysql_query(mysql, "drop table t1");
  myquery(rc);
  rc= mysql_query(mysql, "set names default");
  myquery(rc);
  mysql_stmt_close(stmt);
}

/*
  Bug#17667: An attacker has the opportunity to bypass query logging.

  Note! Also tests Bug#21813, where prepared statements are used to
  run queries
*/
static void test_bug17667()
{
  int rc;
  MYSQL_STMT *stmt;
  enum query_type { QT_NORMAL, QT_PREPARED};
  struct buffer_and_length {
    enum query_type qt;
    const char *buffer;
    const uint length;
  } statements[]= {
    { QT_NORMAL, "drop table if exists bug17667", 29 },
    { QT_NORMAL, "create table bug17667 (c varchar(20))", 37 },
    { QT_NORMAL, "insert into bug17667 (c) values ('regular') /* NUL=\0 with comment */", 68 },
    { QT_PREPARED,
      "insert into bug17667 (c) values ('prepared') /* NUL=\0 with comment */", 69, },
    { QT_NORMAL, "insert into bug17667 (c) values ('NUL=\0 in value')", 50 },
    { QT_NORMAL, "insert into bug17667 (c) values ('5 NULs=\0\0\0\0\0')", 48 },
    { QT_PREPARED, "insert into bug17667 (c) values ('6 NULs=\0\0\0\0\0\0')", 50 },
    { QT_NORMAL, "/* NUL=\0 with comment */ insert into bug17667 (c) values ('encore')", 67 },
    { QT_NORMAL, "drop table bug17667", 19 },
    { QT_NORMAL, NULL, 0 } };

  struct buffer_and_length *statement_cursor;
  FILE *log_file;
  char *master_log_filename;

  myheader("test_bug17667");

  master_log_filename = (char *) malloc(strlen(opt_vardir) + strlen("/log/master.log") + 1);
  strxmov(master_log_filename, opt_vardir, "/log/master.log", NullS);
  if (!opt_silent)
    printf("Opening '%s'\n", master_log_filename);
  log_file= my_fopen(master_log_filename, (int) (O_RDONLY | O_BINARY), MYF(0));
  free(master_log_filename);

  if (log_file == NULL)
  {
    if (!opt_silent)
    {
      printf("Could not find the log file, VARDIR/log/master.log, so "
             "test_bug17667 is not run.\n"
             "Run test from the mysql-test/mysql-test-run* program to set up "
             "correct environment for this test.\n\n");
    }
    return;
  }

  for (statement_cursor= statements; statement_cursor->buffer != NULL;
       statement_cursor++)
  {
    if (statement_cursor->qt == QT_NORMAL)
    {
      /* Run statement as normal query */
      rc= mysql_real_query(mysql, statement_cursor->buffer,
                           statement_cursor->length);
      myquery(rc);
    }
    else if (statement_cursor->qt == QT_PREPARED)
    {
      /*
        Run as prepared statement

        NOTE! All these queries should be in the log twice,
        one time for prepare and one time for execute
      */
      stmt= mysql_stmt_init(mysql);

      rc= mysql_stmt_prepare(stmt, statement_cursor->buffer,
                             statement_cursor->length);
      check_execute(stmt, rc);

      rc= mysql_stmt_execute(stmt);
      check_execute(stmt, rc);

      mysql_stmt_close(stmt);
    }
    else
    {
      DIE_UNLESS(0==1);
    }
  }

  /* Make sure the server has written the logs to disk before reading it */
  rc= mysql_query(mysql, "flush logs");
  myquery(rc);

  for (statement_cursor= statements; statement_cursor->buffer != NULL;
       statement_cursor++)
  {
    int expected_hits= 1, hits= 0;
    char line_buffer[MAX_TEST_QUERY_LENGTH*2];
    /* more than enough room for the query and some marginalia. */

    /* Prepared statments always occurs twice in log */
    if (statement_cursor->qt == QT_PREPARED)
      expected_hits++;

    /* Loop until we found expected number of log entries */
    do {
      /* Loop until statement is found in log */
      do {
        memset(line_buffer, '/', MAX_TEST_QUERY_LENGTH*2);

        if(fgets(line_buffer, MAX_TEST_QUERY_LENGTH*2, log_file) == NULL)
        {
          /* If fgets returned NULL, it indicates either error or EOF */
          if (feof(log_file))
            DIE("Found EOF before all statements where found");

          fprintf(stderr, "Got error %d while reading from file\n",
                  ferror(log_file));
          DIE("Read error");
        }

      } while (my_memmem(line_buffer, MAX_TEST_QUERY_LENGTH*2,
                         statement_cursor->buffer,
                         statement_cursor->length) == NULL);
      hits++;
    } while (hits < expected_hits);

    if (!opt_silent)
      printf("Found statement starting with \"%s\"\n",
             statement_cursor->buffer);
  }

  if (!opt_silent)
    printf("success.  All queries found intact in the log.\n");

  my_fclose(log_file, MYF(0));
}


/*
  Bug#14169: type of group_concat() result changed to blob if tmp_table was
  used
*/
static void test_bug14169()
{
  MYSQL_STMT *stmt;
  const char *stmt_text;
  MYSQL_RES *res;
  MYSQL_FIELD *field;
  int rc;

  myheader("test_bug14169");

  rc= mysql_query(mysql, "drop table if exists t1");
  myquery(rc);
  rc= mysql_query(mysql, "set session group_concat_max_len=1024");
  myquery(rc);
  rc= mysql_query(mysql, "create table t1 (f1 int unsigned, f2 varchar(255))");
  myquery(rc);
  rc= mysql_query(mysql, "insert into t1 values (1,repeat('a',255)),"
                         "(2,repeat('b',255))");
  myquery(rc);
  stmt= mysql_stmt_init(mysql);
  stmt_text= "select f2,group_concat(f1) from t1 group by f2";
  rc= mysql_stmt_prepare(stmt, stmt_text, strlen(stmt_text));
  myquery(rc);
  res= mysql_stmt_result_metadata(stmt);
  field= mysql_fetch_fields(res);
  if (!opt_silent)
    printf("GROUP_CONCAT() result type %i", field[1].type);
  DIE_UNLESS(field[1].type == MYSQL_TYPE_BLOB);
  mysql_free_result(res);
  mysql_stmt_free_result(stmt);
  mysql_stmt_close(stmt);

  rc= mysql_query(mysql, "drop table t1");
  myquery(rc);
}

/*
   Test that mysql_insert_id() behaves as documented in our manual
*/

static void test_mysql_insert_id()
{
  my_ulonglong res;
  int rc;

  myheader("test_mysql_insert_id");

  rc= mysql_query(mysql, "drop table if exists t1");
  myquery(rc);
  /* table without auto_increment column */
  rc= mysql_query(mysql, "create table t1 (f1 int, f2 varchar(255), key(f1))");
  myquery(rc);
  rc= mysql_query(mysql, "insert into t1 values (1,'a')");
  myquery(rc);
  res= mysql_insert_id(mysql);
  DIE_UNLESS(res == 0);
  rc= mysql_query(mysql, "insert into t1 values (null,'b')");
  myquery(rc);
  res= mysql_insert_id(mysql);
  DIE_UNLESS(res == 0);
  rc= mysql_query(mysql, "insert into t1 select 5,'c'");
  myquery(rc);
  res= mysql_insert_id(mysql);
  DIE_UNLESS(res == 0);
  rc= mysql_query(mysql, "insert into t1 select null,'d'");
  myquery(rc);
  res= mysql_insert_id(mysql);
  DIE_UNLESS(res == 0);
  rc= mysql_query(mysql, "insert into t1 values (null,last_insert_id(300))");
  myquery(rc);
  res= mysql_insert_id(mysql);
  DIE_UNLESS(res == 300);
  rc= mysql_query(mysql, "insert into t1 select null,last_insert_id(400)");
  myquery(rc);
  res= mysql_insert_id(mysql);
  /*
    Behaviour change: old code used to return 0; but 400 is consistent
    with INSERT VALUES, and the manual's section of mysql_insert_id() does not
    say INSERT SELECT should be different.
  */
  DIE_UNLESS(res == 400);

  /* table with auto_increment column */
  rc= mysql_query(mysql, "create table t2 (f1 int not null primary key auto_increment, f2 varchar(255))");
  myquery(rc);
  rc= mysql_query(mysql, "insert into t2 values (1,'a')");
  myquery(rc);
  res= mysql_insert_id(mysql);
  DIE_UNLESS(res == 1);
  /* this should not influence next INSERT if it doesn't have auto_inc */
  rc= mysql_query(mysql, "insert into t1 values (10,'e')");
  myquery(rc);
  res= mysql_insert_id(mysql);
  DIE_UNLESS(res == 0);

  rc= mysql_query(mysql, "insert into t2 values (null,'b')");
  myquery(rc);
  res= mysql_insert_id(mysql);
  DIE_UNLESS(res == 2);
  rc= mysql_query(mysql, "insert into t2 select 5,'c'");
  myquery(rc);
  res= mysql_insert_id(mysql);
  /*
    Manual says that for multirow insert this should have been 5, but does not
    say for INSERT SELECT. This is a behaviour change: old code used to return
    0. We try to be consistent with INSERT VALUES.
  */
  DIE_UNLESS(res == 5);
  rc= mysql_query(mysql, "insert into t2 select null,'d'");
  myquery(rc);
  res= mysql_insert_id(mysql);
  DIE_UNLESS(res == 6);
  /* with more than one row */
  rc= mysql_query(mysql, "insert into t2 values (10,'a'),(11,'b')");
  myquery(rc);
  res= mysql_insert_id(mysql);
  DIE_UNLESS(res == 11);
  rc= mysql_query(mysql, "insert into t2 select 12,'a' union select 13,'b'");
  myquery(rc);
  res= mysql_insert_id(mysql);
  /*
    Manual says that for multirow insert this should have been 13, but does
    not say for INSERT SELECT. This is a behaviour change: old code used to
    return 0. We try to be consistent with INSERT VALUES.
  */
  DIE_UNLESS(res == 13);
  rc= mysql_query(mysql, "insert into t2 values (null,'a'),(null,'b')");
  myquery(rc);
  res= mysql_insert_id(mysql);
  DIE_UNLESS(res == 14);
  rc= mysql_query(mysql, "insert into t2 select null,'a' union select null,'b'");
  myquery(rc);
  res= mysql_insert_id(mysql);
  DIE_UNLESS(res == 16);
  rc= mysql_query(mysql, "insert into t2 select 12,'a' union select 13,'b'");
  myquery_r(rc);
  rc= mysql_query(mysql, "insert ignore into t2 select 12,'a' union select 13,'b'");
  myquery(rc);
  res= mysql_insert_id(mysql);
  DIE_UNLESS(res == 0);
  rc= mysql_query(mysql, "insert into t2 values (12,'a'),(13,'b')");
  myquery_r(rc);
  res= mysql_insert_id(mysql);
  DIE_UNLESS(res == 0);
  rc= mysql_query(mysql, "insert ignore into t2 values (12,'a'),(13,'b')");
  myquery(rc);
  res= mysql_insert_id(mysql);
  DIE_UNLESS(res == 0);
  /* mixing autogenerated and explicit values */
  rc= mysql_query(mysql, "insert into t2 values (null,'e'),(12,'a'),(13,'b')");
  myquery_r(rc);
  rc= mysql_query(mysql, "insert into t2 values (null,'e'),(12,'a'),(13,'b'),(25,'g')");
  myquery_r(rc);
  rc= mysql_query(mysql, "insert into t2 values (null,last_insert_id(300))");
  myquery(rc);
  res= mysql_insert_id(mysql);
  /*
    according to the manual, this might be 20 or 300, but it looks like
    auto_increment column takes priority over last_insert_id().
  */
  DIE_UNLESS(res == 20);
  /* If first autogenerated number fails and 2nd works: */
  rc= mysql_query(mysql, "drop table t2");
  myquery(rc);
  rc= mysql_query(mysql, "create table t2 (f1 int not null primary key "
                  "auto_increment, f2 varchar(255), unique (f2))");
  myquery(rc);
  rc= mysql_query(mysql, "insert into t2 values (null,'e')");
  res= mysql_insert_id(mysql);
  DIE_UNLESS(res == 1);
  rc= mysql_query(mysql, "insert ignore into t2 values (null,'e'),(null,'a'),(null,'e')");
  myquery(rc);
  res= mysql_insert_id(mysql);
  DIE_UNLESS(res == 2);
  /* If autogenerated fails and explicit works: */
  rc= mysql_query(mysql, "insert ignore into t2 values (null,'e'),(12,'c'),(null,'d')");
  myquery(rc);
  res= mysql_insert_id(mysql);
  /*
    Behaviour change: old code returned 3 (first autogenerated, even if it
    fails); we now return first successful autogenerated.
  */
  DIE_UNLESS(res == 13);
  /* UPDATE may update mysql_insert_id() if it uses LAST_INSERT_ID(#) */
  rc= mysql_query(mysql, "update t2 set f1=14 where f1=12");
  myquery(rc);
  res= mysql_insert_id(mysql);
  DIE_UNLESS(res == 0);
  rc= mysql_query(mysql, "update t2 set f1=NULL where f1=14");
  myquery(rc);
  res= mysql_insert_id(mysql);
  DIE_UNLESS(res == 0);
  rc= mysql_query(mysql, "update t2 set f2=last_insert_id(372) where f1=0");
  myquery(rc);
  res= mysql_insert_id(mysql);
  DIE_UNLESS(res == 372);
  /* check that LAST_INSERT_ID() does not update mysql_insert_id(): */
  rc= mysql_query(mysql, "insert into t2 values (null,'g')");
  myquery(rc);
  res= mysql_insert_id(mysql);
  DIE_UNLESS(res == 15);
  rc= mysql_query(mysql, "update t2 set f2=(@li:=last_insert_id()) where f1=15");
  myquery(rc);
  res= mysql_insert_id(mysql);
  DIE_UNLESS(res == 0);
  /*
    Behaviour change: now if ON DUPLICATE KEY UPDATE updates a row,
    mysql_insert_id() returns the id of the row, instead of not being
    affected.
  */
  rc= mysql_query(mysql, "insert into t2 values (null,@li) on duplicate key "
                  "update f2=concat('we updated ',f2)");
  myquery(rc);
  res= mysql_insert_id(mysql);
  DIE_UNLESS(res == 15);

  rc= mysql_query(mysql, "drop table t1,t2");
  myquery(rc);
}

/*
  Bug#20152: mysql_stmt_execute() writes to MYSQL_TYPE_DATE buffer
*/

static void test_bug20152()
{
  MYSQL_BIND my_bind[1];
  MYSQL_STMT *stmt;
  MYSQL_TIME tm;
  int rc;
  const char *query= "INSERT INTO t1 (f1) VALUES (?)";

  myheader("test_bug20152");

  memset(my_bind, 0, sizeof(my_bind));
  my_bind[0].buffer_type= MYSQL_TYPE_DATE;
  my_bind[0].buffer= (void*)&tm;

  tm.year = 2006;
  tm.month = 6;
  tm.day = 18;
  tm.hour = 14;
  tm.minute = 9;
  tm.second = 42;

  rc= mysql_query(mysql, "DROP TABLE IF EXISTS t1");
  myquery(rc);
  rc= mysql_query(mysql, "CREATE TABLE t1 (f1 DATE)");
  myquery(rc);

  stmt= mysql_stmt_init(mysql);
  rc= mysql_stmt_prepare(stmt, query, strlen(query));
  check_execute(stmt, rc);
  rc= mysql_stmt_bind_param(stmt, my_bind);
  check_execute(stmt, rc);
  rc= mysql_stmt_execute(stmt);
  check_execute(stmt, rc);
  rc= mysql_stmt_close(stmt);
  check_execute(stmt, rc);
  rc= mysql_query(mysql, "DROP TABLE t1");
  myquery(rc);

  if (tm.hour == 14 && tm.minute == 9 && tm.second == 42) {
    if (!opt_silent)
      printf("OK!");
  } else {
    printf("[14:09:42] != [%02d:%02d:%02d]\n", tm.hour, tm.minute, tm.second);
    DIE_UNLESS(0==1);
  }
}

/* Bug#15752 "Lost connection to MySQL server when calling a SP from C API" */

static void test_bug15752()
{
  MYSQL mysql_local;
  int rc, i;
  const int ITERATION_COUNT= 100;
  const char *query= "CALL p1()";

  myheader("test_bug15752");

  rc= mysql_query(mysql, "drop procedure if exists p1");
  myquery(rc);
  rc= mysql_query(mysql, "create procedure p1() select 1");
  myquery(rc);

  mysql_init(&mysql_local);
  if (! mysql_real_connect(&mysql_local, opt_host, opt_user,
                           opt_password, current_db, opt_port,
                           opt_unix_socket,
                           CLIENT_MULTI_STATEMENTS|CLIENT_MULTI_RESULTS))
  {
    printf("Unable connect to MySQL server: %s\n", mysql_error(&mysql_local));
    DIE_UNLESS(0);
  }
  rc= mysql_real_query(&mysql_local, query, strlen(query));
  myquery(rc);
  mysql_free_result(mysql_store_result(&mysql_local));

  rc= mysql_real_query(&mysql_local, query, strlen(query));
  DIE_UNLESS(rc && mysql_errno(&mysql_local) == CR_COMMANDS_OUT_OF_SYNC);

  if (! opt_silent)
    printf("Got error (as expected): %s\n", mysql_error(&mysql_local));

  /* Check some other commands too */

  DIE_UNLESS(mysql_next_result(&mysql_local) == 0);
  mysql_free_result(mysql_store_result(&mysql_local));
  DIE_UNLESS(mysql_next_result(&mysql_local) == -1);

  /* The second problem is not reproducible: add the test case */
  for (i = 0; i < ITERATION_COUNT; i++)
  {
    if (mysql_real_query(&mysql_local, query, strlen(query)))
    {
      printf("\ni=%d %s failed: %s\n", i, query, mysql_error(&mysql_local));
      break;
    }
    mysql_free_result(mysql_store_result(&mysql_local));
    DIE_UNLESS(mysql_next_result(&mysql_local) == 0);
    mysql_free_result(mysql_store_result(&mysql_local));
    DIE_UNLESS(mysql_next_result(&mysql_local) == -1);

  }
  mysql_close(&mysql_local);
  rc= mysql_query(mysql, "drop procedure p1");
  myquery(rc);
}

/*
  Bug#21206: memory corruption when too many cursors are opened at once

  Memory corruption happens when more than 1024 cursors are open
  simultaneously.
*/
static void test_bug21206()
{
  const size_t cursor_count= 1025;

  const char *create_table[]=
  {
    "DROP TABLE IF EXISTS t1",
    "CREATE TABLE t1 (i INT)",
    "INSERT INTO t1 VALUES (1), (2), (3)"
  };
  const char *query= "SELECT * FROM t1";

  Stmt_fetch *fetch_array=
    (Stmt_fetch*) calloc(cursor_count, sizeof(Stmt_fetch));

  Stmt_fetch *fetch;

  DBUG_ENTER("test_bug21206");
  myheader("test_bug21206");

  fill_tables(create_table, sizeof(create_table) / sizeof(*create_table));

  for (fetch= fetch_array; fetch < fetch_array + cursor_count; ++fetch)
  {
    /* Init will exit(1) in case of error */
    stmt_fetch_init(fetch, fetch - fetch_array, query);
  }

  for (fetch= fetch_array; fetch < fetch_array + cursor_count; ++fetch)
    stmt_fetch_close(fetch);

  free(fetch_array);

  DBUG_VOID_RETURN;
}

/*
  Ensure we execute the status code while testing
*/

static void test_status()
{
  const char *status;
  DBUG_ENTER("test_status");
  myheader("test_status");

  if (!(status= mysql_stat(mysql)))
  {
    myerror("mysql_stat failed");                 /* purecov: inspected */
    die(__FILE__, __LINE__, "mysql_stat failed"); /* purecov: inspected */
  }
  DBUG_VOID_RETURN;
}

/*
  Bug#21726: Incorrect result with multiple invocations of
  LAST_INSERT_ID

  Test that client gets updated value of insert_id on UPDATE that uses
  LAST_INSERT_ID(expr).
*/
static void test_bug21726()
{
  const char *create_table[]=
  {
    "DROP TABLE IF EXISTS t1",
    "CREATE TABLE t1 (i INT)",
    "INSERT INTO t1 VALUES (1)",
  };
  const char *update_query= "UPDATE t1 SET i= LAST_INSERT_ID(i + 1)";
  int rc;
  my_ulonglong insert_id;

  DBUG_ENTER("test_bug21726");
  myheader("test_bug21726");

  fill_tables(create_table, sizeof(create_table) / sizeof(*create_table));

  rc= mysql_query(mysql, update_query);
  myquery(rc);
  insert_id= mysql_insert_id(mysql);
  DIE_UNLESS(insert_id == 2);

  rc= mysql_query(mysql, update_query);
  myquery(rc);
  insert_id= mysql_insert_id(mysql);
  DIE_UNLESS(insert_id == 3);

  DBUG_VOID_RETURN;
}


/*
  BUG#23383: mysql_affected_rows() returns different values than
  mysql_stmt_affected_rows()

  Test that both mysql_affected_rows() and mysql_stmt_affected_rows()
  return -1 on error, 0 when no rows were affected, and (positive) row
  count when some rows were affected.
*/
static void test_bug23383()
{
  const char *insert_query= "INSERT INTO t1 VALUES (1), (2)";
  const char *update_query= "UPDATE t1 SET i= 4 WHERE i = 3";
  MYSQL_STMT *stmt;
  my_ulonglong row_count;
  int rc;

  DBUG_ENTER("test_bug23383");
  myheader("test_bug23383");

  rc= mysql_query(mysql, "DROP TABLE IF EXISTS t1");
  myquery(rc);

  rc= mysql_query(mysql, "CREATE TABLE t1 (i INT UNIQUE)");
  myquery(rc);

  rc= mysql_query(mysql, insert_query);
  myquery(rc);
  row_count= mysql_affected_rows(mysql);
  DIE_UNLESS(row_count == 2);

  rc= mysql_query(mysql, insert_query);
  DIE_UNLESS(rc != 0);
  row_count= mysql_affected_rows(mysql);
  DIE_UNLESS(row_count == (my_ulonglong)-1);

  rc= mysql_query(mysql, update_query);
  myquery(rc);
  row_count= mysql_affected_rows(mysql);
  DIE_UNLESS(row_count == 0);

  rc= mysql_query(mysql, "DELETE FROM t1");
  myquery(rc);

  stmt= mysql_stmt_init(mysql);
  DIE_UNLESS(stmt != 0);

  rc= mysql_stmt_prepare(stmt, insert_query, strlen(insert_query));
  check_execute(stmt, rc);

  rc= mysql_stmt_execute(stmt);
  check_execute(stmt, rc);
  row_count= mysql_stmt_affected_rows(stmt);
  DIE_UNLESS(row_count == 2);

  rc= mysql_stmt_execute(stmt);
  DIE_UNLESS(rc != 0);
  row_count= mysql_stmt_affected_rows(stmt);
  DIE_UNLESS(row_count == (my_ulonglong)-1);

  rc= mysql_stmt_prepare(stmt, update_query, strlen(update_query));
  check_execute(stmt, rc);

  rc= mysql_stmt_execute(stmt);
  check_execute(stmt, rc);
  row_count= mysql_stmt_affected_rows(stmt);
  DIE_UNLESS(row_count == 0);

  rc= mysql_stmt_close(stmt);
  check_execute(stmt, rc);

  rc= mysql_query(mysql, "DROP TABLE t1");
  myquery(rc);

  DBUG_VOID_RETURN;
}


/*
  BUG#21635: MYSQL_FIELD struct's member strings seem to misbehave for
  expression cols

  Check that for MIN(), MAX(), COUNT() only MYSQL_FIELD::name is set
  to either expression or its alias, and db, org_table, table,
  org_name fields are empty strings.
*/
static void test_bug21635()
{
  const char *expr[]=
  {
    "MIN(i)", "MIN(i)",
    "MIN(i) AS A1", "A1",
    "MAX(i)", "MAX(i)",
    "MAX(i) AS A2", "A2",
    "COUNT(i)", "COUNT(i)",
    "COUNT(i) AS A3", "A3",
  };
  char query[MAX_TEST_QUERY_LENGTH];
  char *query_end;
  MYSQL_RES *result;
  MYSQL_FIELD *field;
  unsigned int field_count, i, j;
  int rc;

  DBUG_ENTER("test_bug21635");
  myheader("test_bug21635");

  query_end= strxmov(query, "SELECT ", NullS);
  for (i= 0; i < sizeof(expr) / sizeof(*expr) / 2; ++i)
    query_end= strxmov(query_end, expr[i * 2], ", ", NullS);
  query_end= strxmov(query_end - 2, " FROM t1 GROUP BY i", NullS);
  DIE_UNLESS(query_end - query < MAX_TEST_QUERY_LENGTH);

  rc= mysql_query(mysql, "DROP TABLE IF EXISTS t1");
  myquery(rc);
  rc= mysql_query(mysql, "CREATE TABLE t1 (i INT)");
  myquery(rc);
  /*
    We need this loop to ensure correct behavior with both constant and
    non-constant tables.
  */
  for (j= 0; j < 2 ; j++)
  {
    rc= mysql_query(mysql, "INSERT INTO t1 VALUES (1)");
    myquery(rc);

    rc= mysql_real_query(mysql, query, query_end - query);
    myquery(rc);

    result= mysql_use_result(mysql);
    DIE_UNLESS(result);

<<<<<<< HEAD
  field_count= mysql_field_count(mysql);
  for (i= 0; i < field_count; ++i)
  {
    field= mysql_fetch_field_direct(result, i);
    if (!opt_silent)
      printf("%s -> %s ... ", expr[i * 2], field->name);
    fflush(stdout);
    DIE_UNLESS(field->db[0] == 0 && field->org_table[0] == 0 &&
               field->table[0] == 0 && field->org_name[0] == 0);
    DIE_UNLESS(strcmp(field->name, expr[i * 2 + 1]) == 0);
    if (!opt_silent)
      puts("OK");
  }
=======
    field_count= mysql_field_count(mysql);
    for (i= 0; i < field_count; ++i)
    {
      field= mysql_fetch_field_direct(result, i);
      printf("%s -> %s ... ", expr[i * 2], field->name);
      fflush(stdout);
      DIE_UNLESS(field->db[0] == 0 && field->org_table[0] == 0 &&
                 field->table[0] == 0 && field->org_name[0] == 0);
      DIE_UNLESS(strcmp(field->name, expr[i * 2 + 1]) == 0);
      puts("OK");
    }
>>>>>>> 5d04190d

    mysql_free_result(result);
  }
  rc= mysql_query(mysql, "DROP TABLE t1");
  myquery(rc);

  DBUG_VOID_RETURN;
}

/*
  Bug#24179 "select b into $var" fails with --cursor_protocol"
  The failure is correct, check that the returned message is meaningful.
*/

static void test_bug24179()
{
  int rc;
  MYSQL_STMT *stmt;

  DBUG_ENTER("test_bug24179");
  myheader("test_bug24179");

  stmt= open_cursor("select 1 into @a");
  rc= mysql_stmt_execute(stmt);
  DIE_UNLESS(rc);
  if (!opt_silent)
  {
    printf("Got error (as expected): %d %s\n",
           mysql_stmt_errno(stmt),
           mysql_stmt_error(stmt));
  }
  DIE_UNLESS(mysql_stmt_errno(stmt) == 1323);

  DBUG_VOID_RETURN;
}


/*
  Bug#28075 "COM_DEBUG crashes mysqld"
*/

static void test_bug28075()
{
  int rc;

  DBUG_ENTER("test_bug28075");
  myheader("test_bug28075");

  rc= mysql_dump_debug_info(mysql);
  DIE_UNLESS(rc == 0);

  rc= mysql_ping(mysql);
  DIE_UNLESS(rc == 0);

  DBUG_VOID_RETURN;
}


/*
  Bug#27876 (SF with cyrillic variable name fails during execution (regression))
*/

static void test_bug27876()
{
  int rc;
  MYSQL_RES *result;

  uchar utf8_func[] =
  {
    0xd1, 0x84, 0xd1, 0x83, 0xd0, 0xbd, 0xd0, 0xba,
    0xd1, 0x86, 0xd0, 0xb8, 0xd0, 0xb9, 0xd0, 0xba,
    0xd0, 0xb0,
    0x00
  };

  uchar utf8_param[] =
  {
    0xd0, 0xbf, 0xd0, 0xb0, 0xd1, 0x80, 0xd0, 0xb0,
    0xd0, 0xbc, 0xd0, 0xb5, 0xd1, 0x82, 0xd1, 0x8a,
    0xd1, 0x80, 0x5f, 0xd0, 0xb2, 0xd0, 0xb5, 0xd1,
    0x80, 0xd1, 0x81, 0xd0, 0xb8, 0xd1, 0x8f,
    0x00
  };

  char query[500];

  DBUG_ENTER("test_bug27876");
  myheader("test_bug27876");

  rc= mysql_query(mysql, "set names utf8");
  myquery(rc);

  rc= mysql_query(mysql, "select version()");
  myquery(rc);
  result= mysql_store_result(mysql);
  mytest(result);

  sprintf(query, "DROP FUNCTION IF EXISTS %s", (char*) utf8_func);
  rc= mysql_query(mysql, query);
  myquery(rc);

  sprintf(query,
          "CREATE FUNCTION %s( %s VARCHAR(25))"
          " RETURNS VARCHAR(25) DETERMINISTIC RETURN %s",
          (char*) utf8_func, (char*) utf8_param, (char*) utf8_param);
  rc= mysql_query(mysql, query);
  myquery(rc);
  sprintf(query, "SELECT %s(VERSION())", (char*) utf8_func);
  rc= mysql_query(mysql, query);
  myquery(rc);
  result= mysql_store_result(mysql);
  mytest(result);

  sprintf(query, "DROP FUNCTION %s", (char*) utf8_func);
  rc= mysql_query(mysql, query);
  myquery(rc);

  rc= mysql_query(mysql, "set names default");
  myquery(rc);
}


/*
  Bug#28505: mysql_affected_rows() returns wrong value if CLIENT_FOUND_ROWS
  flag is set.
*/

static void test_bug28505()
{
  my_ulonglong res;

  myquery(mysql_query(mysql, "drop table if exists t1"));
  myquery(mysql_query(mysql, "create table t1(f1 int primary key)"));
  myquery(mysql_query(mysql, "insert into t1 values(1)"));
  myquery(mysql_query(mysql,
                  "insert into t1 values(1) on duplicate key update f1=1"));
  res= mysql_affected_rows(mysql);
  DIE_UNLESS(!res);
  myquery(mysql_query(mysql, "drop table t1"));
}


/*
  Bug#28934: server crash when receiving malformed com_execute packets
*/

static void test_bug28934()
{
  my_bool error= 0;
  MYSQL_BIND bind[5];
  MYSQL_STMT *stmt;
  int cnt;

  myquery(mysql_query(mysql, "drop table if exists t1"));
  myquery(mysql_query(mysql, "create table t1(id int)"));

  myquery(mysql_query(mysql, "insert into t1 values(1),(2),(3),(4),(5)"));
  stmt= mysql_simple_prepare(mysql,"select * from t1 where id in(?,?,?,?,?)");
  check_stmt(stmt);

  memset (&bind, 0, sizeof (bind));
  for (cnt= 0; cnt < 5; cnt++)
  {
    bind[cnt].buffer_type= MYSQL_TYPE_LONG;
    bind[cnt].buffer= (char*)&cnt;
    bind[cnt].buffer_length= 0;
  }
  myquery(mysql_stmt_bind_param(stmt, bind));

  stmt->param_count=2;
  error= mysql_stmt_execute(stmt);
  DIE_UNLESS(error != 0);
  myerror(NULL);
  mysql_stmt_close(stmt);

  myquery(mysql_query(mysql, "drop table t1"));
}


/*
  Bug#27592 (stack overrun when storing datetime value using prepared statements)
*/

static void test_bug27592()
{
  const int NUM_ITERATIONS= 40;
  int i;
  int rc;
  MYSQL_STMT *stmt= NULL;
  MYSQL_BIND bind[1];
  MYSQL_TIME time_val;

  DBUG_ENTER("test_bug27592");
  myheader("test_bug27592");

  mysql_query(mysql, "DROP TABLE IF EXISTS t1");
  mysql_query(mysql, "CREATE TABLE t1(c2 DATETIME)");

  stmt= mysql_simple_prepare(mysql, "INSERT INTO t1 VALUES (?)");
  DIE_UNLESS(stmt);

  memset(bind, 0, sizeof(bind));

  bind[0].buffer_type= MYSQL_TYPE_DATETIME;
  bind[0].buffer= (char *) &time_val;
  bind[0].length= NULL;

  for (i= 0; i < NUM_ITERATIONS; i++)
  {
    time_val.year= 2007;
    time_val.month= 6;
    time_val.day= 7;
    time_val.hour= 18;
    time_val.minute= 41;
    time_val.second= 3;

    time_val.second_part=0;
    time_val.neg=0;

    rc= mysql_stmt_bind_param(stmt, bind);
    check_execute(stmt, rc);

    rc= mysql_stmt_execute(stmt);
    check_execute(stmt, rc);
  }

  mysql_stmt_close(stmt);

  DBUG_VOID_RETURN;
}

static void test_bug29948()
{
  MYSQL *dbc=NULL;
  MYSQL_STMT *stmt=NULL;
  MYSQL_BIND bind;

  int res=0;
  my_bool auto_reconnect=1, error=0, is_null=0;
  char kill_buf[20];
  const char *query;
  int buf;
  unsigned long length, cursor_type;
  
  dbc = mysql_init(NULL);
  DIE_UNLESS(dbc);

  mysql_options(dbc, MYSQL_OPT_RECONNECT, (char*)&auto_reconnect);
  if (!mysql_real_connect(dbc, opt_host, opt_user,
                           opt_password, current_db, opt_port,
                           opt_unix_socket,
                          (CLIENT_FOUND_ROWS | CLIENT_MULTI_STATEMENTS |
                           CLIENT_MULTI_RESULTS)))
  {
    printf("connection failed: %s (%d)", mysql_error(dbc),
           mysql_errno(dbc));
    exit(1);
  }

  bind.buffer_type= MYSQL_TYPE_LONG;
  bind.buffer= (char *)&buf;
  bind.is_null= &is_null;
  bind.error= &error;
  bind.length= &length;

  res= mysql_query(dbc, "DROP TABLE IF EXISTS t1");
  myquery(res);
  res= mysql_query(dbc, "CREATE TABLE t1 (a INT)");
  myquery(res);
  res= mysql_query(dbc, "INSERT INTO t1 VALUES(1)");
  myquery(res);

  stmt= mysql_stmt_init(dbc);
  check_stmt(stmt);

  cursor_type= CURSOR_TYPE_READ_ONLY;
  res= mysql_stmt_attr_set(stmt, STMT_ATTR_CURSOR_TYPE, (void *)&cursor_type);
  myquery(res);

  query= "SELECT * from t1 where a=?";
  res= mysql_stmt_prepare(stmt, query, strlen(query));
  myquery(res);

  res= mysql_stmt_bind_param(stmt, &bind);
  myquery(res);

  res= mysql_stmt_execute(stmt);
  check_execute(stmt, res);

  res= mysql_stmt_bind_result(stmt,&bind);
  check_execute(stmt, res);
    
  sprintf(kill_buf, "kill %ld", dbc->thread_id);
  mysql_query(dbc, kill_buf);

  res= mysql_stmt_store_result(stmt);
  DIE_UNLESS(res);

  mysql_stmt_free_result(stmt);
  mysql_stmt_close(stmt);
  mysql_query(dbc, "DROP TABLE t1");
  mysql_close(dbc);
}


/*
  Bug#29687 mysql_stmt_store_result memory leak in libmysqld
*/

static void test_bug29687()
{
  const int NUM_ITERATIONS= 40;
  int i;
  int rc;
  MYSQL_STMT *stmt= NULL;

  DBUG_ENTER("test_bug29687");
  myheader("test_bug29687");

  stmt= mysql_simple_prepare(mysql, "SELECT 1 FROM dual WHERE 0=2");
  DIE_UNLESS(stmt);

  for (i= 0; i < NUM_ITERATIONS; i++)
  {
    rc= mysql_stmt_execute(stmt);
    check_execute(stmt, rc);
    mysql_stmt_store_result(stmt);
    while (mysql_stmt_fetch(stmt)==0);
    mysql_stmt_free_result(stmt);
  }

  mysql_stmt_close(stmt);
  DBUG_VOID_RETURN;
}


/*
  Bug #29692  	Single row inserts can incorrectly report a huge number of 
  row insertions
*/

static void test_bug29692()
{
  MYSQL* conn;

  if (!(conn= mysql_init(NULL)))
  {
    myerror("test_bug29692 init failed");
    exit(1);
  }

  if (!(mysql_real_connect(conn, opt_host, opt_user,
                           opt_password, opt_db ? opt_db:"test", opt_port,
                           opt_unix_socket,  CLIENT_FOUND_ROWS)))
  {
    myerror("test_bug29692 connection failed");
    mysql_close(mysql);
    exit(1);
  }
  myquery(mysql_query(conn, "drop table if exists t1"));
  myquery(mysql_query(conn, "create table t1(f1 int)"));
  myquery(mysql_query(conn, "insert into t1 values(1)"));
  DIE_UNLESS(1 == mysql_affected_rows(conn));
  myquery(mysql_query(conn, "drop table t1"));
  mysql_close(conn);
}

/**
  Bug#29306 Truncated data in MS Access with decimal (3,1) columns in a VIEW
*/

static void test_bug29306()
{
  MYSQL_FIELD *field;
  int rc;
  MYSQL_RES *res;

  DBUG_ENTER("test_bug29306");
  myheader("test_bug29306");

  rc= mysql_query(mysql, "DROP TABLE IF EXISTS tab17557");
  myquery(rc);
  rc= mysql_query(mysql, "DROP VIEW IF EXISTS view17557");
  myquery(rc);
  rc= mysql_query(mysql, "CREATE TABLE tab17557 (dd decimal (3,1))");
  myquery(rc);
  rc= mysql_query(mysql, "CREATE VIEW view17557 as SELECT dd FROM tab17557");
  myquery(rc);
  rc= mysql_query(mysql, "INSERT INTO tab17557 VALUES (7.6)");
  myquery(rc);

  /* Checking the view */
  res= mysql_list_fields(mysql, "view17557", NULL);
  while ((field= mysql_fetch_field(res)))
  {
    if (! opt_silent)
    {
      printf("field name %s\n", field->name);
      printf("field table %s\n", field->table);
      printf("field decimals %d\n", field->decimals);
      if (field->decimals < 1)
        printf("Error! No decimals! \n");
      printf("\n\n");
    }
    DIE_UNLESS(field->decimals == 1);
  }
  mysql_free_result(res);

  rc= mysql_query(mysql, "DROP TABLE tab17557");
  myquery(rc);
  rc= mysql_query(mysql, "DROP VIEW view17557");
  myquery(rc);

  DBUG_VOID_RETURN;
}
/*
  Read and parse arguments and MySQL options from my.cnf
*/

static const char *client_test_load_default_groups[]= { "client", 0 };
static char **defaults_argv;

static struct my_option client_test_long_options[] =
{
  {"basedir", 'b', "Basedir for tests.", (uchar**) &opt_basedir,
   (uchar**) &opt_basedir, 0, GET_STR, REQUIRED_ARG, 0, 0, 0, 0, 0, 0},
  {"count", 't', "Number of times test to be executed", (uchar **) &opt_count,
   (uchar **) &opt_count, 0, GET_UINT, REQUIRED_ARG, 1, 0, 0, 0, 0, 0},
  {"database", 'D', "Database to use", (uchar **) &opt_db, (uchar **) &opt_db,
   0, GET_STR_ALLOC, REQUIRED_ARG, 0, 0, 0, 0, 0, 0},
  {"debug", '#', "Output debug log", (uchar**) &default_dbug_option,
   (uchar**) &default_dbug_option, 0, GET_STR, OPT_ARG, 0, 0, 0, 0, 0, 0},
  {"help", '?', "Display this help and exit", 0, 0, 0, GET_NO_ARG, NO_ARG, 0,
   0, 0, 0, 0, 0},
  {"host", 'h', "Connect to host", (uchar **) &opt_host, (uchar **) &opt_host,
   0, GET_STR_ALLOC, REQUIRED_ARG, 0, 0, 0, 0, 0, 0},
  {"password", 'p',
   "Password to use when connecting to server. If password is not given it's asked from the tty.",
   0, 0, 0, GET_STR, OPT_ARG, 0, 0, 0, 0, 0, 0},
  {"port", 'P', "Port number to use for connection", (uchar **) &opt_port,
   (uchar **) &opt_port, 0, GET_UINT, REQUIRED_ARG, 0, 0, 0, 0, 0, 0},
  {"server-arg", 'A', "Send embedded server this as a parameter.",
   0, 0, 0, GET_STR, REQUIRED_ARG, 0, 0, 0, 0, 0, 0},
  {"show-tests", 'T', "Show all tests' names", 0, 0, 0, GET_NO_ARG, NO_ARG,
   0, 0, 0, 0, 0, 0},
  {"silent", 's', "Be more silent", 0, 0, 0, GET_NO_ARG, NO_ARG, 0, 0, 0, 0, 0,
   0},
  {"socket", 'S', "Socket file to use for connection",
   (uchar **) &opt_unix_socket, (uchar **) &opt_unix_socket, 0, GET_STR,
   REQUIRED_ARG, 0, 0, 0, 0, 0, 0},
  {"testcase", 'c',
   "May disable some code when runs as mysql-test-run testcase.",
   0, 0, 0, GET_NO_ARG, NO_ARG, 0, 0, 0, 0, 0, 0},
#ifndef DONT_ALLOW_USER_CHANGE
  {"user", 'u', "User for login if not current user", (uchar **) &opt_user,
   (uchar **) &opt_user, 0, GET_STR, REQUIRED_ARG, 0, 0, 0, 0, 0, 0},
#endif
  {"vardir", 'v', "Data dir for tests.", (uchar**) &opt_vardir,
   (uchar**) &opt_vardir, 0, GET_STR, REQUIRED_ARG, 0, 0, 0, 0, 0, 0},
  {"getopt-ll-test", 'g', "Option for testing bug in getopt library",
   (uchar **) &opt_getopt_ll_test, (uchar **) &opt_getopt_ll_test, 0,
   GET_LL, REQUIRED_ARG, 0, 0, LONGLONG_MAX, 0, 0, 0},
  { 0, 0, 0, 0, 0, 0, GET_NO_ARG, NO_ARG, 0, 0, 0, 0, 0, 0}
};


static void usage(void)
{
  /* show the usage string when the user asks for this */
  putc('\n', stdout);
  printf("%s  Ver %s Distrib %s, for %s (%s)\n",
	 my_progname, VER, MYSQL_SERVER_VERSION, SYSTEM_TYPE, MACHINE_TYPE);
  puts("By Monty, Venu, Kent and others\n");
  printf("\
Copyright (C) 2002-2004 MySQL AB\n\
This software comes with ABSOLUTELY NO WARRANTY. This is free software,\n\
and you are welcome to modify and redistribute it under the GPL license\n");
  printf("Usage: %s [OPTIONS] [TESTNAME1 TESTNAME2...]\n", my_progname);
  my_print_help(client_test_long_options);
  print_defaults("my", client_test_load_default_groups);
  my_print_variables(client_test_long_options);
}


static struct my_tests_st my_tests[]= {
  { "test_view_sp_list_fields", test_view_sp_list_fields},
  { "client_query", client_query },
  { "test_prepare_insert_update", test_prepare_insert_update},
#if NOT_YET_WORKING
  { "test_drop_temp", test_drop_temp },
#endif
  { "test_fetch_seek", test_fetch_seek },
  { "test_fetch_nobuffs", test_fetch_nobuffs },
  { "test_open_direct", test_open_direct },
  { "test_fetch_null", test_fetch_null },
  { "test_ps_null_param", test_ps_null_param },
  { "test_fetch_date", test_fetch_date },
  { "test_fetch_str", test_fetch_str },
  { "test_fetch_long", test_fetch_long },
  { "test_fetch_short", test_fetch_short },
  { "test_fetch_tiny", test_fetch_tiny },
  { "test_fetch_bigint", test_fetch_bigint },
  { "test_fetch_float", test_fetch_float },
  { "test_fetch_double", test_fetch_double },
  { "test_bind_result_ext", test_bind_result_ext },
  { "test_bind_result_ext1", test_bind_result_ext1 },
  { "test_select_direct", test_select_direct },
  { "test_select_prepare", test_select_prepare },
  { "test_select", test_select },
  { "test_select_version", test_select_version },
  { "test_ps_conj_select", test_ps_conj_select },
  { "test_select_show_table", test_select_show_table },
  { "test_func_fields", test_func_fields },
  { "test_long_data", test_long_data },
  { "test_insert", test_insert },
  { "test_set_variable", test_set_variable },
  { "test_select_show", test_select_show },
  { "test_prepare_noparam", test_prepare_noparam },
  { "test_bind_result", test_bind_result },
  { "test_prepare_simple", test_prepare_simple },
  { "test_prepare", test_prepare },
  { "test_null", test_null },
  { "test_debug_example", test_debug_example },
  { "test_update", test_update },
  { "test_simple_update", test_simple_update },
  { "test_simple_delete", test_simple_delete },
  { "test_double_compare", test_double_compare },
  { "client_store_result", client_store_result },
  { "client_use_result", client_use_result },
  { "test_tran_bdb", test_tran_bdb },
  { "test_tran_innodb", test_tran_innodb },
  { "test_prepare_ext", test_prepare_ext },
  { "test_prepare_syntax", test_prepare_syntax },
  { "test_field_names", test_field_names },
  { "test_field_flags", test_field_flags },
  { "test_long_data_str", test_long_data_str },
  { "test_long_data_str1", test_long_data_str1 },
  { "test_long_data_bin", test_long_data_bin },
  { "test_warnings", test_warnings },
  { "test_errors", test_errors },
  { "test_prepare_resultset", test_prepare_resultset },
  { "test_stmt_close", test_stmt_close },
  { "test_prepare_field_result", test_prepare_field_result },
  { "test_multi_stmt", test_multi_stmt },
  { "test_multi_statements", test_multi_statements },
  { "test_prepare_multi_statements", test_prepare_multi_statements },
  { "test_store_result", test_store_result },
  { "test_store_result1", test_store_result1 },
  { "test_store_result2", test_store_result2 },
  { "test_subselect", test_subselect },
  { "test_date", test_date },
  { "test_date_date", test_date_date },
  { "test_date_time", test_date_time },
  { "test_date_ts", test_date_ts },
  { "test_date_dt", test_date_dt },
  { "test_prepare_alter", test_prepare_alter },
  { "test_manual_sample", test_manual_sample },
  { "test_pure_coverage", test_pure_coverage },
  { "test_buffers", test_buffers },
  { "test_ushort_bug", test_ushort_bug },
  { "test_sshort_bug", test_sshort_bug },
  { "test_stiny_bug", test_stiny_bug },
  { "test_field_misc", test_field_misc },
  { "test_set_option", test_set_option },
#ifndef EMBEDDED_LIBRARY
  { "test_prepare_grant", test_prepare_grant },
#endif
  { "test_frm_bug", test_frm_bug },
  { "test_explain_bug", test_explain_bug },
  { "test_decimal_bug", test_decimal_bug },
  { "test_nstmts", test_nstmts },
  { "test_logs;", test_logs },
  { "test_cuted_rows", test_cuted_rows },
  { "test_fetch_offset", test_fetch_offset },
  { "test_fetch_column", test_fetch_column },
  { "test_mem_overun", test_mem_overun },
  { "test_list_fields", test_list_fields },
  { "test_free_result", test_free_result },
  { "test_free_store_result", test_free_store_result },
  { "test_sqlmode", test_sqlmode },
  { "test_ts", test_ts },
  { "test_bug1115", test_bug1115 },
  { "test_bug1180", test_bug1180 },
  { "test_bug1500", test_bug1500 },
  { "test_bug1644", test_bug1644 },
  { "test_bug1946", test_bug1946 },
  { "test_bug2248", test_bug2248 },
  { "test_parse_error_and_bad_length", test_parse_error_and_bad_length },
  { "test_bug2247", test_bug2247 },
  { "test_subqueries", test_subqueries },
  { "test_bad_union", test_bad_union },
  { "test_distinct", test_distinct },
  { "test_subqueries_ref", test_subqueries_ref },
  { "test_union", test_union },
  { "test_bug3117", test_bug3117 },
  { "test_join", test_join },
  { "test_selecttmp", test_selecttmp },
  { "test_create_drop", test_create_drop },
  { "test_rename", test_rename },
  { "test_do_set", test_do_set },
  { "test_multi", test_multi },
  { "test_insert_select", test_insert_select },
  { "test_bind_nagative", test_bind_nagative },
  { "test_derived", test_derived },
  { "test_xjoin", test_xjoin },
  { "test_bug3035", test_bug3035 },
  { "test_union2", test_union2 },
  { "test_bug1664", test_bug1664 },
  { "test_union_param", test_union_param },
  { "test_order_param", test_order_param },
  { "test_ps_i18n", test_ps_i18n },
  { "test_bug3796", test_bug3796 },
  { "test_bug4026", test_bug4026 },
  { "test_bug4079", test_bug4079 },
  { "test_bug4236", test_bug4236 },
  { "test_bug4030", test_bug4030 },
  { "test_bug5126", test_bug5126 },
  { "test_bug4231", test_bug4231 },
  { "test_bug5399", test_bug5399 },
  { "test_bug5194", test_bug5194 },
  { "test_bug5315", test_bug5315 },
  { "test_bug6049", test_bug6049 },
  { "test_bug6058", test_bug6058 },
  { "test_bug6059", test_bug6059 },
  { "test_bug6046", test_bug6046 },
  { "test_bug6081", test_bug6081 },
  { "test_bug6096", test_bug6096 },
  { "test_datetime_ranges", test_datetime_ranges },
  { "test_bug4172", test_bug4172 },
  { "test_conversion", test_conversion },
  { "test_rewind", test_rewind },
  { "test_bug6761", test_bug6761 },
  { "test_view", test_view },
  { "test_view_where", test_view_where },
  { "test_view_2where", test_view_2where },
  { "test_view_star", test_view_star },
  { "test_view_insert", test_view_insert },
  { "test_left_join_view", test_left_join_view },
  { "test_view_insert_fields", test_view_insert_fields },
  { "test_basic_cursors", test_basic_cursors },
  { "test_cursors_with_union", test_cursors_with_union },
  { "test_cursors_with_procedure", test_cursors_with_procedure },
  { "test_truncation", test_truncation },
  { "test_truncation_option", test_truncation_option },
  { "test_client_character_set", test_client_character_set },
  { "test_bug8330", test_bug8330 },
  { "test_bug7990", test_bug7990 },
  { "test_bug8378", test_bug8378 },
  { "test_bug8722", test_bug8722 },
  { "test_bug8880", test_bug8880 },
  { "test_bug9159", test_bug9159 },
  { "test_bug9520", test_bug9520 },
  { "test_bug9478", test_bug9478 },
  { "test_bug9643", test_bug9643 },
  { "test_bug10729", test_bug10729 },
  { "test_bug11111", test_bug11111 },
  { "test_bug9992", test_bug9992 },
  { "test_bug10736", test_bug10736 },
  { "test_bug10794", test_bug10794 },
  { "test_bug11172", test_bug11172 },
  { "test_bug11656", test_bug11656 },
  { "test_bug10214", test_bug10214 },
  { "test_bug9735", test_bug9735 },
  { "test_bug11183", test_bug11183 },
  { "test_bug11037", test_bug11037 },
  { "test_bug10760", test_bug10760 },
  { "test_bug12001", test_bug12001 },
  { "test_bug11718", test_bug11718 },
  { "test_bug12925", test_bug12925 },
  { "test_bug11909", test_bug11909 },
  { "test_bug11901", test_bug11901 },
  { "test_bug11904", test_bug11904 },
  { "test_bug12243", test_bug12243 },
  { "test_bug14210", test_bug14210 },
  { "test_bug13488", test_bug13488 },
  { "test_bug13524", test_bug13524 },
  { "test_bug14845", test_bug14845 },
  { "test_opt_reconnect", test_opt_reconnect },
  { "test_bug15510", test_bug15510},
#ifndef EMBEDDED_LIBRARY
  { "test_bug12744", test_bug12744 },
#endif
  { "test_bug16143", test_bug16143 },
  { "test_bug16144", test_bug16144 },
  { "test_bug15613", test_bug15613 },
  { "test_bug20152", test_bug20152 },
  { "test_bug14169", test_bug14169 },
  { "test_bug17667", test_bug17667 },
  { "test_bug15752", test_bug15752 },
  { "test_mysql_insert_id", test_mysql_insert_id },
  { "test_bug19671", test_bug19671 },
  { "test_bug21206", test_bug21206 },
  { "test_bug21726", test_bug21726 },
  { "test_bug15518", test_bug15518 },
  { "test_bug23383", test_bug23383 },
  { "test_bug21635", test_bug21635 },
  { "test_status",   test_status   },
  { "test_bug24179", test_bug24179 },
  { "test_ps_query_cache", test_ps_query_cache },
  { "test_bug28075", test_bug28075 },
  { "test_bug27876", test_bug27876 },
  { "test_bug28505", test_bug28505 },
  { "test_bug28934", test_bug28934 },
  { "test_bug27592", test_bug27592 },
  { "test_bug29948", test_bug29948 },
  { "test_bug29687", test_bug29687 },
  { "test_bug29692", test_bug29692 },
  { "test_bug29306", test_bug29306 },
  { 0, 0 }
};


static my_bool
get_one_option(int optid, const struct my_option *opt __attribute__((unused)),
               char *argument)
{
  switch (optid) {
  case '#':
    DBUG_PUSH(argument ? argument : default_dbug_option);
    break;
  case 'c':
    opt_testcase = 1;
    break;
  case 'p':
    if (argument)
    {
      char *start=argument;
      my_free(opt_password, MYF(MY_ALLOW_ZERO_PTR));
      opt_password= my_strdup(argument, MYF(MY_FAE));
      while (*argument) *argument++= 'x';               /* Destroy argument */
      if (*start)
        start[1]=0;
    }
    else
      tty_password= 1;
    break;
  case 's':
    if (argument == disabled_my_option)
      opt_silent= 0;
    else
      opt_silent++;
    break;
  case 'A':
    /*
      When the embedded server is being tested, the test suite needs to be
      able to pass command-line arguments to the embedded server so it can
      locate the language files and data directory. The test suite
      (mysql-test-run) never uses config files, just command-line options.
    */
    if (!embedded_server_arg_count)
    {
      embedded_server_arg_count= 1;
      embedded_server_args[0]= (char*) "";
    }
    if (embedded_server_arg_count == MAX_SERVER_ARGS-1 ||
        !(embedded_server_args[embedded_server_arg_count++]=
          my_strdup(argument, MYF(MY_FAE))))
    {
      DIE("Can't use server argument");
    }
    break;
  case 'T':
    {
      struct my_tests_st *fptr;
      
      printf("All possible test names:\n\n");
      for (fptr= my_tests; fptr->name; fptr++)
	printf("%s\n", fptr->name);
      exit(0);
      break;
    }
  case '?':
  case 'I':                                     /* Info */
    usage();
    exit(0);
    break;
  }
  return 0;
}

static void get_options(int *argc, char ***argv)
{
  int ho_error;

  if ((ho_error= handle_options(argc, argv, client_test_long_options,
                                get_one_option)))
    exit(ho_error);

  if (tty_password)
    opt_password= get_tty_password(NullS);
  return;
}

/*
  Print the test output on successful execution before exiting
*/

static void print_test_output()
{
  if (opt_silent < 3)
  {
    fprintf(stdout, "\n\n");
    fprintf(stdout, "All '%d' tests were successful (in '%d' iterations)",
            test_count-1, opt_count);
    fprintf(stdout, "\n  Total execution time: %g SECS", total_time);
    if (opt_count > 1)
      fprintf(stdout, " (Avg: %g SECS)", total_time/opt_count);

    fprintf(stdout, "\n\n!!! SUCCESS !!!\n");
  }
}

/***************************************************************************
  main routine
***************************************************************************/


int main(int argc, char **argv)
{
  struct my_tests_st *fptr;

  MY_INIT(argv[0]);

  load_defaults("my", client_test_load_default_groups, &argc, &argv);
  defaults_argv= argv;
  get_options(&argc, &argv);

  if (mysql_server_init(embedded_server_arg_count,
                        embedded_server_args,
                        (char**) embedded_server_groups))
    DIE("Can't initialize MySQL server");

  client_connect(0);       /* connect to server */

  total_time= 0;
  for (iter_count= 1; iter_count <= opt_count; iter_count++)
  {
    /* Start of tests */
    test_count= 1;
    start_time= time((time_t *)0);
    if (!argc)
    {
      for (fptr= my_tests; fptr->name; fptr++)
	(*fptr->function)();	
    }
    else
    {
      for ( ; *argv ; argv++)
      {
	for (fptr= my_tests; fptr->name; fptr++)
	{
	  if (!strcmp(fptr->name, *argv))
	  {
	    (*fptr->function)();
	    break;
	  }
	}
	if (!fptr->name)
	{
	  fprintf(stderr, "\n\nGiven test not found: '%s'\n", *argv);
	  fprintf(stderr, "See legal test names with %s -T\n\nAborting!\n",
		  my_progname);
	  client_disconnect();
	  free_defaults(defaults_argv);
	  exit(1);
	}
      }
    }

    end_time= time((time_t *)0);
    total_time+= difftime(end_time, start_time);

    /* End of tests */
  }

  client_disconnect();    /* disconnect from server */

  free_defaults(defaults_argv);
  print_test_output();

  while (embedded_server_arg_count > 1)
    my_free(embedded_server_args[--embedded_server_arg_count],MYF(0));

  mysql_server_end();

  my_end(0);

  exit(0);
}<|MERGE_RESOLUTION|>--- conflicted
+++ resolved
@@ -16030,7 +16030,6 @@
     result= mysql_use_result(mysql);
     DIE_UNLESS(result);
 
-<<<<<<< HEAD
   field_count= mysql_field_count(mysql);
   for (i= 0; i < field_count; ++i)
   {
@@ -16044,19 +16043,6 @@
     if (!opt_silent)
       puts("OK");
   }
-=======
-    field_count= mysql_field_count(mysql);
-    for (i= 0; i < field_count; ++i)
-    {
-      field= mysql_fetch_field_direct(result, i);
-      printf("%s -> %s ... ", expr[i * 2], field->name);
-      fflush(stdout);
-      DIE_UNLESS(field->db[0] == 0 && field->org_table[0] == 0 &&
-                 field->table[0] == 0 && field->org_name[0] == 0);
-      DIE_UNLESS(strcmp(field->name, expr[i * 2 + 1]) == 0);
-      puts("OK");
-    }
->>>>>>> 5d04190d
 
     mysql_free_result(result);
   }
