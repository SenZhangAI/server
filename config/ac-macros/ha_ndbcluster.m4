dnl ---------------------------------------------------------------------------
dnl Macro: MYSQL_CHECK_NDBCLUSTER
dnl ---------------------------------------------------------------------------

NDB_VERSION_MAJOR=`echo $VERSION | cut -d. -f1`
NDB_VERSION_MINOR=`echo $VERSION | cut -d. -f2`
NDB_VERSION_BUILD=`echo $VERSION | cut -d. -f3 | cut -d- -f1`
NDB_VERSION_STATUS=`echo $VERSION | cut -d- -f2`
# if there was now -suffix, $NDB_VERSION_STATUS will be the same as $VERSION
if test "$NDB_VERSION_STATUS" = "$VERSION"
then
  NDB_VERSION_STATUS=""
fi
TEST_NDBCLUSTER=""

dnl for build ndb docs

AC_PATH_PROG(DOXYGEN, doxygen, no)
AC_PATH_PROG(PDFLATEX, pdflatex, no)
AC_PATH_PROG(MAKEINDEX, makeindex, no)

AC_SUBST(DOXYGEN)
AC_SUBST(PDFLATEX)
AC_SUBST(MAKEINDEX)


AC_DEFUN([MYSQL_CHECK_NDB_OPTIONS], [
  AC_ARG_WITH([ndb-sci],
              AC_HELP_STRING([--with-ndb-sci=DIR],
                             [Provide MySQL with a custom location of
                             sci library. Given DIR, sci library is 
                             assumed to be in $DIR/lib and header files
                             in $DIR/include.]),
              [mysql_sci_dir=${withval}],
              [mysql_sci_dir=""])

  case "$mysql_sci_dir" in
    "no" )
      have_ndb_sci=no
      AC_MSG_RESULT([-- not including sci transporter])
      ;;
    * )
      if test -f "$mysql_sci_dir/lib/libsisci.a" -a \ 
              -f "$mysql_sci_dir/include/sisci_api.h"; then
        NDB_SCI_INCLUDES="-I$mysql_sci_dir/include"
        NDB_SCI_LIBS="-L$mysql_sci_dir/lib -lsisci"
        AC_MSG_RESULT([-- including sci transporter])
        AC_DEFINE([NDB_SCI_TRANSPORTER], [1],
                  [Including Ndb Cluster DB sci transporter])
        AC_SUBST(NDB_SCI_INCLUDES)
        AC_SUBST(NDB_SCI_LIBS)
        have_ndb_sci="yes"
        AC_MSG_RESULT([found sci transporter in $mysql_sci_dir/{include, lib}])
      else
        AC_MSG_RESULT([could not find sci transporter in $mysql_sci_dir/{include, lib}])
      fi
      ;;
  esac

  AC_ARG_WITH([ndb-test],
              [
  --with-ndb-test       Include the NDB Cluster ndbapi test programs],
              [ndb_test="$withval"],
              [ndb_test=no])
  AC_ARG_WITH([ndb-docs],
              [
  --with-ndb-docs       Include the NDB Cluster ndbapi and mgmapi documentation],
              [ndb_docs="$withval"],
              [ndb_docs=no])
  AC_ARG_WITH([ndb-port],
              [
  --with-ndb-port       Port for NDB Cluster management server],
              [ndb_port="$withval"],
              [ndb_port="default"])
  AC_ARG_WITH([ndb-port-base],
              [
  --with-ndb-port-base  Base port for NDB Cluster transporters],
              [ndb_port_base="$withval"],
              [ndb_port_base="default"])
  AC_ARG_WITH([ndb-debug],
              [
  --without-ndb-debug   Disable special ndb debug features],
              [ndb_debug="$withval"],
              [ndb_debug="default"])
  AC_ARG_WITH([ndb-ccflags],
              AC_HELP_STRING([--with-ndb-ccflags=CFLAGS],
                           [Extra CFLAGS for ndb compile]),
              [ndb_ccflags=${withval}],
              [ndb_ccflags=""])
  AC_ARG_WITH([ndb-binlog],
              [
  --without-ndb-binlog       Disable ndb binlog],
              [ndb_binlog="$withval"],
              [ndb_binlog="default"])

  case "$ndb_ccflags" in
    "yes")
        AC_MSG_RESULT([The --ndb-ccflags option requires a parameter (passed to CC for ndb compilation)])
        ;;
    *)
        ndb_cxxflags_fix="$ndb_cxxflags_fix $ndb_ccflags"
    ;;
  esac

  AC_MSG_CHECKING([for NDB Cluster options])
  AC_MSG_RESULT([])
                                                                                
  have_ndb_test=no
  case "$ndb_test" in
    yes )
      AC_MSG_RESULT([-- including ndbapi test programs])
      have_ndb_test="yes"
      ;;
    * )
      AC_MSG_RESULT([-- not including ndbapi test programs])
      ;;
  esac

  have_ndb_docs=no
  case "$ndb_docs" in
    yes )
      AC_MSG_RESULT([-- including ndbapi and mgmapi documentation])
      have_ndb_docs="yes"
      ;;
    * )
      AC_MSG_RESULT([-- not including ndbapi and mgmapi documentation])
      ;;
  esac

  case "$ndb_debug" in
    yes )
      AC_MSG_RESULT([-- including ndb extra debug options])
      have_ndb_debug="yes"
      ;;
    full )
      AC_MSG_RESULT([-- including ndb extra extra debug options])
      have_ndb_debug="full"
      ;;
    no )
      AC_MSG_RESULT([-- not including ndb extra debug options])
      have_ndb_debug="no"
      ;;
    * )
      have_ndb_debug="default"
      ;;
  esac

  AC_MSG_RESULT([done.])
])

<<<<<<< HEAD
AC_DEFUN([NDBCLUSTER_WORKAROUNDS], [

  #workaround for Sun Forte/x86 see BUG#4681
  case $SYSTEM_TYPE-$MACHINE_TYPE-$ac_cv_prog_gcc in
    *solaris*-i?86-no)
      CFLAGS="$CFLAGS -DBIG_TABLES"
      CXXFLAGS="$CXXFLAGS -DBIG_TABLES"
=======
AC_DEFUN([MYSQL_CHECK_NDBCLUSTER], [
  AC_ARG_WITH([ndbcluster],
              [
  --with-ndbcluster        Include the NDB Cluster table handler],
              [ndbcluster="$withval"],
              [ndbcluster=no])
                                                                                
  AC_MSG_CHECKING([for NDB Cluster])
                                                                                
  have_ndbcluster=no
  ndbcluster_includes=
  ndbcluster_libs=
  ndb_mgmclient_libs=
  case "$ndbcluster" in
    yes )
      AC_MSG_RESULT([Using NDB Cluster])
      AC_DEFINE([HAVE_NDBCLUSTER_DB], [1], [Using Ndb Cluster DB])
      have_ndbcluster="yes"
      ndbcluster_includes="-I\$(top_builddir)/ndb/include -I\$(top_srcdir)/ndb/include -I\$(top_srcdir)/ndb/include/ndbapi -I\$(top_srcdir)/ndb/include/mgmapi"
      ndbcluster_libs="\$(top_builddir)/ndb/src/.libs/libndbclient.a"
      ndbcluster_system_libs=""
      ndb_mgmclient_libs="\$(top_builddir)/ndb/src/mgmclient/libndbmgmclient.la"
      MYSQL_CHECK_NDB_OPTIONS
>>>>>>> e9c502b3
      ;;
    *)
      ;;
  esac

  # workaround for Sun Forte compile problem for ndb
  case $SYSTEM_TYPE-$ac_cv_prog_gcc in
    *solaris*-no)
      ndb_cxxflags_fix="$ndb_cxxflags_fix -instances=static"
      ;;
    *)
      ;;
  esac

  # ndb fail for whatever strange reason to link Sun Forte/x86
  # unless using incremental linker
  case $SYSTEM_TYPE-$MACHINE_TYPE-$ac_cv_prog_gcc-$have_ndbcluster in
    *solaris*-i?86-no-yes)
      CXXFLAGS="$CXXFLAGS -xildon"
      ;;
    *)
      ;;
  esac
])

AC_DEFUN([MYSQL_SETUP_NDBCLUSTER], [

  AC_MSG_RESULT([Using NDB Cluster])
  with_partition="yes"
  ndb_cxxflags_fix=""
  TEST_NDBCLUSTER="--ndbcluster"

  ndbcluster_includes="-I\$(top_builddir)/storage/ndb/include -I\$(top_builddir)/storage/ndb/include/ndbapi -I\$(top_builddir)/storage/ndb/include/mgmapi"
  ndbcluster_libs="\$(top_builddir)/storage/ndb/src/.libs/libndbclient.a"
  ndbcluster_system_libs=""
  ndb_mgmclient_libs="\$(top_builddir)/storage/ndb/src/mgmclient/libndbmgmclient.la"

  MYSQL_CHECK_NDB_OPTIONS
  NDBCLUSTER_WORKAROUNDS

  MAKE_BINARY_DISTRIBUTION_OPTIONS="$MAKE_BINARY_DISTRIBUTION_OPTIONS --with-ndbcluster"

  CXXFLAGS="$CXXFLAGS \$(NDB_CXXFLAGS)"
  if test "$have_ndb_debug" = "default"
  then
    have_ndb_debug=$with_debug
  fi

  if test "$have_ndb_debug" = "yes"
  then
    # Medium debug.
    NDB_DEFS="-DNDB_DEBUG -DVM_TRACE -DERROR_INSERT -DARRAY_GUARD"
  elif test "$have_ndb_debug" = "full"
  then
    NDB_DEFS="-DNDB_DEBUG_FULL -DVM_TRACE -DERROR_INSERT -DARRAY_GUARD"
  else
    # no extra ndb debug but still do asserts if debug version
    if test "$with_debug" = "yes" -o "$with_debug" = "full"
    then
      NDB_DEFS=""
    else
      NDB_DEFS="-DNDEBUG"
    fi
  fi

  if test X"$ndb_port" = Xdefault
  then
    ndb_port="1186"
  fi
  
  have_ndb_binlog="no"
  if test X"$ndb_binlog" = Xdefault ||
     test X"$ndb_binlog" = Xyes
  then
    if test X"$have_row_based" = Xyes
    then
      have_ndb_binlog="yes"
    fi
  fi

  if test X"$have_ndb_binlog" = Xyes
  then
    AC_DEFINE([WITH_NDB_BINLOG], [1],
              [Including Ndb Cluster Binlog])
    AC_MSG_RESULT([Including Ndb Cluster Binlog])
  else
    AC_MSG_RESULT([Not including Ndb Cluster Binlog])
  fi

  ndb_transporter_opt_objs=""
  if test "$ac_cv_func_shmget" = "yes" &&
     test "$ac_cv_func_shmat" = "yes" &&
     test "$ac_cv_func_shmdt" = "yes" &&
     test "$ac_cv_func_shmctl" = "yes" &&
     test "$ac_cv_func_sigaction" = "yes" &&
     test "$ac_cv_func_sigemptyset" = "yes" &&
     test "$ac_cv_func_sigaddset" = "yes" &&
     test "$ac_cv_func_pthread_sigmask" = "yes"
  then
     AC_DEFINE([NDB_SHM_TRANSPORTER], [1],
               [Including Ndb Cluster DB shared memory transporter])
     AC_MSG_RESULT([Including ndb shared memory transporter])
     ndb_transporter_opt_objs="$ndb_transporter_opt_objs SHM_Transporter.lo SHM_Transporter.unix.lo"
  else
     AC_MSG_RESULT([Not including ndb shared memory transporter])
  fi
  
  if test X"$have_ndb_sci" = Xyes
  then
    ndb_transporter_opt_objs="$ndb_transporter_opt_objs SCI_Transporter.lo"
  fi
  
  ndb_opt_subdirs=
  ndb_bin_am_ldflags="-static"
  if test X"$have_ndb_test" = Xyes
  then
    ndb_opt_subdirs="test"
    ndb_bin_am_ldflags=""
  fi

  if test X"$have_ndb_docs" = Xyes
  then
    ndb_opt_subdirs="$ndb_opt_subdirs docs"
    ndb_bin_am_ldflags=""
  fi

  AC_SUBST(NDB_VERSION_MAJOR)
  AC_SUBST(NDB_VERSION_MINOR)
  AC_SUBST(NDB_VERSION_BUILD)
  AC_SUBST(NDB_VERSION_STATUS)
  AC_DEFINE_UNQUOTED([NDB_VERSION_MAJOR], [$NDB_VERSION_MAJOR],
                     [NDB major version])
  AC_DEFINE_UNQUOTED([NDB_VERSION_MINOR], [$NDB_VERSION_MINOR],
                     [NDB minor version])
  AC_DEFINE_UNQUOTED([NDB_VERSION_BUILD], [$NDB_VERSION_BUILD],
                     [NDB build version])
  AC_DEFINE_UNQUOTED([NDB_VERSION_STATUS], ["$NDB_VERSION_STATUS"],
                     [NDB status version])

  AC_SUBST(ndbcluster_includes)
  AC_SUBST(ndbcluster_libs)
  AC_SUBST(ndbcluster_system_libs)
  AC_SUBST(ndb_mgmclient_libs)
  AC_SUBST(NDB_SCI_LIBS)

  AC_SUBST(ndb_transporter_opt_objs)
  AC_SUBST(ndb_port)
  AC_SUBST(ndb_bin_am_ldflags)
  AC_SUBST(ndb_opt_subdirs)

  AC_SUBST(NDB_DEFS)
  AC_SUBST(ndb_cxxflags_fix)

  NDB_SIZEOF_CHARP="$ac_cv_sizeof_charp"
  NDB_SIZEOF_CHAR="$ac_cv_sizeof_char"
  NDB_SIZEOF_SHORT="$ac_cv_sizeof_short"
  NDB_SIZEOF_INT="$ac_cv_sizeof_int"
  NDB_SIZEOF_LONG="$ac_cv_sizeof_long"
  NDB_SIZEOF_LONG_LONG="$ac_cv_sizeof_long_long"
  AC_SUBST([NDB_SIZEOF_CHARP])
  AC_SUBST([NDB_SIZEOF_CHAR])
  AC_SUBST([NDB_SIZEOF_SHORT])
  AC_SUBST([NDB_SIZEOF_INT])
  AC_SUBST([NDB_SIZEOF_LONG])
  AC_SUBST([NDB_SIZEOF_LONG_LONG])

  AC_CONFIG_FILES(storage/ndb/include/Makefile dnl
   storage/ndb/src/Makefile storage/ndb/src/common/Makefile dnl
   storage/ndb/docs/Makefile dnl
   storage/ndb/tools/Makefile dnl
   storage/ndb/src/common/debugger/Makefile dnl
   storage/ndb/src/common/debugger/signaldata/Makefile dnl
   storage/ndb/src/common/portlib/Makefile dnl
   storage/ndb/src/common/util/Makefile dnl
   storage/ndb/src/common/logger/Makefile dnl
   storage/ndb/src/common/transporter/Makefile dnl
   storage/ndb/src/common/mgmcommon/Makefile dnl
   storage/ndb/src/kernel/Makefile dnl
   storage/ndb/src/kernel/error/Makefile dnl
   storage/ndb/src/kernel/blocks/Makefile dnl
   storage/ndb/src/kernel/blocks/dbdict/Makefile dnl
   storage/ndb/src/kernel/blocks/dbdih/Makefile dnl
   storage/ndb/src/kernel/blocks/dblqh/Makefile dnl
   storage/ndb/src/kernel/blocks/dbtup/Makefile dnl
   storage/ndb/src/kernel/blocks/backup/Makefile dnl
   storage/ndb/src/kernel/vm/Makefile dnl
   storage/ndb/src/mgmapi/Makefile dnl
   storage/ndb/src/ndbapi/Makefile dnl
   storage/ndb/src/mgmsrv/Makefile dnl
   storage/ndb/src/mgmclient/Makefile dnl
   storage/ndb/src/cw/Makefile dnl
   storage/ndb/src/cw/cpcd/Makefile dnl
   storage/ndb/test/Makefile dnl
   storage/ndb/test/src/Makefile dnl
   storage/ndb/test/ndbapi/Makefile dnl
   storage/ndb/test/ndbapi/bank/Makefile dnl
   storage/ndb/test/tools/Makefile dnl
   storage/ndb/test/run-test/Makefile dnl
   storage/ndb/include/ndb_version.h storage/ndb/include/ndb_global.h dnl
   storage/ndb/include/ndb_types.h dnl
  )
])

AC_SUBST(TEST_NDBCLUSTER)                                                                                
dnl ---------------------------------------------------------------------------
dnl END OF MYSQL_CHECK_NDBCLUSTER SECTION
dnl ---------------------------------------------------------------------------<|MERGE_RESOLUTION|>--- conflicted
+++ resolved
@@ -148,7 +148,6 @@
   AC_MSG_RESULT([done.])
 ])
 
-<<<<<<< HEAD
 AC_DEFUN([NDBCLUSTER_WORKAROUNDS], [
 
   #workaround for Sun Forte/x86 see BUG#4681
@@ -156,31 +155,6 @@
     *solaris*-i?86-no)
       CFLAGS="$CFLAGS -DBIG_TABLES"
       CXXFLAGS="$CXXFLAGS -DBIG_TABLES"
-=======
-AC_DEFUN([MYSQL_CHECK_NDBCLUSTER], [
-  AC_ARG_WITH([ndbcluster],
-              [
-  --with-ndbcluster        Include the NDB Cluster table handler],
-              [ndbcluster="$withval"],
-              [ndbcluster=no])
-                                                                                
-  AC_MSG_CHECKING([for NDB Cluster])
-                                                                                
-  have_ndbcluster=no
-  ndbcluster_includes=
-  ndbcluster_libs=
-  ndb_mgmclient_libs=
-  case "$ndbcluster" in
-    yes )
-      AC_MSG_RESULT([Using NDB Cluster])
-      AC_DEFINE([HAVE_NDBCLUSTER_DB], [1], [Using Ndb Cluster DB])
-      have_ndbcluster="yes"
-      ndbcluster_includes="-I\$(top_builddir)/ndb/include -I\$(top_srcdir)/ndb/include -I\$(top_srcdir)/ndb/include/ndbapi -I\$(top_srcdir)/ndb/include/mgmapi"
-      ndbcluster_libs="\$(top_builddir)/ndb/src/.libs/libndbclient.a"
-      ndbcluster_system_libs=""
-      ndb_mgmclient_libs="\$(top_builddir)/ndb/src/mgmclient/libndbmgmclient.la"
-      MYSQL_CHECK_NDB_OPTIONS
->>>>>>> e9c502b3
       ;;
     *)
       ;;
@@ -213,7 +187,7 @@
   ndb_cxxflags_fix=""
   TEST_NDBCLUSTER="--ndbcluster"
 
-  ndbcluster_includes="-I\$(top_builddir)/storage/ndb/include -I\$(top_builddir)/storage/ndb/include/ndbapi -I\$(top_builddir)/storage/ndb/include/mgmapi"
+  ndbcluster_includes="-I\$(top_builddir)/storage/ndb/include -I\$(top_srcdir)/storage/ndb/include -I\$(top_srcdir)/storage/ndb/include/ndbapi -I\$(top_srcdir)/storage/ndb/include/mgmapi"
   ndbcluster_libs="\$(top_builddir)/storage/ndb/src/.libs/libndbclient.a"
   ndbcluster_system_libs=""
   ndb_mgmclient_libs="\$(top_builddir)/storage/ndb/src/mgmclient/libndbmgmclient.la"
