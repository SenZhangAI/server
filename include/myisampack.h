<<<<<<< HEAD
#ifndef MYISAMPACK_INCLUDED
#define MYISAMPACK_INCLUDED

/* Copyright (c) 2000-2002, 2004, 2006 MySQL AB, 2009 Sun Microsystems, Inc.
   Use is subject to license terms.
=======
/* Copyright (c) 2000-2002, 2004 MySQL AB
>>>>>>> 1dc29c99

   This program is free software; you can redistribute it and/or modify
   it under the terms of the GNU General Public License as published by
   the Free Software Foundation; version 2 of the License.

   This program is distributed in the hope that it will be useful,
   but WITHOUT ANY WARRANTY; without even the implied warranty of
   MERCHANTABILITY or FITNESS FOR A PARTICULAR PURPOSE.  See the
   GNU General Public License for more details.

   You should have received a copy of the GNU General Public License
   along with this program; if not, write to the Free Software
   Foundation, Inc., 51 Franklin St, Fifth Floor, Boston, MA 02110-1301  USA */

/*
  Storing of values in high byte first order.

  integer keys and file pointers are stored with high byte first to get
  better compression
*/

/* these two are for uniformity */
#define mi_sint1korr(A) ((int8)(*A))
#define mi_uint1korr(A) ((uint8)(*A))

#define mi_sint2korr(A) ((int16) (((int16) (((uchar*) (A))[1])) +\
                                  ((int16) ((int16) ((char*) (A))[0]) << 8)))
#define mi_sint3korr(A) ((int32) (((((uchar*) (A))[0]) & 128) ? \
                                  (((uint32) 255L << 24) | \
                                   (((uint32) ((uchar*) (A))[0]) << 16) |\
                                   (((uint32) ((uchar*) (A))[1]) << 8) | \
                                   ((uint32) ((uchar*) (A))[2])) : \
                                  (((uint32) ((uchar*) (A))[0]) << 16) |\
                                  (((uint32) ((uchar*) (A))[1]) << 8) | \
                                  ((uint32) ((uchar*) (A))[2])))
#define mi_sint4korr(A) ((int32) (((int32) (((uchar*) (A))[3])) +\
                                  ((int32) (((uchar*) (A))[2]) << 8) +\
                                  ((int32) (((uchar*) (A))[1]) << 16) +\
                                  ((int32) ((int16) ((char*) (A))[0]) << 24)))
#define mi_sint8korr(A) ((longlong) mi_uint8korr(A))
#define mi_uint2korr(A) ((uint16) (((uint16) (((uchar*) (A))[1])) +\
                                   ((uint16) (((uchar*) (A))[0]) << 8)))
#define mi_uint3korr(A) ((uint32) (((uint32) (((uchar*) (A))[2])) +\
                                   (((uint32) (((uchar*) (A))[1])) << 8) +\
                                   (((uint32) (((uchar*) (A))[0])) << 16)))
#define mi_uint4korr(A) ((uint32) (((uint32) (((uchar*) (A))[3])) +\
                                   (((uint32) (((uchar*) (A))[2])) << 8) +\
                                   (((uint32) (((uchar*) (A))[1])) << 16) +\
                                   (((uint32) (((uchar*) (A))[0])) << 24)))
#define mi_uint5korr(A) ((ulonglong)(((uint32) (((uchar*) (A))[4])) +\
                                    (((uint32) (((uchar*) (A))[3])) << 8) +\
                                    (((uint32) (((uchar*) (A))[2])) << 16) +\
                                    (((uint32) (((uchar*) (A))[1])) << 24)) +\
                                    (((ulonglong) (((uchar*) (A))[0])) << 32))
#define mi_uint6korr(A) ((ulonglong)(((uint32) (((uchar*) (A))[5])) +\
                                    (((uint32) (((uchar*) (A))[4])) << 8) +\
                                    (((uint32) (((uchar*) (A))[3])) << 16) +\
                                    (((uint32) (((uchar*) (A))[2])) << 24)) +\
                        (((ulonglong) (((uint32) (((uchar*) (A))[1])) +\
                                    (((uint32) (((uchar*) (A))[0]) << 8)))) <<\
                                     32))
#define mi_uint7korr(A) ((ulonglong)(((uint32) (((uchar*) (A))[6])) +\
                                    (((uint32) (((uchar*) (A))[5])) << 8) +\
                                    (((uint32) (((uchar*) (A))[4])) << 16) +\
                                    (((uint32) (((uchar*) (A))[3])) << 24)) +\
                        (((ulonglong) (((uint32) (((uchar*) (A))[2])) +\
                                    (((uint32) (((uchar*) (A))[1])) << 8) +\
                                    (((uint32) (((uchar*) (A))[0])) << 16))) <<\
                                     32))
#define mi_uint8korr(A) ((ulonglong)(((uint32) (((uchar*) (A))[7])) +\
                                    (((uint32) (((uchar*) (A))[6])) << 8) +\
                                    (((uint32) (((uchar*) (A))[5])) << 16) +\
                                    (((uint32) (((uchar*) (A))[4])) << 24)) +\
                        (((ulonglong) (((uint32) (((uchar*) (A))[3])) +\
                                    (((uint32) (((uchar*) (A))[2])) << 8) +\
                                    (((uint32) (((uchar*) (A))[1])) << 16) +\
                                    (((uint32) (((uchar*) (A))[0])) << 24))) <<\
                                    32))

/* This one is for uniformity */
#define mi_int1store(T,A) *((uchar*)(T))= (uchar) (A)

#define mi_int2store(T,A)   { uint def_temp= (uint) (A) ;\
                              ((uchar*) (T))[1]= (uchar) (def_temp);\
                              ((uchar*) (T))[0]= (uchar) (def_temp >> 8); }
#define mi_int3store(T,A)   { /*lint -save -e734 */\
                              ulong def_temp= (ulong) (A);\
                              ((uchar*) (T))[2]= (uchar) (def_temp);\
                              ((uchar*) (T))[1]= (uchar) (def_temp >> 8);\
                              ((uchar*) (T))[0]= (uchar) (def_temp >> 16);\
                              /*lint -restore */}
#define mi_int4store(T,A)   { ulong def_temp= (ulong) (A);\
                              ((uchar*) (T))[3]= (uchar) (def_temp);\
                              ((uchar*) (T))[2]= (uchar) (def_temp >> 8);\
                              ((uchar*) (T))[1]= (uchar) (def_temp >> 16);\
                              ((uchar*) (T))[0]= (uchar) (def_temp >> 24); }
#define mi_int5store(T,A)   { ulong def_temp= (ulong) (A),\
                              def_temp2= (ulong) ((A) >> 32);\
                              ((uchar*) (T))[4]= (uchar) (def_temp);\
                              ((uchar*) (T))[3]= (uchar) (def_temp >> 8);\
                              ((uchar*) (T))[2]= (uchar) (def_temp >> 16);\
                              ((uchar*) (T))[1]= (uchar) (def_temp >> 24);\
                              ((uchar*) (T))[0]= (uchar) (def_temp2); }
#define mi_int6store(T,A)   { ulong def_temp= (ulong) (A),\
                              def_temp2= (ulong) ((A) >> 32);\
                              ((uchar*) (T))[5]= (uchar) (def_temp);\
                              ((uchar*) (T))[4]= (uchar) (def_temp >> 8);\
                              ((uchar*) (T))[3]= (uchar) (def_temp >> 16);\
                              ((uchar*) (T))[2]= (uchar) (def_temp >> 24);\
                              ((uchar*) (T))[1]= (uchar) (def_temp2);\
                              ((uchar*) (T))[0]= (uchar) (def_temp2 >> 8); }
#define mi_int7store(T,A)   { ulong def_temp= (ulong) (A),\
                              def_temp2= (ulong) ((A) >> 32);\
                              ((uchar*) (T))[6]= (uchar) (def_temp);\
                              ((uchar*) (T))[5]= (uchar) (def_temp >> 8);\
                              ((uchar*) (T))[4]= (uchar) (def_temp >> 16);\
                              ((uchar*) (T))[3]= (uchar) (def_temp >> 24);\
                              ((uchar*) (T))[2]= (uchar) (def_temp2);\
                              ((uchar*) (T))[1]= (uchar) (def_temp2 >> 8);\
                              ((uchar*) (T))[0]= (uchar) (def_temp2 >> 16); }
#define mi_int8store(T,A)   { ulong def_temp3= (ulong) (A),\
                              def_temp4= (ulong) ((A) >> 32);\
                              mi_int4store((uchar*) (T) + 0, def_temp4);\
                              mi_int4store((uchar*) (T) + 4, def_temp3); }

#ifdef WORDS_BIGENDIAN

#define mi_float4store(T,A) { ((uchar*) (T))[0]= ((uchar*) &A)[0];\
                              ((uchar*) (T))[1]= ((uchar*) &A)[1];\
                              ((uchar*) (T))[2]= ((uchar*) &A)[2];\
                              ((uchar*) (T))[3]= ((uchar*) &A)[3]; }

#define mi_float4get(V,M)   { float def_temp;\
                              ((uchar*) &def_temp)[0]= ((uchar*) (M))[0];\
                              ((uchar*) &def_temp)[1]= ((uchar*) (M))[1];\
                              ((uchar*) &def_temp)[2]= ((uchar*) (M))[2];\
                              ((uchar*) &def_temp)[3]= ((uchar*) (M))[3];\
                              (V)= def_temp; }

#define mi_float8store(T,V) { ((uchar*) (T))[0]= ((uchar*) &V)[0];\
                              ((uchar*) (T))[1]= ((uchar*) &V)[1];\
                              ((uchar*) (T))[2]= ((uchar*) &V)[2];\
                              ((uchar*) (T))[3]= ((uchar*) &V)[3];\
                              ((uchar*) (T))[4]= ((uchar*) &V)[4];\
                              ((uchar*) (T))[5]= ((uchar*) &V)[5];\
                              ((uchar*) (T))[6]= ((uchar*) &V)[6];\
                              ((uchar*) (T))[7]= ((uchar*) &V)[7]; }

#define mi_float8get(V,M)   { double def_temp;\
                              ((uchar*) &def_temp)[0]= ((uchar*) (M))[0];\
                              ((uchar*) &def_temp)[1]= ((uchar*) (M))[1];\
                              ((uchar*) &def_temp)[2]= ((uchar*) (M))[2];\
                              ((uchar*) &def_temp)[3]= ((uchar*) (M))[3];\
                              ((uchar*) &def_temp)[4]= ((uchar*) (M))[4];\
                              ((uchar*) &def_temp)[5]= ((uchar*) (M))[5];\
                              ((uchar*) &def_temp)[6]= ((uchar*) (M))[6];\
                              ((uchar*) &def_temp)[7]= ((uchar*) (M))[7]; \
                              (V)= def_temp; }
#else

#define mi_float4store(T,A) { ((uchar*) (T))[0]= ((uchar*) &A)[3];\
                              ((uchar*) (T))[1]= ((uchar*) &A)[2];\
                              ((uchar*) (T))[2]= ((uchar*) &A)[1];\
                              ((uchar*) (T))[3]= ((uchar*) &A)[0]; }

#define mi_float4get(V,M)   { float def_temp;\
                              ((uchar*) &def_temp)[0]= ((uchar*) (M))[3];\
                              ((uchar*) &def_temp)[1]= ((uchar*) (M))[2];\
                              ((uchar*) &def_temp)[2]= ((uchar*) (M))[1];\
                              ((uchar*) &def_temp)[3]= ((uchar*) (M))[0];\
                              (V)= def_temp; }

#if defined(__FLOAT_WORD_ORDER) && (__FLOAT_WORD_ORDER == __BIG_ENDIAN)
#define mi_float8store(T,V) { ((uchar*) (T))[0]= ((uchar*) &V)[3];\
                              ((uchar*) (T))[1]= ((uchar*) &V)[2];\
                              ((uchar*) (T))[2]= ((uchar*) &V)[1];\
                              ((uchar*) (T))[3]= ((uchar*) &V)[0];\
                              ((uchar*) (T))[4]= ((uchar*) &V)[7];\
                              ((uchar*) (T))[5]= ((uchar*) &V)[6];\
                              ((uchar*) (T))[6]= ((uchar*) &V)[5];\
                              ((uchar*) (T))[7]= ((uchar*) &V)[4];}

#define mi_float8get(V,M)   { double def_temp;\
                              ((uchar*) &def_temp)[0]= ((uchar*) (M))[3];\
                              ((uchar*) &def_temp)[1]= ((uchar*) (M))[2];\
                              ((uchar*) &def_temp)[2]= ((uchar*) (M))[1];\
                              ((uchar*) &def_temp)[3]= ((uchar*) (M))[0];\
                              ((uchar*) &def_temp)[4]= ((uchar*) (M))[7];\
                              ((uchar*) &def_temp)[5]= ((uchar*) (M))[6];\
                              ((uchar*) &def_temp)[6]= ((uchar*) (M))[5];\
                              ((uchar*) &def_temp)[7]= ((uchar*) (M))[4];\
                              (V)= def_temp; }

#else
#define mi_float8store(T,V) { ((uchar*) (T))[0]= ((uchar*) &V)[7];\
                              ((uchar*) (T))[1]= ((uchar*) &V)[6];\
                              ((uchar*) (T))[2]= ((uchar*) &V)[5];\
                              ((uchar*) (T))[3]= ((uchar*) &V)[4];\
                              ((uchar*) (T))[4]= ((uchar*) &V)[3];\
                              ((uchar*) (T))[5]= ((uchar*) &V)[2];\
                              ((uchar*) (T))[6]= ((uchar*) &V)[1];\
                              ((uchar*) (T))[7]= ((uchar*) &V)[0];}

#define mi_float8get(V,M)   { double def_temp;\
                              ((uchar*) &def_temp)[0]= ((uchar*) (M))[7];\
                              ((uchar*) &def_temp)[1]= ((uchar*) (M))[6];\
                              ((uchar*) &def_temp)[2]= ((uchar*) (M))[5];\
                              ((uchar*) &def_temp)[3]= ((uchar*) (M))[4];\
                              ((uchar*) &def_temp)[4]= ((uchar*) (M))[3];\
                              ((uchar*) &def_temp)[5]= ((uchar*) (M))[2];\
                              ((uchar*) &def_temp)[6]= ((uchar*) (M))[1];\
                              ((uchar*) &def_temp)[7]= ((uchar*) (M))[0];\
                              (V)= def_temp; }
#endif /* __FLOAT_WORD_ORDER */
#endif /* WORDS_BIGENDIAN */

/* Fix to avoid warnings when sizeof(ha_rows) == sizeof(long) */

#ifdef BIG_TABLES
#define mi_rowstore(T,A)    mi_int8store(T, A)
#define mi_rowkorr(T)       mi_uint8korr(T)
#else
#define mi_rowstore(T,A)    { mi_int4store(T, 0);\
                              mi_int4store(((uchar*) (T) + 4), A); }
#define mi_rowkorr(T)       mi_uint4korr((uchar*) (T) + 4)
#endif

#if SIZEOF_OFF_T > 4
#define mi_sizestore(T,A)   mi_int8store(T, A)
#define mi_sizekorr(T)      mi_uint8korr(T)
#else
#define mi_sizestore(T,A)   { if ((A) == HA_OFFSET_ERROR)\
                                bfill((char*) (T), 8, 255);\
                              else { mi_int4store((T), 0);\
                                     mi_int4store(((T) + 4), A); }}
#define mi_sizekorr(T)      mi_uint4korr((uchar*) (T) + 4)
#endif
#endif /* MYISAMPACK_INCLUDED */<|MERGE_RESOLUTION|>--- conflicted
+++ resolved
@@ -1,12 +1,8 @@
-<<<<<<< HEAD
 #ifndef MYISAMPACK_INCLUDED
 #define MYISAMPACK_INCLUDED
 
-/* Copyright (c) 2000-2002, 2004, 2006 MySQL AB, 2009 Sun Microsystems, Inc.
+/* Copyright (c) 2000-2002, 2004 MySQL AB, 2009 Sun Microsystems, Inc.
    Use is subject to license terms.
-=======
-/* Copyright (c) 2000-2002, 2004 MySQL AB
->>>>>>> 1dc29c99
 
    This program is free software; you can redistribute it and/or modify
    it under the terms of the GNU General Public License as published by
