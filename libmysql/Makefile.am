# Copyright (C) 2000 MySQL AB & MySQL Finland AB & TCX DataKonsult AB
# 
# This library is free software; you can redistribute it and/or
# modify it under the terms of the GNU Library General Public
# License as published by the Free Software Foundation; either
# version 2 of the License, or (at your option) any later version.
# 
# This library is distributed in the hope that it will be useful,
# but WITHOUT ANY WARRANTY; without even the implied warranty of
# MERCHANTABILITY or FITNESS FOR A PARTICULAR PURPOSE.  See the GNU
# Library General Public License for more details.
# 
# You should have received a copy of the GNU Library General Public
# License along with this library; if not, write to the Free
# Software Foundation, Inc., 59 Temple Place - Suite 330, Boston,
# MA 02111-1307, USA

# This file is public domain and comes with NO WARRANTY of any kind

target =	libmysqlclient.la
target_defs =	-DUNDEF_THREADS_HACK -DDONT_USE_RAID @LIB_EXTRA_CCFLAGS@ -DMYSQL_CLIENT
LIBS =		@CLIENT_LIBS@
INCLUDES =	-I$(top_srcdir)/include $(openssl_includes)

include $(srcdir)/Makefile.shared

libmysqlclient_la_SOURCES = $(target_sources)
libmysqlclient_la_LIBADD = $(target_libadd)
libmysqlclient_la_LDFLAGS = $(target_ldflags)
EXTRA_DIST = Makefile.shared

# This is called from the toplevel makefile
link_sources:
	  set -x; \
	  ss=`echo $(mystringsobjects) | sed "s;\.lo;.c;g"`; \
	  ds=`echo $(dbugobjects) | sed "s;\.lo;.c;g"`; \
	  ms=`echo $(mysysobjects) | sed "s;\.lo;.c;g"`; \
	  vs=`echo $(vio_objects) | sed "s;\.lo;.c;g"`; \
	  for f in $$ss; do \
	    rm -f $(srcdir)/$$f; \
	    @LN_CP_F@ $(srcdir)/../strings/$$f $(srcdir)/$$f; \
	  done; \
	  for f in $$vs; do \
	    rm -f $(srcdir)/$$f; \
	    @LN_CP_F@ $(srcdir)/../vio/$$f $(srcdir)/$$f; \
	  done; \
	  for f in $(mystringsextra); do \
	    rm -f $(srcdir)/$$f; \
	    @LN_CP_F@ $(srcdir)/../strings/$$f $(srcdir)/$$f; \
	  done; \
<<<<<<< HEAD
	  for f in $$qs; do \
	    rm -f $(srcdir)/$$f; \
	    @LN_CP_F@ $(srcdir)/../sql/$$f $(srcdir)/$$f; \
=======
	  for f in $(mystringsgen); do \
	    rm -f $(srcdir)/$$f; \
	    @LN_CP_F@ ../strings/$$f $(srcdir)/$$f; \
>>>>>>> 24c350bc
	  done; \
	  for f in $$ds; do \
	    rm -f $(srcdir)/$$f; \
	    @LN_CP_F@ $(srcdir)/../dbug/$$f $(srcdir)/$$f; \
	  done; \
	  for f in $$ms $(mysysheaders); do \
	    rm -f $(srcdir)/$$f; \
	    @LN_CP_F@ $(srcdir)/../mysys/$$f $(srcdir)/$$f; \
	  done; \
	  rm -f $(srcdir)/net.c; \
	  @LN_CP_F@ $(srcdir)/../sql/net_serv.cc $(srcdir)/net.c ; \
	  rm -f $(srcdir)/password.c; \
	  @LN_CP_F@ $(srcdir)/../sql/password.c $(srcdir)/password.c

# This part requires GNUmake
#
# This makes a distribution file with only the files needed to compile
# a minimal MySQL client library
#
# For a really minimal distribution (without debugging code) we could
# keep only the stubs for safemalloc.c and debug.c
#
# A list of needed headers collected from the deps information 000213
nh =		my_global.h config-win32.h dbug.h errmsg.h \
		m_ctype.h m_string.h \
		my_alarm.h my_config.h my_dir.h my_list.h my_net.h my_sys.h \
		mysql.h mysql_com.h mysql_version.h mysqld_error.h \
		mysys_err.h my_pthread.h thr_alarm.h violite.h hash.h
# Get a list of the needed objects  
lobjs = $(mysysobjects1) $(dbugobjects) $(mystringsobjects) $(sqlobjects)

do-lib-dist:
	dir=libmysql-$(MYSQL_NO_DASH_VERSION); \
	srcs1=`echo $(lobjs) | sed "s;\.lo;.c;g"`; \
	srcs2=$(target_sources); \
	srcs="$$srcs1 $$srcs2"; \
	objs1=`echo $(lobjs) | sed "s;\.lo;.o;g"`; \
	objs2=`echo $(target_sources) | sed "s;\.c;.o;g"`; \
	objs="$$objs1 $$objs2"; \
	rm -rf $$dir; \
	mkdir $$dir; \
	$(INSTALL_DATA) $$srcs $(mysysheaders) $$dir; \
	for i in $(nh); do $(INSTALL_DATA) ../include/$$i $$dir; done; \
	echo "# A very minimal Makefile to compile" > $$dir/Makefile; \
	echo "# the minimized libmysql library" >> $$dir/Makefile; \
	echo "# This file is autogenerated from Makefile.am" >> $$dir/Makefile; \
	echo 'CFLAGS=	-I. -DUNDEF_THREADS_HACK' >>$$dir/Makefile; \
	echo "obj=$$objs"  >>$$dir/Makefile; \
	echo 'all: libmysql.a'  >>$$dir/Makefile; \
	echo 'libmysql.a: $$(obj)'  >>$$dir/Makefile; \
	echo '	$$(AR) r $$@ $$?'  >>$$dir/Makefile; \
	gtar cvzf $$dir.tar.gz $$dir; \
	cd $$dir; gmake<|MERGE_RESOLUTION|>--- conflicted
+++ resolved
@@ -47,16 +47,6 @@
 	  for f in $(mystringsextra); do \
 	    rm -f $(srcdir)/$$f; \
 	    @LN_CP_F@ $(srcdir)/../strings/$$f $(srcdir)/$$f; \
-	  done; \
-<<<<<<< HEAD
-	  for f in $$qs; do \
-	    rm -f $(srcdir)/$$f; \
-	    @LN_CP_F@ $(srcdir)/../sql/$$f $(srcdir)/$$f; \
-=======
-	  for f in $(mystringsgen); do \
-	    rm -f $(srcdir)/$$f; \
-	    @LN_CP_F@ ../strings/$$f $(srcdir)/$$f; \
->>>>>>> 24c350bc
 	  done; \
 	  for f in $$ds; do \
 	    rm -f $(srcdir)/$$f; \
