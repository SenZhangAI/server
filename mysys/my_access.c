--- conflicted
+++ resolved
@@ -54,10 +54,7 @@
 
 #endif /* __WIN__ */
 
-<<<<<<< HEAD
 #if defined(MSDOS) || defined(__WIN__)
-=======
->>>>>>> aa3eb77e
 
 /*
   List of file names that causes problem on windows
